/***************************************************************************
 *   Copyright (c) 2002 Jürgen Riegel <juergen.riegel@web.de>              *
 *                                                                         *
 *   This file is part of the FreeCAD CAx development system.              *
 *                                                                         *
 *   This library is free software; you can redistribute it and/or         *
 *   modify it under the terms of the GNU Library General Public           *
 *   License as published by the Free Software Foundation; either          *
 *   version 2 of the License, or (at your option) any later version.      *
 *                                                                         *
 *   This library  is distributed in the hope that it will be useful,      *
 *   but WITHOUT ANY WARRANTY; without even the implied warranty of        *
 *   MERCHANTABILITY or FITNESS FOR A PARTICULAR PURPOSE.  See the         *
 *   GNU Library General Public License for more details.                  *
 *                                                                         *
 *   You should have received a copy of the GNU Library General Public     *
 *   License along with this library; see the file COPYING.LIB. If not,    *
 *   write to the Free Software Foundation, Inc., 59 Temple Place,         *
 *   Suite 330, Boston, MA  02111-1307, USA                                *
 *                                                                         *
 ***************************************************************************/


#include "PreCompiled.h"
#ifndef _PreComp_
# include <QGridLayout>
# include <QHeaderView>
# include <QEvent>
# include <QTimer>
# include <boost_bind_bind.hpp>
#endif


/// Here the FreeCAD includes sorted by Base,App,Gui......
#include <Base/Parameter.h>
#include <App/PropertyStandard.h>
#include <App/PropertyGeo.h>
#include <App/PropertyLinks.h>
#include <App/PropertyContainer.h>
#include <App/DocumentObject.h>
#include <App/Document.h>
#include <Base/Console.h>

#include "PropertyView.h"
#include "Application.h"
#include "MainWindow.h"
#include "Document.h"
#include "BitmapFactory.h"
#include "ViewProvider.h"
#include "ViewProviderDocumentObject.h"
#include "Tree.h"
#include "ViewParams.h"

#include "propertyeditor/PropertyEditor.h"

using namespace std;
using namespace Gui;
using namespace Gui::DockWnd;
using namespace Gui::PropertyEditor;
namespace bp = boost::placeholders;

static ParameterGrp::handle _GetParam() {
    static ParameterGrp::handle hGrp;
    if(!hGrp) {
        hGrp = App::GetApplication().GetParameterGroupByPath(
                "User parameter:BaseApp/Preferences/PropertyView");
    }
    return hGrp;
}

/* TRANSLATOR Gui::PropertyView */

/*! Property Editor Widget
 *
 * Provides two Gui::PropertyEditor::PropertyEditor widgets, for "View" and "Data",
 * in two tabs.
 */
PropertyView::PropertyView(QWidget *parent)
  : QWidget(parent),SelectionObserver(false,0) 
{
    QGridLayout* pLayout = new QGridLayout( this ); 
    pLayout->setSpacing(0);
    pLayout->setMargin (0);

    timer = new QTimer(this);
    timer->setSingleShot(true);
    connect(timer, SIGNAL(timeout()), this, SLOT(onTimer()));

    tabs = new QTabWidget (this);
    tabs->setObjectName(QString::fromUtf8("propertyTab"));
    tabs->setTabPosition(QTabWidget::South);
#if defined(Q_OS_WIN32)
    tabs->setTabShape(QTabWidget::Triangular);
#endif
    pLayout->addWidget(tabs, 0, 0);

    propertyEditorView = new Gui::PropertyEditor::PropertyEditor();
    propertyEditorView->setAutomaticDocumentUpdate(false);
    propertyEditorView->header()->resizeSection(0, _GetParam()->GetInt("ViewSectionSize", 150));
    connect(propertyEditorView->header(), SIGNAL(sectionResized(int,int,int)),
            this, SLOT(sectionResized(int,int,int)));
    tabs->addTab(propertyEditorView, tr("View"));

    propertyEditorData = new Gui::PropertyEditor::PropertyEditor();
    propertyEditorData->setAutomaticDocumentUpdate(true);
    propertyEditorData->header()->resizeSection(0, _GetParam()->GetInt("DataSectionSize", 150));
    connect(propertyEditorData->header(), SIGNAL(sectionResized(int,int,int)),
            this, SLOT(sectionResized(int,int,int)));
    tabs->addTab(propertyEditorData, tr("Data"));

    int preferredTab = _GetParam()->GetInt("LastTabIndex", 1);

    if ( preferredTab > 0 && preferredTab < tabs->count() )
        tabs->setCurrentIndex(preferredTab);

    // connect after adding all tabs, so adding doesn't thrash the parameter
    connect(tabs, SIGNAL(currentChanged(int)), this, SLOT(tabChanged(int)));

    this->connectPropData =
    App::GetApplication().signalChangedObject.connect(boost::bind
<<<<<<< HEAD
        (&PropertyView::slotChangePropertyData, this, _2));
=======
        (&PropertyView::slotChangePropertyData, this, bp::_1, bp::_2));
>>>>>>> 6e40c19f
    this->connectPropView =
    Gui::Application::Instance->signalChangedObject.connect(boost::bind
        (&PropertyView::slotChangePropertyView, this, bp::_1, bp::_2));
    this->connectPropAppend =
    App::GetApplication().signalAppendDynamicProperty.connect(boost::bind
        (&PropertyView::slotAppendDynamicProperty, this, bp::_1));
    this->connectPropRemove =
    App::GetApplication().signalRemoveDynamicProperty.connect(boost::bind
        (&PropertyView::slotRemoveDynamicProperty, this, bp::_1));
    this->connectPropChange =
    App::GetApplication().signalChangePropertyEditor.connect(boost::bind
        (&PropertyView::slotChangePropertyEditor, this, bp::_1, bp::_2));
    this->connectUndoDocument =
    App::GetApplication().signalUndoDocument.connect(boost::bind
        (&PropertyView::slotRollback, this));
    this->connectRedoDocument =
    App::GetApplication().signalRedoDocument.connect(boost::bind
        (&PropertyView::slotRollback, this));
    this->connectActiveDoc =
    Application::Instance->signalActiveDocument.connect(boost::bind
        (&PropertyView::slotActiveDocument, this, bp::_1));
    this->connectDelDocument = 
        Application::Instance->signalDeleteDocument.connect(
                boost::bind(&PropertyView::slotDeleteDocument, this, bp::_1));
    this->connectDelViewObject = 
        Application::Instance->signalDeletedObject.connect(
                boost::bind(&PropertyView::slotDeletedViewObject, this, bp::_1));
    this->connectDelObject = 
        App::GetApplication().signalDeletedObject.connect(
<<<<<<< HEAD
                boost::bind(&PropertyView::slotDeletedObject, this, _1));
    this->connectBeforeRecompute =
        App::GetApplication().signalBeforeRecomputeDocument.connect([this](const App::Document &) {
            if(this->timer->isActive())
                this->onTimer();
        });
    this->connectChangedDocument = App::GetApplication().signalChangedDocument.connect(
            boost::bind(&PropertyView::slotChangePropertyData, this, _2));
=======
                boost::bind(&PropertyView::slotDeletedObject, this, bp::_1));
>>>>>>> 6e40c19f
}

PropertyView::~PropertyView()
{
    this->connectPropData.disconnect();
    this->connectPropView.disconnect();
    this->connectPropAppend.disconnect();
    this->connectPropRemove.disconnect();
    this->connectPropChange.disconnect();
    this->connectUndoDocument.disconnect();
    this->connectRedoDocument.disconnect();
    this->connectActiveDoc.disconnect();
    this->connectDelDocument.disconnect();
    this->connectDelObject.disconnect();
    this->connectDelViewObject.disconnect();
    this->connectBeforeRecompute.disconnect();
    this->connectChangedDocument.disconnect();
}

static bool _ShowAll;

bool PropertyView::showAll() {
    return _ShowAll;
}

void PropertyView::setShowAll(bool enable) {
    if(_ShowAll != enable) {
        _ShowAll = enable;
        for(auto view : getMainWindow()->findChildren<PropertyView*>()) {
            if(view->isVisible()) {
                view->propertyEditorData->buildUp();
                view->propertyEditorView->buildUp();
                view->onTimer();
            }
        }
    }
}

void PropertyView::sectionResized(int index, int oldSize, int newSize)
{
    (void)oldSize;
    if(index != 0)
        return;

    _GetParam()->SetInt(sender() == propertyEditorView->header() ?
            "ViewSectionSize" : "DataSectionSize", newSize);
}

void PropertyView::hideEvent(QHideEvent *ev) {
    this->timer->stop();
    this->detachSelection();
    // clear the properties before hiding.
    propertyEditorData->buildUp();
    propertyEditorView->buildUp();
    clearPropertyItemSelection();
    QWidget::hideEvent(ev);
}

void PropertyView::showEvent(QShowEvent *ev) {
    this->attachSelection();
    this->timer->start(ViewParams::instance()->getPropertyViewTimer());
    QWidget::showEvent(ev);
}

void PropertyView::clearPropertyItemSelection() {
    QModelIndex index;
    propertyEditorData->clearSelection();
    propertyEditorData->setCurrentIndex(index);
    propertyEditorView->clearSelection();
    propertyEditorView->setCurrentIndex(index);
}

void PropertyView::slotRollback() {
    // PropertyItemDelegate will setup application active transaction on
    // entering edit mode, and close active transaction when exit editing.  But,
    // when the user clicks undo/redo button while editing some property, the
    // current active transaction will be closed by design, which cause further
    // editing to be not recorded. Hence, we force unselect any property item on
    // undo/redo
    clearPropertyItemSelection();
}

void PropertyView::slotChangePropertyData(const App::Property& prop)
{
    if (propertyEditorData->propOwners.count(prop.getContainer())) {
        propertyEditorData->updateProperty(prop);
        timer->start(ViewParams::instance()->getPropertyViewTimer());
    }
}

void PropertyView::slotChangePropertyView(const Gui::ViewProvider&, const App::Property& prop)
{
    if (propertyEditorView->propOwners.count(prop.getContainer())) {
        propertyEditorView->updateProperty(prop);
        timer->start(ViewParams::instance()->getPropertyViewTimer());
    }
}

bool PropertyView::isPropertyHidden(const App::Property *prop) {
    return prop && !showAll() &&
        ((prop->getType() & App::Prop_Hidden) || prop->testStatus(App::Property::Hidden));
}

void PropertyView::slotAppendDynamicProperty(const App::Property& prop)
{
    if (isPropertyHidden(&prop)) 
        return;

    App::PropertyContainer* parent = prop.getContainer();
    if (propertyEditorData->propOwners.count(parent)
            || propertyEditorView->propOwners.count(parent))
    {
        timer->start(ViewParams::instance()->getPropertyViewTimer());
    }
}

void PropertyView::slotRemoveDynamicProperty(const App::Property& prop)
{
    App::PropertyContainer* parent = prop.getContainer();
    if(propertyEditorData->propOwners.count(parent))
        propertyEditorData->removeProperty(prop);
    else if(propertyEditorView->propOwners.count(parent))
        propertyEditorView->removeProperty(prop);
    else
        return;
    timer->start(ViewParams::instance()->getPropertyViewTimer());
}

void PropertyView::slotChangePropertyEditor(const App::Document &, const App::Property& prop)
{
    App::PropertyContainer* parent = prop.getContainer();
    if (propertyEditorData->propOwners.count(parent)
            || propertyEditorView->propOwners.count(parent))
        timer->start(ViewParams::instance()->getPropertyViewTimer());
}

void PropertyView::slotDeleteDocument(const Gui::Document &doc) {
    if(propertyEditorData->propOwners.count(doc.getDocument())) {
        propertyEditorView->buildUp();
        propertyEditorData->setAutomaticDocumentUpdate(false);
        propertyEditorData->buildUp();
        propertyEditorData->setAutomaticDocumentUpdate(true);
        clearPropertyItemSelection();
        timer->start(ViewParams::instance()->getPropertyViewTimer());
    }
}

void PropertyView::slotDeletedViewObject(const Gui::ViewProvider &vp) {
    if(propertyEditorView->propOwners.count(&vp)) {
        propertyEditorView->buildUp();
        propertyEditorData->setAutomaticDocumentUpdate(false);
        propertyEditorData->buildUp();
        propertyEditorData->setAutomaticDocumentUpdate(true);
        clearPropertyItemSelection();
        timer->start(ViewParams::instance()->getPropertyViewTimer());
    }
}

void PropertyView::slotDeletedObject(const App::DocumentObject &obj) {
    if(propertyEditorData->propOwners.count(&obj)) {
        propertyEditorView->buildUp();
        propertyEditorData->setAutomaticDocumentUpdate(false);
        propertyEditorData->buildUp();
        propertyEditorData->setAutomaticDocumentUpdate(true);
        clearPropertyItemSelection();
        timer->start(ViewParams::instance()->getPropertyViewTimer());
    }
}

void PropertyView::slotActiveDocument(const Gui::Document &doc)
{
    checkEnable(doc.getDocument()->getName());
}

void PropertyView::checkEnable(const char *doc) {
    if(ViewParams::instance()->getEnablePropertyViewForInactiveDocument()) {
        setEnabled(true);
        return;
    }
    // check if at least one selected object is part of the active document
    setEnabled(!Selection().hasSelection()
            || Selection().hasSelection(doc,false));
}

struct PropertyView::PropInfo
{
    std::string propName;
    int propId;
    std::vector<App::Property*> propList;
};

struct PropertyView::PropFind {
    const PropInfo& item;
    PropFind(const PropInfo& item) : item(item) {}
    bool operator () (const PropInfo& elem) const
    {
        return (elem.propId == item.propId) &&
               (elem.propName == item.propName);
    }
};

void PropertyView::onSelectionChanged(const SelectionChanges& msg)
{
    if (msg.Type != SelectionChanges::AddSelection &&
        msg.Type != SelectionChanges::RmvSelection &&
        msg.Type != SelectionChanges::SetSelection &&
        msg.Type != SelectionChanges::ClrSelection)
        return;

    // clear the properties.
    timer->start(ViewParams::instance()->getPropertyViewTimer());
}

void PropertyView::onTimer() {

    timer->stop();
    if(!this->isConnectionAttached()) {
        propertyEditorData->buildUp();
        propertyEditorView->buildUp();
        clearPropertyItemSelection();
        return;
    }

    if(!Gui::Selection().hasSelection()) {
        auto gdoc = TreeWidget::selectedDocument();
        if(!gdoc || !gdoc->getDocument()) {
            propertyEditorData->buildUp();
            propertyEditorView->buildUp();
            clearPropertyItemSelection();
            return;
        }

        PropertyModel::PropertyList docProps;

        auto doc = gdoc->getDocument();
        std::map<std::string,App::Property*> props;
        doc->getPropertyMap(props);
        for(auto &v : props) 
            docProps.emplace_back(v.first,
                    std::vector<App::Property*>(1,v.second));
        propertyEditorData->setAutomaticDocumentUpdate(false);
        propertyEditorData->buildUp(std::move(docProps));
        tabs->setCurrentIndex(1);
        return;
    }

    std::set<App::DocumentObject *> objSet;

    // group the properties by <name,id>
    std::vector<PropInfo> propDataMap;
    std::vector<PropInfo> propViewMap;
    bool checkLink = true;
    ViewProviderDocumentObject *vpLast = 0;
    auto sels = Gui::Selection().getSelectionEx("*");
    for(auto &sel : sels) {
        App::DocumentObject *ob = sel.getObject();
        if(!ob) continue;

        // Do not process an object more than once
        if(!objSet.insert(ob).second)
            continue;

        std::vector<App::Property*> dataList;
        std::map<std::string, App::Property*> viewList;

        auto vp = Application::Instance->getViewProvider(ob);
        if(!vp) {
            checkLink = false;
            ob->getPropertyList(dataList);
            continue;
        }

        if(vp->isDerivedFrom(ViewProviderDocumentObject::getClassTypeId())) {
            auto cvp = static_cast<ViewProviderDocumentObject*>(vp);
            if(vpLast && cvp!=vpLast)
                checkLink = false;
            vpLast = cvp;
        }

        ob->getPropertyList(dataList);

        // get the properties as map here because it doesn't matter to have them sorted alphabetically
        vp->getPropertyMap(viewList);

        // store the properties with <name,id> as key in a map
        if (ob) {
            for (auto prop : dataList) {
                if (isPropertyHidden(prop))
                    continue;

                PropInfo nameType;
                nameType.propName = prop->getName();
                nameType.propId = prop->getTypeId().getKey();

                std::vector<PropInfo>::iterator pi = std::find_if(propDataMap.begin(), propDataMap.end(), PropFind(nameType));
                if (pi != propDataMap.end()) {
                    pi->propList.push_back(prop);
                }
                else {
                    nameType.propList.push_back(prop);
                    propDataMap.push_back(nameType);
                }
            }
        }
        // the same for the view properties
        if (vp) {
            std::map<std::string, App::Property*>::iterator pt;
            for (pt = viewList.begin(); pt != viewList.end(); ++pt) {
                if (isPropertyHidden(pt->second))
                    continue;

                PropInfo nameType;
                nameType.propName = pt->first;
                nameType.propId = pt->second->getTypeId().getKey();

                std::vector<PropInfo>::iterator pi = std::find_if(propViewMap.begin(), propViewMap.end(), PropFind(nameType));
                if (pi != propViewMap.end()) {
                    pi->propList.push_back(pt->second);
                }
                else {
                    nameType.propList.push_back(pt->second);
                    propViewMap.push_back(nameType);
                }
            }
        }
    }

    // the property must be part of each selected object, i.e. the number
    // of selected objects is equal to the number of properties with same
    // name and id
    std::vector<PropInfo>::const_iterator it;
    PropertyModel::PropertyList dataProps;
    std::map<std::string, std::vector<App::Property*> > dataPropsMap;
    PropertyModel::PropertyList viewProps;

    if(checkLink && vpLast) {
        // In case the only selected object is a link, insert the link's own
        // property before the linked object
        App::DocumentObject *obj = vpLast->getObject();
        auto linked = obj;
        if(obj && obj->canLinkProperties() && (linked=obj->getLinkedObject(true))!=obj && linked) {
            std::vector<App::Property*> dataList;
            std::map<std::string, App::Property*> propMap;
            obj->getPropertyMap(propMap);
            linked->getPropertyList(dataList);
            for(auto prop : dataList) {
                if(isPropertyHidden(prop))
                    continue;
                std::string name(prop->getName());
                auto it = propMap.find(name);
                if(it!=propMap.end() && !isPropertyHidden(it->second))
                    continue;
                std::vector<App::Property*> items(1,prop);
                if(prop->testStatus(App::Property::PropDynamic))
                    dataPropsMap.emplace(name+"*",std::move(items));
                else
                    dataProps.emplace_back(name+"*", std::move(items));
            }
            auto vpLinked = Application::Instance->getViewProvider(linked);
            if(vpLinked) {
                propMap.clear();
                vpLast->getPropertyMap(propMap);
                dataList.clear();
                vpLinked->getPropertyList(dataList);
                for(auto prop : dataList) {
                    if(isPropertyHidden(prop))
                        continue;
                    std::string name(prop->getName());
                    auto it = propMap.find(name);
                    if(it!=propMap.end() && !isPropertyHidden(it->second))
                        continue;
                    std::vector<App::Property*> items(1,prop);
                    viewProps.emplace_back(name+"*", std::move(items));
                }
            }
        }
    }

    for(auto &v : dataPropsMap)
        dataProps.emplace_back(v.first,std::move(v.second));

    dataPropsMap.clear();

    for (it = propDataMap.begin(); it != propDataMap.end(); ++it) {
        if (it->propList.size() == sels.size()) {
            if(it->propList[0]->testStatus(App::Property::PropDynamic))
                dataPropsMap.emplace(it->propName, std::move(it->propList));
            else
                dataProps.emplace_back(it->propName, std::move(it->propList));
        }
    }

    for(auto &v : dataPropsMap)
        dataProps.emplace_back(v.first,std::move(v.second));

    propertyEditorData->buildUp(std::move(dataProps),true);
    propertyEditorData->setAutomaticDocumentUpdate(true);

    for (it = propViewMap.begin(); it != propViewMap.end(); ++it) {
        if (it->propList.size() == sels.size())
            viewProps.emplace_back(it->propName, std::move(it->propList));
    }

    propertyEditorView->buildUp(std::move(viewProps));

    // make sure the editors are enabled/disabled properly
    checkEnable();
}

void PropertyView::tabChanged(int index)
{
    _GetParam()->SetInt("LastTabIndex",index);
}

void PropertyView::changeEvent(QEvent *e)
{
    if (e->type() == QEvent::LanguageChange) {
        tabs->setTabText(0, tr("View"));
        tabs->setTabText(1, tr("Data"));
    }

    QWidget::changeEvent(e);
}

/* TRANSLATOR Gui::DockWnd::PropertyDockView */

PropertyDockView::PropertyDockView(Gui::Document* pcDocument, QWidget *parent)
  : DockWindow(pcDocument,parent)
{
    setWindowTitle(tr("Property View"));

    PropertyView* view = new PropertyView(this);
    QGridLayout* pLayout = new QGridLayout(this);
    pLayout->setSpacing(0);
    pLayout->setMargin (0);
    pLayout->addWidget(view, 0, 0);

    resize( 200, 400 );
}

PropertyDockView::~PropertyDockView()
{
}

#include "moc_PropertyView.cpp"
<|MERGE_RESOLUTION|>--- conflicted
+++ resolved
@@ -1,611 +1,603 @@
-/***************************************************************************
- *   Copyright (c) 2002 Jürgen Riegel <juergen.riegel@web.de>              *
- *                                                                         *
- *   This file is part of the FreeCAD CAx development system.              *
- *                                                                         *
- *   This library is free software; you can redistribute it and/or         *
- *   modify it under the terms of the GNU Library General Public           *
- *   License as published by the Free Software Foundation; either          *
- *   version 2 of the License, or (at your option) any later version.      *
- *                                                                         *
- *   This library  is distributed in the hope that it will be useful,      *
- *   but WITHOUT ANY WARRANTY; without even the implied warranty of        *
- *   MERCHANTABILITY or FITNESS FOR A PARTICULAR PURPOSE.  See the         *
- *   GNU Library General Public License for more details.                  *
- *                                                                         *
- *   You should have received a copy of the GNU Library General Public     *
- *   License along with this library; see the file COPYING.LIB. If not,    *
- *   write to the Free Software Foundation, Inc., 59 Temple Place,         *
- *   Suite 330, Boston, MA  02111-1307, USA                                *
- *                                                                         *
- ***************************************************************************/
-
-
-#include "PreCompiled.h"
-#ifndef _PreComp_
-# include <QGridLayout>
-# include <QHeaderView>
-# include <QEvent>
-# include <QTimer>
-# include <boost_bind_bind.hpp>
-#endif
-
-
-/// Here the FreeCAD includes sorted by Base,App,Gui......
-#include <Base/Parameter.h>
-#include <App/PropertyStandard.h>
-#include <App/PropertyGeo.h>
-#include <App/PropertyLinks.h>
-#include <App/PropertyContainer.h>
-#include <App/DocumentObject.h>
-#include <App/Document.h>
-#include <Base/Console.h>
-
-#include "PropertyView.h"
-#include "Application.h"
-#include "MainWindow.h"
-#include "Document.h"
-#include "BitmapFactory.h"
-#include "ViewProvider.h"
-#include "ViewProviderDocumentObject.h"
-#include "Tree.h"
-#include "ViewParams.h"
-
-#include "propertyeditor/PropertyEditor.h"
-
-using namespace std;
-using namespace Gui;
-using namespace Gui::DockWnd;
-using namespace Gui::PropertyEditor;
-namespace bp = boost::placeholders;
-
-static ParameterGrp::handle _GetParam() {
-    static ParameterGrp::handle hGrp;
-    if(!hGrp) {
-        hGrp = App::GetApplication().GetParameterGroupByPath(
-                "User parameter:BaseApp/Preferences/PropertyView");
-    }
-    return hGrp;
-}
-
-/* TRANSLATOR Gui::PropertyView */
-
-/*! Property Editor Widget
- *
- * Provides two Gui::PropertyEditor::PropertyEditor widgets, for "View" and "Data",
- * in two tabs.
- */
-PropertyView::PropertyView(QWidget *parent)
-  : QWidget(parent),SelectionObserver(false,0) 
-{
-    QGridLayout* pLayout = new QGridLayout( this ); 
-    pLayout->setSpacing(0);
-    pLayout->setMargin (0);
-
-    timer = new QTimer(this);
-    timer->setSingleShot(true);
-    connect(timer, SIGNAL(timeout()), this, SLOT(onTimer()));
-
-    tabs = new QTabWidget (this);
-    tabs->setObjectName(QString::fromUtf8("propertyTab"));
-    tabs->setTabPosition(QTabWidget::South);
-#if defined(Q_OS_WIN32)
-    tabs->setTabShape(QTabWidget::Triangular);
-#endif
-    pLayout->addWidget(tabs, 0, 0);
-
-    propertyEditorView = new Gui::PropertyEditor::PropertyEditor();
-    propertyEditorView->setAutomaticDocumentUpdate(false);
-    propertyEditorView->header()->resizeSection(0, _GetParam()->GetInt("ViewSectionSize", 150));
-    connect(propertyEditorView->header(), SIGNAL(sectionResized(int,int,int)),
-            this, SLOT(sectionResized(int,int,int)));
-    tabs->addTab(propertyEditorView, tr("View"));
-
-    propertyEditorData = new Gui::PropertyEditor::PropertyEditor();
-    propertyEditorData->setAutomaticDocumentUpdate(true);
-    propertyEditorData->header()->resizeSection(0, _GetParam()->GetInt("DataSectionSize", 150));
-    connect(propertyEditorData->header(), SIGNAL(sectionResized(int,int,int)),
-            this, SLOT(sectionResized(int,int,int)));
-    tabs->addTab(propertyEditorData, tr("Data"));
-
-    int preferredTab = _GetParam()->GetInt("LastTabIndex", 1);
-
-    if ( preferredTab > 0 && preferredTab < tabs->count() )
-        tabs->setCurrentIndex(preferredTab);
-
-    // connect after adding all tabs, so adding doesn't thrash the parameter
-    connect(tabs, SIGNAL(currentChanged(int)), this, SLOT(tabChanged(int)));
-
-    this->connectPropData =
-    App::GetApplication().signalChangedObject.connect(boost::bind
-<<<<<<< HEAD
-        (&PropertyView::slotChangePropertyData, this, _2));
-=======
-        (&PropertyView::slotChangePropertyData, this, bp::_1, bp::_2));
->>>>>>> 6e40c19f
-    this->connectPropView =
-    Gui::Application::Instance->signalChangedObject.connect(boost::bind
-        (&PropertyView::slotChangePropertyView, this, bp::_1, bp::_2));
-    this->connectPropAppend =
-    App::GetApplication().signalAppendDynamicProperty.connect(boost::bind
-        (&PropertyView::slotAppendDynamicProperty, this, bp::_1));
-    this->connectPropRemove =
-    App::GetApplication().signalRemoveDynamicProperty.connect(boost::bind
-        (&PropertyView::slotRemoveDynamicProperty, this, bp::_1));
-    this->connectPropChange =
-    App::GetApplication().signalChangePropertyEditor.connect(boost::bind
-        (&PropertyView::slotChangePropertyEditor, this, bp::_1, bp::_2));
-    this->connectUndoDocument =
-    App::GetApplication().signalUndoDocument.connect(boost::bind
-        (&PropertyView::slotRollback, this));
-    this->connectRedoDocument =
-    App::GetApplication().signalRedoDocument.connect(boost::bind
-        (&PropertyView::slotRollback, this));
-    this->connectActiveDoc =
-    Application::Instance->signalActiveDocument.connect(boost::bind
-        (&PropertyView::slotActiveDocument, this, bp::_1));
-    this->connectDelDocument = 
-        Application::Instance->signalDeleteDocument.connect(
-                boost::bind(&PropertyView::slotDeleteDocument, this, bp::_1));
-    this->connectDelViewObject = 
-        Application::Instance->signalDeletedObject.connect(
-                boost::bind(&PropertyView::slotDeletedViewObject, this, bp::_1));
-    this->connectDelObject = 
-        App::GetApplication().signalDeletedObject.connect(
-<<<<<<< HEAD
-                boost::bind(&PropertyView::slotDeletedObject, this, _1));
-    this->connectBeforeRecompute =
-        App::GetApplication().signalBeforeRecomputeDocument.connect([this](const App::Document &) {
-            if(this->timer->isActive())
-                this->onTimer();
-        });
-    this->connectChangedDocument = App::GetApplication().signalChangedDocument.connect(
-            boost::bind(&PropertyView::slotChangePropertyData, this, _2));
-=======
-                boost::bind(&PropertyView::slotDeletedObject, this, bp::_1));
->>>>>>> 6e40c19f
-}
-
-PropertyView::~PropertyView()
-{
-    this->connectPropData.disconnect();
-    this->connectPropView.disconnect();
-    this->connectPropAppend.disconnect();
-    this->connectPropRemove.disconnect();
-    this->connectPropChange.disconnect();
-    this->connectUndoDocument.disconnect();
-    this->connectRedoDocument.disconnect();
-    this->connectActiveDoc.disconnect();
-    this->connectDelDocument.disconnect();
-    this->connectDelObject.disconnect();
-    this->connectDelViewObject.disconnect();
-    this->connectBeforeRecompute.disconnect();
-    this->connectChangedDocument.disconnect();
-}
-
-static bool _ShowAll;
-
-bool PropertyView::showAll() {
-    return _ShowAll;
-}
-
-void PropertyView::setShowAll(bool enable) {
-    if(_ShowAll != enable) {
-        _ShowAll = enable;
-        for(auto view : getMainWindow()->findChildren<PropertyView*>()) {
-            if(view->isVisible()) {
-                view->propertyEditorData->buildUp();
-                view->propertyEditorView->buildUp();
-                view->onTimer();
-            }
-        }
-    }
-}
-
-void PropertyView::sectionResized(int index, int oldSize, int newSize)
-{
-    (void)oldSize;
-    if(index != 0)
-        return;
-
-    _GetParam()->SetInt(sender() == propertyEditorView->header() ?
-            "ViewSectionSize" : "DataSectionSize", newSize);
-}
-
-void PropertyView::hideEvent(QHideEvent *ev) {
-    this->timer->stop();
-    this->detachSelection();
-    // clear the properties before hiding.
-    propertyEditorData->buildUp();
-    propertyEditorView->buildUp();
-    clearPropertyItemSelection();
-    QWidget::hideEvent(ev);
-}
-
-void PropertyView::showEvent(QShowEvent *ev) {
-    this->attachSelection();
-    this->timer->start(ViewParams::instance()->getPropertyViewTimer());
-    QWidget::showEvent(ev);
-}
-
-void PropertyView::clearPropertyItemSelection() {
-    QModelIndex index;
-    propertyEditorData->clearSelection();
-    propertyEditorData->setCurrentIndex(index);
-    propertyEditorView->clearSelection();
-    propertyEditorView->setCurrentIndex(index);
-}
-
-void PropertyView::slotRollback() {
-    // PropertyItemDelegate will setup application active transaction on
-    // entering edit mode, and close active transaction when exit editing.  But,
-    // when the user clicks undo/redo button while editing some property, the
-    // current active transaction will be closed by design, which cause further
-    // editing to be not recorded. Hence, we force unselect any property item on
-    // undo/redo
-    clearPropertyItemSelection();
-}
-
-void PropertyView::slotChangePropertyData(const App::Property& prop)
-{
-    if (propertyEditorData->propOwners.count(prop.getContainer())) {
-        propertyEditorData->updateProperty(prop);
-        timer->start(ViewParams::instance()->getPropertyViewTimer());
-    }
-}
-
-void PropertyView::slotChangePropertyView(const Gui::ViewProvider&, const App::Property& prop)
-{
-    if (propertyEditorView->propOwners.count(prop.getContainer())) {
-        propertyEditorView->updateProperty(prop);
-        timer->start(ViewParams::instance()->getPropertyViewTimer());
-    }
-}
-
-bool PropertyView::isPropertyHidden(const App::Property *prop) {
-    return prop && !showAll() &&
-        ((prop->getType() & App::Prop_Hidden) || prop->testStatus(App::Property::Hidden));
-}
-
-void PropertyView::slotAppendDynamicProperty(const App::Property& prop)
-{
-    if (isPropertyHidden(&prop)) 
-        return;
-
-    App::PropertyContainer* parent = prop.getContainer();
-    if (propertyEditorData->propOwners.count(parent)
-            || propertyEditorView->propOwners.count(parent))
-    {
-        timer->start(ViewParams::instance()->getPropertyViewTimer());
-    }
-}
-
-void PropertyView::slotRemoveDynamicProperty(const App::Property& prop)
-{
-    App::PropertyContainer* parent = prop.getContainer();
-    if(propertyEditorData->propOwners.count(parent))
-        propertyEditorData->removeProperty(prop);
-    else if(propertyEditorView->propOwners.count(parent))
-        propertyEditorView->removeProperty(prop);
-    else
-        return;
-    timer->start(ViewParams::instance()->getPropertyViewTimer());
-}
-
-void PropertyView::slotChangePropertyEditor(const App::Document &, const App::Property& prop)
-{
-    App::PropertyContainer* parent = prop.getContainer();
-    if (propertyEditorData->propOwners.count(parent)
-            || propertyEditorView->propOwners.count(parent))
-        timer->start(ViewParams::instance()->getPropertyViewTimer());
-}
-
-void PropertyView::slotDeleteDocument(const Gui::Document &doc) {
-    if(propertyEditorData->propOwners.count(doc.getDocument())) {
-        propertyEditorView->buildUp();
-        propertyEditorData->setAutomaticDocumentUpdate(false);
-        propertyEditorData->buildUp();
-        propertyEditorData->setAutomaticDocumentUpdate(true);
-        clearPropertyItemSelection();
-        timer->start(ViewParams::instance()->getPropertyViewTimer());
-    }
-}
-
-void PropertyView::slotDeletedViewObject(const Gui::ViewProvider &vp) {
-    if(propertyEditorView->propOwners.count(&vp)) {
-        propertyEditorView->buildUp();
-        propertyEditorData->setAutomaticDocumentUpdate(false);
-        propertyEditorData->buildUp();
-        propertyEditorData->setAutomaticDocumentUpdate(true);
-        clearPropertyItemSelection();
-        timer->start(ViewParams::instance()->getPropertyViewTimer());
-    }
-}
-
-void PropertyView::slotDeletedObject(const App::DocumentObject &obj) {
-    if(propertyEditorData->propOwners.count(&obj)) {
-        propertyEditorView->buildUp();
-        propertyEditorData->setAutomaticDocumentUpdate(false);
-        propertyEditorData->buildUp();
-        propertyEditorData->setAutomaticDocumentUpdate(true);
-        clearPropertyItemSelection();
-        timer->start(ViewParams::instance()->getPropertyViewTimer());
-    }
-}
-
-void PropertyView::slotActiveDocument(const Gui::Document &doc)
-{
-    checkEnable(doc.getDocument()->getName());
-}
-
-void PropertyView::checkEnable(const char *doc) {
-    if(ViewParams::instance()->getEnablePropertyViewForInactiveDocument()) {
-        setEnabled(true);
-        return;
-    }
-    // check if at least one selected object is part of the active document
-    setEnabled(!Selection().hasSelection()
-            || Selection().hasSelection(doc,false));
-}
-
-struct PropertyView::PropInfo
-{
-    std::string propName;
-    int propId;
-    std::vector<App::Property*> propList;
-};
-
-struct PropertyView::PropFind {
-    const PropInfo& item;
-    PropFind(const PropInfo& item) : item(item) {}
-    bool operator () (const PropInfo& elem) const
-    {
-        return (elem.propId == item.propId) &&
-               (elem.propName == item.propName);
-    }
-};
-
-void PropertyView::onSelectionChanged(const SelectionChanges& msg)
-{
-    if (msg.Type != SelectionChanges::AddSelection &&
-        msg.Type != SelectionChanges::RmvSelection &&
-        msg.Type != SelectionChanges::SetSelection &&
-        msg.Type != SelectionChanges::ClrSelection)
-        return;
-
-    // clear the properties.
-    timer->start(ViewParams::instance()->getPropertyViewTimer());
-}
-
-void PropertyView::onTimer() {
-
-    timer->stop();
-    if(!this->isConnectionAttached()) {
-        propertyEditorData->buildUp();
-        propertyEditorView->buildUp();
-        clearPropertyItemSelection();
-        return;
-    }
-
-    if(!Gui::Selection().hasSelection()) {
-        auto gdoc = TreeWidget::selectedDocument();
-        if(!gdoc || !gdoc->getDocument()) {
-            propertyEditorData->buildUp();
-            propertyEditorView->buildUp();
-            clearPropertyItemSelection();
-            return;
-        }
-
-        PropertyModel::PropertyList docProps;
-
-        auto doc = gdoc->getDocument();
-        std::map<std::string,App::Property*> props;
-        doc->getPropertyMap(props);
-        for(auto &v : props) 
-            docProps.emplace_back(v.first,
-                    std::vector<App::Property*>(1,v.second));
-        propertyEditorData->setAutomaticDocumentUpdate(false);
-        propertyEditorData->buildUp(std::move(docProps));
-        tabs->setCurrentIndex(1);
-        return;
-    }
-
-    std::set<App::DocumentObject *> objSet;
-
-    // group the properties by <name,id>
-    std::vector<PropInfo> propDataMap;
-    std::vector<PropInfo> propViewMap;
-    bool checkLink = true;
-    ViewProviderDocumentObject *vpLast = 0;
-    auto sels = Gui::Selection().getSelectionEx("*");
-    for(auto &sel : sels) {
-        App::DocumentObject *ob = sel.getObject();
-        if(!ob) continue;
-
-        // Do not process an object more than once
-        if(!objSet.insert(ob).second)
-            continue;
-
-        std::vector<App::Property*> dataList;
-        std::map<std::string, App::Property*> viewList;
-
-        auto vp = Application::Instance->getViewProvider(ob);
-        if(!vp) {
-            checkLink = false;
-            ob->getPropertyList(dataList);
-            continue;
-        }
-
-        if(vp->isDerivedFrom(ViewProviderDocumentObject::getClassTypeId())) {
-            auto cvp = static_cast<ViewProviderDocumentObject*>(vp);
-            if(vpLast && cvp!=vpLast)
-                checkLink = false;
-            vpLast = cvp;
-        }
-
-        ob->getPropertyList(dataList);
-
-        // get the properties as map here because it doesn't matter to have them sorted alphabetically
-        vp->getPropertyMap(viewList);
-
-        // store the properties with <name,id> as key in a map
-        if (ob) {
-            for (auto prop : dataList) {
-                if (isPropertyHidden(prop))
-                    continue;
-
-                PropInfo nameType;
-                nameType.propName = prop->getName();
-                nameType.propId = prop->getTypeId().getKey();
-
-                std::vector<PropInfo>::iterator pi = std::find_if(propDataMap.begin(), propDataMap.end(), PropFind(nameType));
-                if (pi != propDataMap.end()) {
-                    pi->propList.push_back(prop);
-                }
-                else {
-                    nameType.propList.push_back(prop);
-                    propDataMap.push_back(nameType);
-                }
-            }
-        }
-        // the same for the view properties
-        if (vp) {
-            std::map<std::string, App::Property*>::iterator pt;
-            for (pt = viewList.begin(); pt != viewList.end(); ++pt) {
-                if (isPropertyHidden(pt->second))
-                    continue;
-
-                PropInfo nameType;
-                nameType.propName = pt->first;
-                nameType.propId = pt->second->getTypeId().getKey();
-
-                std::vector<PropInfo>::iterator pi = std::find_if(propViewMap.begin(), propViewMap.end(), PropFind(nameType));
-                if (pi != propViewMap.end()) {
-                    pi->propList.push_back(pt->second);
-                }
-                else {
-                    nameType.propList.push_back(pt->second);
-                    propViewMap.push_back(nameType);
-                }
-            }
-        }
-    }
-
-    // the property must be part of each selected object, i.e. the number
-    // of selected objects is equal to the number of properties with same
-    // name and id
-    std::vector<PropInfo>::const_iterator it;
-    PropertyModel::PropertyList dataProps;
-    std::map<std::string, std::vector<App::Property*> > dataPropsMap;
-    PropertyModel::PropertyList viewProps;
-
-    if(checkLink && vpLast) {
-        // In case the only selected object is a link, insert the link's own
-        // property before the linked object
-        App::DocumentObject *obj = vpLast->getObject();
-        auto linked = obj;
-        if(obj && obj->canLinkProperties() && (linked=obj->getLinkedObject(true))!=obj && linked) {
-            std::vector<App::Property*> dataList;
-            std::map<std::string, App::Property*> propMap;
-            obj->getPropertyMap(propMap);
-            linked->getPropertyList(dataList);
-            for(auto prop : dataList) {
-                if(isPropertyHidden(prop))
-                    continue;
-                std::string name(prop->getName());
-                auto it = propMap.find(name);
-                if(it!=propMap.end() && !isPropertyHidden(it->second))
-                    continue;
-                std::vector<App::Property*> items(1,prop);
-                if(prop->testStatus(App::Property::PropDynamic))
-                    dataPropsMap.emplace(name+"*",std::move(items));
-                else
-                    dataProps.emplace_back(name+"*", std::move(items));
-            }
-            auto vpLinked = Application::Instance->getViewProvider(linked);
-            if(vpLinked) {
-                propMap.clear();
-                vpLast->getPropertyMap(propMap);
-                dataList.clear();
-                vpLinked->getPropertyList(dataList);
-                for(auto prop : dataList) {
-                    if(isPropertyHidden(prop))
-                        continue;
-                    std::string name(prop->getName());
-                    auto it = propMap.find(name);
-                    if(it!=propMap.end() && !isPropertyHidden(it->second))
-                        continue;
-                    std::vector<App::Property*> items(1,prop);
-                    viewProps.emplace_back(name+"*", std::move(items));
-                }
-            }
-        }
-    }
-
-    for(auto &v : dataPropsMap)
-        dataProps.emplace_back(v.first,std::move(v.second));
-
-    dataPropsMap.clear();
-
-    for (it = propDataMap.begin(); it != propDataMap.end(); ++it) {
-        if (it->propList.size() == sels.size()) {
-            if(it->propList[0]->testStatus(App::Property::PropDynamic))
-                dataPropsMap.emplace(it->propName, std::move(it->propList));
-            else
-                dataProps.emplace_back(it->propName, std::move(it->propList));
-        }
-    }
-
-    for(auto &v : dataPropsMap)
-        dataProps.emplace_back(v.first,std::move(v.second));
-
-    propertyEditorData->buildUp(std::move(dataProps),true);
-    propertyEditorData->setAutomaticDocumentUpdate(true);
-
-    for (it = propViewMap.begin(); it != propViewMap.end(); ++it) {
-        if (it->propList.size() == sels.size())
-            viewProps.emplace_back(it->propName, std::move(it->propList));
-    }
-
-    propertyEditorView->buildUp(std::move(viewProps));
-
-    // make sure the editors are enabled/disabled properly
-    checkEnable();
-}
-
-void PropertyView::tabChanged(int index)
-{
-    _GetParam()->SetInt("LastTabIndex",index);
-}
-
-void PropertyView::changeEvent(QEvent *e)
-{
-    if (e->type() == QEvent::LanguageChange) {
-        tabs->setTabText(0, tr("View"));
-        tabs->setTabText(1, tr("Data"));
-    }
-
-    QWidget::changeEvent(e);
-}
-
-/* TRANSLATOR Gui::DockWnd::PropertyDockView */
-
-PropertyDockView::PropertyDockView(Gui::Document* pcDocument, QWidget *parent)
-  : DockWindow(pcDocument,parent)
-{
-    setWindowTitle(tr("Property View"));
-
-    PropertyView* view = new PropertyView(this);
-    QGridLayout* pLayout = new QGridLayout(this);
-    pLayout->setSpacing(0);
-    pLayout->setMargin (0);
-    pLayout->addWidget(view, 0, 0);
-
-    resize( 200, 400 );
-}
-
-PropertyDockView::~PropertyDockView()
-{
-}
-
-#include "moc_PropertyView.cpp"
+/***************************************************************************
+ *   Copyright (c) 2002 Jürgen Riegel <juergen.riegel@web.de>              *
+ *                                                                         *
+ *   This file is part of the FreeCAD CAx development system.              *
+ *                                                                         *
+ *   This library is free software; you can redistribute it and/or         *
+ *   modify it under the terms of the GNU Library General Public           *
+ *   License as published by the Free Software Foundation; either          *
+ *   version 2 of the License, or (at your option) any later version.      *
+ *                                                                         *
+ *   This library  is distributed in the hope that it will be useful,      *
+ *   but WITHOUT ANY WARRANTY; without even the implied warranty of        *
+ *   MERCHANTABILITY or FITNESS FOR A PARTICULAR PURPOSE.  See the         *
+ *   GNU Library General Public License for more details.                  *
+ *                                                                         *
+ *   You should have received a copy of the GNU Library General Public     *
+ *   License along with this library; see the file COPYING.LIB. If not,    *
+ *   write to the Free Software Foundation, Inc., 59 Temple Place,         *
+ *   Suite 330, Boston, MA  02111-1307, USA                                *
+ *                                                                         *
+ ***************************************************************************/
+
+
+#include "PreCompiled.h"
+#ifndef _PreComp_
+# include <QGridLayout>
+# include <QHeaderView>
+# include <QEvent>
+# include <QTimer>
+# include <boost_bind_bind.hpp>
+#endif
+
+
+/// Here the FreeCAD includes sorted by Base,App,Gui......
+#include <Base/Parameter.h>
+#include <App/PropertyStandard.h>
+#include <App/PropertyGeo.h>
+#include <App/PropertyLinks.h>
+#include <App/PropertyContainer.h>
+#include <App/DocumentObject.h>
+#include <App/Document.h>
+#include <Base/Console.h>
+
+#include "PropertyView.h"
+#include "Application.h"
+#include "MainWindow.h"
+#include "Document.h"
+#include "BitmapFactory.h"
+#include "ViewProvider.h"
+#include "ViewProviderDocumentObject.h"
+#include "Tree.h"
+#include "ViewParams.h"
+
+#include "propertyeditor/PropertyEditor.h"
+
+using namespace std;
+using namespace Gui;
+using namespace Gui::DockWnd;
+using namespace Gui::PropertyEditor;
+namespace bp = boost::placeholders;
+
+static ParameterGrp::handle _GetParam() {
+    static ParameterGrp::handle hGrp;
+    if(!hGrp) {
+        hGrp = App::GetApplication().GetParameterGroupByPath(
+                "User parameter:BaseApp/Preferences/PropertyView");
+    }
+    return hGrp;
+}
+
+/* TRANSLATOR Gui::PropertyView */
+
+/*! Property Editor Widget
+ *
+ * Provides two Gui::PropertyEditor::PropertyEditor widgets, for "View" and "Data",
+ * in two tabs.
+ */
+PropertyView::PropertyView(QWidget *parent)
+  : QWidget(parent),SelectionObserver(false,0) 
+{
+    QGridLayout* pLayout = new QGridLayout( this ); 
+    pLayout->setSpacing(0);
+    pLayout->setMargin (0);
+
+    timer = new QTimer(this);
+    timer->setSingleShot(true);
+    connect(timer, SIGNAL(timeout()), this, SLOT(onTimer()));
+
+    tabs = new QTabWidget (this);
+    tabs->setObjectName(QString::fromUtf8("propertyTab"));
+    tabs->setTabPosition(QTabWidget::South);
+#if defined(Q_OS_WIN32)
+    tabs->setTabShape(QTabWidget::Triangular);
+#endif
+    pLayout->addWidget(tabs, 0, 0);
+
+    propertyEditorView = new Gui::PropertyEditor::PropertyEditor();
+    propertyEditorView->setAutomaticDocumentUpdate(false);
+    propertyEditorView->header()->resizeSection(0, _GetParam()->GetInt("ViewSectionSize", 150));
+    connect(propertyEditorView->header(), SIGNAL(sectionResized(int,int,int)),
+            this, SLOT(sectionResized(int,int,int)));
+    tabs->addTab(propertyEditorView, tr("View"));
+
+    propertyEditorData = new Gui::PropertyEditor::PropertyEditor();
+    propertyEditorData->setAutomaticDocumentUpdate(true);
+    propertyEditorData->header()->resizeSection(0, _GetParam()->GetInt("DataSectionSize", 150));
+    connect(propertyEditorData->header(), SIGNAL(sectionResized(int,int,int)),
+            this, SLOT(sectionResized(int,int,int)));
+    tabs->addTab(propertyEditorData, tr("Data"));
+
+    int preferredTab = _GetParam()->GetInt("LastTabIndex", 1);
+
+    if ( preferredTab > 0 && preferredTab < tabs->count() )
+        tabs->setCurrentIndex(preferredTab);
+
+    // connect after adding all tabs, so adding doesn't thrash the parameter
+    connect(tabs, SIGNAL(currentChanged(int)), this, SLOT(tabChanged(int)));
+
+    this->connectPropData =
+    App::GetApplication().signalChangedObject.connect(boost::bind
+        (&PropertyView::slotChangePropertyData, this, bp::_2));
+    this->connectPropView =
+    Gui::Application::Instance->signalChangedObject.connect(boost::bind
+        (&PropertyView::slotChangePropertyView, this, bp::_1, bp::_2));
+    this->connectPropAppend =
+    App::GetApplication().signalAppendDynamicProperty.connect(boost::bind
+        (&PropertyView::slotAppendDynamicProperty, this, bp::_1));
+    this->connectPropRemove =
+    App::GetApplication().signalRemoveDynamicProperty.connect(boost::bind
+        (&PropertyView::slotRemoveDynamicProperty, this, bp::_1));
+    this->connectPropChange =
+    App::GetApplication().signalChangePropertyEditor.connect(boost::bind
+        (&PropertyView::slotChangePropertyEditor, this, bp::_1, bp::_2));
+    this->connectUndoDocument =
+    App::GetApplication().signalUndoDocument.connect(boost::bind
+        (&PropertyView::slotRollback, this));
+    this->connectRedoDocument =
+    App::GetApplication().signalRedoDocument.connect(boost::bind
+        (&PropertyView::slotRollback, this));
+    this->connectActiveDoc =
+    Application::Instance->signalActiveDocument.connect(boost::bind
+        (&PropertyView::slotActiveDocument, this, bp::_1));
+    this->connectDelDocument = 
+        Application::Instance->signalDeleteDocument.connect(
+                boost::bind(&PropertyView::slotDeleteDocument, this, bp::_1));
+    this->connectDelViewObject = 
+        Application::Instance->signalDeletedObject.connect(
+                boost::bind(&PropertyView::slotDeletedViewObject, this, bp::_1));
+    this->connectDelObject = 
+        App::GetApplication().signalDeletedObject.connect(
+                boost::bind(&PropertyView::slotDeletedObject, this, bp::_1));
+    this->connectBeforeRecompute =
+        App::GetApplication().signalBeforeRecomputeDocument.connect([this](const App::Document &) {
+            if(this->timer->isActive())
+                this->onTimer();
+        });
+    this->connectChangedDocument = App::GetApplication().signalChangedDocument.connect(
+            boost::bind(&PropertyView::slotChangePropertyData, this, bp::_2));
+}
+
+PropertyView::~PropertyView()
+{
+    this->connectPropData.disconnect();
+    this->connectPropView.disconnect();
+    this->connectPropAppend.disconnect();
+    this->connectPropRemove.disconnect();
+    this->connectPropChange.disconnect();
+    this->connectUndoDocument.disconnect();
+    this->connectRedoDocument.disconnect();
+    this->connectActiveDoc.disconnect();
+    this->connectDelDocument.disconnect();
+    this->connectDelObject.disconnect();
+    this->connectDelViewObject.disconnect();
+    this->connectBeforeRecompute.disconnect();
+    this->connectChangedDocument.disconnect();
+}
+
+static bool _ShowAll;
+
+bool PropertyView::showAll() {
+    return _ShowAll;
+}
+
+void PropertyView::setShowAll(bool enable) {
+    if(_ShowAll != enable) {
+        _ShowAll = enable;
+        for(auto view : getMainWindow()->findChildren<PropertyView*>()) {
+            if(view->isVisible()) {
+                view->propertyEditorData->buildUp();
+                view->propertyEditorView->buildUp();
+                view->onTimer();
+            }
+        }
+    }
+}
+
+void PropertyView::sectionResized(int index, int oldSize, int newSize)
+{
+    (void)oldSize;
+    if(index != 0)
+        return;
+
+    _GetParam()->SetInt(sender() == propertyEditorView->header() ?
+            "ViewSectionSize" : "DataSectionSize", newSize);
+}
+
+void PropertyView::hideEvent(QHideEvent *ev) {
+    this->timer->stop();
+    this->detachSelection();
+    // clear the properties before hiding.
+    propertyEditorData->buildUp();
+    propertyEditorView->buildUp();
+    clearPropertyItemSelection();
+    QWidget::hideEvent(ev);
+}
+
+void PropertyView::showEvent(QShowEvent *ev) {
+    this->attachSelection();
+    this->timer->start(ViewParams::instance()->getPropertyViewTimer());
+    QWidget::showEvent(ev);
+}
+
+void PropertyView::clearPropertyItemSelection() {
+    QModelIndex index;
+    propertyEditorData->clearSelection();
+    propertyEditorData->setCurrentIndex(index);
+    propertyEditorView->clearSelection();
+    propertyEditorView->setCurrentIndex(index);
+}
+
+void PropertyView::slotRollback() {
+    // PropertyItemDelegate will setup application active transaction on
+    // entering edit mode, and close active transaction when exit editing.  But,
+    // when the user clicks undo/redo button while editing some property, the
+    // current active transaction will be closed by design, which cause further
+    // editing to be not recorded. Hence, we force unselect any property item on
+    // undo/redo
+    clearPropertyItemSelection();
+}
+
+void PropertyView::slotChangePropertyData(const App::Property& prop)
+{
+    if (propertyEditorData->propOwners.count(prop.getContainer())) {
+        propertyEditorData->updateProperty(prop);
+        timer->start(ViewParams::instance()->getPropertyViewTimer());
+    }
+}
+
+void PropertyView::slotChangePropertyView(const Gui::ViewProvider&, const App::Property& prop)
+{
+    if (propertyEditorView->propOwners.count(prop.getContainer())) {
+        propertyEditorView->updateProperty(prop);
+        timer->start(ViewParams::instance()->getPropertyViewTimer());
+    }
+}
+
+bool PropertyView::isPropertyHidden(const App::Property *prop) {
+    return prop && !showAll() &&
+        ((prop->getType() & App::Prop_Hidden) || prop->testStatus(App::Property::Hidden));
+}
+
+void PropertyView::slotAppendDynamicProperty(const App::Property& prop)
+{
+    if (isPropertyHidden(&prop)) 
+        return;
+
+    App::PropertyContainer* parent = prop.getContainer();
+    if (propertyEditorData->propOwners.count(parent)
+            || propertyEditorView->propOwners.count(parent))
+    {
+        timer->start(ViewParams::instance()->getPropertyViewTimer());
+    }
+}
+
+void PropertyView::slotRemoveDynamicProperty(const App::Property& prop)
+{
+    App::PropertyContainer* parent = prop.getContainer();
+    if(propertyEditorData->propOwners.count(parent))
+        propertyEditorData->removeProperty(prop);
+    else if(propertyEditorView->propOwners.count(parent))
+        propertyEditorView->removeProperty(prop);
+    else
+        return;
+    timer->start(ViewParams::instance()->getPropertyViewTimer());
+}
+
+void PropertyView::slotChangePropertyEditor(const App::Document &, const App::Property& prop)
+{
+    App::PropertyContainer* parent = prop.getContainer();
+    if (propertyEditorData->propOwners.count(parent)
+            || propertyEditorView->propOwners.count(parent))
+        timer->start(ViewParams::instance()->getPropertyViewTimer());
+}
+
+void PropertyView::slotDeleteDocument(const Gui::Document &doc) {
+    if(propertyEditorData->propOwners.count(doc.getDocument())) {
+        propertyEditorView->buildUp();
+        propertyEditorData->setAutomaticDocumentUpdate(false);
+        propertyEditorData->buildUp();
+        propertyEditorData->setAutomaticDocumentUpdate(true);
+        clearPropertyItemSelection();
+        timer->start(ViewParams::instance()->getPropertyViewTimer());
+    }
+}
+
+void PropertyView::slotDeletedViewObject(const Gui::ViewProvider &vp) {
+    if(propertyEditorView->propOwners.count(&vp)) {
+        propertyEditorView->buildUp();
+        propertyEditorData->setAutomaticDocumentUpdate(false);
+        propertyEditorData->buildUp();
+        propertyEditorData->setAutomaticDocumentUpdate(true);
+        clearPropertyItemSelection();
+        timer->start(ViewParams::instance()->getPropertyViewTimer());
+    }
+}
+
+void PropertyView::slotDeletedObject(const App::DocumentObject &obj) {
+    if(propertyEditorData->propOwners.count(&obj)) {
+        propertyEditorView->buildUp();
+        propertyEditorData->setAutomaticDocumentUpdate(false);
+        propertyEditorData->buildUp();
+        propertyEditorData->setAutomaticDocumentUpdate(true);
+        clearPropertyItemSelection();
+        timer->start(ViewParams::instance()->getPropertyViewTimer());
+    }
+}
+
+void PropertyView::slotActiveDocument(const Gui::Document &doc)
+{
+    checkEnable(doc.getDocument()->getName());
+}
+
+void PropertyView::checkEnable(const char *doc) {
+    if(ViewParams::instance()->getEnablePropertyViewForInactiveDocument()) {
+        setEnabled(true);
+        return;
+    }
+    // check if at least one selected object is part of the active document
+    setEnabled(!Selection().hasSelection()
+            || Selection().hasSelection(doc,false));
+}
+
+struct PropertyView::PropInfo
+{
+    std::string propName;
+    int propId;
+    std::vector<App::Property*> propList;
+};
+
+struct PropertyView::PropFind {
+    const PropInfo& item;
+    PropFind(const PropInfo& item) : item(item) {}
+    bool operator () (const PropInfo& elem) const
+    {
+        return (elem.propId == item.propId) &&
+               (elem.propName == item.propName);
+    }
+};
+
+void PropertyView::onSelectionChanged(const SelectionChanges& msg)
+{
+    if (msg.Type != SelectionChanges::AddSelection &&
+        msg.Type != SelectionChanges::RmvSelection &&
+        msg.Type != SelectionChanges::SetSelection &&
+        msg.Type != SelectionChanges::ClrSelection)
+        return;
+
+    // clear the properties.
+    timer->start(ViewParams::instance()->getPropertyViewTimer());
+}
+
+void PropertyView::onTimer() {
+
+    timer->stop();
+    if(!this->isConnectionAttached()) {
+        propertyEditorData->buildUp();
+        propertyEditorView->buildUp();
+        clearPropertyItemSelection();
+        return;
+    }
+
+    if(!Gui::Selection().hasSelection()) {
+        auto gdoc = TreeWidget::selectedDocument();
+        if(!gdoc || !gdoc->getDocument()) {
+            propertyEditorData->buildUp();
+            propertyEditorView->buildUp();
+            clearPropertyItemSelection();
+            return;
+        }
+
+        PropertyModel::PropertyList docProps;
+
+        auto doc = gdoc->getDocument();
+        std::map<std::string,App::Property*> props;
+        doc->getPropertyMap(props);
+        for(auto &v : props) 
+            docProps.emplace_back(v.first,
+                    std::vector<App::Property*>(1,v.second));
+        propertyEditorData->setAutomaticDocumentUpdate(false);
+        propertyEditorData->buildUp(std::move(docProps));
+        tabs->setCurrentIndex(1);
+        return;
+    }
+
+    std::set<App::DocumentObject *> objSet;
+
+    // group the properties by <name,id>
+    std::vector<PropInfo> propDataMap;
+    std::vector<PropInfo> propViewMap;
+    bool checkLink = true;
+    ViewProviderDocumentObject *vpLast = 0;
+    auto sels = Gui::Selection().getSelectionEx("*");
+    for(auto &sel : sels) {
+        App::DocumentObject *ob = sel.getObject();
+        if(!ob) continue;
+
+        // Do not process an object more than once
+        if(!objSet.insert(ob).second)
+            continue;
+
+        std::vector<App::Property*> dataList;
+        std::map<std::string, App::Property*> viewList;
+
+        auto vp = Application::Instance->getViewProvider(ob);
+        if(!vp) {
+            checkLink = false;
+            ob->getPropertyList(dataList);
+            continue;
+        }
+
+        if(vp->isDerivedFrom(ViewProviderDocumentObject::getClassTypeId())) {
+            auto cvp = static_cast<ViewProviderDocumentObject*>(vp);
+            if(vpLast && cvp!=vpLast)
+                checkLink = false;
+            vpLast = cvp;
+        }
+
+        ob->getPropertyList(dataList);
+
+        // get the properties as map here because it doesn't matter to have them sorted alphabetically
+        vp->getPropertyMap(viewList);
+
+        // store the properties with <name,id> as key in a map
+        if (ob) {
+            for (auto prop : dataList) {
+                if (isPropertyHidden(prop))
+                    continue;
+
+                PropInfo nameType;
+                nameType.propName = prop->getName();
+                nameType.propId = prop->getTypeId().getKey();
+
+                std::vector<PropInfo>::iterator pi = std::find_if(propDataMap.begin(), propDataMap.end(), PropFind(nameType));
+                if (pi != propDataMap.end()) {
+                    pi->propList.push_back(prop);
+                }
+                else {
+                    nameType.propList.push_back(prop);
+                    propDataMap.push_back(nameType);
+                }
+            }
+        }
+        // the same for the view properties
+        if (vp) {
+            std::map<std::string, App::Property*>::iterator pt;
+            for (pt = viewList.begin(); pt != viewList.end(); ++pt) {
+                if (isPropertyHidden(pt->second))
+                    continue;
+
+                PropInfo nameType;
+                nameType.propName = pt->first;
+                nameType.propId = pt->second->getTypeId().getKey();
+
+                std::vector<PropInfo>::iterator pi = std::find_if(propViewMap.begin(), propViewMap.end(), PropFind(nameType));
+                if (pi != propViewMap.end()) {
+                    pi->propList.push_back(pt->second);
+                }
+                else {
+                    nameType.propList.push_back(pt->second);
+                    propViewMap.push_back(nameType);
+                }
+            }
+        }
+    }
+
+    // the property must be part of each selected object, i.e. the number
+    // of selected objects is equal to the number of properties with same
+    // name and id
+    std::vector<PropInfo>::const_iterator it;
+    PropertyModel::PropertyList dataProps;
+    std::map<std::string, std::vector<App::Property*> > dataPropsMap;
+    PropertyModel::PropertyList viewProps;
+
+    if(checkLink && vpLast) {
+        // In case the only selected object is a link, insert the link's own
+        // property before the linked object
+        App::DocumentObject *obj = vpLast->getObject();
+        auto linked = obj;
+        if(obj && obj->canLinkProperties() && (linked=obj->getLinkedObject(true))!=obj && linked) {
+            std::vector<App::Property*> dataList;
+            std::map<std::string, App::Property*> propMap;
+            obj->getPropertyMap(propMap);
+            linked->getPropertyList(dataList);
+            for(auto prop : dataList) {
+                if(isPropertyHidden(prop))
+                    continue;
+                std::string name(prop->getName());
+                auto it = propMap.find(name);
+                if(it!=propMap.end() && !isPropertyHidden(it->second))
+                    continue;
+                std::vector<App::Property*> items(1,prop);
+                if(prop->testStatus(App::Property::PropDynamic))
+                    dataPropsMap.emplace(name+"*",std::move(items));
+                else
+                    dataProps.emplace_back(name+"*", std::move(items));
+            }
+            auto vpLinked = Application::Instance->getViewProvider(linked);
+            if(vpLinked) {
+                propMap.clear();
+                vpLast->getPropertyMap(propMap);
+                dataList.clear();
+                vpLinked->getPropertyList(dataList);
+                for(auto prop : dataList) {
+                    if(isPropertyHidden(prop))
+                        continue;
+                    std::string name(prop->getName());
+                    auto it = propMap.find(name);
+                    if(it!=propMap.end() && !isPropertyHidden(it->second))
+                        continue;
+                    std::vector<App::Property*> items(1,prop);
+                    viewProps.emplace_back(name+"*", std::move(items));
+                }
+            }
+        }
+    }
+
+    for(auto &v : dataPropsMap)
+        dataProps.emplace_back(v.first,std::move(v.second));
+
+    dataPropsMap.clear();
+
+    for (it = propDataMap.begin(); it != propDataMap.end(); ++it) {
+        if (it->propList.size() == sels.size()) {
+            if(it->propList[0]->testStatus(App::Property::PropDynamic))
+                dataPropsMap.emplace(it->propName, std::move(it->propList));
+            else
+                dataProps.emplace_back(it->propName, std::move(it->propList));
+        }
+    }
+
+    for(auto &v : dataPropsMap)
+        dataProps.emplace_back(v.first,std::move(v.second));
+
+    propertyEditorData->buildUp(std::move(dataProps),true);
+    propertyEditorData->setAutomaticDocumentUpdate(true);
+
+    for (it = propViewMap.begin(); it != propViewMap.end(); ++it) {
+        if (it->propList.size() == sels.size())
+            viewProps.emplace_back(it->propName, std::move(it->propList));
+    }
+
+    propertyEditorView->buildUp(std::move(viewProps));
+
+    // make sure the editors are enabled/disabled properly
+    checkEnable();
+}
+
+void PropertyView::tabChanged(int index)
+{
+    _GetParam()->SetInt("LastTabIndex",index);
+}
+
+void PropertyView::changeEvent(QEvent *e)
+{
+    if (e->type() == QEvent::LanguageChange) {
+        tabs->setTabText(0, tr("View"));
+        tabs->setTabText(1, tr("Data"));
+    }
+
+    QWidget::changeEvent(e);
+}
+
+/* TRANSLATOR Gui::DockWnd::PropertyDockView */
+
+PropertyDockView::PropertyDockView(Gui::Document* pcDocument, QWidget *parent)
+  : DockWindow(pcDocument,parent)
+{
+    setWindowTitle(tr("Property View"));
+
+    PropertyView* view = new PropertyView(this);
+    QGridLayout* pLayout = new QGridLayout(this);
+    pLayout->setSpacing(0);
+    pLayout->setMargin (0);
+    pLayout->addWidget(view, 0, 0);
+
+    resize( 200, 400 );
+}
+
+PropertyDockView::~PropertyDockView()
+{
+}
+
+#include "moc_PropertyView.cpp"
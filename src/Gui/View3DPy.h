--- conflicted
+++ resolved
@@ -1,161 +1,157 @@
-/***************************************************************************
- *   Copyright (c) 2005 Jürgen Riegel <juergen.riegel@web.de>              *
- *                                                                         *
- *   This file is part of the FreeCAD CAx development system.              *
- *                                                                         *
- *   This library is free software; you can redistribute it and/or         *
- *   modify it under the terms of the GNU Library General Public           *
- *   License as published by the Free Software Foundation; either          *
- *   version 2 of the License, or (at your option) any later version.      *
- *                                                                         *
- *   This library  is distributed in the hope that it will be useful,      *
- *   but WITHOUT ANY WARRANTY; without even the implied warranty of        *
- *   MERCHANTABILITY or FITNESS FOR A PARTICULAR PURPOSE.  See the         *
- *   GNU Library General Public License for more details.                  *
- *                                                                         *
- *   You should have received a copy of the GNU Library General Public     *
- *   License along with this library; see the file COPYING.LIB. If not,    *
- *   write to the Free Software Foundation, Inc., 59 Temple Place,         *
- *   Suite 330, Boston, MA  02111-1307, USA                                *
- *                                                                         *
- ***************************************************************************/
-
-
-#ifndef GUI_VIEW3DPY_H
-#define GUI_VIEW3DPY_H
-
-#include <Base/PyObjectBase.h>
-#include <CXX/Extensions.hxx>
-
-class SoEventCallback;
-class SoDragger;
-class QImage;
-
-namespace Gui {
-
-class View3DInventor;
-
-class Camera
-{
-public:
-    enum Orientation {
-        Top,
-        Bottom,
-        Front,
-        Rear,
-        Left,
-        Right,
-        Isometric,
-        Dimetric,
-        Trimetric,
-    };
-
-    static SbRotation rotation(Orientation view);
-};
-
-class View3DInventorPy : public Py::PythonExtension<View3DInventorPy>
-{
-public:
-    static void init_type(void);    // announce properties and methods
-
-    View3DInventorPy(View3DInventor *vi);
-    ~View3DInventorPy();
-
-    Py::Object repr();
-    Py::Object getattr(const char *);
-    int setattr(const char *, const Py::Object &);
-
-    Py::Object message(const Py::Tuple&);
-    Py::Object fitAll(const Py::Tuple&);
-    Py::Object boxZoom(const Py::Tuple&, const Py::Dict&);
-    Py::Object viewBottom(const Py::Tuple&);
-    Py::Object viewFront(const Py::Tuple&);
-    Py::Object viewLeft(const Py::Tuple&);
-    Py::Object viewRear(const Py::Tuple&);
-    Py::Object viewRight(const Py::Tuple&);
-    Py::Object viewTop(const Py::Tuple&);
-    Py::Object viewIsometric(const Py::Tuple&);
-    Py::Object viewDimetric(const Py::Tuple&);
-    Py::Object viewTrimetric(const Py::Tuple&);
-    Py::Object viewDefaultOrientation(const Py::Tuple&);
-    Py::Object viewPosition(const Py::Tuple&);
-    Py::Object viewRotateLeft(const Py::Tuple&);
-    Py::Object viewRotateRight(const Py::Tuple&);
-    Py::Object zoomIn(const Py::Tuple&);
-    Py::Object zoomOut(const Py::Tuple&);
-    Py::Object startAnimating(const Py::Tuple&);
-    Py::Object stopAnimating(const Py::Tuple&);
-    Py::Object setAnimationEnabled(const Py::Tuple&);
-    Py::Object isAnimationEnabled(const Py::Tuple&);
-    Py::Object dump(const Py::Tuple&);
-    Py::Object dumpNode(const Py::Tuple&);
-    Py::Object setStereoType(const Py::Tuple&);
-    Py::Object getStereoType(const Py::Tuple&);
-    Py::Object listStereoTypes(const Py::Tuple&);
-    Py::Object saveImage(const Py::Tuple&);
-    Py::Object saveVectorGraphic(const Py::Tuple&);
-    Py::Object getCamera(const Py::Tuple&);
-    Py::Object getViewDirection(const Py::Tuple&);
-    Py::Object setViewDirection(const Py::Tuple&);
-    Py::Object setCamera(const Py::Tuple&);
-    Py::Object setCameraOrientation(const Py::Tuple&);
-    Py::Object getCameraOrientation(const Py::Tuple&);
-    Py::Object getCameraType(const Py::Tuple&);
-    Py::Object setCameraType(const Py::Tuple&);
-    Py::Object getCameraNode(const Py::Tuple&);
-    Py::Object listCameraTypes(const Py::Tuple&);
-    Py::Object getCursorPos(const Py::Tuple&);
-    Py::Object getObjectInfo(const Py::Tuple&);
-    Py::Object getObjectsInfo(const Py::Tuple&);
-    Py::Object getSize(const Py::Tuple&);
-    Py::Object getPoint(const Py::Tuple&);
-    Py::Object getPointOnScreen(const Py::Tuple&);
-    Py::Object addEventCallback(const Py::Tuple&);
-    Py::Object removeEventCallback(const Py::Tuple&);
-    Py::Object setAnnotation(const Py::Tuple&);
-    Py::Object removeAnnotation(const Py::Tuple&);
-    Py::Object getSceneGraph(const Py::Tuple&);
-    Py::Object getViewer(const Py::Tuple&);
-    Py::Object addEventCallbackPivy(const Py::Tuple&);
-    Py::Object removeEventCallbackPivy(const Py::Tuple&);
-    Py::Object listNavigationTypes(const Py::Tuple&);
-    Py::Object getNavigationType(const Py::Tuple&);
-    Py::Object setNavigationType(const Py::Tuple&);
-    Py::Object setAxisCross(const Py::Tuple&);
-    Py::Object hasAxisCross(const Py::Tuple&);
-    Py::Object addDraggerCallback(const Py::Tuple&);
-    Py::Object removeDraggerCallback(const Py::Tuple&);
-    Py::Object setActiveObject(const Py::Tuple&);
-    Py::Object getActiveObject(const Py::Tuple&);
-    Py::Object getViewProvidersOfType(const Py::Tuple&);
-    Py::Object redraw(const Py::Tuple&);
-<<<<<<< HEAD
-    Py::Object toggleClippingPlane(const Py::Tuple& args, const Py::Dict &);
-=======
-    Py::Object setName(const Py::Tuple&);
-    Py::Object toggleClippingPlane(const Py::Tuple& args, const Py::Dict &);
-    Py::Object hasClippingPlane(const Py::Tuple& args);
->>>>>>> c0753806
-
-    View3DInventor* getView3DIventorPtr() {return _view;}
-
-private:
-    static void eventCallback(void * ud, SoEventCallback * n);
-    static void eventCallbackPivy(void * ud, SoEventCallback * n);
-    static void eventCallbackPivyEx(void * ud, SoEventCallback * n);
-    static void draggerCallback(void * ud, SoDragger* dragger);
-
-private:
-    typedef PyObject* (*method_varargs_handler)(PyObject *_self, PyObject *_args);
-    static method_varargs_handler pycxx_handler;
-    static PyObject *method_varargs_ext_handler(PyObject *_self, PyObject *_args);
-
-private:
-    std::list<PyObject*> callbacks;
-    View3DInventor* _view;
-    friend class View3DInventor;
-};
-
-} // namespace Gui
-
-#endif //GUI_VIEW3DPY_H
+/***************************************************************************
+ *   Copyright (c) 2005 Jürgen Riegel <juergen.riegel@web.de>              *
+ *                                                                         *
+ *   This file is part of the FreeCAD CAx development system.              *
+ *                                                                         *
+ *   This library is free software; you can redistribute it and/or         *
+ *   modify it under the terms of the GNU Library General Public           *
+ *   License as published by the Free Software Foundation; either          *
+ *   version 2 of the License, or (at your option) any later version.      *
+ *                                                                         *
+ *   This library  is distributed in the hope that it will be useful,      *
+ *   but WITHOUT ANY WARRANTY; without even the implied warranty of        *
+ *   MERCHANTABILITY or FITNESS FOR A PARTICULAR PURPOSE.  See the         *
+ *   GNU Library General Public License for more details.                  *
+ *                                                                         *
+ *   You should have received a copy of the GNU Library General Public     *
+ *   License along with this library; see the file COPYING.LIB. If not,    *
+ *   write to the Free Software Foundation, Inc., 59 Temple Place,         *
+ *   Suite 330, Boston, MA  02111-1307, USA                                *
+ *                                                                         *
+ ***************************************************************************/
+
+
+#ifndef GUI_VIEW3DPY_H
+#define GUI_VIEW3DPY_H
+
+#include <Base/PyObjectBase.h>
+#include <CXX/Extensions.hxx>
+
+class SoEventCallback;
+class SoDragger;
+class QImage;
+
+namespace Gui {
+
+class View3DInventor;
+
+class Camera
+{
+public:
+    enum Orientation {
+        Top,
+        Bottom,
+        Front,
+        Rear,
+        Left,
+        Right,
+        Isometric,
+        Dimetric,
+        Trimetric,
+    };
+
+    static SbRotation rotation(Orientation view);
+};
+
+class View3DInventorPy : public Py::PythonExtension<View3DInventorPy>
+{
+public:
+    static void init_type(void);    // announce properties and methods
+
+    View3DInventorPy(View3DInventor *vi);
+    ~View3DInventorPy();
+
+    Py::Object repr();
+    Py::Object getattr(const char *);
+    int setattr(const char *, const Py::Object &);
+
+    Py::Object message(const Py::Tuple&);
+    Py::Object fitAll(const Py::Tuple&);
+    Py::Object boxZoom(const Py::Tuple&, const Py::Dict&);
+    Py::Object viewBottom(const Py::Tuple&);
+    Py::Object viewFront(const Py::Tuple&);
+    Py::Object viewLeft(const Py::Tuple&);
+    Py::Object viewRear(const Py::Tuple&);
+    Py::Object viewRight(const Py::Tuple&);
+    Py::Object viewTop(const Py::Tuple&);
+    Py::Object viewIsometric(const Py::Tuple&);
+    Py::Object viewDimetric(const Py::Tuple&);
+    Py::Object viewTrimetric(const Py::Tuple&);
+    Py::Object viewDefaultOrientation(const Py::Tuple&);
+    Py::Object viewPosition(const Py::Tuple&);
+    Py::Object viewRotateLeft(const Py::Tuple&);
+    Py::Object viewRotateRight(const Py::Tuple&);
+    Py::Object zoomIn(const Py::Tuple&);
+    Py::Object zoomOut(const Py::Tuple&);
+    Py::Object startAnimating(const Py::Tuple&);
+    Py::Object stopAnimating(const Py::Tuple&);
+    Py::Object setAnimationEnabled(const Py::Tuple&);
+    Py::Object isAnimationEnabled(const Py::Tuple&);
+    Py::Object dump(const Py::Tuple&);
+    Py::Object dumpNode(const Py::Tuple&);
+    Py::Object setStereoType(const Py::Tuple&);
+    Py::Object getStereoType(const Py::Tuple&);
+    Py::Object listStereoTypes(const Py::Tuple&);
+    Py::Object saveImage(const Py::Tuple&);
+    Py::Object saveVectorGraphic(const Py::Tuple&);
+    Py::Object getCamera(const Py::Tuple&);
+    Py::Object getViewDirection(const Py::Tuple&);
+    Py::Object setViewDirection(const Py::Tuple&);
+    Py::Object setCamera(const Py::Tuple&);
+    Py::Object setCameraOrientation(const Py::Tuple&);
+    Py::Object getCameraOrientation(const Py::Tuple&);
+    Py::Object getCameraType(const Py::Tuple&);
+    Py::Object setCameraType(const Py::Tuple&);
+    Py::Object getCameraNode(const Py::Tuple&);
+    Py::Object listCameraTypes(const Py::Tuple&);
+    Py::Object getCursorPos(const Py::Tuple&);
+    Py::Object getObjectInfo(const Py::Tuple&);
+    Py::Object getObjectsInfo(const Py::Tuple&);
+    Py::Object getSize(const Py::Tuple&);
+    Py::Object getPoint(const Py::Tuple&);
+    Py::Object getPointOnScreen(const Py::Tuple&);
+    Py::Object addEventCallback(const Py::Tuple&);
+    Py::Object removeEventCallback(const Py::Tuple&);
+    Py::Object setAnnotation(const Py::Tuple&);
+    Py::Object removeAnnotation(const Py::Tuple&);
+    Py::Object getSceneGraph(const Py::Tuple&);
+    Py::Object getViewer(const Py::Tuple&);
+    Py::Object addEventCallbackPivy(const Py::Tuple&);
+    Py::Object removeEventCallbackPivy(const Py::Tuple&);
+    Py::Object listNavigationTypes(const Py::Tuple&);
+    Py::Object getNavigationType(const Py::Tuple&);
+    Py::Object setNavigationType(const Py::Tuple&);
+    Py::Object setAxisCross(const Py::Tuple&);
+    Py::Object hasAxisCross(const Py::Tuple&);
+    Py::Object addDraggerCallback(const Py::Tuple&);
+    Py::Object removeDraggerCallback(const Py::Tuple&);
+    Py::Object setActiveObject(const Py::Tuple&);
+    Py::Object getActiveObject(const Py::Tuple&);
+    Py::Object getViewProvidersOfType(const Py::Tuple&);
+    Py::Object redraw(const Py::Tuple&);
+    Py::Object setName(const Py::Tuple&);
+    Py::Object toggleClippingPlane(const Py::Tuple& args, const Py::Dict &);
+    Py::Object hasClippingPlane(const Py::Tuple& args);
+
+    View3DInventor* getView3DIventorPtr() {return _view;}
+
+private:
+    static void eventCallback(void * ud, SoEventCallback * n);
+    static void eventCallbackPivy(void * ud, SoEventCallback * n);
+    static void eventCallbackPivyEx(void * ud, SoEventCallback * n);
+    static void draggerCallback(void * ud, SoDragger* dragger);
+
+private:
+    typedef PyObject* (*method_varargs_handler)(PyObject *_self, PyObject *_args);
+    static method_varargs_handler pycxx_handler;
+    static PyObject *method_varargs_ext_handler(PyObject *_self, PyObject *_args);
+
+private:
+    std::list<PyObject*> callbacks;
+    View3DInventor* _view;
+    friend class View3DInventor;
+};
+
+} // namespace Gui
+
+#endif //GUI_VIEW3DPY_H
--- conflicted
+++ resolved
@@ -1,157 +1,132 @@
-/***************************************************************************
- *   Copyright (c) 2002 Jürgen Riegel <juergen.riegel@web.de>              *
- *                                                                         *
- *   This file is part of the FreeCAD CAx development system.              *
- *                                                                         *
- *   This library is free software; you can redistribute it and/or         *
- *   modify it under the terms of the GNU Library General Public           *
- *   License as published by the Free Software Foundation; either          *
- *   version 2 of the License, or (at your option) any later version.      *
- *                                                                         *
- *   This library  is distributed in the hope that it will be useful,      *
- *   but WITHOUT ANY WARRANTY; without even the implied warranty of        *
- *   MERCHANTABILITY or FITNESS FOR A PARTICULAR PURPOSE.  See the         *
- *   GNU Library General Public License for more details.                  *
- *                                                                         *
- *   You should have received a copy of the GNU Library General Public     *
- *   License along with this library; see the file COPYING.LIB. If not,    *
- *   write to the Free Software Foundation, Inc., 59 Temple Place,         *
- *   Suite 330, Boston, MA  02111-1307, USA                                *
- *                                                                         *
- ***************************************************************************/
-
-
-
-#ifndef GUI_DOCKWND_PROPERTYVIEW_H
-#define GUI_DOCKWND_PROPERTYVIEW_H
-
-
-#include "DockWindow.h"
-#include "Selection.h"
-#include <boost/signals2.hpp>
-
-class QPixmap;
-class QTabWidget;
-
-namespace App {
-  class Property;
-  class PropertyContainer;
-  class DocumentObject;
-}
-
-namespace Gui {
-namespace PropertyEditor {
-
-class EditableListView;
-class EditableItem;
-class PropertyEditor;
-
-} // namespace PropertyEditor
-} // namespace Gui
-
-namespace Gui {
-class ViewProvider;
-
-/** The property view class.
- */
-class PropertyView : public QWidget, public Gui::SelectionObserver
-{
-    Q_OBJECT
-
-public:
-    PropertyView(QWidget *parent=0);
-    virtual ~PropertyView();
-
-    Gui::PropertyEditor::PropertyEditor* propertyEditorView;
-    Gui::PropertyEditor::PropertyEditor* propertyEditorData;
-<<<<<<< HEAD
-    void clearPropertyItemSelection();
-    static bool showAll();
-    static void setShowAll(bool);
-    static bool isPropertyHidden(const App::Property *);
-
-public Q_SLOTS:
-    /// Stores a preference for the last tab selected
-    void tabChanged(int index);
-    void onTimer();
-
-protected:
-    void changeEvent(QEvent *e);
-    void showEvent(QShowEvent *) override;
-    void hideEvent(QHideEvent *) override;
-=======
-    void clearPropertyItemSelection();
-    static bool showAll();
-    static void setShowAll(bool);
-    static bool isPropertyHidden(const App::Property *);
-
-public Q_SLOTS:
-    /// Stores a preference for the last tab selected
-    void tabChanged(int index);
-    void onTimer();
-
-protected:
-    void changeEvent(QEvent *e) override;
-    void showEvent(QShowEvent *) override;
-    void hideEvent(QHideEvent *) override;
->>>>>>> c0753806
-
-private:
-    void onSelectionChanged(const SelectionChanges& msg) override;
-    void slotChangePropertyData(const App::DocumentObject&, const App::Property&);
-    void slotChangePropertyView(const Gui::ViewProvider&, const App::Property&);
-    void slotAppendDynamicProperty(const App::Property&);
-    void slotRemoveDynamicProperty(const App::Property&);
-    void slotChangePropertyEditor(const App::Document&, const App::Property&);
-    void slotRollback();
-    void slotActiveDocument(const Gui::Document&);
-    void slotDeleteDocument(const Gui::Document&);
-<<<<<<< HEAD
-
-    void checkEnable(const char *doc = 0);
-=======
-    void slotDeletedViewObject(const Gui::ViewProvider&);
-    void slotDeletedObject(const App::DocumentObject&);
-
-    void checkEnable(const char *doc = 0);
->>>>>>> c0753806
-
-private:
-    struct PropInfo;
-    struct PropFind;
-    typedef boost::signals2::connection Connection;
-    Connection connectPropData;
-    Connection connectPropView;
-    Connection connectPropAppend;
-    Connection connectPropRemove;
-    Connection connectPropChange;
-    Connection connectUndoDocument;
-    Connection connectRedoDocument;
-    Connection connectActiveDoc;
-    Connection connectDelDocument;
-<<<<<<< HEAD
-=======
-    Connection connectDelObject;
-    Connection connectDelViewObject;
->>>>>>> c0753806
-    QTabWidget* tabs;
-    QTimer* timer;
-};
-
-namespace DockWnd {
-
-/** A dock window with the embedded property view.
- */
-class PropertyDockView : public Gui::DockWindow
-{
-    Q_OBJECT
-
-public:
-    PropertyDockView(Gui::Document*  pcDocument, QWidget *parent=0);
-    virtual ~PropertyDockView();
-};
-
-} // namespace DockWnd
-} // namespace Gui
-
-#endif // GUI_DOCKWND_PROPERTYVIEW_H
+/***************************************************************************
+ *   Copyright (c) 2002 Jürgen Riegel <juergen.riegel@web.de>              *
+ *                                                                         *
+ *   This file is part of the FreeCAD CAx development system.              *
+ *                                                                         *
+ *   This library is free software; you can redistribute it and/or         *
+ *   modify it under the terms of the GNU Library General Public           *
+ *   License as published by the Free Software Foundation; either          *
+ *   version 2 of the License, or (at your option) any later version.      *
+ *                                                                         *
+ *   This library  is distributed in the hope that it will be useful,      *
+ *   but WITHOUT ANY WARRANTY; without even the implied warranty of        *
+ *   MERCHANTABILITY or FITNESS FOR A PARTICULAR PURPOSE.  See the         *
+ *   GNU Library General Public License for more details.                  *
+ *                                                                         *
+ *   You should have received a copy of the GNU Library General Public     *
+ *   License along with this library; see the file COPYING.LIB. If not,    *
+ *   write to the Free Software Foundation, Inc., 59 Temple Place,         *
+ *   Suite 330, Boston, MA  02111-1307, USA                                *
+ *                                                                         *
+ ***************************************************************************/
+
+
+
+#ifndef GUI_DOCKWND_PROPERTYVIEW_H
+#define GUI_DOCKWND_PROPERTYVIEW_H
+
+
+#include "DockWindow.h"
+#include "Selection.h"
+#include <boost/signals2.hpp>
+
+class QPixmap;
+class QTabWidget;
+
+namespace App {
+  class Property;
+  class PropertyContainer;
+  class DocumentObject;
+}
+
+namespace Gui {
+namespace PropertyEditor {
+
+class EditableListView;
+class EditableItem;
+class PropertyEditor;
+
+} // namespace PropertyEditor
+} // namespace Gui
+
+namespace Gui {
+class ViewProvider;
+
+/** The property view class.
+ */
+class PropertyView : public QWidget, public Gui::SelectionObserver
+{
+    Q_OBJECT
+
+public:
+    PropertyView(QWidget *parent=0);
+    virtual ~PropertyView();
+
+    Gui::PropertyEditor::PropertyEditor* propertyEditorView;
+    Gui::PropertyEditor::PropertyEditor* propertyEditorData;
+    void clearPropertyItemSelection();
+    static bool showAll();
+    static void setShowAll(bool);
+    static bool isPropertyHidden(const App::Property *);
+
+public Q_SLOTS:
+    /// Stores a preference for the last tab selected
+    void tabChanged(int index);
+    void onTimer();
+
+protected:
+    void changeEvent(QEvent *e) override;
+    void showEvent(QShowEvent *) override;
+    void hideEvent(QHideEvent *) override;
+
+private:
+    void onSelectionChanged(const SelectionChanges& msg) override;
+    void slotChangePropertyData(const App::DocumentObject&, const App::Property&);
+    void slotChangePropertyView(const Gui::ViewProvider&, const App::Property&);
+    void slotAppendDynamicProperty(const App::Property&);
+    void slotRemoveDynamicProperty(const App::Property&);
+    void slotChangePropertyEditor(const App::Document&, const App::Property&);
+    void slotRollback();
+    void slotActiveDocument(const Gui::Document&);
+    void slotDeleteDocument(const Gui::Document&);
+    void slotDeletedViewObject(const Gui::ViewProvider&);
+    void slotDeletedObject(const App::DocumentObject&);
+
+    void checkEnable(const char *doc = 0);
+
+private:
+    struct PropInfo;
+    struct PropFind;
+    typedef boost::signals2::connection Connection;
+    Connection connectPropData;
+    Connection connectPropView;
+    Connection connectPropAppend;
+    Connection connectPropRemove;
+    Connection connectPropChange;
+    Connection connectUndoDocument;
+    Connection connectRedoDocument;
+    Connection connectActiveDoc;
+    Connection connectDelDocument;
+    Connection connectDelObject;
+    Connection connectDelViewObject;
+    QTabWidget* tabs;
+    QTimer* timer;
+};
+
+namespace DockWnd {
+
+/** A dock window with the embedded property view.
+ */
+class PropertyDockView : public Gui::DockWindow
+{
+    Q_OBJECT
+
+public:
+    PropertyDockView(Gui::Document*  pcDocument, QWidget *parent=0);
+    virtual ~PropertyDockView();
+};
+
+} // namespace DockWnd
+} // namespace Gui
+
+#endif // GUI_DOCKWND_PROPERTYVIEW_H
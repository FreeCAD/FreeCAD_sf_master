/***************************************************************************
 *   Copyright (c) 2004 Jürgen Riegel <juergen.riegel@web.de>              *
 *                                                                         *
 *   This file is part of the FreeCAD CAx development system.              *
 *                                                                         *
 *   This library is free software; you can redistribute it and/or         *
 *   modify it under the terms of the GNU Library General Public           *
 *   License as published by the Free Software Foundation; either          *
 *   version 2 of the License, or (at your option) any later version.      *
 *                                                                         *
 *   This library  is distributed in the hope that it will be useful,      *
 *   but WITHOUT ANY WARRANTY; without even the implied warranty of        *
 *   MERCHANTABILITY or FITNESS FOR A PARTICULAR PURPOSE.  See the         *
 *   GNU Library General Public License for more details.                  *
 *                                                                         *
 *   You should have received a copy of the GNU Library General Public     *
 *   License along with this library; see the file COPYING.LIB. If not,    *
 *   write to the Free Software Foundation, Inc., 59 Temple Place,         *
 *   Suite 330, Boston, MA  02111-1307, USA                                *
 *                                                                         *
 ***************************************************************************/

#include "PreCompiled.h"

#ifndef _PreComp_
# include <cfloat>
# ifdef FC_OS_WIN32
#  include <windows.h>
# endif
# ifdef FC_OS_MACOSX
# include <OpenGL/gl.h>
# else
# include <GL/gl.h>
# include <GL/glext.h>
# include <GL/glu.h>
# endif

# include <Inventor/SbBox.h>
# include <Inventor/SoEventManager.h>
# include <Inventor/SoPickedPoint.h>
# include <Inventor/actions/SoGetBoundingBoxAction.h>
# include <Inventor/actions/SoGetMatrixAction.h>
# include <Inventor/actions/SoHandleEventAction.h>
# include <Inventor/actions/SoRayPickAction.h>
# include <Inventor/annex/HardCopy/SoVectorizePSAction.h>
# include <Inventor/details/SoDetail.h>
# include <Inventor/elements/SoLightModelElement.h>
# include <Inventor/elements/SoOverrideElement.h>
# include <Inventor/elements/SoViewportRegionElement.h>
# include <Inventor/errors/SoDebugError.h>
# include <Inventor/events/SoEvent.h>
# include <Inventor/events/SoKeyboardEvent.h>
# include <Inventor/events/SoMotion3Event.h>
# include <Inventor/manips/SoClipPlaneManip.h>
# include <Inventor/nodes/SoBaseColor.h>
# include <Inventor/nodes/SoCallback.h>
# include <Inventor/nodes/SoCube.h>
# include <Inventor/nodes/SoDirectionalLight.h>
# include <Inventor/nodes/SoEventCallback.h>
# include <Inventor/nodes/SoLightModel.h>
# include <Inventor/nodes/SoMaterial.h>
# include <Inventor/nodes/SoOrthographicCamera.h>
# include <Inventor/nodes/SoPerspectiveCamera.h>
# include <Inventor/nodes/SoPickStyle.h>
# include <Inventor/nodes/SoSelection.h>
# include <Inventor/nodes/SoSeparator.h>
# include <Inventor/nodes/SoSwitch.h>
# include <Inventor/nodes/SoTransform.h>
# include <Inventor/nodes/SoTranslation.h>
# include <QBitmap>
# include <QEventLoop>
# include <QKeyEvent>
# include <QMessageBox>
# include <QMimeData>
# include <QTimer>
# include <QVariantAnimation>
# include <QWheelEvent>
#endif

#include <App/Document.h>
#include <App/GeoFeatureGroupExtension.h>
#include <Base/Console.h>
#include <Base/FileInfo.h>
#include <Base/Sequencer.h>
#include <Base/Tools.h>
#include <Base/UnitsApi.h>
#include <Quarter/devices/InputDevice.h>
#include <Quarter/eventhandlers/EventFilter.h>

#include "View3DInventorViewer.h"
#include "Application.h"
#include "CornerCrossLetters.h"
#include "Document.h"
#include "GLPainter.h"
#include "MainWindow.h"
#include "NaviCube.h"
#include "NavigationStyle.h"
#include "Selection.h"
#include "SoAxisCrossKit.h"
#include "SoFCBackgroundGradient.h"
#include "SoFCBoundingBox.h"
#include "SoFCDB.h"
#include "SoFCInteractiveElement.h"
#include "SoFCOffscreenRenderer.h"
#include "SoFCSelection.h"
#include "SoFCSelectionAction.h"
#include "SoFCUnifiedSelection.h"
#include "SoFCVectorizeSVGAction.h"
#include "SoFCVectorizeU3DAction.h"
#include "SoTouchEvents.h"
#include "SpaceballEvent.h"
#include "View3DInventorRiftViewer.h"
#include "View3DViewerPy.h"
#include "ViewParams.h"
#include "ViewProvider.h"
#include "ViewProviderDocumentObject.h"
#include "ViewProviderLink.h"


FC_LOG_LEVEL_INIT("3DViewer",true,true)

//#define FC_LOGGING_CB

using namespace Gui;

/*** zoom-style cursor ******/

#define ZOOM_WIDTH 16
#define ZOOM_HEIGHT 16
#define ZOOM_BYTES ((ZOOM_WIDTH + 7) / 8) * ZOOM_HEIGHT
#define ZOOM_HOT_X 5
#define ZOOM_HOT_Y 7

static unsigned char zoom_bitmap[ZOOM_BYTES] =
{
  0x00, 0x0f, 0x80, 0x1c, 0x40, 0x38, 0x20, 0x70,
  0x90, 0xe4, 0xc0, 0xcc, 0xf0, 0xfc, 0x00, 0x0c,
  0x00, 0x0c, 0xf0, 0xfc, 0xc0, 0xcc, 0x90, 0xe4,
  0x20, 0x70, 0x40, 0x38, 0x80, 0x1c, 0x00, 0x0f
};

static unsigned char zoom_mask_bitmap[ZOOM_BYTES] =
{
 0x00,0x0f,0x80,0x1f,0xc0,0x3f,0xe0,0x7f,0xf0,0xff,0xf0,0xff,0xf0,0xff,0x00,
 0x0f,0x00,0x0f,0xf0,0xff,0xf0,0xff,0xf0,0xff,0xe0,0x7f,0xc0,0x3f,0x80,0x1f,
 0x00,0x0f
};

/*** pan-style cursor *******/

#define PAN_WIDTH 16
#define PAN_HEIGHT 16
#define PAN_BYTES ((PAN_WIDTH + 7) / 8) * PAN_HEIGHT
#define PAN_HOT_X 7
#define PAN_HOT_Y 7

static unsigned char pan_bitmap[PAN_BYTES] =
{
  0xc0, 0x03, 0x60, 0x02, 0x20, 0x04, 0x10, 0x08,
  0x68, 0x16, 0x54, 0x2a, 0x73, 0xce, 0x01, 0x80,
  0x01, 0x80, 0x73, 0xce, 0x54, 0x2a, 0x68, 0x16,
  0x10, 0x08, 0x20, 0x04, 0x40, 0x02, 0xc0, 0x03
};

static unsigned char pan_mask_bitmap[PAN_BYTES] =
{
 0xc0,0x03,0xe0,0x03,0xe0,0x07,0xf0,0x0f,0xe8,0x17,0xdc,0x3b,0xff,0xff,0xff,
 0xff,0xff,0xff,0xff,0xff,0xdc,0x3b,0xe8,0x17,0xf0,0x0f,0xe0,0x07,0xc0,0x03,
 0xc0,0x03
};

/*** rotate-style cursor ****/

#define ROTATE_WIDTH 16
#define ROTATE_HEIGHT 16
#define ROTATE_BYTES ((ROTATE_WIDTH + 7) / 8) * ROTATE_HEIGHT
#define ROTATE_HOT_X 6
#define ROTATE_HOT_Y 8

static unsigned char rotate_bitmap[ROTATE_BYTES] = {
  0xf0, 0xef, 0x18, 0xb8, 0x0c, 0x90, 0xe4, 0x83,
  0x34, 0x86, 0x1c, 0x83, 0x00, 0x81, 0x00, 0xff,
  0xff, 0x00, 0x81, 0x00, 0xc1, 0x38, 0x61, 0x2c,
  0xc1, 0x27, 0x09, 0x30, 0x1d, 0x18, 0xf7, 0x0f
};

static unsigned char rotate_mask_bitmap[ROTATE_BYTES] = {
 0xf0,0xef,0xf8,0xff,0xfc,0xff,0xfc,0xff,0x3c,0xfe,0x1c,0xff,0x00,0xff,0x00,
 0xff,0xff,0x00,0xff,0x00,0xff,0x38,0x7f,0x3c,0xff,0x3f,0xff,0x3f,0xff,0x1f,
 0xf7,0x0f
};


/*!
As ProgressBar has no chance to control the incoming Qt events of Quarter so we need to stop
the event handling to prevent the scenegraph from being selected or deselected
while the progress bar is running.
*/
class Gui::ViewerEventFilter : public QObject
{
public:
    ViewerEventFilter() {}
    ~ViewerEventFilter() {}

    bool eventFilter(QObject* obj, QEvent* event) {
        // Bug #0000607: Some mice also support horizontal scrolling which however might
        // lead to some unwanted zooming when pressing the MMB for panning.
        // Thus, we filter out horizontal scrolling.
        if (event->type() == QEvent::Wheel) {
            QWheelEvent* we = static_cast<QWheelEvent*>(event);
            if (qAbs(we->angleDelta().x()) > qAbs(we->angleDelta().y()))
                return true;
        }
        else if (event->type() == QEvent::KeyPress) {
            QKeyEvent* ke = static_cast<QKeyEvent*>(event);
            if (ke->matches(QKeySequence::SelectAll)) {
                static_cast<View3DInventorViewer*>(obj)->selectAll();
                return true;
            }
        }
        if (Base::Sequencer().isRunning() && Base::Sequencer().isBlocking())
            return false;

        if (event->type() == Spaceball::ButtonEvent::ButtonEventType) {
            Spaceball::ButtonEvent* buttonEvent = static_cast<Spaceball::ButtonEvent*>(event);
            if (!buttonEvent) {
                Base::Console().Log("invalid spaceball button event\n");
                return true;
            }
        }
        else if (event->type() == Spaceball::MotionEvent::MotionEventType) {
            Spaceball::MotionEvent* motionEvent = static_cast<Spaceball::MotionEvent*>(event);
            if (!motionEvent) {
                Base::Console().Log("invalid spaceball motion event\n");
                return true;
            }
        }

        return false;
    }
};

class SpaceNavigatorDevice : public Quarter::InputDevice {
public:
    SpaceNavigatorDevice(void) {}
    virtual ~SpaceNavigatorDevice() {}
    virtual const SoEvent* translateEvent(QEvent* event) {

        if (event->type() == Spaceball::MotionEvent::MotionEventType) {
            Spaceball::MotionEvent* motionEvent = static_cast<Spaceball::MotionEvent*>(event);
            if (!motionEvent) {
                Base::Console().Log("invalid spaceball motion event\n");
                return nullptr;
            }

            motionEvent->setHandled(true);

            float xTrans, yTrans, zTrans;
            xTrans = static_cast<float>(motionEvent->translationX());
            yTrans = static_cast<float>(motionEvent->translationY());
            zTrans = static_cast<float>(motionEvent->translationZ());
            SbVec3f translationVector(xTrans, yTrans, zTrans);

            static float rotationConstant(.0001f);
            SbRotation xRot, yRot, zRot;
            xRot.setValue(SbVec3f(1.0, 0.0, 0.0), static_cast<float>(motionEvent->rotationX()) * rotationConstant);
            yRot.setValue(SbVec3f(0.0, 1.0, 0.0), static_cast<float>(motionEvent->rotationY()) * rotationConstant);
            zRot.setValue(SbVec3f(0.0, 0.0, 1.0), static_cast<float>(motionEvent->rotationZ()) * rotationConstant);

            SoMotion3Event* motion3Event = new SoMotion3Event;
            motion3Event->setTranslation(translationVector);
            motion3Event->setRotation(xRot * yRot * zRot);
            motion3Event->setPosition(this->mousepos);

            return motion3Event;
        }

        return nullptr;
    }
};

/** \defgroup View3D 3D Viewer
 *  \ingroup GUI
 *
 * The 3D Viewer is one of the major components in a CAD/CAE systems.
 * Therefore an overview and some remarks to the FreeCAD 3D viewing system.
 *
 * \section overview Overview
 * \todo Overview and complements for the 3D Viewer
 */


// *************************************************************************

View3DInventorViewer::View3DInventorViewer(QWidget* parent, const QtGLWidget* sharewidget)
    : Quarter::SoQTQuarterAdaptor(parent, sharewidget)
    , SelectionObserver(false, ResolveMode::NoResolve)
    , editViewProvider(nullptr)
    , navigation(nullptr)
    , renderType(Native)
    , framebuffer(nullptr)
    , axisCross(nullptr)
    , axisGroup(nullptr)
    , editing(false)
    , redirected(false)
    , allowredir(false)
    , overrideMode("As Is")
    , _viewerPy(nullptr)
{
    init();
}

View3DInventorViewer::View3DInventorViewer(const QtGLFormat& format, QWidget* parent, const QtGLWidget* sharewidget)
    : Quarter::SoQTQuarterAdaptor(format, parent, sharewidget)
    , SelectionObserver(false, ResolveMode::NoResolve)
    , editViewProvider(nullptr)
    , navigation(nullptr)
    , renderType(Native)
    , framebuffer(nullptr)
    , axisCross(nullptr)
    , axisGroup(nullptr)
    , editing(false)
    , redirected(false)
    , allowredir(false)
    , overrideMode("As Is")
    , _viewerPy(nullptr)
{
    init();
}

void View3DInventorViewer::init()
{
    static bool _cacheModeInited;
    if(!_cacheModeInited) {
        _cacheModeInited = true;
        pcViewProviderRoot = nullptr;
        setRenderCache(-1);
    }

    shading = true;
    fpsEnabled = false;
    vboEnabled = false;

    attachSelection();

    // Coin should not clear the pixel-buffer, so the background image
    // is not removed.
    this->setClearWindow(false);

    // setting up the defaults for the spin rotation
    initialize();

    SoOrthographicCamera* cam = new SoOrthographicCamera;
    cam->position = SbVec3f(0, 0, 1);
    cam->height = 1;
    cam->nearDistance = 0.5;
    cam->farDistance = 1.5;

    // setup light sources
    SoDirectionalLight* hl = this->getHeadlight();
    backlight = new SoDirectionalLight();
    backlight->ref();
    backlight->setName("backlight");
    backlight->direction.setValue(-hl->direction.getValue());
    backlight->on.setValue(false); // by default off

    // Set up background scenegraph with image in it.
    backgroundroot = new SoSeparator;
    backgroundroot->ref();
    this->backgroundroot->addChild(cam);

    // Background stuff
    pcBackGround = new SoFCBackgroundGradient;
    pcBackGround->ref();

    // Set up foreground, overlaid scenegraph.
    this->foregroundroot = new SoSeparator;
    this->foregroundroot->ref();

    SoLightModel* lm = new SoLightModel;
    lm->model = SoLightModel::BASE_COLOR;

    SoBaseColor* bc = new SoBaseColor;
    bc->rgb = SbColor(1, 1, 0);

    cam = new SoOrthographicCamera;
    cam->position = SbVec3f(0, 0, 5);
    cam->height = 10;
    cam->nearDistance = 0;
    cam->farDistance = 10;

    this->foregroundroot->addChild(cam);
    this->foregroundroot->addChild(lm);
    this->foregroundroot->addChild(bc);

    // NOTE: For every mouse click event the SoFCUnifiedSelection searches for the picked
    // point which causes a certain slow-down because for all objects the primitives
    // must be created. Using an SoSeparator avoids this drawback.
    selectionRoot = new Gui::SoFCUnifiedSelection();
    selectionRoot->applySettings();

    // set the ViewProvider root node
    pcViewProviderRoot = selectionRoot;

    // increase refcount before passing it to setScenegraph(), to avoid
    // premature destruction
    pcViewProviderRoot->ref();
    // is not really working with Coin3D.
    //redrawOverlayOnSelectionChange(pcSelection);
    setSceneGraph(pcViewProviderRoot);
    // Event callback node
    pEventCallback = new SoEventCallback();
    pEventCallback->setUserData(this);
    pEventCallback->ref();
    pcViewProviderRoot->addChild(pEventCallback);
    pEventCallback->addEventCallback(SoEvent::getClassTypeId(), handleEventCB, this);

    dimensionRoot = new SoSwitch(SO_SWITCH_NONE);
    pcViewProviderRoot->addChild(dimensionRoot);
    dimensionRoot->addChild(new SoSwitch()); //first one will be for the 3d dimensions.
    dimensionRoot->addChild(new SoSwitch()); //second one for the delta dimensions.

    // This is a callback node that logs all action that traverse the Inventor tree.
#if defined (FC_DEBUG) && defined(FC_LOGGING_CB)
    SoCallback* cb = new SoCallback;
    cb->setCallback(interactionLoggerCB, this);
    pcViewProviderRoot->addChild(cb);
#endif

    pcGroupOnTop = new SoSeparator;
    pcGroupOnTop->ref();
    pcViewProviderRoot->addChild(pcGroupOnTop);

    auto pcGroupOnTopPickStyle = new SoPickStyle;
    pcGroupOnTopPickStyle->style = SoPickStyle::UNPICKABLE;
    // pcGroupOnTopPickStyle->style = SoPickStyle::SHAPE_ON_TOP;
    pcGroupOnTopPickStyle->setOverride(true);
    pcGroupOnTop->addChild(pcGroupOnTopPickStyle);

    coin_setenv("COIN_SEPARATE_DIFFUSE_TRANSPARENCY_OVERRIDE", "1", TRUE);
    auto pcOnTopMaterial = new SoMaterial;
    pcOnTopMaterial->transparency = 0.5;
    pcOnTopMaterial->diffuseColor.setIgnored(true);
    pcOnTopMaterial->setOverride(true);
    pcGroupOnTop->addChild(pcOnTopMaterial);

    auto selRoot = new SoFCSelectionRoot;
    selRoot->selectionStyle = SoFCSelectionRoot::PassThrough;
    pcGroupOnTopSel = selRoot;
    pcGroupOnTopSel->setName("GroupOnTopSel");
    pcGroupOnTopSel->ref();
    pcGroupOnTop->addChild(pcGroupOnTopSel);
    selRoot = new SoFCSelectionRoot;
    selRoot->selectionStyle = SoFCSelectionRoot::PassThrough;
    pcGroupOnTopPreSel = selRoot;
    pcGroupOnTopPreSel->setName("GroupOnTopPreSel");
    pcGroupOnTopPreSel->ref();
    pcGroupOnTop->addChild(pcGroupOnTopPreSel);

    pcClipPlane = nullptr;

    pcEditingRoot = new SoSeparator;
    pcEditingRoot->ref();
    pcEditingRoot->setName("EditingRoot");
    pcEditingTransform = new SoTransform;
    pcEditingTransform->ref();
    pcEditingTransform->setName("EditingTransform");
    restoreEditingRoot = false;
    pcEditingRoot->addChild(pcEditingTransform);
    pcViewProviderRoot->addChild(pcEditingRoot);

    // Set our own render action which show a bounding box if
    // the SoFCSelection::BOX style is set
    //
    // Important note:
    // When creating a new GL render action we have to copy over the cache context id
    // because otherwise we may get strange rendering behaviour. For more details see
    // http://forum.freecadweb.org/viewtopic.php?f=10&t=7486&start=120#p74398 and for
    // the fix and some details what happens behind the scene have a look at this
    // http://forum.freecadweb.org/viewtopic.php?f=10&t=7486&p=74777#p74736
    uint32_t id = this->getSoRenderManager()->getGLRenderAction()->getCacheContext();
    this->getSoRenderManager()->setGLRenderAction(new SoBoxSelectionRenderAction);
    this->getSoRenderManager()->getGLRenderAction()->setCacheContext(id);

    getSoRenderManager()->getGLRenderAction()->setTransparencyType(SoGLRenderAction::SORTED_OBJECT_SORTED_TRIANGLE_BLEND);

    // Settings
    setSeekTime(0.4f);

    if (!isSeekValuePercentage())
        setSeekValueAsPercentage(true);

    setSeekDistance(100);
    setViewing(false);

    setBackgroundColor(QColor(25, 25, 25));
    setGradientBackground(true);

    // set some callback functions for user interaction
    addStartCallback(interactionStartCB);
    addFinishCallback(interactionFinishCB);

    //filter a few qt events
    viewerEventFilter = new ViewerEventFilter;
    installEventFilter(viewerEventFilter);
    getEventFilter()->registerInputDevice(new SpaceNavigatorDevice);
    getEventFilter()->registerInputDevice(new GesturesDevice(this));

    try{
        this->grabGesture(Qt::PanGesture);
        this->grabGesture(Qt::PinchGesture);
    } catch (Base::Exception &e) {
        Base::Console().Warning("Failed to set up gestures. Error: %s\n", e.what());
    } catch (...) {
        Base::Console().Warning("Failed to set up gestures. Unknown error.\n");
    }

    //create the cursors
    createStandardCursors(devicePixelRatio());
    connect(this, &View3DInventorViewer::devicePixelRatioChanged,
            this, &View3DInventorViewer::createStandardCursors);

    naviCube = new NaviCube(this);
    naviCubeEnabled = true;
}

View3DInventorViewer::~View3DInventorViewer()
{
    // to prevent following OpenGL error message: "Texture is not valid in the current context. Texture has not been destroyed"
    aboutToDestroyGLContext();

    // It can happen that a document has several MDI views and when the about to be
    // closed 3D view is in edit mode the corresponding view provider must be restored
    // because otherwise it might be left in a broken state
    // See https://forum.freecadweb.org/viewtopic.php?f=3&t=39720
    if (restoreEditingRoot) {
        resetEditingRoot(false);
    }

    // cleanup
    this->backgroundroot->unref();
    this->backgroundroot = nullptr;
    this->foregroundroot->unref();
    this->foregroundroot = nullptr;
    this->pcBackGround->unref();
    this->pcBackGround = nullptr;

    setSceneGraph(nullptr);
    this->pEventCallback->unref();
    this->pEventCallback = nullptr;
    // Note: It can happen that there is still someone who references
    // the root node but isn't destroyed when closing this viewer so
    // that it prevents all children from being deleted. To reduce this
    // likelihood we explicitly remove all child nodes now.
    coinRemoveAllChildren(this->pcViewProviderRoot);
    this->pcViewProviderRoot->unref();
    this->pcViewProviderRoot = nullptr;
    this->backlight->unref();
    this->backlight = nullptr;

    this->pcGroupOnTop->unref();
    this->pcGroupOnTopPreSel->unref();
    this->pcGroupOnTopSel->unref();

    this->pcEditingRoot->unref();
    this->pcEditingTransform->unref();

    if(this->pcClipPlane)
        this->pcClipPlane->unref();

    delete this->navigation;

    // Note: When closing the application the main window doesn't exist any more.
    if (getMainWindow())
        getMainWindow()->setPaneText(2, QLatin1String(""));

    detachSelection();

    removeEventFilter(viewerEventFilter);
    delete viewerEventFilter;

    if (_viewerPy) {
        static_cast<View3DInventorViewerPy*>(_viewerPy)->_viewer = nullptr;
        Py_DECREF(_viewerPy);
    }

    // In the init() function we have overridden the default SoGLRenderAction with our
    // own instance of SoBoxSelectionRenderAction and SoRenderManager destroyed the default.
    // But it does this only once so that now we have to explicitly destroy our instance in
    // order to free the memory.
    SoGLRenderAction* glAction = this->getSoRenderManager()->getGLRenderAction();
    this->getSoRenderManager()->setGLRenderAction(nullptr);
    delete glAction;
}

void View3DInventorViewer::createStandardCursors(double dpr)
{
    QBitmap cursor = QBitmap::fromData(QSize(ROTATE_WIDTH, ROTATE_HEIGHT), rotate_bitmap);
    QBitmap mask = QBitmap::fromData(QSize(ROTATE_WIDTH, ROTATE_HEIGHT), rotate_mask_bitmap);
#if defined(Q_OS_WIN32)
    cursor.setDevicePixelRatio(dpr);
    mask.setDevicePixelRatio(dpr);
#else
    Q_UNUSED(dpr)
#endif
    spinCursor = QCursor(cursor, mask, ROTATE_HOT_X, ROTATE_HOT_Y);

    cursor = QBitmap::fromData(QSize(ZOOM_WIDTH, ZOOM_HEIGHT), zoom_bitmap);
    mask = QBitmap::fromData(QSize(ZOOM_WIDTH, ZOOM_HEIGHT), zoom_mask_bitmap);
#if defined(Q_OS_WIN32)
    cursor.setDevicePixelRatio(dpr);
    mask.setDevicePixelRatio(dpr);
#endif
    zoomCursor = QCursor(cursor, mask, ZOOM_HOT_X, ZOOM_HOT_Y);

    cursor = QBitmap::fromData(QSize(PAN_WIDTH, PAN_HEIGHT), pan_bitmap);
    mask = QBitmap::fromData(QSize(PAN_WIDTH, PAN_HEIGHT), pan_mask_bitmap);
#if defined(Q_OS_WIN32)
    cursor.setDevicePixelRatio(dpr);
    mask.setDevicePixelRatio(dpr);
#endif
    panCursor = QCursor(cursor, mask, PAN_HOT_X, PAN_HOT_Y);
}

void View3DInventorViewer::aboutToDestroyGLContext()
{
    if (naviCube) {
        QtGLWidget* gl = qobject_cast<QtGLWidget*>(this->viewport());
        if (gl)
            gl->makeCurrent();
        delete naviCube;
        naviCube = nullptr;
        naviCubeEnabled = false;
    }
}

void View3DInventorViewer::setDocument(Gui::Document* pcDocument)
{
    // write the document the viewer belongs to the selection node
    guiDocument = pcDocument;
    selectionRoot->pcDocument = pcDocument;

    if(pcDocument) {
        const auto &sels = Selection().getSelection(pcDocument->getDocument()->getName(), ResolveMode::NoResolve);
        for(auto &sel : sels) {
            SelectionChanges Chng(SelectionChanges::ShowSelection,
                    sel.DocName,sel.FeatName,sel.SubName);
            onSelectionChanged(Chng);
        }
    }
}

Document* View3DInventorViewer::getDocument() {
    return guiDocument;
}


void View3DInventorViewer::initialize()
{
    navigation = new CADNavigationStyle();
    navigation->setViewer(this);

    this->axiscrossEnabled = true;
    this->axiscrossSize = 10;
}

void View3DInventorViewer::clearGroupOnTop() {
    if(objectsOnTop.size() || objectsOnTopPreSel.size()) {
        objectsOnTop.clear();
        objectsOnTopPreSel.clear();
        SoSelectionElementAction action(SoSelectionElementAction::None,true);
        action.apply(pcGroupOnTopPreSel);
        action.apply(pcGroupOnTopSel);
        coinRemoveAllChildren(pcGroupOnTopSel);
        coinRemoveAllChildren(pcGroupOnTopPreSel);
        FC_LOG("clear annotation");
    }
}

void View3DInventorViewer::checkGroupOnTop(const SelectionChanges &Reason) {
    if(Reason.Type == SelectionChanges::SetSelection || Reason.Type == SelectionChanges::ClrSelection) {
        clearGroupOnTop();
        if(Reason.Type == SelectionChanges::ClrSelection)
            return;
    }
    if(Reason.Type == SelectionChanges::RmvPreselect ||
       Reason.Type == SelectionChanges::RmvPreselectSignal)
    {
        SoSelectionElementAction action(SoSelectionElementAction::None,true);
        action.apply(pcGroupOnTopPreSel);
        coinRemoveAllChildren(pcGroupOnTopPreSel);
        objectsOnTopPreSel.clear();
        return;
    }
    if(!getDocument() || !Reason.pDocName || !Reason.pDocName[0] || !Reason.pObjectName)
        return;
    auto obj = getDocument()->getDocument()->getObject(Reason.pObjectName);
    if(!obj || !obj->getNameInDocument())
        return;
    std::string key(obj->getNameInDocument());
    key += '.';
    auto subname = Reason.pSubName;
    if(subname)
        key += subname;
    if(Reason.Type == SelectionChanges::RmvSelection) {
        auto &objs = objectsOnTop;
        auto pcGroup = pcGroupOnTopSel;
        auto it = objs.find(key.c_str());
        if(it == objs.end())
            return;
        int index = pcGroup->findChild(it->second);
        if(index >= 0) {
            auto node = static_cast<SoFCPathAnnotation*>(it->second);
            SoSelectionElementAction action(node->getDetail()?
                    SoSelectionElementAction::Remove:SoSelectionElementAction::None,true);
            auto path = node->getPath();
            SoTempPath tmpPath(2 + (path ? path->getLength() : 0));
            tmpPath.ref();
            tmpPath.append(pcGroup);
            tmpPath.append(node);
            tmpPath.append(node->getPath());
            action.setElement(node->getDetail());
            action.apply(&tmpPath);
            tmpPath.unrefNoDelete();
            pcGroup->removeChild(index);
            FC_LOG("remove annotation " << Reason.Type << " " << key);
        }else
            FC_LOG("remove annotation object " << Reason.Type << " " << key);
        objs.erase(it);
        return;
    }

    auto &objs = Reason.Type==SelectionChanges::SetPreselect?objectsOnTopPreSel:objectsOnTop;
    auto pcGroup = Reason.Type==SelectionChanges::SetPreselect?pcGroupOnTopPreSel:pcGroupOnTopSel;

    if(objs.find(key.c_str())!=objs.end())
        return;
    auto vp = dynamic_cast<ViewProviderDocumentObject*>(
            Application::Instance->getViewProvider(obj));
    if(!vp || !vp->isSelectable() || !vp->isShow())
        return;
    auto svp = vp;
    if(subname && *subname) {
        auto sobj = obj->getSubObject(subname);
        if(!sobj || !sobj->getNameInDocument())
            return;
        if(sobj!=obj) {
            svp = dynamic_cast<ViewProviderDocumentObject*>(
                    Application::Instance->getViewProvider(sobj));
            if(!svp || !svp->isSelectable())
                return;
        }
    }
    int onTop;
    // onTop==2 means on top only if whole object is selected,
    // onTop==3 means on top only if some sub-element is selected
    // onTop==1 means either
    if(Gui::Selection().needPickedList())
        onTop = 1;
    else if(vp->OnTopWhenSelected.getValue())
        onTop = vp->OnTopWhenSelected.getValue();
    else
        onTop = svp->OnTopWhenSelected.getValue();
    if(Reason.Type == SelectionChanges::SetPreselect) {
        SoHighlightElementAction action;
        action.setHighlighted(true);
        action.setColor(selectionRoot->colorHighlight.getValue());
        action.apply(pcGroupOnTopPreSel);
        if(!onTop)
            onTop = 2;
    }else {
        if(!onTop)
            return;
        SoSelectionElementAction action(SoSelectionElementAction::All);
        action.setColor(selectionRoot->colorSelection.getValue());
        action.apply(pcGroupOnTopSel);
    }
    if(onTop==2 || onTop==3) {
        if(subname && *subname) {
            size_t len = strlen(subname);
            if(subname[len-1]=='.') {
                // ending with '.' means whole object selection
                if(onTop == 3)
                    return;
            }else if(onTop==2)
                return;
        }else if(onTop==3)
            return;
    }

    std::vector<ViewProvider*> groups;
    auto grpVp = vp;
    for(auto childVp=vp;;childVp=grpVp) {
        auto grp = App::GeoFeatureGroupExtension::getGroupOfObject(childVp->getObject());
        if(!grp || !grp->getNameInDocument()) break;
        grpVp = dynamic_cast<ViewProviderDocumentObject*>(
                Application::Instance->getViewProvider(grp));
        if(!grpVp) break;
        auto childRoot = grpVp->getChildRoot();
        auto modeSwitch = grpVp->getModeSwitch();
        auto idx = modeSwitch->whichChild.getValue();
        if(idx<0 || idx>=modeSwitch->getNumChildren() ||
           modeSwitch->getChild(idx)!=childRoot)
        {
            FC_LOG("skip " << obj->getFullName() << '.' << (subname?subname:"")
                    << ", hidden inside geo group");
            return;
        }
        if(childRoot->findChild(childVp->getRoot())<0) {
            FC_LOG("cannot find '" << childVp->getObject()->getFullName()
                    << "' in geo group '" << grp->getNameInDocument() << "'");
            break;
        }
        groups.push_back(grpVp);
    }

    SoTempPath path(10);
    path.ref();

    for(auto it=groups.rbegin();it!=groups.rend();++it) {
        auto grpVp = *it;
        path.append(grpVp->getRoot());
        path.append(grpVp->getModeSwitch());
        path.append(grpVp->getChildRoot());
    }

    SoDetail *det = nullptr;
    if(vp->getDetailPath(subname, &path,true,det) && path.getLength()) {
        auto node = new SoFCPathAnnotation;
        node->setPath(&path);
        pcGroup->addChild(node);
        if(det) {
            SoSelectionElementAction action(SoSelectionElementAction::Append,true);
            action.setElement(det);
            SoTempPath tmpPath(path.getLength()+2);
            tmpPath.ref();
            tmpPath.append(pcGroup);
            tmpPath.append(node);
            tmpPath.append(&path);
            action.apply(&tmpPath);
            tmpPath.unrefNoDelete();
            node->setDetail(det);
            det = nullptr;
        }
        FC_LOG("add annotation " << Reason.Type << " " << key);
        objs[key.c_str()] = node;
    }
    delete det;
    path.unrefNoDelete();
}

/// @cond DOXERR
void View3DInventorViewer::onSelectionChanged(const SelectionChanges &_Reason)
{
    if(!getDocument())
        return;

    SelectionChanges Reason(_Reason);

    if(Reason.pDocName && *Reason.pDocName &&
       strcmp(getDocument()->getDocument()->getName(),Reason.pDocName)!=0)
        return;

    switch(Reason.Type) {
    case SelectionChanges::ShowSelection:
    case SelectionChanges::HideSelection:
        if(Reason.Type == SelectionChanges::ShowSelection)
            Reason.Type = SelectionChanges::AddSelection;
        else
            Reason.Type = SelectionChanges::RmvSelection;
        // fall through
    case SelectionChanges::SetPreselect:
        if(Reason.SubType != SelectionChanges::MsgSource::TreeView)
            break;
        // fall through
    case SelectionChanges::RmvPreselect:
    case SelectionChanges::RmvPreselectSignal:
    case SelectionChanges::SetSelection:
    case SelectionChanges::AddSelection:
    case SelectionChanges::RmvSelection:
    case SelectionChanges::ClrSelection:
        checkGroupOnTop(Reason);
        break;
    case SelectionChanges::SetPreselectSignal:
        break;
    default:
        return;
    }

    if(Reason.Type == SelectionChanges::RmvPreselect ||
       Reason.Type == SelectionChanges::RmvPreselectSignal)
    {
        //Hint: do not create a tmp. instance of SelectionChanges
        SelectionChanges selChanges(SelectionChanges::RmvPreselect);
        SoFCHighlightAction cAct(selChanges);
        cAct.apply(pcViewProviderRoot);
    } else {
        SoFCSelectionAction cAct(Reason);
        cAct.apply(pcViewProviderRoot);
    }
}
/// @endcond

SbBool View3DInventorViewer::searchNode(SoNode* node) const
{
    SoSearchAction searchAction;
    searchAction.setNode(node);
    searchAction.setInterest(SoSearchAction::FIRST);
    searchAction.apply(this->getSceneGraph());
    SoPath* selectionPath = searchAction.getPath();
    return selectionPath ? true : false;
}

SbBool View3DInventorViewer::hasViewProvider(ViewProvider* pcProvider) const
{
    return _ViewProviderSet.find(pcProvider) != _ViewProviderSet.end();
}

SbBool View3DInventorViewer::containsViewProvider(const ViewProvider* vp) const
{
    SoSearchAction sa;
    sa.setNode(vp->getRoot());
    sa.setSearchingAll(false);
    sa.apply(getSoRenderManager()->getSceneGraph());
    return sa.getPath() != nullptr;
}

/// adds an ViewProvider to the view, e.g. from a feature
void View3DInventorViewer::addViewProvider(ViewProvider* pcProvider)
{
    SoSeparator* root = pcProvider->getRoot();

    if (root) {
        if(pcProvider->canAddToSceneGraph())
            pcViewProviderRoot->addChild(root);
        _ViewProviderMap[root] = pcProvider;
    }

    SoSeparator* fore = pcProvider->getFrontRoot();
    if (fore)
        foregroundroot->addChild(fore);

    SoSeparator* back = pcProvider->getBackRoot();
    if (back)
        backgroundroot->addChild(back);

    pcProvider->setOverrideMode(this->getOverrideMode());
    _ViewProviderSet.insert(pcProvider);
}

void View3DInventorViewer::removeViewProvider(ViewProvider* pcProvider)
{
    if (this->editViewProvider == pcProvider)
        resetEditingViewProvider();

    SoSeparator* root = pcProvider->getRoot();

    if (root) {
        int index = pcViewProviderRoot->findChild(root);
        if(index>=0)
            pcViewProviderRoot->removeChild(index);
        _ViewProviderMap.erase(root);
    }

    SoSeparator* fore = pcProvider->getFrontRoot();
    if (fore)
        foregroundroot->removeChild(fore);

    SoSeparator* back = pcProvider->getBackRoot();
    if (back)
        backgroundroot->removeChild(back);

    _ViewProviderSet.erase(pcProvider);
}

void View3DInventorViewer::setEditingTransform(const Base::Matrix4D &mat) {
    if(pcEditingTransform) {
        double dMtrx[16];
        mat.getGLMatrix(dMtrx);
        pcEditingTransform->setMatrix(SbMatrix(
                    dMtrx[0], dMtrx[1], dMtrx[2],  dMtrx[3],
                    dMtrx[4], dMtrx[5], dMtrx[6],  dMtrx[7],
                    dMtrx[8], dMtrx[9], dMtrx[10], dMtrx[11],
                    dMtrx[12],dMtrx[13],dMtrx[14], dMtrx[15]));
    }
}

void View3DInventorViewer::setupEditingRoot(SoNode *node, const Base::Matrix4D *mat) {
    if(!editViewProvider)
        return;
    resetEditingRoot(false);
    if(mat)
        setEditingTransform(*mat);
    else
        setEditingTransform(getDocument()->getEditingTransform());
    if(node) {
        restoreEditingRoot = false;
        pcEditingRoot->addChild(node);
        return;
    }
    restoreEditingRoot = true;
    auto root = editViewProvider->getRoot();
    for(int i=0,count=root->getNumChildren();i<count;++i) {
        SoNode *node = root->getChild(i);
        if(node != editViewProvider->getTransformNode())
            pcEditingRoot->addChild(node);
    }
    coinRemoveAllChildren(root);
    ViewProviderLink::updateLinks(editViewProvider);
}

void View3DInventorViewer::resetEditingRoot(bool updateLinks)
{
    if(!editViewProvider || pcEditingRoot->getNumChildren()<=1)
        return;
    if(!restoreEditingRoot) {
        pcEditingRoot->getChildren()->truncate(1);
        return;
    }
    restoreEditingRoot = false;
    auto root = editViewProvider->getRoot();
    if(root->getNumChildren())
        FC_ERR("WARNING!!! Editing view provider root node is tampered");
    root->addChild(editViewProvider->getTransformNode());
    for(int i=1,count=pcEditingRoot->getNumChildren();i<count;++i)
        root->addChild(pcEditingRoot->getChild(i));
    pcEditingRoot->getChildren()->truncate(1);

    // handle exceptions eventually raised by ViewProviderLink
    try {
        if (updateLinks)
            ViewProviderLink::updateLinks(editViewProvider);
    }
    catch (const Py::Exception& e) {
        /* coverity[UNCAUGHT_EXCEPT] Uncaught exception */
        // Coverity created several reports when removeViewProvider()
        // is used somewhere in a destructor which indirectly invokes
        // resetEditingRoot().
        // Now theoretically Py::type can throw an exception which nowhere
        // will be handled and thus terminates the application. So, add an
        // extra try/catch block here.
        try {
            Py::Object o = Py::type(e);
            if (o.isString()) {
                Py::String s(o);
                Base::Console().Warning("%s\n", s.as_std_string("utf-8").c_str());
            }
            else {
                Py::String s(o.repr());
                Base::Console().Warning("%s\n", s.as_std_string("utf-8").c_str());
            }
            // Prints message to console window if we are in interactive mode
            PyErr_Print();
        }
        catch (Py::Exception& e) {
            e.clear();
            Base::Console().Error("Unexpected exception raised in View3DInventorViewer::resetEditingRoot\n");
        }
    }
}

SoPickedPoint* View3DInventorViewer::getPointOnRay(const SbVec2s& pos, ViewProvider* vp) const
{
    SoPath *path;
    if(vp == editViewProvider && pcEditingRoot->getNumChildren()>1) {
        path = new SoPath(1);
        path->ref();
        path->append(pcEditingRoot);
    }else{
        //first get the path to this node and calculate the current transformation
        SoSearchAction sa;
        sa.setNode(vp->getRoot());
        sa.setSearchingAll(true);
        sa.apply(getSoRenderManager()->getSceneGraph());
        path = sa.getPath();
        if (!path)
            return nullptr;
        path->ref();
    }
    SoGetMatrixAction gm(getSoRenderManager()->getViewportRegion());
    gm.apply(path);

    SoTransform* trans = new SoTransform;
    trans->setMatrix(gm.getMatrix());
    trans->ref();

    // build a temporary scenegraph only keeping this viewproviders nodes and the accumulated
    // transformation
    SoSeparator* root = new SoSeparator;
    root->ref();
    root->addChild(getSoRenderManager()->getCamera());
    root->addChild(trans);
    root->addChild(path->getTail());

    //get the picked point
    SoRayPickAction rp(getSoRenderManager()->getViewportRegion());
    rp.setPoint(pos);
    rp.setRadius(getPickRadius());
    rp.apply(root);
    root->unref();
    trans->unref();
    path->unref();

    SoPickedPoint* pick = rp.getPickedPoint();
    return (pick ? new SoPickedPoint(*pick) : nullptr);
}

SoPickedPoint* View3DInventorViewer::getPointOnRay(const SbVec3f& pos,const SbVec3f& dir, ViewProvider* vp) const
{
    // Note: There seems to be a  bug with setRay() which causes SoRayPickAction
    // to fail to get intersections between the ray and a line

    SoPath *path;
    if(vp == editViewProvider && pcEditingRoot->getNumChildren()>1) {
        path = new SoPath(1);
        path->ref();
        path->append(pcEditingRoot);
    }else{
        //first get the path to this node and calculate the current setTransformation
        SoSearchAction sa;
        sa.setNode(vp->getRoot());
        sa.setSearchingAll(true);
        sa.apply(getSoRenderManager()->getSceneGraph());
        path = sa.getPath();
        if (!path)
            return nullptr;
        path->ref();
    }
    SoGetMatrixAction gm(getSoRenderManager()->getViewportRegion());
    gm.apply(path);

    // build a temporary scenegraph only keeping this viewproviders nodes and the accumulated
    // transformation
    SoTransform* trans = new SoTransform;
    trans->ref();
    trans->setMatrix(gm.getMatrix());

    SoSeparator* root = new SoSeparator;
    root->ref();
    root->addChild(getSoRenderManager()->getCamera());
    root->addChild(trans);
    root->addChild(path->getTail());

    //get the picked point
    SoRayPickAction rp(getSoRenderManager()->getViewportRegion());
    rp.setRay(pos,dir);
    rp.setRadius(getPickRadius());
    rp.apply(root);
    root->unref();
    trans->unref();
    path->unref();

    // returns a copy of the point
    SoPickedPoint* pick = rp.getPickedPoint();
    //return (pick ? pick->copy() : 0); // needs the same instance of CRT under MS Windows
    return (pick ? new SoPickedPoint(*pick) : nullptr);
}

void View3DInventorViewer::setEditingViewProvider(Gui::ViewProvider* p, int ModNum)
{
    this->editViewProvider = p;
    this->editViewProvider->setEditViewer(this, ModNum);
    addEventCallback(SoEvent::getClassTypeId(), Gui::ViewProvider::eventCallback,this->editViewProvider);
}

/// reset from edit mode
void View3DInventorViewer::resetEditingViewProvider()
{
    if (this->editViewProvider) {

        // In case the event action still has grabbed a node when leaving edit mode
        // force to release it now
        SoEventManager* mgr = getSoEventManager();
        SoHandleEventAction* heaction = mgr->getHandleEventAction();
        if (heaction && heaction->getGrabber())
            heaction->releaseGrabber();

        resetEditingRoot();

        this->editViewProvider->unsetEditViewer(this);
        removeEventCallback(SoEvent::getClassTypeId(), Gui::ViewProvider::eventCallback,this->editViewProvider);
        this->editViewProvider = nullptr;
    }
}

/// reset from edit mode
SbBool View3DInventorViewer::isEditingViewProvider() const
{
    return this->editViewProvider ? true : false;
}

/// display override mode
void View3DInventorViewer::setOverrideMode(const std::string& mode)
{
    if (mode == overrideMode)
        return;

    overrideMode = mode;

    auto views = getDocument()->getViewProvidersOfType(Gui::ViewProvider::getClassTypeId());
    if (mode == "No Shading") {
        this->shading = false;
        std::string flatLines = "Flat Lines";
        for (auto view : views)
            view->setOverrideMode(flatLines);
        this->getSoRenderManager()->setRenderMode(SoRenderManager::AS_IS);
    }
    else if (mode == "Hidden Line") {
        this->shading = true;
        std::string shaded = "Shaded";
        for (auto view : views)
            view->setOverrideMode(shaded);
        this->getSoRenderManager()->setRenderMode(SoRenderManager::HIDDEN_LINE);
    }
    else {
        this->shading = true;
        for (auto view : views)
            view->setOverrideMode(mode);
        this->getSoRenderManager()->setRenderMode(SoRenderManager::AS_IS);
    }
}

/// update override mode. doesn't affect providers
void View3DInventorViewer::updateOverrideMode(const std::string& mode)
{
    if (mode == overrideMode)
        return;

    overrideMode = mode;

    if (mode == "No Shading") {
        this->shading = false;
        this->getSoRenderManager()->setRenderMode(SoRenderManager::AS_IS);
    }
    else if (mode == "Hidden Line") {
        this->shading = true;
        this->getSoRenderManager()->setRenderMode(SoRenderManager::HIDDEN_LINE);
    }
    else {
        this->shading = true;
        this->getSoRenderManager()->setRenderMode(SoRenderManager::AS_IS);
    }
}

void View3DInventorViewer::setViewportCB(void*, SoAction* action)
{
    // Make sure to override the value set inside SoOffscreenRenderer::render()
    if (action->isOfType(SoGLRenderAction::getClassTypeId())) {
        SoFCOffscreenRenderer& renderer = SoFCOffscreenRenderer::instance();
        const SbViewportRegion& vp = renderer.getViewportRegion();
        SoViewportRegionElement::set(action->getState(), vp);
        static_cast<SoGLRenderAction*>(action)->setViewportRegion(vp);
    }
}

void View3DInventorViewer::clearBufferCB(void*, SoAction* action)
{
    if (action->isOfType(SoGLRenderAction::getClassTypeId())) {
        // do stuff specific for GL rendering here.
        glClear(GL_DEPTH_BUFFER_BIT);
    }
}

void View3DInventorViewer::setGLWidgetCB(void* userdata, SoAction* action)
{
    //FIXME: This causes the Coin error message:
    // Coin error in SoNode::GLRenderS(): GL error: 'GL_STACK_UNDERFLOW', nodetype:
    // Separator (set envvar COIN_GLERROR_DEBUGGING=1 and re-run to get more information)
    if (action->isOfType(SoGLRenderAction::getClassTypeId())) {
        QWidget* gl = static_cast<QWidget*>(userdata);
        SoGLWidgetElement::set(action->getState(), qobject_cast<QtGLWidget*>(gl));
    }
}

void View3DInventorViewer::handleEventCB(void* ud, SoEventCallback* n)
{
    View3DInventorViewer* that = static_cast<View3DInventorViewer*>(ud);
    SoGLRenderAction* glra = that->getSoRenderManager()->getGLRenderAction();
    SoAction* action = n->getAction();
    SoGLRenderActionElement::set(action->getState(), glra);
    SoGLWidgetElement::set(action->getState(), qobject_cast<QtGLWidget*>(that->getGLWidget()));
}

void View3DInventorViewer::setGradientBackground(bool on)
{
    if (on && backgroundroot->findChild(pcBackGround) == -1)
        backgroundroot->addChild(pcBackGround);
    else if (!on && backgroundroot->findChild(pcBackGround) != -1)
        backgroundroot->removeChild(pcBackGround);
}

bool View3DInventorViewer::hasGradientBackground() const
{
    return (backgroundroot->findChild(pcBackGround) != -1);
}

void View3DInventorViewer::setGradientBackgroundColor(const SbColor& fromColor,
                                                      const SbColor& toColor)
{
    pcBackGround->setColorGradient(fromColor, toColor);
}

void View3DInventorViewer::setGradientBackgroundColor(const SbColor& fromColor,
                                                      const SbColor& toColor,
                                                      const SbColor& midColor)
{
    pcBackGround->setColorGradient(fromColor, toColor, midColor);
}

void View3DInventorViewer::setEnabledFPSCounter(bool on)
{
    fpsEnabled = on;
}

void View3DInventorViewer::setEnabledVBO(bool on)
{
    vboEnabled = on;
}

bool View3DInventorViewer::isEnabledVBO() const
{
    return vboEnabled;
}

void View3DInventorViewer::setRenderCache(int mode)
{
    static int canAutoCache = -1;

    if (mode<0) {
        // Work around coin bug of unmatched call of
        // SoGLLazyElement::begin/endCaching() when on top rendering
        // transparent object with SORTED_OBJECT_SORTED_TRIANGLE_BLEND
        // transparency type.
        //
        // For more details see:
        // https://forum.freecadweb.org/viewtopic.php?f=18&t=43305&start=10#p412537
        coin_setenv("COIN_AUTO_CACHING", "0", TRUE);

        int setting = ViewParams::instance()->getRenderCache();
        if (mode == -2) {
            if (pcViewProviderRoot && setting != 1)
                pcViewProviderRoot->renderCaching = SoSeparator::ON;
            mode = 2;
        }
        else {
            if (pcViewProviderRoot)
                pcViewProviderRoot->renderCaching = SoSeparator::AUTO;
            mode = setting;
        }
    }

    if (canAutoCache < 0) {
        const char *env = coin_getenv("COIN_AUTO_CACHING");
        canAutoCache = env ? atoi(env) : 1;
    }

    // If coin auto cache is disabled, do not use 'Auto' render cache mode, but
    // fallback to 'Distributed' mode.
    if (!canAutoCache && mode != 2)
        mode = 1;

    auto caching = mode == 0 ? SoSeparator::AUTO :
                  (mode == 1 ? SoSeparator::ON :
                               SoSeparator::OFF);

    SoFCSeparator::setCacheMode(caching);
}

void View3DInventorViewer::setEnabledNaviCube(bool on)
{
    naviCubeEnabled = on;
}

bool View3DInventorViewer::isEnabledNaviCube(void) const
{
    return naviCubeEnabled;
}

void View3DInventorViewer::setNaviCubeCorner(int c)
{
    if (naviCube)
        naviCube->setCorner(static_cast<NaviCube::Corner>(c));
}

NaviCube* View3DInventorViewer::getNavigationCube() const
{
    return naviCube;
}

void View3DInventorViewer::setAxisCross(bool on)
{
    SoNode* scene = getSceneGraph();
    SoSeparator* sep = static_cast<SoSeparator*>(scene);

    if (on) {
        if (!axisGroup) {
            axisCross = new Gui::SoShapeScale;
            Gui::SoAxisCrossKit* axisKit = new Gui::SoAxisCrossKit();
            axisKit->set("xAxis.appearance.drawStyle", "lineWidth 2");
            axisKit->set("yAxis.appearance.drawStyle", "lineWidth 2");
            axisKit->set("zAxis.appearance.drawStyle", "lineWidth 2");
            axisCross->setPart("shape", axisKit);
            axisCross->scaleFactor = 1.0f;
            axisGroup = new SoSkipBoundingGroup;
            axisGroup->addChild(axisCross);

            sep->addChild(axisGroup);
        }
    }
    else {
        if (axisGroup) {
            sep->removeChild(axisGroup);
            axisGroup = nullptr;
        }
    }
}

bool View3DInventorViewer::hasAxisCross(void)
{
    return axisGroup;
}

void View3DInventorViewer::setNavigationType(Base::Type t)
{
    if (this->navigation && this->navigation->getTypeId() == t)
        return; // nothing to do

    Base::Type type = Base::Type::getTypeIfDerivedFrom(t.getName(), NavigationStyle::getClassTypeId());
    NavigationStyle* ns = static_cast<NavigationStyle*>(type.createInstance());
    // createInstance could return a null pointer
    if (!ns) {
#if FC_DEBUG
        SoDebugError::postWarning("View3DInventorViewer::setNavigationType",
                                  "Navigation object must be of type NavigationStyle.");
#endif // FC_DEBUG
        return;
    }

    if (this->navigation) {
        ns->operator = (*this->navigation);
        delete this->navigation;
    }
    this->navigation = ns;
    this->navigation->setViewer(this);
}

NavigationStyle* View3DInventorViewer::navigationStyle() const
{
    return this->navigation;
}

SoDirectionalLight* View3DInventorViewer::getBacklight(void) const
{
    return this->backlight;
}

void View3DInventorViewer::setBacklight(SbBool on)
{
    this->backlight->on = on;
}

SbBool View3DInventorViewer::isBacklight(void) const
{
    return this->backlight->on.getValue();
}

void View3DInventorViewer::setSceneGraph(SoNode* root)
{
    inherited::setSceneGraph(root);
    if (!root) {
        _ViewProviderSet.clear();
        _ViewProviderMap.clear();
        editViewProvider = nullptr;
    }

    SoSearchAction sa;
    sa.setNode(this->backlight);
    //we want the rendered scene with all lights and cameras, viewer->getSceneGraph would return
    //the geometry scene only
    SoNode* scene = this->getSoRenderManager()->getSceneGraph();
    if (scene && scene->getTypeId().isDerivedFrom(SoSeparator::getClassTypeId())) {
        sa.apply(scene);
        if (!sa.getPath())
            static_cast<SoSeparator*>(scene)->insertChild(this->backlight, 0);
    }
}

void View3DInventorViewer::savePicture(int w, int h, int s, const QColor& bg, QImage& img) const
{
    // Save picture methods:
    // FramebufferObject -- viewer renders into FBO (no offscreen)
    // CoinOffscreenRenderer -- Coin's offscreen rendering method
    // Otherwise (Default) -- Qt's FBO used for offscreen rendering
    std::string saveMethod = App::GetApplication().GetParameterGroupByPath
        ("User parameter:BaseApp/Preferences/View")->GetASCII("SavePicture");

    bool useFramebufferObject = false;
    bool useGrabFramebuffer = false;
    bool useCoinOffscreenRenderer = false;
    if (saveMethod == "FramebufferObject") {
        useFramebufferObject = true;
    }
    else if (saveMethod == "GrabFramebuffer") {
        useGrabFramebuffer = true;
    }
    else if (saveMethod == "CoinOffscreenRenderer") {
        useCoinOffscreenRenderer = true;
    }

    if (useFramebufferObject) {
        View3DInventorViewer* self = const_cast<View3DInventorViewer*>(this);
        self->imageFromFramebuffer(w, h, s, bg, img);
        return;
    }
    else if (useGrabFramebuffer) {
        View3DInventorViewer* self = const_cast<View3DInventorViewer*>(this);
        img = self->grabFramebuffer();
        img = img.mirrored();
        img = img.scaledToWidth(w);
        return;
    }

    // if no valid color use the current background
    bool useBackground = false;
    SbViewportRegion vp(getSoRenderManager()->getViewportRegion());

    if (w>0 && h>0)
        vp.setWindowSize((short)w, (short)h);

    //NOTE: To support pixels per inch we must use SbViewportRegion::setPixelsPerInch( ppi );
    //The default value is 72.0.
    //If we need to support grayscale images with must either use SoOffscreenRenderer::LUMINANCE or
    //SoOffscreenRenderer::LUMINANCE_TRANSPARENCY.

    SoCallback* cb = nullptr;

    // for an invalid color use the viewer's current background color
    QColor bgColor;
    if (!bg.isValid()) {
        if (backgroundroot->findChild(pcBackGround) == -1) {
            bgColor = this->backgroundColor();
        }
        else {
            useBackground = true;
            cb = new SoCallback;
            cb->setCallback(clearBufferCB);
        }
    }
    else {
        bgColor = bg;
    }

    SoSeparator* root = new SoSeparator;
    root->ref();

#if (COIN_MAJOR_VERSION >= 4)
    // The behaviour in Coin4 has changed so that when using the same instance of 'SoFCOffscreenRenderer'
    // multiple times internally the biggest viewport size is stored and set to the SoGLRenderAction.
    // The trick is to add a callback node and override the viewport size with what we want.
    if (useCoinOffscreenRenderer) {
        SoCallback* cbvp = new SoCallback;
        cbvp->setCallback(setViewportCB);
        root->addChild(cbvp);
    }
#endif

    SoCamera* camera = getSoRenderManager()->getCamera();

    if (useBackground) {
        root->addChild(backgroundroot);
        root->addChild(cb);
    }

    if (!this->shading) {
        SoLightModel* lm = new SoLightModel;
        lm->model = SoLightModel::BASE_COLOR;
        root->addChild(lm);
    }

    root->addChild(getHeadlight());
    root->addChild(camera);
    SoCallback* gl = new SoCallback;
    gl->setCallback(setGLWidgetCB, this->getGLWidget());
    root->addChild(gl);
    root->addChild(pcViewProviderRoot);
    root->addChild(foregroundroot);

    try {
        // render the scene
        if (!useCoinOffscreenRenderer) {
            SoQtOffscreenRenderer renderer(vp);
            renderer.setNumPasses(s);
            renderer.setInternalTextureFormat(getInternalTextureFormat());
            if (bgColor.isValid())
                renderer.setBackgroundColor(SbColor4f(bgColor.redF(), bgColor.greenF(), bgColor.blueF(), bgColor.alphaF()));
            if (!renderer.render(root))
                throw Base::RuntimeError("Offscreen rendering failed");

            renderer.writeToImage(img);
            root->unref();
        }
        else {
            SoFCOffscreenRenderer& renderer = SoFCOffscreenRenderer::instance();
            renderer.setViewportRegion(vp);
            renderer.getGLRenderAction()->setSmoothing(true);
            renderer.getGLRenderAction()->setNumPasses(s);
            renderer.getGLRenderAction()->setTransparencyType(SoGLRenderAction::SORTED_OBJECT_SORTED_TRIANGLE_BLEND);
            if (bgColor.isValid())
                renderer.setBackgroundColor(SbColor(bgColor.redF(), bgColor.greenF(), bgColor.blueF()));
            if (!renderer.render(root))
                throw Base::RuntimeError("Offscreen rendering failed");

            renderer.writeToImage(img);
            root->unref();
        }

        if (!bgColor.isValid() || bgColor.alphaF() == 1.0) {
            QImage image(img.width(), img.height(), QImage::Format_RGB32);
            QPainter painter(&image);
            painter.fillRect(image.rect(), Qt::black);
            painter.drawImage(0, 0, img);
            painter.end();
            img = image;
        }
    }
    catch (...) {
        root->unref();
        throw; // re-throw exception
    }
}

void View3DInventorViewer::saveGraphic(int pagesize, const QColor& bgcolor, SoVectorizeAction* va) const
{
    if (bgcolor.isValid())
        va->setBackgroundColor(true, SbColor(bgcolor.redF(), bgcolor.greenF(), bgcolor.blueF()));

    float border = 10.0f;
    SbVec2s vpsize = this->getSoRenderManager()->getViewportRegion().getViewportSizePixels();
    float vpratio = ((float)vpsize[0]) / ((float)vpsize[1]);

    if (vpratio > 1.0f) {
        va->setOrientation(SoVectorizeAction::LANDSCAPE);
        vpratio = 1.0f / vpratio;
    }
    else {
        va->setOrientation(SoVectorizeAction::PORTRAIT);
    }

    va->beginStandardPage(SoVectorizeAction::PageSize(pagesize), border);

    // try to fill as much "paper" as possible
    SbVec2f size = va->getPageSize();

    float pageratio = size[0] / size[1];
    float xsize, ysize;

    if (pageratio < vpratio) {
        xsize = size[0];
        ysize = xsize / vpratio;
    }
    else {
        ysize = size[1];
        xsize = ysize * vpratio;
    }

    float offx = border + (size[0]-xsize) * 0.5f;
    float offy = border + (size[1]-ysize) * 0.5f;

    va->beginViewport(SbVec2f(offx, offy), SbVec2f(xsize, ysize));
    va->calibrate(this->getSoRenderManager()->getViewportRegion());

    va->apply(this->getSoRenderManager()->getSceneGraph());

    va->endViewport();
    va->endPage();
}

void View3DInventorViewer::startSelection(View3DInventorViewer::SelectionMode mode)
{
    navigation->startSelection(NavigationStyle::SelectionMode(mode));
}

void View3DInventorViewer::abortSelection()
{
    setCursorEnabled(true);
    navigation->abortSelection();
}

void View3DInventorViewer::stopSelection()
{
    setCursorEnabled(true);
    navigation->stopSelection();
}

bool View3DInventorViewer::isSelecting() const
{
    return navigation->isSelecting();
}

const std::vector<SbVec2s>& View3DInventorViewer::getPolygon(SelectionRole* role) const
{
    return navigation->getPolygon(role);
}

void View3DInventorViewer::setSelectionEnabled(const SbBool enable)
{
    SoNode* root = getSceneGraph();
    static_cast<Gui::SoFCUnifiedSelection*>(root)->selectionRole.setValue(enable);
}

SbBool View3DInventorViewer::isSelectionEnabled(void) const
{
    SoNode* root = getSceneGraph();
    return static_cast<Gui::SoFCUnifiedSelection*>(root)->selectionRole.getValue();
}

SbVec2f View3DInventorViewer::screenCoordsOfPath(SoPath* path) const
{
    // Generate a matrix (well, a SoGetMatrixAction) that
    // moves us to the picked object's coordinate space.
    SoGetMatrixAction gma(getSoRenderManager()->getViewportRegion());
    gma.apply(path);

    // Use that matrix to translate the origin in the picked
    // object's coordinate space into object space
    SbVec3f imageCoords(0, 0, 0);
    SbMatrix m = gma.getMatrix().transpose();
    m.multMatrixVec(imageCoords, imageCoords);

    // Now, project the object space coordinates of the object
    // into "normalized" screen coordinates.
    SbViewVolume  vol = getSoRenderManager()->getCamera()->getViewVolume();
    vol.projectToScreen(imageCoords, imageCoords);

    // Translate "normalized" screen coordinates to pixel coords.
    //
    // Note: for some reason, projectToScreen() doesn't seem to
    // handle non-square viewports properly.  The X and Y are
    // scaled such that [0,1] fits within the smaller of the window
    // width or height.  For instance, in a window that's 400px
    // tall and 800px wide, the Y will be within [0,1], but X can
    // vary within [-0.5,1.5]...
    int width = getGLWidget()->width(),
        height = getGLWidget()->height();

    if (width >= height) {
        // "Landscape" orientation, to square
        imageCoords[0] *= height;
        imageCoords[0] += (width-height) / 2.0;
        imageCoords[1] *= height;

    }
    else {
        // "Portrait" orientation
        imageCoords[0] *= width;
        imageCoords[1] *= width;
        imageCoords[1] += (height-width) / 2.0;
    }

    return SbVec2f(imageCoords[0], imageCoords[1]);
}

std::vector<SbVec2f> View3DInventorViewer::getGLPolygon(const std::vector<SbVec2s>& pnts) const
{
    const SbViewportRegion& vp = this->getSoRenderManager()->getViewportRegion();
    const SbVec2s& sz = vp.getWindowSize();
    short w,h;
    sz.getValue(w,h);
    const SbVec2s& sp = vp.getViewportSizePixels();
    const SbVec2s& op = vp.getViewportOriginPixels();
    const SbVec2f& siz = vp.getViewportSize();
    float dX, dY;
    siz.getValue(dX, dY);
    float fRatio = vp.getViewportAspectRatio();

    std::vector<SbVec2f> poly;
    for (std::vector<SbVec2s>::const_iterator it = pnts.begin(); it != pnts.end(); ++it) {
        SbVec2s loc = *it - op;
        SbVec2f pos((float)loc[0]/(float)sp[0], (float)loc[1]/(float)sp[1]);
        float pX,pY;
        pos.getValue(pX,pY);

        // now calculate the real points respecting aspect ratio information
        //
        if (fRatio > 1.0f) {
            pX = (pX - 0.5f*dX) * fRatio + 0.5f*dX;
            pos.setValue(pX,pY);
        }
        else if (fRatio < 1.0f) {
            pY = (pY - 0.5f*dY) / fRatio + 0.5f*dY;
            pos.setValue(pX,pY);
        }

        poly.push_back(pos);
    }

    return poly;
}

std::vector<SbVec2f> View3DInventorViewer::getGLPolygon(SelectionRole* role) const
{
    const std::vector<SbVec2s>& pnts = navigation->getPolygon(role);
    return getGLPolygon(pnts);
}

bool View3DInventorViewer::dumpToFile(SoNode* node, const char* filename, bool binary) const
{
    bool ret = false;
    Base::FileInfo fi(filename);

    if (fi.hasExtension("idtf") || fi.hasExtension("svg")) {
        int ps=4;
        QColor c = Qt::white;
        std::unique_ptr<SoVectorizeAction> vo;

        if (fi.hasExtension("svg")) {
            vo = std::unique_ptr<SoVectorizeAction>(new SoFCVectorizeSVGAction());
        }
        else if (fi.hasExtension("idtf")) {
            vo = std::unique_ptr<SoVectorizeAction>(new SoFCVectorizeU3DAction());
        }
        else if (fi.hasExtension("ps") || fi.hasExtension("eps")) {
            vo = std::unique_ptr<SoVectorizeAction>(new SoVectorizePSAction());
        }
        else {
            throw Base::ValueError("Not supported vector graphic");
        }

        SoVectorOutput* out = vo->getOutput();
        if (!out || !out->openFile(filename)) {
            std::ostringstream a_out;
            a_out << "Cannot open file '" << filename << "'";
            throw Base::FileSystemError(a_out.str());
        }

        saveGraphic(ps,c,vo.get());
        out->closeFile();
    }
    else {
        // Try VRML and Inventor format
        ret = SoFCDB::writeToFile(node, filename, binary);
    }

    return ret;
}

/**
 * Sets the SoFCInteractiveElement to \a true.
 */
void View3DInventorViewer::interactionStartCB(void*, SoQTQuarterAdaptor* viewer)
{
    SoGLRenderAction* glra = viewer->getSoRenderManager()->getGLRenderAction();
    SoFCInteractiveElement::set(glra->getState(), viewer->getSceneGraph(), true);
}

/**
 * Sets the SoFCInteractiveElement to \a false and forces a redraw.
 */
void View3DInventorViewer::interactionFinishCB(void*, SoQTQuarterAdaptor* viewer)
{
    SoGLRenderAction* glra = viewer->getSoRenderManager()->getGLRenderAction();
    SoFCInteractiveElement::set(glra->getState(), viewer->getSceneGraph(), false);
    viewer->redraw();
}

/**
 * Logs the type of the action that traverses the Inventor tree.
 */
void View3DInventorViewer::interactionLoggerCB(void*, SoAction* action)
{
    Base::Console().Log("%s\n", action->getTypeId().getName().getString());
}

void View3DInventorViewer::addGraphicsItem(GLGraphicsItem* item)
{
    this->graphicsItems.push_back(item);
}

void View3DInventorViewer::removeGraphicsItem(GLGraphicsItem* item)
{
    this->graphicsItems.remove(item);
}

std::list<GLGraphicsItem*> View3DInventorViewer::getGraphicsItems() const
{
    return graphicsItems;
}

std::list<GLGraphicsItem*> View3DInventorViewer::getGraphicsItemsOfType(const Base::Type& type) const
{
    std::list<GLGraphicsItem*> items;
    for (std::list<GLGraphicsItem*>::const_iterator it = this->graphicsItems.begin(); it != this->graphicsItems.end(); ++it) {
        if ((*it)->isDerivedFrom(type))
            items.push_back(*it);
    }

    return items;
}

void View3DInventorViewer::clearGraphicsItems()
{
    this->graphicsItems.clear();
}

int View3DInventorViewer::getNumSamples()
{
    int samples = App::GetApplication().GetParameterGroupByPath
        ("User parameter:BaseApp/Preferences/View")->GetInt("AntiAliasing", 0);

    switch (samples) {
    case View3DInventorViewer::MSAA2x:
        return 2;
    case View3DInventorViewer::MSAA4x:
        return 4;
    case View3DInventorViewer::MSAA8x:
        return 8;
    case View3DInventorViewer::Smoothing:
        return 1;
    default:
        return 0;
    }
}

GLenum View3DInventorViewer::getInternalTextureFormat() const
{
    ParameterGrp::handle hGrp = App::GetApplication().GetParameterGroupByPath
        ("User parameter:BaseApp/Preferences/View");
    std::string format = hGrp->GetASCII("InternalTextureFormat", "Default");

    if (format == "GL_RGB") {
        return GL_RGB;
    }
    else if (format == "GL_RGBA") {
        return GL_RGBA;
    }
    else if (format == "GL_RGB8") {
        return GL_RGB8;
    }
    else if (format == "GL_RGBA8") {
        return GL_RGBA8;
    }
    else if (format == "GL_RGB10") {
        return GL_RGB10;
    }
    else if (format == "GL_RGB10_A2") {
        return GL_RGB10_A2;
    }
    else if (format == "GL_RGB16") {
        return GL_RGB16;
    }
    else if (format == "GL_RGBA16") {
        return GL_RGBA16;
    }
    else if (format == "GL_RGB32F") {
        return GL_RGB32F_ARB;
    }
    else if (format == "GL_RGBA32F") {
        return GL_RGBA32F_ARB;
    }
    else {
        QOpenGLFramebufferObjectFormat fboFormat;
        return fboFormat.internalTextureFormat();
    }
}

void View3DInventorViewer::setRenderType(const RenderType type)
{
    renderType = type;

    glImage = QImage();
    if (type != Framebuffer) {
        delete framebuffer;
        framebuffer = nullptr;
    }

    switch (type) {
    case Native:
        break;
    case Framebuffer:
        if (!framebuffer) {
            const SbViewportRegion vp = this->getSoRenderManager()->getViewportRegion();
            SbVec2s size = vp.getViewportSizePixels();
            int width = size[0];
            int height = size[1];

            QtGLWidget* gl = static_cast<QtGLWidget*>(this->viewport());
            gl->makeCurrent();
            QOpenGLFramebufferObjectFormat fboFormat;
            fboFormat.setSamples(getNumSamples());
            fboFormat.setAttachment(QtGLFramebufferObject::Depth);
            QtGLFramebufferObject* fbo = new QtGLFramebufferObject(width, height, fboFormat);
            if (fbo->format().samples() > 0) {
                renderToFramebuffer(fbo);
                framebuffer = new QtGLFramebufferObject(fbo->size());
                // this is needed to be able to render the texture later
                QOpenGLFramebufferObject::blitFramebuffer(framebuffer, fbo);
                delete fbo;
            }
            else {
                renderToFramebuffer(fbo);
                framebuffer = fbo;
            }
        }
        break;
    case Image:
        {
            glImage = grabFramebuffer();
        }
        break;
    }
}

View3DInventorViewer::RenderType View3DInventorViewer::getRenderType() const
{
    return this->renderType;
}

QImage View3DInventorViewer::grabFramebuffer()
{
    QtGLWidget* gl = static_cast<QtGLWidget*>(this->viewport());
    gl->makeCurrent();

    QImage res;
    const SbViewportRegion vp = this->getSoRenderManager()->getViewportRegion();
    SbVec2s size = vp.getViewportSizePixels();
    int width = size[0];
    int height = size[1];

    int samples = getNumSamples();
    if (samples == 0) {
        // if anti-aliasing is off we can directly use glReadPixels
        QImage img(QSize(width, height), QImage::Format_RGB32);
        glReadPixels(0, 0, width, height, GL_BGRA, GL_UNSIGNED_BYTE, img.bits());
        res = img;
    }
    else {
        QOpenGLFramebufferObjectFormat fboFormat;
        fboFormat.setSamples(getNumSamples());
        fboFormat.setAttachment(QOpenGLFramebufferObject::Depth);
        fboFormat.setTextureTarget(GL_TEXTURE_2D);
        fboFormat.setInternalTextureFormat(getInternalTextureFormat());

        QOpenGLFramebufferObject fbo(width, height, fboFormat);
        renderToFramebuffer(&fbo);

        res = fbo.toImage(false);

        QImage image(res.width(), res.height(), QImage::Format_RGB32);
        QPainter painter(&image);
        painter.fillRect(image.rect(),Qt::black);
        painter.drawImage(0, 0, res);
        painter.end();
        res = image;
    }

    return res;
}

void View3DInventorViewer::imageFromFramebuffer(int width, int height, int samples,
                                                const QColor& bgcolor, QImage& img)
{
    QtGLWidget* gl = static_cast<QtGLWidget*>(this->viewport());
    gl->makeCurrent();

    const QtGLContext* context = QtGLContext::currentContext();
    if (!context) {
        Base::Console().Warning("imageFromFramebuffer failed because no context is active\n");
        return;
    }

    QtGLFramebufferObjectFormat fboFormat;
    fboFormat.setSamples(samples);
    fboFormat.setAttachment(QtGLFramebufferObject::Depth);
    // With enabled alpha a transparent background is supported but
    // at the same time breaks semi-transparent models. A workaround
    // is to use a certain background color using GL_RGB as texture
    // format and in the output image search for the above color and
    // replaces it with the color requested by the user.
    fboFormat.setInternalTextureFormat(getInternalTextureFormat());

    QtGLFramebufferObject fbo(width, height, fboFormat);

    const QColor col = backgroundColor();
    bool on = hasGradientBackground();

    int alpha = 255;
    QColor bgopaque = bgcolor;
    if (bgopaque.isValid()) {
        // force an opaque background color
        alpha = bgopaque.alpha();
        if (alpha < 255)
            bgopaque.setRgb(255,255,255);
        setBackgroundColor(bgopaque);
        setGradientBackground(false);
    }

    renderToFramebuffer(&fbo);
    setBackgroundColor(col);
    setGradientBackground(on);
    img = fbo.toImage();

    // if background color isn't opaque manipulate the image
    if (alpha < 255) {
        QImage image(img.constBits(), img.width(), img.height(), QImage::Format_ARGB32);
        img = image.copy();
        QRgb rgba = bgcolor.rgba();
        QRgb rgb = bgopaque.rgb();
        QRgb * bits = (QRgb*) img.bits();
        for (int y = 0; y < height; y++) {
            for (int x = 0; x < width; x++) {
                if (*bits == rgb)
                    *bits = rgba;
                bits++;
            }
        }
    } else if (alpha == 255) {
        QImage image(img.width(), img.height(), QImage::Format_RGB32);
        QPainter painter(&image);
        painter.fillRect(image.rect(),Qt::black);
        painter.drawImage(0, 0, img);
        painter.end();
        img = image;
    }
}

void View3DInventorViewer::renderToFramebuffer(QtGLFramebufferObject* fbo)
{
    static_cast<QtGLWidget*>(this->viewport())->makeCurrent();
    fbo->bind();
    int width = fbo->size().width();
    int height = fbo->size().height();

    glDisable(GL_TEXTURE_2D);
    glEnable(GL_LIGHTING);
    glEnable(GL_DEPTH_TEST);
    glEnable(GL_LINE_SMOOTH);

    const QColor col = this->backgroundColor();
    glViewport(0, 0, width, height);
    glClearColor(col.redF(), col.greenF(), col.blueF(), col.alphaF());
    glClear(GL_COLOR_BUFFER_BIT | GL_DEPTH_BUFFER_BIT);

    // If on then transparent areas may shine through opaque areas
    //glDepthRange(0.1,1.0);

    SoBoxSelectionRenderAction gl(SbViewportRegion(width, height));
    // When creating a new GL render action we have to copy over the cache context id
    // For further details see init().
    uint32_t id = this->getSoRenderManager()->getGLRenderAction()->getCacheContext();
    gl.setCacheContext(id);
    gl.setTransparencyType(SoGLRenderAction::SORTED_OBJECT_SORTED_TRIANGLE_BLEND);

    if (!this->shading) {
        SoLightModelElement::set(gl.getState(), selectionRoot, SoLightModelElement::BASE_COLOR);
        SoOverrideElement::setLightModelOverride(gl.getState(), selectionRoot, true);
    }

    gl.apply(this->backgroundroot);
    // The render action of the render manager has set the depth function to GL_LESS
    // while creating a new render action has it set to GL_LEQUAL. So, in order to get
    // the exact same result set it explicitly to GL_LESS.
    glDepthFunc(GL_LESS);
    gl.apply(this->getSoRenderManager()->getSceneGraph());
    gl.apply(this->foregroundroot);

    if (this->axiscrossEnabled) {
        this->drawAxisCross();
    }

    fbo->release();
}

void View3DInventorViewer::actualRedraw()
{
    switch (renderType) {
    case Native:
        renderScene();
        break;
    case Framebuffer:
        renderFramebuffer();
        break;
    case Image:
        renderGLImage();
        break;
    }
}

void View3DInventorViewer::renderFramebuffer()
{
    const SbViewportRegion vp = this->getSoRenderManager()->getViewportRegion();
    SbVec2s size = vp.getViewportSizePixels();

    glDisable(GL_LIGHTING);
    glViewport(0, 0, size[0], size[1]);
    glMatrixMode(GL_PROJECTION);
    glLoadIdentity();
    glMatrixMode(GL_MODELVIEW);
    glLoadIdentity();
    glDisable(GL_DEPTH_TEST);

    glClear(GL_COLOR_BUFFER_BIT);
    glEnable(GL_TEXTURE_2D);
    glBindTexture(GL_TEXTURE_2D, this->framebuffer->texture());
    glColor3f(1.0, 1.0, 1.0);

    glBegin(GL_QUADS);
        glTexCoord2f(0.0f, 0.0f);
        glVertex2f(-1.0, -1.0f);
        glTexCoord2f(1.0f, 0.0f);
        glVertex2f(1.0f, -1.0f);
        glTexCoord2f(1.0f, 1.0f);
        glVertex2f(1.0f, 1.0f);
        glTexCoord2f(0.0f, 1.0f);
        glVertex2f(-1.0f, 1.0f);
    glEnd();

    printDimension();
    navigation->redraw();

    for (std::list<GLGraphicsItem*>::iterator it = this->graphicsItems.begin(); it != this->graphicsItems.end(); ++it)
        (*it)->paintGL();

    if (naviCubeEnabled)
        naviCube->drawNaviCube();

    glEnable(GL_LIGHTING);
    glEnable(GL_DEPTH_TEST);
}

void View3DInventorViewer::renderGLImage()
{
    const SbViewportRegion vp = this->getSoRenderManager()->getViewportRegion();
    SbVec2s size = vp.getViewportSizePixels();

    glDisable(GL_LIGHTING);
    glViewport(0, 0, size[0], size[1]);
    glMatrixMode(GL_PROJECTION);
    glLoadIdentity();
    glOrtho(0, size[0], 0, size[1], 0, 100);
    glMatrixMode(GL_MODELVIEW);
    glLoadIdentity();

    glDisable(GL_DEPTH_TEST);
    glClear(GL_COLOR_BUFFER_BIT);

    glRasterPos2f(0,0);
    glDrawPixels(glImage.width(),glImage.height(),GL_BGRA,GL_UNSIGNED_BYTE,glImage.bits());

    printDimension();
    navigation->redraw();

    for (std::list<GLGraphicsItem*>::iterator it = this->graphicsItems.begin(); it != this->graphicsItems.end(); ++it)
        (*it)->paintGL();

    if (naviCubeEnabled)
        naviCube->drawNaviCube();

    glEnable(GL_LIGHTING);
    glEnable(GL_DEPTH_TEST);
}

// #define ENABLE_GL_DEPTH_RANGE
// The calls of glDepthRange inside renderScene() causes problems with transparent objects
// so that's why it is disabled now: http://forum.freecadweb.org/viewtopic.php?f=3&t=6037&hilit=transparency

// Documented in superclass. Overrides this method to be able to draw
// the axis cross, if selected, and to keep a continuous animation
// upon spin.
void View3DInventorViewer::renderScene(void)
{
    // Must set up the OpenGL viewport manually, as upon resize
    // operations, Coin won't set it up until the SoGLRenderAction is
    // applied again. And since we need to do glClear() before applying
    // the action..
    const SbViewportRegion vp = this->getSoRenderManager()->getViewportRegion();
    SbVec2s origin = vp.getViewportOriginPixels();
    SbVec2s size = vp.getViewportSizePixels();
    glViewport(origin[0], origin[1], size[0], size[1]);

    const QColor col = this->backgroundColor();
    glClearColor(col.redF(), col.greenF(), col.blueF(), 0.0f);
    glClear(GL_COLOR_BUFFER_BIT | GL_DEPTH_BUFFER_BIT);
    glEnable(GL_DEPTH_TEST);

#if defined(ENABLE_GL_DEPTH_RANGE)
    // using 90% of the z-buffer for the background and the main node
    glDepthRange(0.1,1.0);
#endif

    // Render our scenegraph with the image.
    SoGLRenderAction* glra = this->getSoRenderManager()->getGLRenderAction();
    SoState* state = glra->getState();
    SoGLWidgetElement::set(state, qobject_cast<QtGLWidget*>(this->getGLWidget()));
    SoGLRenderActionElement::set(state, glra);
    SoGLVBOActivatedElement::set(state, this->vboEnabled);
    glra->apply(this->backgroundroot);

    navigation->updateAnimation();

    if (!this->shading) {
        state->push();
        SoLightModelElement::set(state, selectionRoot, SoLightModelElement::BASE_COLOR);
        SoOverrideElement::setLightModelOverride(state, selectionRoot, true);
    }

    try {
        // Render normal scenegraph.
        inherited::actualRedraw();
    }
    catch (const Base::MemoryException&) {
        // FIXME: If this exception appears then the background and camera position get broken somehow. (Werner 2006-02-01)
        for (std::set<ViewProvider*>::iterator it = _ViewProviderSet.begin(); it != _ViewProviderSet.end(); ++it)
            (*it)->hide();

        inherited::actualRedraw();
        QMessageBox::warning(parentWidget(), QObject::tr("Out of memory"),
                             QObject::tr("Not enough memory available to display the data."));
    }

    if (!this->shading) {
        state->pop();
    }

#if defined (ENABLE_GL_DEPTH_RANGE)
    // using 10% of the z-buffer for the foreground node
    glDepthRange(0.0,0.1);
#endif

    // Render overlay front scenegraph.
    glra->apply(this->foregroundroot);

    if (this->axiscrossEnabled) {
        this->drawAxisCross();
    }

#if defined (ENABLE_GL_DEPTH_RANGE)
    // using the main portion of z-buffer again (for frontbuffer highlighting)
    glDepthRange(0.1,1.0);
#endif

    // Immediately reschedule to get continuous spin animation.
    if (this->isAnimating()) {
        this->getSoRenderManager()->scheduleRedraw();
    }

    printDimension();
    navigation->redraw();

    for (std::list<GLGraphicsItem*>::iterator it = this->graphicsItems.begin(); it != this->graphicsItems.end(); ++it)
        (*it)->paintGL();

    //fps rendering
    if (fpsEnabled) {
        std::stringstream stream;
        stream.precision(1);
        stream.setf(std::ios::fixed | std::ios::showpoint);
        stream << framesPerSecond[0] << " ms / " << framesPerSecond[1] << " fps";
        draw2DString(stream.str().c_str(), SbVec2s(10,10), SbVec2f(0.1f,0.1f));
    }

    if (naviCubeEnabled)
        naviCube->drawNaviCube();
}

void View3DInventorViewer::setSeekMode(SbBool on)
{
    // Overrides this method to make sure any animations are stopped
    // before we go into seek mode.

    // Note: this method is almost identical to the setSeekMode() in the
    // SoQtFlyViewer and SoQtPlaneViewer, so migrate any changes.

    if (this->isAnimating()) {
        this->stopAnimating();
    }

    inherited::setSeekMode(on);
    navigation->setViewingMode(on ? NavigationStyle::SEEK_WAIT_MODE :
                               (this->isViewing() ?
                                NavigationStyle::IDLE : NavigationStyle::INTERACT));
}

void View3DInventorViewer::printDimension()
{
    SoCamera* cam = getSoRenderManager()->getCamera();
    if (!cam) // no camera there
        return;

    SoType t = getSoRenderManager()->getCamera()->getTypeId();
    if (t.isDerivedFrom(SoOrthographicCamera::getClassTypeId())) {
        const SbViewportRegion& vp = getSoRenderManager()->getViewportRegion();
        const SbVec2s& size = vp.getWindowSize();
        short dimX, dimY;
        size.getValue(dimX, dimY);

        float fHeight = static_cast<SoOrthographicCamera*>(getSoRenderManager()->getCamera())->height.getValue();
        float fWidth = fHeight;

        if (dimX > dimY)
            fWidth *= ((float)dimX)/((float)dimY);
        else if (dimX < dimY)
            fHeight *= ((float)dimY)/((float)dimX);

        // Translate screen units into user's unit schema
        Base::Quantity qWidth(Base::Quantity::MilliMetre);
        Base::Quantity qHeight(Base::Quantity::MilliMetre);
        qWidth.setValue(fWidth);
        qHeight.setValue(fHeight);
        QString wStr = Base::UnitsApi::schemaTranslate(qWidth);
        QString hStr = Base::UnitsApi::schemaTranslate(qHeight);

        // Create final string and update window
        QString dim = QString::fromLatin1("%1 x %2")
                      .arg(wStr, hStr);
        getMainWindow()->setPaneText(2, dim);
    }
    else
        getMainWindow()->setPaneText(2, QLatin1String(""));
}

void View3DInventorViewer::selectAll()
{
    std::vector<App::DocumentObject*> objs;

    for (std::set<ViewProvider*>::iterator it = _ViewProviderSet.begin(); it != _ViewProviderSet.end(); ++it) {
        if ((*it)->getTypeId().isDerivedFrom(ViewProviderDocumentObject::getClassTypeId())) {
            ViewProviderDocumentObject* vp = static_cast<ViewProviderDocumentObject*>(*it);
            App::DocumentObject* obj = vp->getObject();

            if (obj) objs.push_back(obj);
        }
    }

    if (!objs.empty())
        Gui::Selection().setSelection(objs.front()->getDocument()->getName(), objs);
}

bool View3DInventorViewer::processSoEvent(const SoEvent* ev)
{
    if (naviCubeEnabled && naviCube->processSoEvent(ev))
        return true;
    if (isRedirectedToSceneGraph()) {
        SbBool processed = inherited::processSoEvent(ev);

        if (!processed)
            processed = navigation->processEvent(ev);

        return processed;
    }

    if (ev->getTypeId().isDerivedFrom(SoKeyboardEvent::getClassTypeId())) {
        // filter out 'Q' and 'ESC' keys
        const SoKeyboardEvent* const ke = static_cast<const SoKeyboardEvent*>(ev);

        switch (ke->getKey()) {
        case SoKeyboardEvent::ESCAPE:
        case SoKeyboardEvent::Q: // ignore 'Q' keys (to prevent app from being closed)
            return inherited::processSoEvent(ev);
        default:
            break;
        }
    }

    return navigation->processEvent(ev);
}

SbBool View3DInventorViewer::processSoEventBase(const SoEvent* const ev)
{
    return inherited::processSoEvent(ev);
}

SbVec3f View3DInventorViewer::getViewDirection() const
{
    SoCamera* cam = this->getSoRenderManager()->getCamera();

    if (!cam)  // this is the default
        return SbVec3f(0,0,-1);

    SbVec3f projDir = cam->getViewVolume().getProjectionDirection();
    return projDir;
}

void View3DInventorViewer::setViewDirection(SbVec3f dir)
{
    SoCamera* cam = this->getSoRenderManager()->getCamera();
    if (cam)
        cam->orientation.setValue(SbRotation(SbVec3f(0, 0, -1), dir));
}

SbVec3f View3DInventorViewer::getUpDirection() const
{
    SoCamera* cam = this->getSoRenderManager()->getCamera();

    if (!cam)
        return SbVec3f(0,1,0);

    SbRotation camrot = cam->orientation.getValue();
    SbVec3f upvec(0, 1, 0); // init to default up vector
    camrot.multVec(upvec, upvec);
    return upvec;
}

SbRotation View3DInventorViewer::getCameraOrientation() const
{
    SoCamera* cam = this->getSoRenderManager()->getCamera();

    if (!cam)
        return SbRotation(0,0,0,1); // this is the default

    return cam->orientation.getValue();
}

SbVec2f View3DInventorViewer::getNormalizedPosition(const SbVec2s& pnt) const
{
    const SbViewportRegion& vp = this->getSoRenderManager()->getViewportRegion();

    short x,y;
    pnt.getValue(x,y);
    SbVec2f siz = vp.getViewportSize();
    float dX, dY;
    siz.getValue(dX, dY);

    float fRatio = vp.getViewportAspectRatio();
    float pX = (float)x / float(vp.getViewportSizePixels()[0]);
    float pY = (float)y / float(vp.getViewportSizePixels()[1]);

    // now calculate the real points respecting aspect ratio information
    //
    if (fRatio > 1.0f) {
        pX = (pX - 0.5f*dX) * fRatio + 0.5f*dX;
    }
    else if (fRatio < 1.0f) {
        pY = (pY - 0.5f*dY) / fRatio + 0.5f*dY;
    }

    return SbVec2f(pX, pY);
}

SbVec3f View3DInventorViewer::getPointOnFocalPlane(const SbVec2s& pnt) const
{
    SbVec2f pnt2d = getNormalizedPosition(pnt);
    SoCamera* pCam = this->getSoRenderManager()->getCamera();

    if (!pCam)  // return invalid point
        return SbVec3f();

    SbViewVolume  vol = pCam->getViewVolume();

    float nearDist = pCam->nearDistance.getValue();
    float farDist = pCam->farDistance.getValue();
    float focalDist = pCam->focalDistance.getValue();

    if (focalDist < nearDist || focalDist > farDist)
        focalDist = 0.5f*(nearDist + farDist);

    SbLine line;
    SbVec3f pt;
    SbPlane focalPlane = vol.getPlane(focalDist);
    vol.projectPointToLine(pnt2d, line);
    focalPlane.intersect(line, pt);

    return pt;
}

SbVec2s View3DInventorViewer::getPointOnScreen(const SbVec3f& pnt) const
{
    const SbViewportRegion& vp = this->getSoRenderManager()->getViewportRegion();
    float fRatio = vp.getViewportAspectRatio();
    const SbVec2s& sp = vp.getViewportSizePixels();
    SbViewVolume vv = this->getSoRenderManager()->getCamera()->getViewVolume(fRatio);

    SbVec3f pt(pnt);
    vv.projectToScreen(pt, pt);

    short x = short(std::roundf(pt[0] * sp[0]));
    short y = short(std::roundf(pt[1] * sp[1]));

    return SbVec2s(x, y);
}

void View3DInventorViewer::getNearPlane(SbVec3f& rcPt, SbVec3f& rcNormal) const
{
    SoCamera* pCam = getSoRenderManager()->getCamera();

    if (!pCam)  // just do nothing
        return;

    SbViewVolume vol = pCam->getViewVolume();

    // get the normal of the front clipping plane
    SbPlane nearPlane = vol.getPlane(vol.nearDist);
    float d = nearPlane.getDistanceFromOrigin();
    rcNormal = nearPlane.getNormal();
    rcNormal.normalize();
    float nx, ny, nz;
    rcNormal.getValue(nx, ny, nz);
    rcPt.setValue(d*rcNormal[0], d*rcNormal[1], d*rcNormal[2]);
}

void View3DInventorViewer::getFarPlane(SbVec3f& rcPt, SbVec3f& rcNormal) const
{
    SoCamera* pCam = getSoRenderManager()->getCamera();

    if (!pCam)  // just do nothing
        return;

    SbViewVolume vol = pCam->getViewVolume();

    // get the normal of the back clipping plane
    SbPlane farPlane = vol.getPlane(vol.nearDist+vol.nearToFar);
    float d = farPlane.getDistanceFromOrigin();
    rcNormal = farPlane.getNormal();
    rcNormal.normalize();
    float nx, ny, nz;
    rcNormal.getValue(nx, ny, nz);
    rcPt.setValue(d*rcNormal[0], d*rcNormal[1], d*rcNormal[2]);
}

SbVec3f View3DInventorViewer::projectOnNearPlane(const SbVec2f& pt) const
{
    SbVec3f pt1, pt2;
    SoCamera* cam = this->getSoRenderManager()->getCamera();

    if (!cam)  // return invalid point
        return SbVec3f();

    SbViewVolume vol = cam->getViewVolume();
    vol.projectPointToLine(pt, pt1, pt2);
    return pt1;
}

SbVec3f View3DInventorViewer::projectOnFarPlane(const SbVec2f& pt) const
{
    SbVec3f pt1, pt2;
    SoCamera* cam = this->getSoRenderManager()->getCamera();

    if (!cam)  // return invalid point
        return SbVec3f();

    SbViewVolume vol = cam->getViewVolume();
    vol.projectPointToLine(pt, pt1, pt2);
    return pt2;
}

void View3DInventorViewer::projectPointToLine(const SbVec2s& pt, SbVec3f& pt1, SbVec3f& pt2) const
{
    SbVec2f pnt2d = getNormalizedPosition(pt);
    SoCamera* pCam = this->getSoRenderManager()->getCamera();

    if (!pCam)
        return;

    SbViewVolume vol = pCam->getViewVolume();
    vol.projectPointToLine(pnt2d, pt1, pt2);
}

void View3DInventorViewer::toggleClippingPlane(int toggle, bool beforeEditing,
        bool noManip, const Base::Placement &pla)
{
    if(pcClipPlane) {
        if(toggle<=0) {
            pcViewProviderRoot->removeChild(pcClipPlane);
            pcClipPlane->unref();
            pcClipPlane = nullptr;
        }
        return;
    }else if(toggle==0)
        return;

    Base::Vector3d dir;
    pla.getRotation().multVec(Base::Vector3d(0,0,-1),dir);
    Base::Vector3d base = pla.getPosition();

    if(!noManip) {
        SoClipPlaneManip* clip = new SoClipPlaneManip;
        pcClipPlane = clip;
        SbBox3f box = getBoundingBox();

        if (!box.isEmpty()) {
            // adjust to overall bounding box of the scene
            clip->setValue(box, SbVec3f(dir.x,dir.y,dir.z), 1.0f);
        }
    }else
        pcClipPlane = new SoClipPlane;
    pcClipPlane->plane.setValue(
            SbPlane(SbVec3f(dir.x,dir.y,dir.z),SbVec3f(base.x,base.y,base.z)));
    pcClipPlane->ref();
    if(beforeEditing)
        pcViewProviderRoot->insertChild(pcClipPlane,0);
    else
        pcViewProviderRoot->insertChild(pcClipPlane,pcViewProviderRoot->findChild(pcEditingRoot)+1);
}

bool View3DInventorViewer::hasClippingPlane() const
{
    return !!pcClipPlane;
}

/**
 * This method picks the closest point to the camera in the underlying scenegraph
 * and returns its location and normal.
 * If no point was picked false is returned.
 */
bool View3DInventorViewer::pickPoint(const SbVec2s& pos,SbVec3f& point,SbVec3f& norm) const
{
    // attempting raypick in the event_cb() callback method
    SoRayPickAction rp(getSoRenderManager()->getViewportRegion());
    rp.setPoint(pos);
    rp.apply(getSoRenderManager()->getSceneGraph());
    SoPickedPoint* Point = rp.getPickedPoint();

    if (Point) {
        point = Point->getObjectPoint();
        norm  = Point->getObjectNormal();
        return true;
    }

    return false;
}

/**
 * This method is provided for convenience and does basically the same as method
 * above unless that it returns an SoPickedPoint object with additional information.
 * \note It is in the response of the client programmer to delete the returned
 * SoPickedPoint object.
 */
SoPickedPoint* View3DInventorViewer::pickPoint(const SbVec2s& pos) const
{
    SoRayPickAction rp(getSoRenderManager()->getViewportRegion());
    rp.setPoint(pos);
    rp.apply(getSoRenderManager()->getSceneGraph());

    // returns a copy of the point
    SoPickedPoint* pick = rp.getPickedPoint();
    //return (pick ? pick->copy() : 0); // needs the same instance of CRT under MS Windows
    return (pick ? new SoPickedPoint(*pick) : nullptr);
}

const SoPickedPoint* View3DInventorViewer::getPickedPoint(SoEventCallback* n) const
{
    if (selectionRoot) {
        auto ret = selectionRoot->getPickedList(n->getAction(), true);
        if(ret.size())
            return ret[0].pp;
        return nullptr;
    }
    return n->getPickedPoint();
}

SbBool View3DInventorViewer::pubSeekToPoint(const SbVec2s& pos)
{
    return this->seekToPoint(pos);
}

void View3DInventorViewer::pubSeekToPoint(const SbVec3f& pos)
{
    this->seekToPoint(pos);
}

void View3DInventorViewer::setCameraOrientation(const SbRotation& rot, SbBool moveTocenter)
{
    navigation->setCameraOrientation(rot, moveTocenter);
}

void View3DInventorViewer::setCameraType(SoType t)
{
    inherited::setCameraType(t);

    if (t.isDerivedFrom(SoPerspectiveCamera::getClassTypeId())) {
        // When doing a viewAll() for an orthographic camera and switching
        // to perspective the scene looks completely strange because of the
        // heightAngle. Setting it to 45 deg also causes an issue with a too
        // close camera but we don't have this other ugly effect.
        SoCamera* cam = this->getSoRenderManager()->getCamera();

        if(cam == nullptr)
            return;

        static_cast<SoPerspectiveCamera*>(cam)->heightAngle = (float)(M_PI / 4.0);
    }
}

namespace Gui {
    class CameraAnimation : public QVariantAnimation
    {
        SoCamera* camera;
        SbRotation startRot, endRot;
        SbVec3f startPos, endPos;

    public:
        CameraAnimation(SoCamera* camera, const SbRotation& rot, const SbVec3f& pos)
            : camera(camera), endRot(rot), endPos(pos)
        {
            startPos = camera->position.getValue();
            startRot = camera->orientation.getValue();
        }
        virtual ~CameraAnimation()
        {
        }
    protected:
        void updateCurrentValue(const QVariant & value)
        {
            int steps = endValue().toInt();
            int curr = value.toInt();

            float s = static_cast<float>(curr)/static_cast<float>(steps);
            SbVec3f curpos = startPos * (1.0f-s) + endPos * s;
            SbRotation currot = SbRotation::slerp(startRot, endRot, s);
            camera->orientation.setValue(currot);
            camera->position.setValue(curpos);
        }
    };
}

void View3DInventorViewer::moveCameraTo(const SbRotation& rot, const SbVec3f& pos, int steps, int ms)
{
    SoCamera* cam = this->getSoRenderManager()->getCamera();
    if (cam == nullptr)
        return;

    CameraAnimation anim(cam, rot, pos);
    anim.setDuration(Base::clamp<int>(ms,0,5000));
    anim.setStartValue(static_cast<int>(0));
    anim.setEndValue(steps);

    QEventLoop loop;
    QObject::connect(&anim, SIGNAL(finished()), &loop, SLOT(quit()));
    anim.start();
    loop.exec(QEventLoop::ExcludeUserInputEvents);

    cam->orientation.setValue(rot);
    cam->position.setValue(pos);
}

void View3DInventorViewer::animatedViewAll(int steps, int ms)
{
    SoCamera* cam = this->getSoRenderManager()->getCamera();
    if (!cam)
        return;

    SbVec3f campos = cam->position.getValue();
    SbRotation camrot = cam->orientation.getValue();
    SbViewportRegion vp = this->getSoRenderManager()->getViewportRegion();
    SbBox3f box = getBoundingBox();

#if (COIN_MAJOR_VERSION >= 3)
    float aspectRatio = vp.getViewportAspectRatio();
#endif

    if (box.isEmpty())
        return;

    SbSphere sphere;
    sphere.circumscribe(box);
    if (sphere.getRadius() == 0)
        return;

    SbVec3f direction, pos(0.0f, 0.0f, 0.0f);
    camrot.multVec(SbVec3f(0, 0, -1), direction);

    bool isOrthographic = false;
    float height = 0;
    float diff = 0;

    if (cam->isOfType(SoOrthographicCamera::getClassTypeId())) {
        isOrthographic = true;
        height = static_cast<SoOrthographicCamera*>(cam)->height.getValue();
#if (COIN_MAJOR_VERSION >= 3)
        if (aspectRatio < 1.0f)
            diff = sphere.getRadius() * 2 - height * aspectRatio;
        else
#endif
        diff = sphere.getRadius() * 2 - height;
        pos = (box.getCenter() - direction * sphere.getRadius());
    }
    else if (cam->isOfType(SoPerspectiveCamera::getClassTypeId())) {
        float movelength = sphere.getRadius()/float(tan(static_cast<SoPerspectiveCamera*>
            (cam)->heightAngle.getValue() / 2.0));
        pos = box.getCenter() - direction * movelength;
    }

    QEventLoop loop;
    QTimer timer;
    timer.setSingleShot(true);
    QObject::connect(&timer, SIGNAL(timeout()), &loop, SLOT(quit()));

    for (int i=0; i<steps; i++) {
        float s = float(i)/float(steps);

        if (isOrthographic) {
            float camHeight = height + diff * s;
            static_cast<SoOrthographicCamera*>(cam)->height.setValue(camHeight);
        }

        SbVec3f curpos = campos * (1.0f-s) + pos * s;
        cam->position.setValue(curpos);
        timer.start(Base::clamp<int>(ms,0,5000));
        loop.exec(QEventLoop::ExcludeUserInputEvents);
    }
}

#if BUILD_VR
extern View3DInventorRiftViewer* oculusStart(void);
extern bool oculusUp   (void);
extern void oculusStop (void);
void oculusSetTestScene(View3DInventorRiftViewer *window);
#endif

void View3DInventorViewer::viewVR(void)
{
#if BUILD_VR
    if (oculusUp()) {
        oculusStop();
    }
    else {
        View3DInventorRiftViewer* riftWin = oculusStart();
        riftWin->setSceneGraph(pcViewProviderRoot);
    }
#endif
}

void View3DInventorViewer::boxZoom(const SbBox2s& box)
{
    navigation->boxZoom(box);
}

SbBox3f View3DInventorViewer::getBoundingBox() const
{
    SbViewportRegion vp = this->getSoRenderManager()->getViewportRegion();
    SoGetBoundingBoxAction action(vp);
    action.apply(this->getSoRenderManager()->getSceneGraph());
    return action.getBoundingBox();
}

void View3DInventorViewer::viewAll()
{
    SbBox3f box = getBoundingBox();

    if (box.isEmpty())
        return;

    SbSphere sphere;
    sphere.circumscribe(box);
    if (sphere.getRadius() == 0)
        return;

    // in the scene graph we may have objects which we want to exclude
    // when doing a fit all. Such objects must be part of the group
    // SoSkipBoundingGroup.
    SoSearchAction sa;
    sa.setType(SoSkipBoundingGroup::getClassTypeId());
    sa.setInterest(SoSearchAction::ALL);
    sa.apply(this->getSoRenderManager()->getSceneGraph());
    const SoPathList& pathlist = sa.getPaths();

    for (int i = 0; i < pathlist.getLength(); i++) {
        SoPath* path = pathlist[i];
        SoSkipBoundingGroup* group = static_cast<SoSkipBoundingGroup*>(path->getTail());
        group->mode = SoSkipBoundingGroup::EXCLUDE_BBOX;
    }

    // Set the height angle to 45 deg
    SoCamera* cam = this->getSoRenderManager()->getCamera();

    if (cam && cam->getTypeId().isDerivedFrom(SoPerspectiveCamera::getClassTypeId()))
        static_cast<SoPerspectiveCamera*>(cam)->heightAngle = (float)(M_PI / 4.0);

    if (isAnimationEnabled())
        animatedViewAll(10, 20);

    // make sure everything is visible
    if (cam)
        cam->viewAll(getSoRenderManager()->getSceneGraph(), this->getSoRenderManager()->getViewportRegion());

    for (int i = 0; i < pathlist.getLength(); i++) {
        SoPath* path = pathlist[i];
        SoSkipBoundingGroup* group = static_cast<SoSkipBoundingGroup*>(path->getTail());
        group->mode = SoSkipBoundingGroup::INCLUDE_BBOX;
    }
}

void View3DInventorViewer::viewAll(float factor)
{
    SoCamera* cam = this->getSoRenderManager()->getCamera();

    if (!cam)
        return;

    if (factor <= 0.0f)
        return;

    if (factor != 1.0f) {
        SoSearchAction sa;
        sa.setType(SoSkipBoundingGroup::getClassTypeId());
        sa.setInterest(SoSearchAction::ALL);
        sa.apply(this->getSoRenderManager()->getSceneGraph());
        const SoPathList& pathlist = sa.getPaths();

        for (int i = 0; i < pathlist.getLength(); i++) {
            SoPath* path = pathlist[i];
            SoSkipBoundingGroup* group = static_cast<SoSkipBoundingGroup*>(path->getTail());
            group->mode = SoSkipBoundingGroup::EXCLUDE_BBOX;
        }

        SbBox3f box = getBoundingBox();
        float minx,miny,minz,maxx,maxy,maxz;
        box.getBounds(minx,miny,minz,maxx,maxy,maxz);

        for (int i = 0; i < pathlist.getLength(); i++) {
            SoPath* path = pathlist[i];
            SoSkipBoundingGroup* group = static_cast<SoSkipBoundingGroup*>(path->getTail());
            group->mode = SoSkipBoundingGroup::INCLUDE_BBOX;
        }

        SoCube* cube = new SoCube();
        cube->width  = factor*(maxx-minx);
        cube->height = factor*(maxy-miny);
        cube->depth  = factor*(maxz-minz);

        // fake a scenegraph with the desired bounding size
        SoSeparator* graph = new SoSeparator();
        graph->ref();
        SoTranslation* tr = new SoTranslation();
        tr->translation.setValue(box.getCenter());

        graph->addChild(tr);
        graph->addChild(cube);
        cam->viewAll(graph, this->getSoRenderManager()->getViewportRegion());
        graph->unref();
    }
    else {
        viewAll();
    }
}

void View3DInventorViewer::viewSelection()
{
    Base::BoundBox3d bbox;
    for(auto &sel : Selection().getSelection(nullptr, ResolveMode::NoResolve)) {
        auto vp = Application::Instance->getViewProvider(sel.pObject);
        if(!vp)
            continue;
        bbox.Add(vp->getBoundingBox(sel.SubName,true));
    }

    SoCamera* cam = this->getSoRenderManager()->getCamera();
    if (cam && bbox.IsValid()) {
        SbBox3f box(bbox.MinX,bbox.MinY,bbox.MinZ,bbox.MaxX,bbox.MaxY,bbox.MaxZ);
#if (COIN_MAJOR_VERSION >= 4)
        float aspectratio = getSoRenderManager()->getViewportRegion().getViewportAspectRatio();
        switch (cam->viewportMapping.getValue()) {
            case SoCamera::CROP_VIEWPORT_FILL_FRAME:
            case SoCamera::CROP_VIEWPORT_LINE_FRAME:
            case SoCamera::CROP_VIEWPORT_NO_FRAME:
                aspectratio = 1.0f;
                break;
            default:
                break;
        }
        cam->viewBoundingBox(box,aspectratio,1.0);
#else
        SoTempPath path(2);
        path.ref();
        auto pcGroup = new SoGroup;
        pcGroup->ref();
        auto pcTransform = new SoTransform;
        pcGroup->addChild(pcTransform);
        pcTransform->translation = box.getCenter();
        auto *pcCube = new SoCube;
        pcGroup->addChild(pcCube);
        float sizeX,sizeY,sizeZ;
        box.getSize(sizeX,sizeY,sizeZ);
        pcCube->width = sizeX;
        pcCube->height = sizeY;
        pcCube->depth = sizeZ;
        path.append(pcGroup);
        path.append(pcCube);
        cam->viewAll(&path,getSoRenderManager()->getViewportRegion());
        path.unrefNoDelete();
        pcGroup->unref();
#endif
    }
}

/*!
  Decide if it should be possible to start a spin animation of the
  model in the viewer by releasing the mouse button while dragging.

  If the \a enable flag is \c false and we're currently animating, the
  spin will be stopped.
*/
void
View3DInventorViewer::setAnimationEnabled(const SbBool enable)
{
    navigation->setAnimationEnabled(enable);
}

/*!
  Query whether or not it is possible to start a spinning animation by
  releasing the left mouse button while dragging the mouse.
*/

SbBool
View3DInventorViewer::isAnimationEnabled(void) const
{
    return navigation->isAnimationEnabled();
}

/*!
  Query if the model in the viewer is currently in spinning mode after
  a user drag.
*/
SbBool View3DInventorViewer::isAnimating(void) const
{
    return navigation->isAnimating();
}

/*!
 * Starts programmatically the viewer in animation mode. The given axis direction
 * is always in screen coordinates, not in world coordinates.
 */
void View3DInventorViewer::startAnimating(const SbVec3f& axis, float velocity)
{
    navigation->startAnimating(axis, velocity);
}

void View3DInventorViewer::stopAnimating(void)
{
    navigation->stopAnimating();
}

void View3DInventorViewer::setPopupMenuEnabled(const SbBool on)
{
    navigation->setPopupMenuEnabled(on);
}

SbBool View3DInventorViewer::isPopupMenuEnabled(void) const
{
    return navigation->isPopupMenuEnabled();
}

/*!
  Set the flag deciding whether or not to show the axis cross.
*/

void
View3DInventorViewer::setFeedbackVisibility(const SbBool enable)
{
    if (enable == this->axiscrossEnabled) {
        return;
    }

    this->axiscrossEnabled = enable;

    if (this->isViewing()) {
        this->getSoRenderManager()->scheduleRedraw();
    }
}

/*!
  Check if the feedback axis cross is visible.
*/

SbBool
View3DInventorViewer::isFeedbackVisible(void) const
{
    return this->axiscrossEnabled;
}

/*!
  Set the size of the feedback axiscross.  The value is interpreted as
  an approximate percentage chunk of the dimensions of the total
  canvas.
*/
void
View3DInventorViewer::setFeedbackSize(const int size)
{
    if (size < 1) {
        return;
    }

    this->axiscrossSize = size;

    if (this->isFeedbackVisible() && this->isViewing()) {
        this->getSoRenderManager()->scheduleRedraw();
    }
}

/*!
  Return the size of the feedback axis cross. Default is 10.
*/

int
View3DInventorViewer::getFeedbackSize(void) const
{
    return this->axiscrossSize;
}

/*!
  Decide whether or not the mouse pointer cursor should be visible in
  the rendering canvas.
*/
void View3DInventorViewer::setCursorEnabled(SbBool /*enable*/)
{
    this->setCursorRepresentation(navigation->getViewingMode());
}

void View3DInventorViewer::afterRealizeHook(void)
{
    inherited::afterRealizeHook();
    this->setCursorRepresentation(navigation->getViewingMode());
}

// Documented in superclass. This method overridden from parent class
// to make sure the mouse pointer cursor is updated.
void View3DInventorViewer::setViewing(SbBool enable)
{
    if (this->isViewing() == enable) {
        return;
    }

    navigation->setViewingMode(enable ?
        NavigationStyle::IDLE : NavigationStyle::INTERACT);
    inherited::setViewing(enable);
}

void View3DInventorViewer::drawAxisCross(void)
{
    // FIXME: convert this to a superimposition scenegraph instead of
    // OpenGL calls. 20020603 mortene.

    // Store GL state.
    glPushAttrib(GL_ALL_ATTRIB_BITS);
    GLfloat depthrange[2];
    glGetFloatv(GL_DEPTH_RANGE, depthrange);
    GLdouble projectionmatrix[16];
    glGetDoublev(GL_PROJECTION_MATRIX, projectionmatrix);

    glDepthFunc(GL_ALWAYS);
    glDepthMask(GL_TRUE);
    glDepthRange(0, 0);
    glEnable(GL_DEPTH_TEST);
    glDisable(GL_LIGHTING);
    glEnable(GL_COLOR_MATERIAL);
    glDisable(GL_BLEND); // Kills transparency.

    // Set the viewport in the OpenGL canvas. Dimensions are calculated
    // as a percentage of the total canvas size.
    SbVec2s view = this->getSoRenderManager()->getSize();
    const int pixelarea =
        int(float(this->axiscrossSize)/100.0f * std::min(view[0], view[1]));
<<<<<<< HEAD
    SbVec2s origin(view[0] - pixelarea, 0);
=======

// lower right of canvas
    SbVec2s origin(view[0] - pixelarea, 0);


>>>>>>> a8b222be
    glViewport(origin[0], origin[1], pixelarea, pixelarea);

    // Set up the projection matrix.
    glMatrixMode(GL_PROJECTION);
    glLoadIdentity();

    const float NEARVAL = 0.1f;
    const float FARVAL = 10.0f;
    const float dim = NEARVAL * float(tan(M_PI / 8.0)); // FOV is 45 deg (45/360 = 1/8)
    glFrustum(-dim, dim, -dim, dim, NEARVAL, FARVAL);

    // Set up the model matrix.
    glMatrixMode(GL_MODELVIEW);
    glPushMatrix();
    SbMatrix mx;
    SoCamera* cam = this->getSoRenderManager()->getCamera();

    // If there is no camera (like for an empty scene, for instance),
    // just use an identity rotation.
    if (cam) {
        mx = cam->orientation.getValue();
    }
    else {
        mx = SbMatrix::identity();
    }

    mx = mx.inverse();
    mx[3][2] = -3.5; // Translate away from the projection point (along z axis).
    glLoadMatrixf((float*)mx);

    // Find unit vector end points.
    SbMatrix px;
    glGetFloatv(GL_PROJECTION_MATRIX, (float*)px);
    SbMatrix comb = mx.multRight(px);

    SbVec3f xpos;
    comb.multVecMatrix(SbVec3f(1,0,0), xpos);
    xpos[0] = (1 + xpos[0]) * view[0]/2;
    xpos[1] = (1 + xpos[1]) * view[1]/2;
    SbVec3f ypos;
    comb.multVecMatrix(SbVec3f(0,1,0), ypos);
    ypos[0] = (1 + ypos[0]) * view[0]/2;
    ypos[1] = (1 + ypos[1]) * view[1]/2;
    SbVec3f zpos;
    comb.multVecMatrix(SbVec3f(0,0,1), zpos);
    zpos[0] = (1 + zpos[0]) * view[0]/2;
    zpos[1] = (1 + zpos[1]) * view[1]/2;

    // Render the cross.
    {
        glLineWidth(2.0);

        enum { XAXIS, YAXIS, ZAXIS };
        int idx[3] = { XAXIS, YAXIS, ZAXIS };
        float val[3] = { xpos[2], ypos[2], zpos[2] };

        // Bubble sort.. :-}
        if (val[0] < val[1]) {
            std::swap(val[0], val[1]);
            std::swap(idx[0], idx[1]);
        }

        if (val[1] < val[2]) {
            std::swap(val[1], val[2]);
            std::swap(idx[1], idx[2]);
        }

        if (val[0] < val[1]) {
            std::swap(val[0], val[1]);
            std::swap(idx[0], idx[1]);
        }

        assert((val[0] >= val[1]) && (val[1] >= val[2])); // Just checking..

        for (int i=0; i < 3; i++) {
            glPushMatrix();

            if (idx[i] == XAXIS) {                        // X axis.
                if (stereoMode() != Quarter::SoQTQuarterAdaptor::MONO)
                    glColor3f(0.500f, 0.5f, 0.5f);
                else
                    glColor3f(0.500f, 0.125f, 0.125f);
            }
            else if (idx[i] == YAXIS) {                   // Y axis.
                glRotatef(90, 0, 0, 1);

                if (stereoMode() != Quarter::SoQTQuarterAdaptor::MONO)
                    glColor3f(0.400f, 0.4f, 0.4f);
                else
                    glColor3f(0.125f, 0.500f, 0.125f);
            }
            else {                                        // Z axis.
                glRotatef(-90, 0, 1, 0);

                if (stereoMode() != Quarter::SoQTQuarterAdaptor::MONO)
                    glColor3f(0.300f, 0.3f, 0.3f);
                else
                    glColor3f(0.125f, 0.125f, 0.500f);
            }

            this->drawArrow();
            glPopMatrix();
        }
    }

    // Render axis notation letters ("X", "Y", "Z").
    glMatrixMode(GL_PROJECTION);
    glLoadIdentity();
    glOrtho(0, view[0], 0, view[1], -1, 1);

    glMatrixMode(GL_MODELVIEW);
    glLoadIdentity();

    GLint unpack;
    glGetIntegerv(GL_UNPACK_ALIGNMENT, &unpack);
    glPixelStorei(GL_UNPACK_ALIGNMENT, 1);

    if (stereoMode() != Quarter::SoQTQuarterAdaptor::MONO)
        glColor3fv(SbVec3f(1.0f, 1.0f, 1.0f).getValue());
    else
        glColor3fv(SbVec3f(0.0f, 0.0f, 0.0f).getValue());

    glEnable(GL_BLEND);
    glBlendFunc(GL_SRC_ALPHA, GL_ONE_MINUS_SRC_ALPHA);
    glPixelZoom((float)axiscrossSize/30, (float)axiscrossSize/30); // 30 = 3 (character pixmap ratio) * 10 (default axiscrossSize)
    glRasterPos2d(xpos[0], xpos[1]);
    glDrawPixels(XPM_WIDTH, XPM_HEIGHT, GL_RGBA, GL_UNSIGNED_BYTE, XPM_PIXEL_DATA);
    glRasterPos2d(ypos[0], ypos[1]);
    glDrawPixels(YPM_WIDTH, YPM_HEIGHT, GL_RGBA, GL_UNSIGNED_BYTE, YPM_PIXEL_DATA);
    glRasterPos2d(zpos[0], zpos[1]);
    glDrawPixels(ZPM_WIDTH, ZPM_HEIGHT, GL_RGBA, GL_UNSIGNED_BYTE, ZPM_PIXEL_DATA);

    glPixelStorei(GL_UNPACK_ALIGNMENT, unpack);
    glPopMatrix();

    // Reset original state.

    // FIXME: are these 3 lines really necessary, as we push
    // GL_ALL_ATTRIB_BITS at the start? 20000604 mortene.
    glDepthRange(depthrange[0], depthrange[1]);
    glMatrixMode(GL_PROJECTION);
    glLoadMatrixd(projectionmatrix);

    glPopAttrib();
}

// Draw an arrow for the axis representation directly through OpenGL.
void View3DInventorViewer::drawArrow(void)
{
    glDisable(GL_CULL_FACE);
    glBegin(GL_QUADS);
    glVertex3f(0.0f, -0.02f, 0.02f);
    glVertex3f(0.0f, 0.02f, 0.02f);
    glVertex3f(1.0f - 1.0f / 3.0f, 0.02f, 0.02f);
    glVertex3f(1.0f - 1.0f / 3.0f, -0.02f, 0.02f);

    glVertex3f(0.0f, -0.02f, -0.02f);
    glVertex3f(0.0f, 0.02f, -0.02f);
    glVertex3f(1.0f - 1.0f / 3.0f, 0.02f, -0.02f);
    glVertex3f(1.0f - 1.0f / 3.0f, -0.02f, -0.02f);

    glVertex3f(0.0f, -0.02f, 0.02f);
    glVertex3f(0.0f, -0.02f, -0.02f);
    glVertex3f(1.0f - 1.0f / 3.0f, -0.02f, -0.02f);
    glVertex3f(1.0f - 1.0f / 3.0f, -0.02f, 0.02f);

    glVertex3f(0.0f, 0.02f, 0.02f);
    glVertex3f(0.0f, 0.02f, -0.02f);
    glVertex3f(1.0f - 1.0f / 3.0f, 0.02f, -0.02f);
    glVertex3f(1.0f - 1.0f / 3.0f, 0.02f, 0.02f);

    glVertex3f(0.0f, 0.02f, 0.02f);
    glVertex3f(0.0f, 0.02f, -0.02f);
    glVertex3f(0.0f, -0.02f, -0.02f);
    glVertex3f(0.0f, -0.02f, 0.02f);
    glEnd();
    glBegin(GL_TRIANGLES);
    glVertex3f(1.0f, 0.0f, 0.0f);
    glVertex3f(1.0f - 1.0f / 3.0f, +0.5f / 4.0f, 0.0f);
    glVertex3f(1.0f - 1.0f / 3.0f, -0.5f / 4.0f, 0.0f);
    glVertex3f(1.0f, 0.0f, 0.0f);
    glVertex3f(1.0f - 1.0f / 3.0f, 0.0f, +0.5f / 4.0f);
    glVertex3f(1.0f - 1.0f / 3.0f, 0.0f, -0.5f / 4.0f);
    glEnd();
    glBegin(GL_QUADS);
    glVertex3f(1.0f - 1.0f / 3.0f, +0.5f / 4.0f, 0.0f);
    glVertex3f(1.0f - 1.0f / 3.0f, 0.0f, +0.5f / 4.0f);
    glVertex3f(1.0f - 1.0f / 3.0f, -0.5f / 4.0f, 0.0f);
    glVertex3f(1.0f - 1.0f / 3.0f, 0.0f, -0.5f / 4.0f);
    glEnd();
}

// ************************************************************************

// Set cursor graphics according to mode.
void View3DInventorViewer::setCursorRepresentation(int modearg)
{
    // There is a synchronization problem between Qt and SoQt which
    // happens when popping up a context-menu. In this case the
    // Qt::WA_UnderMouse attribute is reset and never set again
    // even if the mouse is still in the canvas. Thus, the cursor
    // won't be changed as long as the user doesn't leave and enter
    // the canvas. To fix this we explicitly set Qt::WA_UnderMouse
    // if the mouse is inside the canvas.
    QWidget* glWindow = this->getGLWidget();

    // When a widget is added to the QGraphicsScene and the user
    // hovered over it the 'WA_SetCursor' attribute is set to the
    // GL widget but never reset and thus would cause that the
    // cursor on this widget won't be set.
    if (glWindow)
        glWindow->setAttribute(Qt::WA_SetCursor, false);

    if (glWindow && glWindow->rect().contains(QCursor::pos()))
        glWindow->setAttribute(Qt::WA_UnderMouse);

    switch (modearg) {
    case NavigationStyle::IDLE:
    case NavigationStyle::INTERACT:
        if (isEditing())
            this->getWidget()->setCursor(this->editCursor);
        else
            this->getWidget()->setCursor(QCursor(Qt::ArrowCursor));
        break;

    case NavigationStyle::DRAGGING:
    case NavigationStyle::SPINNING:
        this->getWidget()->setCursor(spinCursor);
        break;

    case NavigationStyle::ZOOMING:
        this->getWidget()->setCursor(zoomCursor);
        break;

    case NavigationStyle::SEEK_MODE:
    case NavigationStyle::SEEK_WAIT_MODE:
    case NavigationStyle::BOXZOOM:
        this->getWidget()->setCursor(Qt::CrossCursor);
        break;

    case NavigationStyle::PANNING:
        this->getWidget()->setCursor(panCursor);
        break;

    case NavigationStyle::SELECTION:
        this->getWidget()->setCursor(Qt::PointingHandCursor);
        break;

    default:
        assert(0);
        break;
    }
}

void View3DInventorViewer::setEditing(SbBool edit)
{
    this->editing = edit;
    this->getWidget()->setCursor(QCursor(Qt::ArrowCursor));
    this->editCursor = QCursor();
}

void View3DInventorViewer::setComponentCursor(const QCursor& cursor)
{
    this->getWidget()->setCursor(cursor);
}

void View3DInventorViewer::setEditingCursor(const QCursor& cursor)
{
    this->getWidget()->setCursor(cursor);
    this->editCursor = this->getWidget()->cursor();
}

void View3DInventorViewer::selectCB(void* viewer, SoPath* path)
{
    ViewProvider* vp = static_cast<View3DInventorViewer*>(viewer)->getViewProviderByPath(path);
    if (vp && vp->useNewSelectionModel()) {
        // do nothing here
    }
}

void View3DInventorViewer::deselectCB(void* viewer, SoPath* path)
{
    ViewProvider* vp = static_cast<View3DInventorViewer*>(viewer)->getViewProviderByPath(path);
    if (vp && vp->useNewSelectionModel()) {
        // do nothing here
    }
}

SoPath* View3DInventorViewer::pickFilterCB(void* viewer, const SoPickedPoint* pp)
{
    ViewProvider* vp = static_cast<View3DInventorViewer*>(viewer)->getViewProviderByPath(pp->getPath());
    if (vp && vp->useNewSelectionModel()) {
        std::string e = vp->getElement(pp->getDetail());
        vp->getSelectionShape(e.c_str());
        static char buf[513];
        snprintf(buf,512,"Hovered: %s (%f,%f,%f)"
                 ,e.c_str()
                 ,pp->getPoint()[0]
                 ,pp->getPoint()[1]
                 ,pp->getPoint()[2]);

        getMainWindow()->showMessage(QString::fromLatin1(buf),3000);
    }

    return pp->getPath();
}

void View3DInventorViewer::addEventCallback(SoType eventtype, SoEventCallbackCB* cb, void* userdata)
{
    pEventCallback->addEventCallback(eventtype, cb, userdata);
}

void View3DInventorViewer::removeEventCallback(SoType eventtype, SoEventCallbackCB* cb, void* userdata)
{
    pEventCallback->removeEventCallback(eventtype, cb, userdata);
}

ViewProvider* View3DInventorViewer::getViewProviderByPath(SoPath* path) const
{
    for (int i = 0; i < path->getLength(); i++) {
        SoNode* node = path->getNode(i);

        if (node->isOfType(SoSeparator::getClassTypeId())) {
            auto it = _ViewProviderMap.find(static_cast<SoSeparator*>(node));
            if (it != _ViewProviderMap.end()) {
                return it->second;
            }
        }
    }
    return nullptr;
}

ViewProvider* View3DInventorViewer::getViewProviderByPathFromTail(SoPath* path) const
{
    // Make sure I'm the lowest LocHL in the pick path!
    for (int i = 0; i < path->getLength(); i++) {
        SoNode* node = path->getNodeFromTail(i);

        if (node->isOfType(SoSeparator::getClassTypeId())) {
            std::map<SoSeparator*,ViewProvider*>::const_iterator it = _ViewProviderMap.find(static_cast<SoSeparator*>(node));
            if (it != _ViewProviderMap.end()) {
                return it->second;
            }
        }
    }

    return nullptr;
}

std::vector<ViewProvider*> View3DInventorViewer::getViewProvidersOfType(const Base::Type& typeId) const
{
    std::vector<ViewProvider*> views;
    for (std::set<ViewProvider*>::const_iterator it = _ViewProviderSet.begin(); it != _ViewProviderSet.end(); ++it) {
        if ((*it)->getTypeId().isDerivedFrom(typeId)) {
            views.push_back(*it);
        }
    }

    return views;
}

void View3DInventorViewer::turnAllDimensionsOn()
{
    dimensionRoot->whichChild = SO_SWITCH_ALL;
}

void View3DInventorViewer::turnAllDimensionsOff()
{
    dimensionRoot->whichChild = SO_SWITCH_NONE;
}

void View3DInventorViewer::eraseAllDimensions()
{
    coinRemoveAllChildren(static_cast<SoSwitch*>(dimensionRoot->getChild(0)));
    coinRemoveAllChildren(static_cast<SoSwitch*>(dimensionRoot->getChild(1)));
}

void View3DInventorViewer::turn3dDimensionsOn()
{
    static_cast<SoSwitch*>(dimensionRoot->getChild(0))->whichChild = SO_SWITCH_ALL;
}

void View3DInventorViewer::turn3dDimensionsOff()
{
    static_cast<SoSwitch*>(dimensionRoot->getChild(0))->whichChild = SO_SWITCH_NONE;
}

void View3DInventorViewer::addDimension3d(SoNode* node)
{
    static_cast<SoSwitch*>(dimensionRoot->getChild(0))->addChild(node);
}

void View3DInventorViewer::addDimensionDelta(SoNode* node)
{
    static_cast<SoSwitch*>(dimensionRoot->getChild(1))->addChild(node);
}

void View3DInventorViewer::turnDeltaDimensionsOn()
{
    static_cast<SoSwitch*>(dimensionRoot->getChild(1))->whichChild = SO_SWITCH_ALL;
}

void View3DInventorViewer::turnDeltaDimensionsOff()
{
    static_cast<SoSwitch*>(dimensionRoot->getChild(1))->whichChild = SO_SWITCH_NONE;
}

PyObject *View3DInventorViewer::getPyObject(void)
{
    if (!_viewerPy)
        _viewerPy = new View3DInventorViewerPy(this);

    Py_INCREF(_viewerPy);
    return _viewerPy;
}

/**
 * Drops the event \a e and loads the files into the given document.
 */
void View3DInventorViewer::dropEvent (QDropEvent * e)
{
    const QMimeData* data = e->mimeData();
    if (data->hasUrls() && selectionRoot && selectionRoot->pcDocument) {
        getMainWindow()->loadUrls(selectionRoot->pcDocument->getDocument(), data->urls());
    }
    else {
        inherited::dropEvent(e);
    }
}

void View3DInventorViewer::dragEnterEvent (QDragEnterEvent * e)
{
    // Here we must allow uri drags and check them in dropEvent
    const QMimeData* data = e->mimeData();
    if (data->hasUrls()) {
        e->accept();
    }
    else {
        inherited::dragEnterEvent(e);
    }
}

void View3DInventorViewer::dragMoveEvent(QDragMoveEvent *e)
{
    const QMimeData* data = e->mimeData();
    if (data->hasUrls() && selectionRoot && selectionRoot->pcDocument) {
        e->accept();
    }
    else {
        inherited::dragMoveEvent(e);
    }
}

void View3DInventorViewer::dragLeaveEvent(QDragLeaveEvent *e)
{
    inherited::dragLeaveEvent(e);
}
<|MERGE_RESOLUTION|>--- conflicted
+++ resolved
@@ -3249,15 +3249,11 @@
     SbVec2s view = this->getSoRenderManager()->getSize();
     const int pixelarea =
         int(float(this->axiscrossSize)/100.0f * std::min(view[0], view[1]));
-<<<<<<< HEAD
-    SbVec2s origin(view[0] - pixelarea, 0);
-=======
 
 // lower right of canvas
     SbVec2s origin(view[0] - pixelarea, 0);
 
 
->>>>>>> a8b222be
     glViewport(origin[0], origin[1], pixelarea, pixelarea);
 
     // Set up the projection matrix.

--- conflicted
+++ resolved
@@ -789,16 +789,9 @@
 #else
 
     createStandardCursors(devicePixelRatio());
-<<<<<<< HEAD
-#   if (QT_VERSION >= 0x050000)
     connect(this, &View3DInventorViewer::devicePixelRatioChanged,
             this, &View3DInventorViewer::createStandardCursors);
-#   endif
 #endif
-=======
-    connect(this, &View3DInventorViewer::devicePixelRatioChanged,
-            this, &View3DInventorViewer::createStandardCursors);
->>>>>>> f58faa60
 
     naviCube = new NaviCube(this);
     naviCubeEnabled = true;
@@ -4479,8 +4472,8 @@
             points.clear();
             pointNormals.clear();
             faces.clear();
-            // Call getFacesFromSubelement to obtain the triangulation of this face.
-            data->getFacesFromSubelement(segment.get(),points,pointNormals,faces);
+            // Call getFacesFromSubElement to obtain the triangulation of this face.
+            data->getFacesFromSubElement(segment.get(),points,pointNormals,faces);
             if(faces.empty())
                 continue;
             res = 0;
@@ -4511,7 +4504,7 @@
                 continue;
             points.clear();
             lines.clear();
-            data->getLinesFromSubelement(segment.get(),points,lines);
+            data->getLinesFromSubElement(segment.get(),points,lines);
             if(lines.empty())
                 continue;
             res = 0;
@@ -5525,9 +5518,9 @@
                 std::vector<Base::Vector3d> pointNormals; // not used
                 std::vector<Data::ComplexGeoData::Facet> faces;
 
-                // Call getFacesFromSubelement to obtain the triangulation of
+                // Call getFacesFromSubElement to obtain the triangulation of
                 // the segment.
-                data->getFacesFromSubelement(segment.get(),points,pointNormals,faces);
+                data->getFacesFromSubElement(segment.get(),points,pointNormals,faces);
                 if(faces.empty())
                     continue;
 

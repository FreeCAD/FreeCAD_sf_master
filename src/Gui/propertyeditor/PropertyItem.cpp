/***************************************************************************
 *   Copyright (c) 2004 Werner Mayer <wmayer[at]users.sourceforge.net>     *
 *                                                                         *
 *   This file is part of the FreeCAD CAx development system.              *
 *                                                                         *
 *   This library is free software; you can redistribute it and/or         *
 *   modify it under the terms of the GNU Library General Public           *
 *   License as published by the Free Software Foundation; either          *
 *   version 2 of the License, or (at your option) any later version.      *
 *                                                                         *
 *   This library  is distributed in the hope that it will be useful,      *
 *   but WITHOUT ANY WARRANTY; without even the implied warranty of        *
 *   MERCHANTABILITY or FITNESS FOR A PARTICULAR PURPOSE.  See the         *
 *   GNU Library General Public License for more details.                  *
 *                                                                         *
 *   You should have received a copy of the GNU Library General Public     *
 *   License along with this library; see the file COPYING.LIB. If not,    *
 *   write to the Free Software Foundation, Inc., 59 Temple Place,         *
 *   Suite 330, Boston, MA  02111-1307, USA                                *
 *                                                                         *
 ***************************************************************************/


#include "PreCompiled.h"

#ifndef _PreComp_
# include <algorithm>
# include <QComboBox>
# include <QFontDatabase>
# include <QLayout>
# include <QLocale>
# include <QPixmap>
# include <QTextStream>
# include <QTimer>
# include <QApplication>
# include <QPalette>
# include <QtGlobal>
#endif

#include <boost/algorithm/string/predicate.hpp>
<<<<<<< HEAD
=======

>>>>>>> c0753806
#include <Base/Tools.h>
#include <Base/Console.h>
#include <Base/Interpreter.h>
#include <App/Application.h>
#include <App/Document.h>
#include <App/DocumentObject.h>
#include <App/PropertyGeo.h>
#include <App/PropertyFile.h>
#include <App/PropertyUnits.h>
#include <Gui/Application.h>
#include <Gui/Control.h>
#include <Gui/Widgets.h>
#include <Gui/Command.h>
#include <Gui/Document.h>
#include <Gui/Selection.h>
#include <Gui/ViewProviderDocumentObject.h>
#include <Gui/Placement.h>
#include <Gui/FileDialog.h>
#include <Gui/DlgPropertyLink.h>
#include <Gui/QuantitySpinBox.h>

#include "PropertyItem.h"
#include "PropertyView.h"
#include <Gui/SpinBox.h>

using namespace Gui::PropertyEditor;

Gui::PropertyEditor::PropertyItemFactory* Gui::PropertyEditor::PropertyItemFactory::_singleton = NULL;

PropertyItemFactory& PropertyItemFactory::instance()
{
    if (_singleton == NULL)
        _singleton = new PropertyItemFactory;
    return *_singleton;
}

void PropertyItemFactory::destruct ()
{
    delete _singleton;
    _singleton = 0;
}

PropertyItem* PropertyItemFactory::createPropertyItem (const char* sName) const
{
    PropertyItem* w = static_cast<PropertyItem*>(Produce(sName));
    return w;
}

// ----------------------------------------------------
Q_DECLARE_METATYPE(Py::Object)

PROPERTYITEM_SOURCE(Gui::PropertyEditor::PropertyItem)

PropertyItem::PropertyItem() : parentItem(0), readonly(false), cleared(false), linked(false)
{
    precision = Base::UnitsApi::getDecimals();
    setAutoApply(true);
}

PropertyItem::~PropertyItem()
{
    qDeleteAll(childItems);
}

void PropertyItem::initialize()
{
}

void PropertyItem::reset()
{
    qDeleteAll(childItems);
    childItems.clear();
}

void PropertyItem::onChange()
{
    if(hasExpression()) {
        for(auto child : childItems) {
            if(child && child->hasExpression())
                child->setExpression(boost::shared_ptr<App::Expression>());
        }
        for(auto item=parentItem;item;item=item->parentItem) {
            if(item->hasExpression())
                item->setExpression(boost::shared_ptr<App::Expression>());
        }
    }
}

bool PropertyItem::hasAnyExpression() const
{
    if(ExpressionBinding::hasExpression())
        return true;
    if(parentItem)
        return parentItem->hasExpression();
    return false;
}

void PropertyItem::setPropertyData(const std::vector<App::Property*>& items)
{
    //if we have a single property we can bind it for expression handling
    if (items.size() == 1) {
        const App::Property& p = *items.front();

        try {
            // Check for 'DocumentObject' as parent because otherwise 'ObjectIdentifier' raises an exception
            App::DocumentObject * docObj = Base::freecad_dynamic_cast<App::DocumentObject>(p.getContainer());
            if (docObj && !docObj->isReadOnly(&p)) {
                App::ObjectIdentifier id(p);
                std::vector<App::ObjectIdentifier> paths;
                p.getPaths(paths);

                //there may be no paths available in this property (for example an empty constraint list)
                if (id.getProperty() && !paths.empty())
                    bind(id);
            }
        }
        //it may happen that setting properties is not possible
        catch (...) {
        }
    }

    propertyItems = items;
    updateData();
    this->initialize();
}

void PropertyItem::updateData()
{
    bool ro = true;
    for (std::vector<App::Property*>::const_iterator it = propertyItems.begin();
        it != propertyItems.end(); ++it) {
        App::PropertyContainer* parent = (*it)->getContainer();
        if (parent)
            ro &= (parent->isReadOnly(*it) || (*it)->testStatus(App::Property::ReadOnly));
    }
    this->setReadOnly(ro);
}

const std::vector<App::Property*>& PropertyItem::getPropertyData() const
{
    return propertyItems;
}

bool PropertyItem::hasProperty(const App::Property* prop) const
{
    std::vector<App::Property*>::const_iterator it = std::find(propertyItems.begin(), propertyItems.end(), prop);
    if (it != propertyItems.end())
        return true;
    else
        return false;
}

void PropertyItem::assignProperty(const App::Property*)
{
}

bool PropertyItem::removeProperty(const App::Property* prop)
{
    std::vector<App::Property*>::iterator it = std::find(propertyItems.begin(), propertyItems.end(), prop);
    if (it != propertyItems.end()) {
        propertyItems.erase(it);
    }

    return propertyItems.empty();
}

App::Property* PropertyItem::getFirstProperty()
{
    if (propertyItems.empty())
        return 0;
    return propertyItems.front();
}

const App::Property* PropertyItem::getFirstProperty() const
{
    if (propertyItems.empty())
        return 0;
    return propertyItems.front();
}

void PropertyItem::setParent(PropertyItem* parent)
{
    parentItem = parent;
}

PropertyItem *PropertyItem::parent() const
{
    return parentItem;
}

void PropertyItem::appendChild(PropertyItem *item)
{
    childItems.append(item);
}

void PropertyItem::insertChild(int index, PropertyItem *child)
{
    childItems.insert(index, child);
}

/*!
 * \brief PropertyItem::removeChildren
 * Deletes the children in the range of [from, to]
 */
void PropertyItem::removeChildren(int from, int to)
{
    int count = to-from+1;
    for (int i=0; i<count; i++) {
        PropertyItem* child = childItems.takeAt(from);
        delete child;
    }
}

/*!
 * \brief PropertyItem::takeChild
 * Removes the child at index row but doesn't delete it
 */
PropertyItem *PropertyItem::takeChild(int row)
{
    PropertyItem* child = childItems.takeAt(row);
    child->setParent(nullptr);
    return child;
}

PropertyItem *PropertyItem::child(int row)
{
    return childItems.value(row);
}

int PropertyItem::childCount() const
{
    return childItems.count();
}

int PropertyItem::columnCount() const
{
    return 2;
}

void PropertyItem::setReadOnly(bool ro)
{
    readonly = ro;
    for (QList<PropertyItem*>::iterator it = childItems.begin(); it != childItems.end(); ++it)
        (*it)->setReadOnly(ro);
}

bool PropertyItem::isReadOnly() const
{
    return readonly;
}

void PropertyItem::setLinked(bool l)
{
    linked = l;
    for (QList<PropertyItem*>::iterator it = childItems.begin(); it != childItems.end(); ++it)
        (*it)->setLinked(l);
}

bool PropertyItem::isLinked() const
{
    return linked;
}

bool PropertyItem::testStatus(App::Property::Status pos) const
{
    std::vector<App::Property*>::const_iterator it;
    for (it = propertyItems.begin(); it != propertyItems.end(); ++it) {
        if ((*it)->testStatus(pos))
            return true;
    }
    return false;
}

void PropertyItem::setDecimals(int prec)
{
    precision = prec;
}

int PropertyItem::decimals() const
{
    return precision;
}

QVariant PropertyItem::displayName() const
{
    return QVariant(displayText);
}

QVariant PropertyItem::toolTip(const App::Property* prop) const
{
    QString str = QApplication::translate("App::Property",
                                          prop->getDocumentation());
    return QVariant(str);
}

QVariant PropertyItem::decoration(const QVariant&) const
{
    return QVariant();
}

QVariant PropertyItem::toString(const QVariant& prop) const
{
    if(prop != QVariant() || propertyItems.size()!=1)
        return prop;
    Base::PyGILStateLocker lock;
    Py::Object pyobj(propertyItems[0]->getPyObject(),true);
    std::ostringstream ss;
    if(pyobj.isNone()) 
        ss << "<None>";
    else if(pyobj.isSequence()) {
        ss << '[';
        Py::Sequence seq(pyobj);
        bool first = true;
        size_t i=0;
        for(i=0;i<2 && i<seq.size(); ++i) {
            if(first)
                first = false;
            else
                ss << ", ";
            ss << Py::Object(seq[i]).as_string();
        }
        if(i<seq.size())
            ss << "...";
        ss << ']';
    }else if(pyobj.isMapping()) {
        ss << '{';
        Py::Mapping map(pyobj);
        bool first = true;
        auto it = map.begin();
        for(int i=0;i<2 && it!=map.end(); ++it) {
            if(first)
                first = false;
            else
                ss << ", ";
            const auto &v = *it;
            ss << Py::Object(v.first).as_string() << ':' << Py::Object(v.second).as_string();
        }
        if(it!=map.end())
            ss << "...";
        ss << '}';
    }else
        ss << pyobj.as_string();
    return QVariant(QString::fromUtf8(ss.str().c_str()));
}

QVariant PropertyItem::value(const App::Property* /*prop*/) const
{
    return QVariant();
}

void PropertyItem::setValue(const QVariant& /*value*/)
{
}

QString PropertyItem::pythonIdentifier(const App::Property* prop) const
{
<<<<<<< HEAD
    if(prop)
        return QString::fromLatin1(prop->getFullName(true).c_str());
=======
    App::PropertyContainer* parent = prop->getContainer();
    QString propPrefix = QString::fromLatin1(parent->getPropertyPrefix());
    if (parent->getTypeId() == App::Document::getClassTypeId()) {
        App::Document* doc = static_cast<App::Document*>(parent);
        QString docName = QString::fromLatin1(App::GetApplication().getDocumentName(doc));
        QString propName = QString::fromLatin1(prop->getName());
        return QString::fromLatin1("FreeCAD.getDocument(\"%1\").%3%2").arg(docName).arg(propName).arg(propPrefix);
    }
    if (parent->getTypeId().isDerivedFrom(App::DocumentObject::getClassTypeId())) {
        App::DocumentObject* obj = static_cast<App::DocumentObject*>(parent);
        App::Document* doc = obj->getDocument();
        QString docName = QString::fromLatin1(App::GetApplication().getDocumentName(doc));
        QString objName = QString::fromLatin1(obj->getNameInDocument());
        QString propName = QString::fromLatin1(prop->getName());
        return QString::fromLatin1("FreeCAD.getDocument(\"%1\").getObject(\"%2\").%4%3")
            .arg(docName,objName,propName,propPrefix);
    }
    auto* vp = dynamic_cast<Gui::ViewProviderDocumentObject*>(parent);
    if (vp) {
        App::DocumentObject* obj = vp->getObject();
        App::Document* doc = obj->getDocument();
        QString docName = QString::fromLatin1(App::GetApplication().getDocumentName(doc));
        QString objName = QString::fromLatin1(obj->getNameInDocument());
        QString propName = QString::fromLatin1(prop->getName());
        return QString::fromLatin1("FreeCADGui.getDocument(\"%1\").getObject(\"%2\").%4%3")
            .arg(docName,objName,propName,propPrefix);
    }
>>>>>>> c0753806
    return QString();
}

QWidget* PropertyItem::createEditor(QWidget* /*parent*/, const QObject* /*receiver*/, const char* /*method*/) const
{
    return 0;
}

void PropertyItem::setEditorData(QWidget * /*editor*/, const QVariant& /*data*/) const
{
}

QVariant PropertyItem::editorData(QWidget * /*editor*/) const
{
    return QVariant();
}

QWidget* PropertyItem::createExpressionEditor(QWidget* parent, const QObject* receiver, const char* method) const
{
    if(!isBound())
        return 0;
    ExpLineEdit *le = new ExpLineEdit(parent,true);
    le->setFrame(false);
    le->setReadOnly(true);
    QObject::connect(le, SIGNAL(textChanged(const QString&)), receiver, method);
    le->bind(getPath());
    le->setAutoApply(autoApply());
    return le;
}

void PropertyItem::setExpressionEditorData(QWidget *editor, const QVariant& data) const
{
    QLineEdit *le = qobject_cast<QLineEdit*>(editor);
    if(le)
        le->setText(data.toString());
}

QVariant PropertyItem::expressionEditorData(QWidget *editor) const
{
    QLineEdit *le = qobject_cast<QLineEdit*>(editor);
    if(le)
        return QVariant(le->text());
    return QVariant();
}

QString PropertyItem::propertyName() const
{
    if (propName.isEmpty())
        return QLatin1String(QT_TRANSLATE_NOOP("App::Property", "<empty>"));
    return propName;
}

void PropertyItem::setPropertyName(QString name, QString realName)
{
    if(realName.size())
        propName = realName;
    else
        propName = name;

    setObjectName(propName);

    QString display;
    bool upper = false;
    for (int i=0; i<name.length(); i++) {
        if (name[i].isUpper() && !display.isEmpty()) {
            // if there is a sequence of capital letters do not insert spaces
            if (!upper) {
                QChar last = display.at(display.length()-1);
                if (!last.isSpace())
                    display += QLatin1String(" ");
            }
        }
        upper = name[i].isUpper();
        display += name[i];
    }

<<<<<<< HEAD
    QString str = QApplication::translate("App::Property", display.toLatin1());
=======
    propName = display;

    QString str = QApplication::translate("App::Property", propName.toUtf8());
>>>>>>> c0753806
    displayText = str;
}

void PropertyItem::setPropertyName(const App::Property &prop) {
    const char *name = prop.getName();
    if(!name || !name[0])
        return;
    const char *group = prop.getGroup();
    if(!group)
        group = "Base";
    std::size_t nameLen = std::strlen(name);
    std::size_t groupLen = std::strlen(group);
    if(nameLen>groupLen+1) {
        if(boost::starts_with(name,group) && name[groupLen] == '_') {
            // For property name with format <group_name>_<name>, it will be displayed as <name>
            setPropertyName(QString::fromLatin1(name+groupLen+1),QString::fromLatin1(name));
            return;
        } else if(nameLen>groupLen+1
                    && name[0] == '_' 
                    && name[groupLen+1] == '_'
                    && boost::starts_with(name+1,group))
        {
            // For property name with format _<group_name>_<name>, it will be displayed as _<name>
            setPropertyName(QString::fromLatin1(name+groupLen+1),QString::fromLatin1(name));
            return;
        }
    }
    setPropertyName(QString::fromLatin1(name));
}


void PropertyItem::setPropertyValue(const QString& value)
{
    for (std::vector<App::Property*>::const_iterator it = propertyItems.begin();
        it != propertyItems.end(); ++it) {
        App::PropertyContainer* parent = (*it)->getContainer();
        if (parent && !parent->isReadOnly(*it) && !(*it)->testStatus(App::Property::ReadOnly)) {
            QString cmd = QString::fromLatin1("%1 = %2").arg(pythonIdentifier(*it), value);
            try {
                Gui::Command::runCommand(Gui::Command::App, cmd.toUtf8());
            }
            catch (Base::PyException &e) {
                e.ReportException();
                Base::Console().Error("Stack Trace: %s\n",e.getStackTrace().c_str());
            }
            catch (Base::Exception &e) {
                e.ReportException();
            }
            catch (...) {
                Base::Console().Error("Unknown C++ exception in PropertyItem::setPropertyValue thrown\n");
            }
        }
    }
}

QVariant PropertyItem::data(int column, int role) const
{
    // property name
    if (column == 0) {
<<<<<<< HEAD
        if (role == Qt::BackgroundRole) {
=======
        if (role == Qt::BackgroundRole || role == Qt::TextColorRole) {
>>>>>>> c0753806
            if(PropertyView::showAll()
                && propertyItems.size() == 1
                && propertyItems.front()->testStatus(App::Property::PropDynamic)
                && !propertyItems.front()->testStatus(App::Property::LockDynamic))
            {
<<<<<<< HEAD
                return QBrush(QColor(0xFF,0xFF,0x99));
=======
                return role==Qt::BackgroundRole
                    ? QVariant::fromValue(QColor(0xFF,0xFF,0x99)) 
                    : QVariant::fromValue(QColor(0,0,0));
>>>>>>> c0753806
            }
            return QVariant();
        }
        if (role == Qt::DisplayRole)
            return displayName();
        // no properties set
        if (propertyItems.empty())
            return QVariant();
        else if (role == Qt::ToolTipRole) {
            if(!PropertyView::showAll())
                return toolTip(propertyItems[0]);
            QString type = QString::fromLatin1("Type: %1").arg(
                    QString::fromLatin1(propertyItems[0]->getTypeId().getName()));
            QString doc = toolTip(propertyItems[0]).toString();
            if(doc.size())
                return type + QLatin1String("\n\n") + doc;
            return type;
        } else if (role == Qt::TextColorRole && linked)
            return QVariant::fromValue(QColor(0,0x80,0));
        else
            return QVariant();
    }
    else {
        // no properties set
        if (propertyItems.empty()) {
            PropertyItem* parent = this->parent();
            if (!parent || !parent->parent())
                return QVariant();
            if (role == Qt::EditRole) {
                return parent->property(qPrintable(objectName()));
            }
            else if (role == Qt::DecorationRole) {
                QVariant val = parent->property(qPrintable(objectName()));
                return decoration(val);
            }
            else if (role == Qt::DisplayRole) {
                QVariant val = parent->property(qPrintable(objectName()));
                return toString(val);
            } 
            else if( role == Qt::TextColorRole) {
                if(hasExpression())
                    return QVariant::fromValue(QApplication::palette().color(QPalette::Link));
                return QVariant();
            } else
                return QVariant();
        }
        if (role == Qt::EditRole)
            return value(propertyItems[0]);
        else if (role == Qt::DecorationRole)
            return decoration(value(propertyItems[0]));
        else if (role == Qt::DisplayRole)
            return toString(value(propertyItems[0]));
        else if (role == Qt::ToolTipRole)
            return toolTip(propertyItems[0]);
        else if( role == Qt::TextColorRole) {
            if(hasExpression())
<<<<<<< HEAD
                return QVariant::fromValue(QColor(0,0,255.0));
=======
                return QVariant::fromValue(QApplication::palette().color(QPalette::Link));
>>>>>>> c0753806
            return QVariant();
        } else
            return QVariant();
    }
}

bool PropertyItem::setData (const QVariant& value)
{
    cleared = false;

    // This is the basic mechanism to set the value to
    // a property and if no property is set for this item
    // it delegates it to its parent which sets then the
    // property or delegates again to its parent...
    if (propertyItems.empty()) {
        PropertyItem* parent = this->parent();
        if (!parent || !parent->parent() || hasAnyExpression())
            return false;
        parent->setProperty(qPrintable(objectName()),value);
        return true;
    }
    else {
        setValue(value);
        return true;
    }
}

Qt::ItemFlags PropertyItem::flags(int column) const
{
    Qt::ItemFlags basicFlags = Qt::ItemIsEnabled | Qt::ItemIsSelectable;
    if (column == 1 && !isReadOnly())
        return basicFlags | Qt::ItemIsEditable;
    else
        return basicFlags;
}

int PropertyItem::row() const
{
    if (parentItem)
        return parentItem->childItems.indexOf(const_cast<PropertyItem*>(this));

    return 0;
}

void PropertyItem::bind(const App::ObjectIdentifier& _path)
{
    Gui::ExpressionBinding::bind(_path);
    propertyBound();
}

void PropertyItem::bind(const App::Property& prop)
{
    Gui::ExpressionBinding::bind(prop);
    propertyBound();
}

QString PropertyItem::expressionAsString() const
{
    if (hasExpression()) {
        try {
            std::unique_ptr<App::Expression> result(getExpression()->eval());
            return QString::fromStdString(result->toString());
        }
        catch (const Base::Exception& e) {
            e.ReportException();
        }
    }

    return QString();
}

// --------------------------------------------------------------------

PROPERTYITEM_SOURCE(Gui::PropertyEditor::PropertyStringItem)

PropertyStringItem::PropertyStringItem()
{
}

QVariant PropertyStringItem::value(const App::Property* prop) const
{
    assert(prop && prop->getTypeId().isDerivedFrom(App::PropertyString::getClassTypeId()));

    std::string value = static_cast<const App::PropertyString*>(prop)->getValue();
    return QVariant(QString::fromUtf8(value.c_str()));
}

void PropertyStringItem::setValue(const QVariant& value)
{
    if(!hasExpression())  {
        if (!value.canConvert(QVariant::String))
            return;
        QString val = value.toString();
        val = QString::fromUtf8(Base::Interpreter().strToPython(val.toUtf8()).c_str());
        QString data = QString::fromLatin1("\"%1\"").arg(val);
        setPropertyValue(data);
    }
}

QWidget* PropertyStringItem::createEditor(QWidget* parent, const QObject* receiver, const char* method) const
{
    ExpLineEdit *le = new ExpLineEdit(parent);
    le->setFrame(false);
    le->setReadOnly(isReadOnly());
    QObject::connect(le, SIGNAL(textChanged(const QString&)), receiver, method);
    if(isBound()) {
        le->bind(getPath());
        le->setAutoApply(autoApply());
    }
        
    return le;
}

void PropertyStringItem::setEditorData(QWidget *editor, const QVariant& data) const
{
    QLineEdit *le = qobject_cast<QLineEdit*>(editor);
    le->setText(data.toString());
}

QVariant PropertyStringItem::editorData(QWidget *editor) const
{
    QLineEdit *le = qobject_cast<QLineEdit*>(editor);
    return QVariant(le->text());
}

// --------------------------------------------------------------------

PROPERTYITEM_SOURCE(Gui::PropertyEditor::PropertyFontItem)

PropertyFontItem::PropertyFontItem()
{
}

QVariant PropertyFontItem::value(const App::Property* prop) const
{
    assert(prop && prop->getTypeId().isDerivedFrom(App::PropertyFont::getClassTypeId()));

    std::string value = static_cast<const App::PropertyFont*>(prop)->getValue();
    return QVariant(QString::fromUtf8(value.c_str()));
}

void PropertyFontItem::setValue(const QVariant& value)
{
    if (!value.canConvert(QVariant::String))
        return;
    QString val = value.toString();
    QString data = QString::fromLatin1("\"%1\"").arg(val);
    setPropertyValue(data);
}

QWidget* PropertyFontItem::createEditor(QWidget* parent, const QObject* receiver, const char* method) const
{
    QComboBox *cb = new QComboBox(parent);
    cb->setFrame(false);
    cb->setDisabled(isReadOnly());
    QObject::connect(cb, SIGNAL(activated(const QString&)), receiver, method);
    return cb;
}

void PropertyFontItem::setEditorData(QWidget *editor, const QVariant& data) const
{
    QComboBox *cb = qobject_cast<QComboBox*>(editor);
    QFontDatabase fdb;
    QStringList familyNames = fdb.families(QFontDatabase::Any);
    cb->addItems(familyNames);
    int index = familyNames.indexOf(data.toString());
    cb->setCurrentIndex(index);
}

QVariant PropertyFontItem::editorData(QWidget *editor) const
{
    QComboBox *cb = qobject_cast<QComboBox*>(editor);
    return QVariant(cb->currentText());
}

// --------------------------------------------------------------------

PROPERTYITEM_SOURCE(Gui::PropertyEditor::PropertySeparatorItem)

QWidget* PropertySeparatorItem::createEditor(QWidget* parent, const QObject* receiver, const char* method) const
{
    Q_UNUSED(parent); 
    Q_UNUSED(receiver); 
    Q_UNUSED(method); 
    return 0;
}

// --------------------------------------------------------------------

PROPERTYITEM_SOURCE(Gui::PropertyEditor::PropertyIntegerItem)

PropertyIntegerItem::PropertyIntegerItem()
{
}

QVariant PropertyIntegerItem::value(const App::Property* prop) const
{
    assert(prop && prop->getTypeId().isDerivedFrom(App::PropertyInteger::getClassTypeId()));

    int value = (int)static_cast<const App::PropertyInteger*>(prop)->getValue();
    return QVariant(value);
}

void PropertyIntegerItem::setValue(const QVariant& value)
{
    //if the item has an expression it issues the python code
    if (!hasExpression()) {
        if (!value.canConvert(QVariant::Int))
            return;
        int val = value.toInt();
        QString data = QString::fromLatin1("%1").arg(val);
        setPropertyValue(data);
    }
}

QWidget* PropertyIntegerItem::createEditor(QWidget* parent, const QObject* receiver, const char* method) const
{
    Gui::IntSpinBox *sb = new Gui::IntSpinBox(parent);
    sb->setFrame(false);
    sb->setReadOnly(isReadOnly());
    QObject::connect(sb, SIGNAL(valueChanged(int)), receiver, method);

    if (isBound()) {
        sb->bind(getPath());
        sb->setAutoApply(autoApply());
    }

    return sb;
}

void PropertyIntegerItem::setEditorData(QWidget *editor, const QVariant& data) const
{
    QSpinBox *sb = qobject_cast<QSpinBox*>(editor);
    sb->setRange(INT_MIN, INT_MAX);
    sb->setValue(data.toInt());
}

QVariant PropertyIntegerItem::editorData(QWidget *editor) const
{
    QSpinBox *sb = qobject_cast<QSpinBox*>(editor);
    return QVariant(sb->value());
}

QVariant PropertyIntegerItem::toString(const QVariant& v) const
{
    QString string(PropertyItem::toString(v).toString());

    if (hasExpression())
        string += QString::fromLatin1("  ( %1 )").arg(QString::fromStdString(getExpressionString()));

    return QVariant(string);
}


// --------------------------------------------------------------------

PROPERTYITEM_SOURCE(Gui::PropertyEditor::PropertyIntegerConstraintItem)

PropertyIntegerConstraintItem::PropertyIntegerConstraintItem()
{
}

QVariant PropertyIntegerConstraintItem::value(const App::Property* prop) const
{
    assert(prop && prop->getTypeId().isDerivedFrom(App::PropertyIntegerConstraint::getClassTypeId()));

    int value = (int)static_cast<const App::PropertyIntegerConstraint*>(prop)->getValue();
    return QVariant(value);
}

void PropertyIntegerConstraintItem::setValue(const QVariant& value)
{
    //if the item has an expression it issues the python code
    if (!hasExpression()) {
        if (!value.canConvert(QVariant::Int))
            return;
        int val = value.toInt();
        QString data = QString::fromLatin1("%1").arg(val);
        setPropertyValue(data);
    }
}

QWidget* PropertyIntegerConstraintItem::createEditor(QWidget* parent, const QObject* receiver, const char* method) const
{
    Gui::IntSpinBox *sb = new Gui::IntSpinBox(parent);
    sb->setFrame(false);
    sb->setReadOnly(isReadOnly());
    QObject::connect(sb, SIGNAL(valueChanged(int)), receiver, method);

    if (isBound()) {
        sb->bind(getPath());
        sb->setAutoApply(autoApply());
    }

    return sb;
}

void PropertyIntegerConstraintItem::setEditorData(QWidget *editor, const QVariant& data) const
{
    const App::PropertyIntegerConstraint* prop = static_cast
        <const App::PropertyIntegerConstraint*>(getFirstProperty());

    const App::PropertyIntegerConstraint::Constraints* c = 0;
    if (prop) {
        c = prop->getConstraints();
    }

    QSpinBox *sb = qobject_cast<QSpinBox*>(editor);
    if (c) {
        sb->setMinimum(c->LowerBound);
        sb->setMaximum(c->UpperBound);
        sb->setSingleStep(c->StepSize);
    }
    else {
        sb->setMinimum(INT_MIN);
        sb->setMaximum(INT_MAX);
    }
    sb->setValue(data.toInt());
}

QVariant PropertyIntegerConstraintItem::editorData(QWidget *editor) const
{
    QSpinBox *sb = qobject_cast<QSpinBox*>(editor);
    return QVariant(sb->value());
}

QVariant PropertyIntegerConstraintItem::toString(const QVariant& v) const
{
    QString string(PropertyItem::toString(v).toString());

    if (hasExpression())
        string += QString::fromLatin1("  ( %1 )").arg(QString::fromStdString(getExpressionString()));

    return QVariant(string);
}


// --------------------------------------------------------------------

PROPERTYITEM_SOURCE(Gui::PropertyEditor::PropertyFloatItem)

PropertyFloatItem::PropertyFloatItem()
{
}

QVariant PropertyFloatItem::toString(const QVariant& prop) const
{
    double value = prop.toDouble();
    QString data = QLocale::system().toString(value, 'f', decimals());

    if (hasExpression())
        data += QString::fromLatin1("  ( %1 )").arg(QString::fromStdString(getExpressionString()));

    return QVariant(data);
}

QVariant PropertyFloatItem::value(const App::Property* prop) const
{
    assert(prop && prop->getTypeId().isDerivedFrom(App::PropertyFloat::getClassTypeId()));

    double value = static_cast<const App::PropertyFloat*>(prop)->getValue();
    return QVariant(value);
}

void PropertyFloatItem::setValue(const QVariant& value)
{
    //if the item has an expression it issues the python code
    if (!hasExpression()) {
        if (!value.canConvert(QVariant::Double))
            return;
        double val = value.toDouble();
        QString data = QString::fromLatin1("%1").arg(val,0,'f',decimals());
        setPropertyValue(data);
    }
}

QWidget* PropertyFloatItem::createEditor(QWidget* parent, const QObject* receiver, const char* method) const
{
    Gui::DoubleSpinBox *sb = new Gui::DoubleSpinBox(parent);
    sb->setFrame(false);
    sb->setDecimals(decimals());
    sb->setReadOnly(isReadOnly());
    QObject::connect(sb, SIGNAL(valueChanged(double)), receiver, method);

    if (isBound()) {
        sb->bind(getPath());
        sb->setAutoApply(autoApply());
    }

    return sb;
}

void PropertyFloatItem::setEditorData(QWidget *editor, const QVariant& data) const
{
    QDoubleSpinBox *sb = qobject_cast<QDoubleSpinBox*>(editor);
    sb->setRange((double)INT_MIN, (double)INT_MAX);
    sb->setValue(data.toDouble());
}

QVariant PropertyFloatItem::editorData(QWidget *editor) const
{
    QDoubleSpinBox *sb = qobject_cast<QDoubleSpinBox*>(editor);
    return QVariant(sb->value());
}

// --------------------------------------------------------------------


PROPERTYITEM_SOURCE(Gui::PropertyEditor::PropertyUnitItem)

PropertyUnitItem::PropertyUnitItem()
{
}

QVariant PropertyUnitItem::toString(const QVariant& prop) const
{
    const Base::Quantity& unit = prop.value<Base::Quantity>();
    QString string = unit.getUserString();
    if (hasExpression())
        string += QString::fromLatin1("  ( %1 )").arg(QString::fromStdString(getExpressionString()));

    return QVariant(string);
}

QVariant PropertyUnitItem::value(const App::Property* prop) const
{
    assert(prop && prop->getTypeId().isDerivedFrom(App::PropertyQuantity::getClassTypeId()));

    Base::Quantity value = static_cast<const App::PropertyQuantity*>(prop)->getQuantityValue();
    return QVariant::fromValue<Base::Quantity>(value);
}

void PropertyUnitItem::setValue(const QVariant& value)
{
    //if the item has an expression it handles the python code
    if (!hasExpression()) {
        if (!value.canConvert<Base::Quantity>())
            return;
        const Base::Quantity& val = value.value<Base::Quantity>();

        QString unit = QString::fromLatin1("'%1 %2'").arg(val.getValue()).arg(val.getUnit().getString()); 
        setPropertyValue(unit);
    }
}

QWidget* PropertyUnitItem::createEditor(QWidget* parent, const QObject* receiver, const char* method) const
{
    Gui::QuantitySpinBox *infield = new Gui::QuantitySpinBox(parent);
    infield->setFrame(false);
    infield->setMinimumHeight(0);
    infield->setReadOnly(isReadOnly());
    
    //if we are bound to an expression we need to bind it to the input field
    if (isBound()) {
        infield->bind(getPath());
        infield->setAutoApply(autoApply());
    }

    
    QObject::connect(infield, SIGNAL(valueChanged(double)), receiver, method);
    return infield;
}

void PropertyUnitItem::setEditorData(QWidget *editor, const QVariant& data) const
{
    const Base::Quantity& value = data.value<Base::Quantity>();

    Gui::QuantitySpinBox *infield = qobject_cast<Gui::QuantitySpinBox*>(editor);
    infield->setValue(value);
    infield->selectAll();
}

QVariant PropertyUnitItem::editorData(QWidget *editor) const
{
    Gui::QuantitySpinBox *infield = qobject_cast<Gui::QuantitySpinBox*>(editor);
    Base::Quantity value = infield->value();
    return QVariant::fromValue<Base::Quantity>(value);
}

// --------------------------------------------------------------------


PROPERTYITEM_SOURCE(Gui::PropertyEditor::PropertyUnitConstraintItem)

PropertyUnitConstraintItem::PropertyUnitConstraintItem()
{

}

void PropertyUnitConstraintItem::setEditorData(QWidget *editor, const QVariant& data) const
{
    const Base::Quantity& value = data.value<Base::Quantity>();

    Gui::QuantitySpinBox *infield = qobject_cast<Gui::QuantitySpinBox*>(editor);
    infield->setValue(value);
    infield->selectAll();

    const App::PropertyQuantityConstraint* prop = static_cast
        <const App::PropertyQuantityConstraint*>(getFirstProperty());

    const App::PropertyQuantityConstraint::Constraints* c = 0;
    if (prop) {
        c = prop->getConstraints();
    }

    if (c) {
        infield->setMinimum(c->LowerBound);
        infield->setMaximum(c->UpperBound);
        infield->setSingleStep(c->StepSize);
    }
    else {
        infield->setMinimum((double)INT_MIN);
        infield->setMaximum((double)INT_MAX);
    }
}

// --------------------------------------------------------------------

PROPERTYITEM_SOURCE(Gui::PropertyEditor::PropertyFloatConstraintItem)

PropertyFloatConstraintItem::PropertyFloatConstraintItem()
{
}

QVariant PropertyFloatConstraintItem::toString(const QVariant& prop) const
{
    double value = prop.toDouble();
    QString data = QLocale::system().toString(value, 'f', decimals());
    return QVariant(data);
}

QVariant PropertyFloatConstraintItem::value(const App::Property* prop) const
{
    assert(prop && prop->getTypeId().isDerivedFrom(App::PropertyFloatConstraint::getClassTypeId()));

    double value = static_cast<const App::PropertyFloatConstraint*>(prop)->getValue();
    return QVariant(value);
}

void PropertyFloatConstraintItem::setValue(const QVariant& value)
{
    //if the item has an expression it issues the python code
    if (!hasExpression()) {
        if (!value.canConvert(QVariant::Double))
            return;
        double val = value.toDouble();
        QString data = QString::fromLatin1("%1").arg(val,0,'f',decimals());
        setPropertyValue(data);
    }
}

QWidget* PropertyFloatConstraintItem::createEditor(QWidget* parent, const QObject* receiver, const char* method) const
{
    Gui::DoubleSpinBox *sb = new Gui::DoubleSpinBox(parent);
    sb->setDecimals(decimals());
    sb->setFrame(false);
    sb->setReadOnly(isReadOnly());
    QObject::connect(sb, SIGNAL(valueChanged(double)), receiver, method);

    if (isBound()) {
        sb->bind(getPath());
        sb->setAutoApply(autoApply());
    }

    return sb;
}

void PropertyFloatConstraintItem::setEditorData(QWidget *editor, const QVariant& data) const
{
    const App::PropertyFloatConstraint* prop = static_cast
        <const App::PropertyFloatConstraint*>(getFirstProperty());

    const App::PropertyFloatConstraint::Constraints* c = 0;
    if (prop) {
        c = prop->getConstraints();
    }

    QDoubleSpinBox *sb = qobject_cast<QDoubleSpinBox*>(editor);
    if (c) {
        sb->setMinimum(c->LowerBound);
        sb->setMaximum(c->UpperBound);
        sb->setSingleStep(c->StepSize);
    }
    else {
        sb->setMinimum((double)INT_MIN);
        sb->setMaximum((double)INT_MAX);
        sb->setSingleStep(0.1);
    }
    sb->setValue(data.toDouble());
}

QVariant PropertyFloatConstraintItem::editorData(QWidget *editor) const
{
    QDoubleSpinBox *sb = qobject_cast<QDoubleSpinBox*>(editor);
    return QVariant(sb->value());
}

// --------------------------------------------------------------------

PROPERTYITEM_SOURCE(Gui::PropertyEditor::PropertyPrecisionItem)

PropertyPrecisionItem::PropertyPrecisionItem()
{
    setDecimals(16);
}

// --------------------------------------------------------------------

PROPERTYITEM_SOURCE(Gui::PropertyEditor::PropertyAngleItem)

PropertyAngleItem::PropertyAngleItem()
{
}

void PropertyAngleItem::setEditorData(QWidget *editor, const QVariant& data) const
{
    PropertyUnitConstraintItem::setEditorData(editor, data);
}

QVariant PropertyAngleItem::toString(const QVariant& prop) const
{
    return PropertyUnitConstraintItem::toString(prop);
}

// --------------------------------------------------------------------

PROPERTYITEM_SOURCE(Gui::PropertyEditor::PropertyBoolItem)

PropertyBoolItem::PropertyBoolItem()
{
}

QVariant PropertyBoolItem::value(const App::Property* prop) const
{
    assert(prop && prop->getTypeId().isDerivedFrom(App::PropertyBool::getClassTypeId()));
    
    bool value = ((App::PropertyBool*)prop)->getValue();
    return QVariant(value);
}

void PropertyBoolItem::setValue(const QVariant& value)
{
    if (!value.canConvert(QVariant::Bool))
        return;
    bool val = value.toBool();
    QString data = (val ? QLatin1String("True") : QLatin1String("False"));
    setPropertyValue(data);
}

QWidget* PropertyBoolItem::createEditor(QWidget* parent, const QObject* receiver, const char* method) const
{
    QComboBox *cb = new QComboBox(parent);
    cb->setFrame(false);
    cb->addItem(QLatin1String("false"));
    cb->addItem(QLatin1String("true"));
    cb->setDisabled(isReadOnly());
    QObject::connect(cb, SIGNAL(activated(int)), receiver, method);
    return cb;
}

void PropertyBoolItem::setEditorData(QWidget *editor, const QVariant& data) const
{
    QComboBox *cb = qobject_cast<QComboBox*>(editor);
    cb->setCurrentIndex(cb->findText(data.toString()));
}

QVariant PropertyBoolItem::editorData(QWidget *editor) const
{
    QComboBox *cb = qobject_cast<QComboBox*>(editor);
    return QVariant(cb->currentText());
}

// ---------------------------------------------------------------

namespace Gui { namespace PropertyEditor {
class VectorLineEdit : public Gui::ExpLineEdit
{
    int decimals;
public:
    VectorLineEdit (int decimals, QWidget * parent=0, bool expressionOnly=false)
        : Gui::ExpLineEdit(parent, expressionOnly)
        , decimals(decimals)
    {
    }

    bool apply(const std::string &propName) {
        if (!ExpressionBinding::apply(propName)) {
            QVariant data = property("coords");
            if (data.canConvert<Base::Vector3d>()) {
                const Base::Vector3d& value = data.value<Base::Vector3d>();

                QString str = QString::fromLatin1("(%1, %2, %3)")
                                .arg(value.x,0,'f',decimals)
                                .arg(value.y,0,'f',decimals)
                                .arg(value.z,0,'f',decimals);

                Gui::Command::doCommand(Gui::Command::Doc, "%s = %s", propName.c_str(), str.toLatin1().constData());
                return true;
            }
        }

        return false;
    }
};
}}

// ---------------------------------------------------------------

PROPERTYITEM_SOURCE(Gui::PropertyEditor::PropertyVectorItem)

PropertyVectorItem::PropertyVectorItem()
{
    m_x = static_cast<PropertyFloatItem*>(PropertyFloatItem::create());
    m_x->setParent(this);
    m_x->setPropertyName(QLatin1String("x"));
    this->appendChild(m_x);
    m_y = static_cast<PropertyFloatItem*>(PropertyFloatItem::create());
    m_y->setParent(this);
    m_y->setPropertyName(QLatin1String("y"));
    this->appendChild(m_y);
    m_z = static_cast<PropertyFloatItem*>(PropertyFloatItem::create());
    m_z->setParent(this);
    m_z->setPropertyName(QLatin1String("z"));
    this->appendChild(m_z);
}

QVariant PropertyVectorItem::toString(const QVariant& prop) const
{
    const Base::Vector3d& value = prop.value<Base::Vector3d>();
    QString data = QString::fromLatin1("[%1 %2 %3]")
        .arg(QLocale::system().toString(value.x, 'f', 2),
             QLocale::system().toString(value.y, 'f', 2),
             QLocale::system().toString(value.z, 'f', 2));
    if (hasExpression())
        data += QString::fromLatin1("  ( %1 )").arg(QString::fromStdString(getExpressionString()));
    return QVariant(data);
}

QVariant PropertyVectorItem::value(const App::Property* prop) const
{
    assert(prop && prop->getTypeId().isDerivedFrom(App::PropertyVector::getClassTypeId()));

    const Base::Vector3d& value = static_cast<const App::PropertyVector*>(prop)->getValue();
    return QVariant::fromValue<Base::Vector3d>(value);
}

void PropertyVectorItem::setValue(const QVariant& value)
{
    if (!value.canConvert<Base::Vector3d>())
        return;
    const Base::Vector3d& val = value.value<Base::Vector3d>();
    QString data = QString::fromLatin1("(%1, %2, %3)")
                    .arg(val.x,0,'f',decimals())
                    .arg(val.y,0,'f',decimals())
                    .arg(val.z,0,'f',decimals());
    setPropertyValue(data);
}

QWidget* PropertyVectorItem::createEditor(QWidget* parent, const QObject* /*receiver*/, const char* /*method*/) const
{
    VectorLineEdit *le = new VectorLineEdit(decimals(), parent);
    le->setFrame(false);
    le->setReadOnly(true);

    if (isBound()) {
        le->bind(getPath());
        le->setAutoApply(autoApply());
    }

    return le;
}

void PropertyVectorItem::setEditorData(QWidget *editor, const QVariant& data) const
{
    QLineEdit* le = qobject_cast<QLineEdit*>(editor);
    const Base::Vector3d& value = data.value<Base::Vector3d>();
    QString text = QString::fromLatin1("[%1 %2 %3]")
        .arg(QLocale::system().toString(value.x, 'f', 2),
             QLocale::system().toString(value.y, 'f', 2),
             QLocale::system().toString(value.z, 'f', 2));
    le->setProperty("coords", data);
    le->setText(text);
}

QVariant PropertyVectorItem::editorData(QWidget *editor) const
{
    QLineEdit *le = qobject_cast<QLineEdit*>(editor);
    return QVariant(le->text());
}

double PropertyVectorItem::x() const
{
    return data(1,Qt::EditRole).value<Base::Vector3d>().x;
}

void PropertyVectorItem::setX(double x)
{
    setData(QVariant::fromValue(Base::Vector3d(x, y(), z())));
}

double PropertyVectorItem::y() const
{
    return data(1,Qt::EditRole).value<Base::Vector3d>().y;
}

void PropertyVectorItem::setY(double y)
{
    setData(QVariant::fromValue(Base::Vector3d(x(), y, z())));
}

double PropertyVectorItem::z() const
{
    return data(1,Qt::EditRole).value<Base::Vector3d>().z;
}

void PropertyVectorItem::setZ(double z)
{
    setData(QVariant::fromValue(Base::Vector3d(x(), y(), z)));
}

void PropertyVectorItem::propertyBound()
{
    m_x->bind(App::ObjectIdentifier(getPath())<<App::ObjectIdentifier::String("x"));
    m_y->bind(App::ObjectIdentifier(getPath())<<App::ObjectIdentifier::String("y"));
    m_z->bind(App::ObjectIdentifier(getPath())<<App::ObjectIdentifier::String("z"));
}

// ---------------------------------------------------------------

PROPERTYITEM_SOURCE(Gui::PropertyEditor::PropertyVectorDistanceItem)

PropertyVectorDistanceItem::PropertyVectorDistanceItem()
{
    m_x = static_cast<PropertyUnitItem*>(PropertyUnitItem::create());
    m_x->setParent(this);
    m_x->setPropertyName(QLatin1String("x"));
    this->appendChild(m_x);
    m_y = static_cast<PropertyUnitItem*>(PropertyUnitItem::create());
    m_y->setParent(this);
    m_y->setPropertyName(QLatin1String("y"));
    this->appendChild(m_y);
    m_z = static_cast<PropertyUnitItem*>(PropertyUnitItem::create());
    m_z->setParent(this);
    m_z->setPropertyName(QLatin1String("z"));
    this->appendChild(m_z);
}

QVariant PropertyVectorDistanceItem::toString(const QVariant& prop) const
{
    const Base::Vector3d& value = prop.value<Base::Vector3d>();
    QString data = QString::fromLatin1("[") + 
           Base::Quantity(value.x, Base::Unit::Length).getUserString() + QString::fromLatin1("  ") +
           Base::Quantity(value.y, Base::Unit::Length).getUserString() + QString::fromLatin1("  ") +
           Base::Quantity(value.z, Base::Unit::Length).getUserString() + QString::fromLatin1("]");
    if (hasExpression())
        data += QString::fromLatin1("  ( %1 )").arg(QString::fromStdString(getExpressionString()));
    return QVariant(data);
}


QVariant PropertyVectorDistanceItem::value(const App::Property* prop) const
{
    assert(prop && prop->getTypeId().isDerivedFrom(App::PropertyVector::getClassTypeId()));

    const Base::Vector3d& value = static_cast<const App::PropertyVector*>(prop)->getValue();
    return QVariant::fromValue<Base::Vector3d>(value);
}

void PropertyVectorDistanceItem::setValue(const QVariant& variant)
{
    if (!variant.canConvert<Base::Vector3d>())
        return;
    const Base::Vector3d& value = variant.value<Base::Vector3d>();

    Base::Quantity x = Base::Quantity(value.x, Base::Unit::Length);
    Base::Quantity y = Base::Quantity(value.y, Base::Unit::Length);
    Base::Quantity z = Base::Quantity(value.z, Base::Unit::Length);
    QString data = QString::fromLatin1("(%1, %2, %3)")
                    .arg(x.getValue())
                    .arg(y.getValue())
                    .arg(z.getValue());
    setPropertyValue(data);
}

void PropertyVectorDistanceItem::setEditorData(QWidget *editor, const QVariant& data) const
{
    QLineEdit* le = qobject_cast<QLineEdit*>(editor);
    le->setProperty("coords", data);
    le->setText(toString(data).toString());
}

QWidget* PropertyVectorDistanceItem::createEditor(QWidget* parent, const QObject* /*receiver*/, const char* /*method*/) const
{
    VectorLineEdit *le = new VectorLineEdit(decimals(), parent);
    le->setFrame(false);
    le->setReadOnly(true);

    if (isBound()) {
        le->bind(getPath());
        le->setAutoApply(autoApply());
    }

    return le;
}

QVariant PropertyVectorDistanceItem::editorData(QWidget *editor) const
{
    QLineEdit *le = qobject_cast<QLineEdit*>(editor);
    return QVariant(le->text());
}

Base::Quantity PropertyVectorDistanceItem::x() const
{
    return Base::Quantity(data(1,Qt::EditRole).value<Base::Vector3d>().x, Base::Unit::Length);
}

void PropertyVectorDistanceItem::setX(Base::Quantity x)
{
    setData(QVariant::fromValue(Base::Vector3d(x.getValue(), y().getValue(), z().getValue())));
}

Base::Quantity PropertyVectorDistanceItem::y() const
{
    return Base::Quantity(data(1,Qt::EditRole).value<Base::Vector3d>().y, Base::Unit::Length);
}

void PropertyVectorDistanceItem::setY(Base::Quantity y)
{
    setData(QVariant::fromValue(Base::Vector3d(x().getValue(), y.getValue(), z().getValue())));
}

Base::Quantity PropertyVectorDistanceItem::z() const
{
    return Base::Quantity(data(1,Qt::EditRole).value<Base::Vector3d>().z, Base::Unit::Length);
}

void PropertyVectorDistanceItem::setZ(Base::Quantity z)
{
    setData(QVariant::fromValue(Base::Vector3d(x().getValue(), y().getValue(), z.getValue())));
}

void PropertyVectorDistanceItem::propertyBound()
{
    if (isBound()) {
        m_x->bind(App::ObjectIdentifier(getPath())<<App::ObjectIdentifier::String("x"));
        m_y->bind(App::ObjectIdentifier(getPath())<<App::ObjectIdentifier::String("y"));
        m_z->bind(App::ObjectIdentifier(getPath())<<App::ObjectIdentifier::String("z"));
    };
}

PROPERTYITEM_SOURCE(Gui::PropertyEditor::PropertyPositionItem)

PROPERTYITEM_SOURCE(Gui::PropertyEditor::PropertyDirectionItem)

// ---------------------------------------------------------------

PROPERTYITEM_SOURCE(Gui::PropertyEditor::PropertyMatrixItem)

PropertyMatrixItem::PropertyMatrixItem()
{
    const int decimals=16;
    m_a11 = static_cast<PropertyFloatItem*>(PropertyFloatItem::create());
    m_a11->setParent(this);
    m_a11->setPropertyName(QLatin1String("A11"));
    m_a11->setDecimals(decimals);
    this->appendChild(m_a11);
    m_a12 = static_cast<PropertyFloatItem*>(PropertyFloatItem::create());
    m_a12->setParent(this);
    m_a12->setPropertyName(QLatin1String("A12"));
    m_a12->setDecimals(decimals);
    this->appendChild(m_a12);
    m_a13 = static_cast<PropertyFloatItem*>(PropertyFloatItem::create());
    m_a13->setParent(this);
    m_a13->setPropertyName(QLatin1String("A13"));
    m_a13->setDecimals(decimals);
    this->appendChild(m_a13);
    m_a14 = static_cast<PropertyFloatItem*>(PropertyFloatItem::create());
    m_a14->setParent(this);
    m_a14->setPropertyName(QLatin1String("A14"));
    m_a14->setDecimals(decimals);
    this->appendChild(m_a14);
    m_a21 = static_cast<PropertyFloatItem*>(PropertyFloatItem::create());
    m_a21->setParent(this);
    m_a21->setPropertyName(QLatin1String("A21"));
    m_a21->setDecimals(decimals);
    this->appendChild(m_a21);
    m_a22 = static_cast<PropertyFloatItem*>(PropertyFloatItem::create());
    m_a22->setParent(this);
    m_a22->setPropertyName(QLatin1String("A22"));
    m_a22->setDecimals(decimals);
    this->appendChild(m_a22);
    m_a23 = static_cast<PropertyFloatItem*>(PropertyFloatItem::create());
    m_a23->setParent(this);
    m_a23->setPropertyName(QLatin1String("A23"));
    m_a23->setDecimals(decimals);
    this->appendChild(m_a23);
    m_a24 = static_cast<PropertyFloatItem*>(PropertyFloatItem::create());
    m_a24->setParent(this);
    m_a24->setPropertyName(QLatin1String("A24"));
    m_a24->setDecimals(decimals);
    this->appendChild(m_a24);
    m_a31 = static_cast<PropertyFloatItem*>(PropertyFloatItem::create());
    m_a31->setParent(this);
    m_a31->setPropertyName(QLatin1String("A31"));
    m_a31->setDecimals(decimals);
    this->appendChild(m_a31);
    m_a32 = static_cast<PropertyFloatItem*>(PropertyFloatItem::create());
    m_a32->setParent(this);
    m_a32->setPropertyName(QLatin1String("A32"));
    m_a32->setDecimals(decimals);
    this->appendChild(m_a32);
    m_a33 = static_cast<PropertyFloatItem*>(PropertyFloatItem::create());
    m_a33->setParent(this);
    m_a33->setPropertyName(QLatin1String("A33"));
    m_a33->setDecimals(decimals);
    this->appendChild(m_a33);
    m_a34 = static_cast<PropertyFloatItem*>(PropertyFloatItem::create());
    m_a34->setParent(this);
    m_a34->setPropertyName(QLatin1String("A34"));
    m_a34->setDecimals(decimals);
    this->appendChild(m_a34);
    m_a41 = static_cast<PropertyFloatItem*>(PropertyFloatItem::create());
    m_a41->setParent(this);
    m_a41->setPropertyName(QLatin1String("A41"));
    m_a41->setDecimals(decimals);
    this->appendChild(m_a41);
    m_a42 = static_cast<PropertyFloatItem*>(PropertyFloatItem::create());
    m_a42->setParent(this);
    m_a42->setPropertyName(QLatin1String("A42"));
    m_a42->setDecimals(decimals);
    this->appendChild(m_a42);
    m_a43 = static_cast<PropertyFloatItem*>(PropertyFloatItem::create());
    m_a43->setParent(this);
    m_a43->setPropertyName(QLatin1String("A43"));
    m_a43->setDecimals(decimals);
    this->appendChild(m_a43);
    m_a44 = static_cast<PropertyFloatItem*>(PropertyFloatItem::create());
    m_a44->setParent(this);
    m_a44->setPropertyName(QLatin1String("A44"));
    m_a44->setDecimals(decimals);
    this->appendChild(m_a44);
}

QVariant PropertyMatrixItem::toString(const QVariant& prop) const
{
    const Base::Matrix4D& value = prop.value<Base::Matrix4D>();
    QString text = QString::fromLatin1("[%1 %2 %3 %4 %5 %6 %7 %8 %9 %10 %11 %12 %13 %14 %15 %16]")
        .arg(QLocale::system().toString(value[0][0], 'f', 2), //(unsigned short usNdx)
            QLocale::system().toString(value[0][1], 'f', 2),
            QLocale::system().toString(value[0][2], 'f', 2),
            QLocale::system().toString(value[0][3], 'f', 2),
            QLocale::system().toString(value[1][0], 'f', 2),
            QLocale::system().toString(value[1][1], 'f', 2),
            QLocale::system().toString(value[1][2], 'f', 2),
            QLocale::system().toString(value[1][3], 'f', 2),
            QLocale::system().toString(value[2][0], 'f', 2))
         .arg(QLocale::system().toString(value[2][1], 'f', 2),
            QLocale::system().toString(value[2][2], 'f', 2),
            QLocale::system().toString(value[2][3], 'f', 2),
            QLocale::system().toString(value[3][0], 'f', 2),
            QLocale::system().toString(value[3][1], 'f', 2),
            QLocale::system().toString(value[3][2], 'f', 2),
            QLocale::system().toString(value[3][3], 'f', 2));
    return QVariant(text);
}

QVariant PropertyMatrixItem::value(const App::Property* prop) const
{
    assert(prop && prop->getTypeId().isDerivedFrom(App::PropertyMatrix::getClassTypeId()));

    const Base::Matrix4D& value = static_cast<const App::PropertyMatrix*>(prop)->getValue();
    return QVariant::fromValue<Base::Matrix4D>(value);
}

QVariant PropertyMatrixItem::toolTip(const App::Property* prop) const
{
    assert(prop && prop->getTypeId().isDerivedFrom(App::PropertyMatrix::getClassTypeId()));

    const Base::Matrix4D& value = static_cast<const App::PropertyMatrix*>(prop)->getValue();
    return QVariant(QString::fromStdString(value.analyse()));
}

void PropertyMatrixItem::setValue(const QVariant& value)
{
    if (!value.canConvert<Base::Matrix4D>())
        return;
    const Base::Matrix4D& val = value.value<Base::Matrix4D>();
    const int decimals=16;
    QString data = QString::fromLatin1("FreeCAD.Matrix(%1, %2, %3, %4, %5, %6, %7, %8, %9, %10, %11, %12, %13, %14, %15, %16)")
        .arg(val[0][0],0, 'f', decimals)
        .arg(val[0][1],0, 'f', decimals)
        .arg(val[0][2],0, 'f', decimals)
        .arg(val[0][3],0, 'f', decimals)
        .arg(val[1][0],0, 'f', decimals)
        .arg(val[1][1],0, 'f', decimals)
        .arg(val[1][2],0, 'f', decimals)
        .arg(val[1][3],0, 'f', decimals)
        .arg(val[2][0],0, 'f', decimals)
        .arg(val[2][1],0, 'f', decimals)
        .arg(val[2][2],0, 'f', decimals)
        .arg(val[2][3],0, 'f', decimals)
        .arg(val[3][0],0, 'f', decimals)
        .arg(val[3][1],0, 'f', decimals)
        .arg(val[3][2],0, 'f', decimals)
        .arg(val[3][3],0, 'f', decimals);
    setPropertyValue(data);
}

QWidget* PropertyMatrixItem::createEditor(QWidget* parent, const QObject* /*receiver*/, const char* /*method*/) const
{
    QLineEdit *le = new QLineEdit(parent);
    le->setFrame(false);
    le->setReadOnly(true);
    return le;
}

void PropertyMatrixItem::setEditorData(QWidget *editor, const QVariant& data) const
{
    QLineEdit* le = qobject_cast<QLineEdit*>(editor);
    const Base::Matrix4D& value = data.value<Base::Matrix4D>();
    QString text = QString::fromLatin1("[%1 %2 %3 %4 %5 %6 %7 %8 %9 %10 %11 %12 %13 %14 %15 %16]")
        .arg(QLocale::system().toString(value[0][0], 'f', 2), //(unsigned short usNdx)
            QLocale::system().toString(value[0][1], 'f', 2),
            QLocale::system().toString(value[0][2], 'f', 2),
            QLocale::system().toString(value[0][3], 'f', 2),
            QLocale::system().toString(value[1][0], 'f', 2),
            QLocale::system().toString(value[1][1], 'f', 2),
            QLocale::system().toString(value[1][2], 'f', 2),
            QLocale::system().toString(value[1][3], 'f', 2),
            QLocale::system().toString(value[2][0], 'f', 2))
        .arg(QLocale::system().toString(value[2][1], 'f', 2),
            QLocale::system().toString(value[2][2], 'f', 2),
            QLocale::system().toString(value[2][3], 'f', 2),
            QLocale::system().toString(value[3][0], 'f', 2),
            QLocale::system().toString(value[3][1], 'f', 2),
            QLocale::system().toString(value[3][2], 'f', 2),
            QLocale::system().toString(value[3][3], 'f', 2));
    le->setText(text);
}

QVariant PropertyMatrixItem::editorData(QWidget *editor) const
{
    QLineEdit *le = qobject_cast<QLineEdit*>(editor);
    return QVariant(le->text());
}

double PropertyMatrixItem::getA11() const
{
    return data(1,Qt::EditRole).value<Base::Matrix4D>()[0][0];
}

void PropertyMatrixItem::setA11(double A11)
{
    setData(QVariant::fromValue(Base::Matrix4D(A11,getA12(),getA13(),getA14(),getA21(),getA22(),getA23(),getA24(),getA31(),getA32(),getA33(),getA34(),getA41(),getA42(),getA43(),getA44() )));
}

double PropertyMatrixItem::getA12() const
{
    return data(1,Qt::EditRole).value<Base::Matrix4D>()[0][1];
}

void PropertyMatrixItem::setA12(double A12)
{
    setData(QVariant::fromValue(Base::Matrix4D(getA11(),A12,getA13(),getA14(),getA21(),getA22(),getA23(),getA24(),getA31(),getA32(),getA33(),getA34(),getA41(),getA42(),getA43(),getA44() )));
}

double PropertyMatrixItem::getA13() const
{
    return data(1,Qt::EditRole).value<Base::Matrix4D>()[0][2];
}

void PropertyMatrixItem::setA13(double A13)
{
    setData(QVariant::fromValue(Base::Matrix4D(getA11(),getA12(),A13,getA14(),getA21(),getA22(),getA23(),getA24(),getA31(),getA32(),getA33(),getA34(),getA41(),getA42(),getA43(),getA44() )));
}

double PropertyMatrixItem::getA14() const
{
    return data(1,Qt::EditRole).value<Base::Matrix4D>()[0][3];
}

void PropertyMatrixItem::setA14(double A14)
{
    setData(QVariant::fromValue(Base::Matrix4D(getA11(),getA12(),getA13(),A14,getA21(),getA22(),getA23(),getA24(),getA31(),getA32(),getA33(),getA34(),getA41(),getA42(),getA43(),getA44() )));
}

double PropertyMatrixItem::getA21() const
{
    return data(1,Qt::EditRole).value<Base::Matrix4D>()[1][0];
}

void PropertyMatrixItem::setA21(double A21)
{
    setData(QVariant::fromValue(Base::Matrix4D(getA11(),getA12(),getA13(),getA14(),A21,getA22(),getA23(),getA24(),getA31(),getA32(),getA33(),getA34(),getA41(),getA42(),getA43(),getA44() )));
}

double PropertyMatrixItem::getA22() const
{
    return data(1,Qt::EditRole).value<Base::Matrix4D>()[1][1];
}

void PropertyMatrixItem::setA22(double A22)
{
    setData(QVariant::fromValue(Base::Matrix4D(getA11(),getA12(),getA13(),getA14(),getA21(),A22,getA23(),getA24(),getA31(),getA32(),getA33(),getA34(),getA41(),getA42(),getA43(),getA44() )));
}

double PropertyMatrixItem::getA23() const
{
    return data(1,Qt::EditRole).value<Base::Matrix4D>()[1][2];
}

void PropertyMatrixItem::setA23(double A23)
{
    setData(QVariant::fromValue(Base::Matrix4D(getA11(),getA12(),getA13(),getA14(),getA21(),getA22(),A23,getA24(),getA31(),getA32(),getA33(),getA34(),getA41(),getA42(),getA43(),getA44() )));
}

double PropertyMatrixItem::getA24() const
{
    return data(1,Qt::EditRole).value<Base::Matrix4D>()[1][3];
}

void PropertyMatrixItem::setA24(double A24)
{
    setData(QVariant::fromValue(Base::Matrix4D(getA11(),getA12(),getA13(),getA14(),getA21(),getA22(),getA23(),A24,getA31(),getA32(),getA33(),getA34(),getA41(),getA42(),getA43(),getA44() )));
}

double PropertyMatrixItem::getA31() const
{
    return data(1,Qt::EditRole).value<Base::Matrix4D>()[2][0];
}

void PropertyMatrixItem::setA31(double A31)
{
    setData(QVariant::fromValue(Base::Matrix4D(getA11(),getA12(),getA13(),getA14(),getA21(),getA22(),getA23(),getA24(),A31,getA32(),getA33(),getA34(),getA41(),getA42(),getA43(),getA44() )));
}

double PropertyMatrixItem::getA32() const
{
    return data(1,Qt::EditRole).value<Base::Matrix4D>()[2][1];
}

void PropertyMatrixItem::setA32(double A32)
{
    setData(QVariant::fromValue(Base::Matrix4D(getA11(),getA12(),getA13(),getA14(),getA21(),getA22(),getA23(),getA24(),getA31(),A32,getA33(),getA34(),getA41(),getA42(),getA43(),getA44() )));
}

double PropertyMatrixItem::getA33() const
{
    return data(1,Qt::EditRole).value<Base::Matrix4D>()[2][2];
}

void PropertyMatrixItem::setA33(double A33)
{
    setData(QVariant::fromValue(Base::Matrix4D(getA11(),getA12(),getA13(),getA14(),getA21(),getA22(),getA23(),getA24(),getA31(),getA32(),A33,getA34(),getA41(),getA42(),getA43(),getA44() )));
}

double PropertyMatrixItem::getA34() const
{
    return data(1,Qt::EditRole).value<Base::Matrix4D>()[2][3];
}

void PropertyMatrixItem::setA34(double A34)
{
    setData(QVariant::fromValue(Base::Matrix4D(getA11(),getA12(),getA13(),getA14(),getA21(),getA22(),getA23(),getA24(),getA31(),getA32(),getA33(),A34,getA41(),getA42(),getA43(),getA44() )));
}

double PropertyMatrixItem::getA41() const
{
    return data(1,Qt::EditRole).value<Base::Matrix4D>()[3][0];
}

void PropertyMatrixItem::setA41(double A41)
{
    setData(QVariant::fromValue(Base::Matrix4D(getA11(),getA12(),getA13(),getA14(),getA21(),getA22(),getA23(),getA24(),getA31(),getA32(),getA33(),getA34(),A41,getA42(),getA43(),getA44() )));
}

double PropertyMatrixItem::getA42() const
{
    return data(1,Qt::EditRole).value<Base::Matrix4D>()[3][1];
}

void PropertyMatrixItem::setA42(double A42)
{
    setData(QVariant::fromValue(Base::Matrix4D(getA11(),getA12(),getA13(),getA14(),getA21(),getA22(),getA23(),getA24(),getA31(),getA32(),getA33(),getA34(),getA41(),A42,getA43(),getA44() )));
}

double PropertyMatrixItem::getA43() const
{
    return data(1,Qt::EditRole).value<Base::Matrix4D>()[3][2];
}

void PropertyMatrixItem::setA43(double A43)
{
    setData(QVariant::fromValue(Base::Matrix4D(getA11(),getA12(),getA13(),getA14(),getA21(),getA22(),getA23(),getA24(),getA31(),getA32(),getA33(),getA34(),getA41(),getA42(),A43,getA44() )));
}

double PropertyMatrixItem::getA44() const
{
    return data(1,Qt::EditRole).value<Base::Matrix4D>()[3][3];
}

void PropertyMatrixItem::setA44(double A44)
{
    setData(QVariant::fromValue(Base::Matrix4D(getA11(),getA12(),getA13(),getA14(),getA21(),getA22(),getA23(),getA24(),getA31(),getA32(),getA33(),getA34(),getA41(),getA42(),getA43(),A44 )));
}

// --------------------------------------------------------------------

PlacementEditor::PlacementEditor(const QString& name, QWidget * parent)
    : LabelButton(parent), _task(0)
{
    propertyname = name;
    propertyname.replace(QLatin1String(" "), QLatin1String(""));
}

PlacementEditor::~PlacementEditor()
{
}

void PlacementEditor::browse()
{
    Gui::TaskView::TaskDialog* dlg = Gui::Control().activeDialog();
    Gui::Dialog::TaskPlacement* task;
    task = qobject_cast<Gui::Dialog::TaskPlacement*>(dlg);
    if (dlg && !task) {
        // there is already another task dialog which must be closed first
        Gui::Control().showDialog(dlg);
        return;
    }
    if (!task) {
        task = new Gui::Dialog::TaskPlacement();
    }
    if (!_task) {
        _task = task;
        connect(task, SIGNAL(placementChanged(const QVariant &, bool, bool)),
                this, SLOT(updateValue(const QVariant&, bool, bool)));
    }
    task->setPlacement(value().value<Base::Placement>());
    task->setPropertyName(propertyname);
    Gui::Control().showDialog(task);
}

void PlacementEditor::showValue(const QVariant& d)
{
    const Base::Placement& p = d.value<Base::Placement>();
    double angle;
    Base::Vector3d dir, pos;
    p.getRotation().getRawValue(dir, angle);
    angle = Base::toDegrees<double>(angle);
    pos = p.getPosition();
    QString data = QString::fromUtf8("[(%1 %2 %3);%4 \xc2\xb0;(%5 %6 %7)]")
                    .arg(QLocale::system().toString(dir.x,'f',2),
                         QLocale::system().toString(dir.y,'f',2),
                         QLocale::system().toString(dir.z,'f',2),
                         QLocale::system().toString(angle,'f',2),
                         QLocale::system().toString(pos.x,'f',2),
                         QLocale::system().toString(pos.y,'f',2),
                         QLocale::system().toString(pos.z,'f',2));
    getLabel()->setText(data);
}

void PlacementEditor::updateValue(const QVariant& v, bool incr, bool data)
{
    if (data) {
        if (incr) {
            QVariant u = value();
            const Base::Placement& plm = u.value<Base::Placement>();
            const Base::Placement& rel = v.value<Base::Placement>();
            Base::Placement data = rel * plm;
            setValue(QVariant::fromValue<Base::Placement>(data));
        }
        else {
            setValue(v);
        }
    }
}

PROPERTYITEM_SOURCE(Gui::PropertyEditor::PropertyPlacementItem)

PropertyPlacementItem::PropertyPlacementItem() : init_axis(false), changed_value(false), rot_angle(0), rot_axis(0,0,1)
{
    m_a = static_cast<PropertyUnitItem*>(PropertyUnitItem::create());
    m_a->setParent(this);
    m_a->setPropertyName(QLatin1String(QT_TRANSLATE_NOOP("App::Property", "Angle")));
    this->appendChild(m_a);
    m_d = static_cast<PropertyVectorItem*>(PropertyVectorItem::create());
    m_d->setParent(this);
    m_d->setPropertyName(QLatin1String(QT_TRANSLATE_NOOP("App::Property", "Axis")));
    m_d->setReadOnly(true);
    this->appendChild(m_d);
    m_p = static_cast<PropertyVectorDistanceItem*>(PropertyVectorDistanceItem::create());
    m_p->setParent(this);
    m_p->setPropertyName(QLatin1String(QT_TRANSLATE_NOOP("App::Property", "Position")));
    m_p->setReadOnly(true);
    this->appendChild(m_p);
}

PropertyPlacementItem::~PropertyPlacementItem()
{
}

Base::Quantity PropertyPlacementItem::getAngle() const
{
    QVariant value = data(1, Qt::EditRole);
    if (!value.canConvert<Base::Placement>())
        return Base::Quantity(0.0);
    const Base::Placement& val = value.value<Base::Placement>();
    double angle;
    Base::Vector3d dir;
    val.getRotation().getRawValue(dir, angle);
    if (dir * this->rot_axis < 0.0)
        angle = -angle;
    return Base::Quantity(Base::toDegrees<double>(angle), Base::Unit::Angle);
}

void PropertyPlacementItem::setAngle(Base::Quantity angle)
{
    QVariant value = data(1, Qt::EditRole);
    if (!value.canConvert<Base::Placement>())
        return;

    Base::Placement val = value.value<Base::Placement>();
    Base::Rotation rot;
    rot.setValue(this->rot_axis, Base::toRadians<double>(angle.getValue()));
    val.setRotation(rot);
    changed_value = true;
    rot_angle = angle.getValue();
    setValue(QVariant::fromValue(val));
}

Base::Vector3d PropertyPlacementItem::getAxis() const
{
    // We must store the rotation axis in a member because
    // if we read the value from the property we would always
    // get a normalized vector which makes it quite unhandy
    // to work with
    return this->rot_axis;
}

void PropertyPlacementItem::setAxis(const Base::Vector3d& axis)
{
    QVariant value = data(1, Qt::EditRole);
    if (!value.canConvert<Base::Placement>())
        return;
    this->rot_axis = axis;
    Base::Placement val = value.value<Base::Placement>();
    Base::Rotation rot = val.getRotation();
    Base::Vector3d dummy; double angle;
    rot.getValue(dummy, angle);
    if (dummy * axis < 0.0)
        angle = -angle;
    rot.setValue(axis, angle);
    val.setRotation(rot);
    changed_value = true;
    setValue(QVariant::fromValue(val));
}

Base::Vector3d PropertyPlacementItem::getPosition() const
{
    QVariant value = data(1, Qt::EditRole);
    if (!value.canConvert<Base::Placement>())
        return Base::Vector3d(0,0,0);
    const Base::Placement& val = value.value<Base::Placement>();
    return val.getPosition();
}

void PropertyPlacementItem::setPosition(const Base::Vector3d& pos)
{
    QVariant value = data(1, Qt::EditRole);
    if (!value.canConvert<Base::Placement>())
        return;
    Base::Placement val = value.value<Base::Placement>();
    val.setPosition(pos);
    changed_value = true;
    setValue(QVariant::fromValue(val));
}

void PropertyPlacementItem::assignProperty(const App::Property* prop)
{
    // Choose an adaptive epsilon to avoid changing the axis when they are considered to
    // be equal. See https://forum.freecadweb.org/viewtopic.php?f=10&t=24662&start=10
    double eps = std::pow(10.0, -2*(decimals()+1));
    if (prop->getTypeId().isDerivedFrom(App::PropertyPlacement::getClassTypeId())) {
        const Base::Placement& value = static_cast<const App::PropertyPlacement*>(prop)->getValue();
        double angle;
        Base::Vector3d dir;
        value.getRotation().getRawValue(dir, angle);
        Base::Vector3d cross = this->rot_axis.Cross(dir);
        double len2 = cross.Sqr();
        if (angle != 0) {
            // vectors are not parallel
            if (len2 > eps)
                this->rot_axis = dir;
            // vectors point into opposite directions
            else if (this->rot_axis.Dot(dir) < 0)
                this->rot_axis = -this->rot_axis;
        }
        this->rot_angle = Base::toDegrees(angle);
    }
}

QVariant PropertyPlacementItem::value(const App::Property* prop) const
{
    assert(prop && prop->getTypeId().isDerivedFrom(App::PropertyPlacement::getClassTypeId()));

    const Base::Placement& value = static_cast<const App::PropertyPlacement*>(prop)->getValue();
    double angle;
    Base::Vector3d dir;
    value.getRotation().getRawValue(dir, angle);
    if (!init_axis) {
        if (m_a->hasExpression()) {
            QString str = m_a->expressionAsString();
            const_cast<PropertyPlacementItem*>(this)->rot_angle = str.toDouble();
        }
        else {
            const_cast<PropertyPlacementItem*>(this)->rot_angle = Base::toDegrees(angle);
        }

        PropertyItem* x = m_d->child(0);
        PropertyItem* y = m_d->child(1);
        PropertyItem* z = m_d->child(2);
        if (x->hasExpression()) {
            QString str = x->expressionAsString();
            dir.x = str.toDouble();
        }
        if (y->hasExpression()) {
            QString str = y->expressionAsString();
            dir.y = str.toDouble();
        }
        if (z->hasExpression()) {
            QString str = z->expressionAsString();
            dir.z = str.toDouble();
        }
        const_cast<PropertyPlacementItem*>(this)->rot_axis = dir;
        const_cast<PropertyPlacementItem*>(this)->init_axis = true;
    }
    return QVariant::fromValue<Base::Placement>(value);
}

QVariant PropertyPlacementItem::toolTip(const App::Property* prop) const
{
    assert(prop && prop->getTypeId().isDerivedFrom(App::PropertyPlacement::getClassTypeId()));

    const Base::Placement& p = static_cast<const App::PropertyPlacement*>(prop)->getValue();
    double angle;
    Base::Vector3d dir, pos;
    p.getRotation().getRawValue(dir, angle);
    angle = Base::toDegrees<double>(angle);
    pos = p.getPosition();
    QString data = QString::fromUtf8("Axis: (%1 %2 %3)\n"
                                     "Angle: %4\n"
                                     "Position: (%5  %6  %7)")
            .arg(QLocale::system().toString(dir.x,'f',decimals()),
                 QLocale::system().toString(dir.y,'f',decimals()),
                 QLocale::system().toString(dir.z,'f',decimals()),
                 Base::Quantity(angle, Base::Unit::Angle).getUserString(),
                 Base::Quantity(pos.x, Base::Unit::Length).getUserString(),
                 Base::Quantity(pos.y, Base::Unit::Length).getUserString(),
                 Base::Quantity(pos.z, Base::Unit::Length).getUserString());
    return QVariant(data);
}

QVariant PropertyPlacementItem::toString(const QVariant& prop) const
{
    const Base::Placement& p = prop.value<Base::Placement>();
    double angle;
    Base::Vector3d dir, pos;
    p.getRotation().getRawValue(dir, angle);
    angle = Base::toDegrees<double>(angle);
    pos = p.getPosition();
    QString data = QString::fromUtf8("[(%1 %2 %3); %4; (%5  %6  %7)]")
            .arg(QLocale::system().toString(dir.x,'f',2),
                 QLocale::system().toString(dir.y,'f',2),
                 QLocale::system().toString(dir.z,'f',2),
                 Base::Quantity(angle, Base::Unit::Angle).getUserString(),
                 Base::Quantity(pos.x, Base::Unit::Length).getUserString(),
                 Base::Quantity(pos.y, Base::Unit::Length).getUserString(),
                 Base::Quantity(pos.z, Base::Unit::Length).getUserString());
    return QVariant(data);
}

void PropertyPlacementItem::setValue(const QVariant& value)
{
    if (!value.canConvert<Base::Placement>())
        return;
    // Accept this only if the user changed the axis, angle or position but
    // not if >this< item loses focus
    if (!changed_value)
        return;
    changed_value = false;
    const Base::Placement& val = value.value<Base::Placement>();
    Base::Vector3d pos = val.getPosition();

    QString data = QString::fromLatin1("App.Placement("
                                      "App.Vector(%1,%2,%3),"
                                      "App.Rotation(App.Vector(%4,%5,%6),%7))")
                    .arg(pos.x)
                    .arg(pos.y)
                    .arg(pos.z)
                    .arg(rot_axis.x)
                    .arg(rot_axis.y)
                    .arg(rot_axis.z)
                    .arg(rot_angle,0);
    setPropertyValue(data);
}

QWidget* PropertyPlacementItem::createEditor(QWidget* parent, const QObject* receiver, const char* method) const
{
    PlacementEditor *pe = new PlacementEditor(this->propertyName(), parent);
    QObject::connect(pe, SIGNAL(valueChanged(const QVariant &)), receiver, method);
    pe->setDisabled(isReadOnly());
    return pe;
}

void PropertyPlacementItem::setEditorData(QWidget *editor, const QVariant& data) const
{
    PlacementEditor *pe = qobject_cast<PlacementEditor*>(editor);
    pe->setValue(data);
}

QVariant PropertyPlacementItem::editorData(QWidget *editor) const
{
    PlacementEditor *pe = qobject_cast<PlacementEditor*>(editor);
    return pe->value();
}

void PropertyPlacementItem::propertyBound()
{
    if (isBound()) {
        m_a->bind(App::ObjectIdentifier(getPath())<<App::ObjectIdentifier::String("Rotation")
                                                  <<App::ObjectIdentifier::String("Angle"));
   
        m_d->bind(App::ObjectIdentifier(getPath())<<App::ObjectIdentifier::String("Rotation")
                                                  <<App::ObjectIdentifier::String("Axis"));
        
        m_p->bind(App::ObjectIdentifier(getPath())<<App::ObjectIdentifier::String("Base"));
    }
}


// ---------------------------------------------------------------

PROPERTYITEM_SOURCE(Gui::PropertyEditor::PropertyEnumItem)

PropertyEnumItem::PropertyEnumItem()
{
}

QVariant PropertyEnumItem::value(const App::Property* prop) const
{
    assert(prop && prop->getTypeId().isDerivedFrom(App::PropertyEnumeration::getClassTypeId()));

    const App::PropertyEnumeration* prop_enum = static_cast<const App::PropertyEnumeration*>(prop);
    const std::vector<std::string>& value = prop_enum->getEnumVector();
    long currentItem = prop_enum->getValue();

    if (currentItem < 0 || currentItem >= static_cast<long>(value.size()))
        return QVariant(QString());
    return QVariant(QString::fromUtf8(value[currentItem].c_str()));
}

void PropertyEnumItem::setValue(const QVariant& value)
{
    if (!value.canConvert(QVariant::StringList))
        return;
    QStringList items = value.toStringList();
    if (!items.isEmpty()) {
        QByteArray val = items.front().toUtf8();
        std::string str = Base::Tools::escapedUnicodeFromUtf8(val);
        QString data = QString::fromLatin1("u\"%1\"").arg(QString::fromStdString(str));
        setPropertyValue(data);
    }
}

QWidget* PropertyEnumItem::createEditor(QWidget* parent, const QObject* receiver, const char* method) const
{
    QComboBox *cb = new QComboBox(parent);
    cb->setFrame(false);
    cb->setDisabled(isReadOnly());
    QObject::connect(cb, SIGNAL(activated(int)), receiver, method);
    return cb;
}

void PropertyEnumItem::setEditorData(QWidget *editor, const QVariant& data) const
{
    const std::vector<App::Property*>& items = getPropertyData();

    QStringList commonModes, modes;
    for (std::vector<App::Property*>::const_iterator it = items.begin(); it != items.end(); ++it) {
        if ((*it)->getTypeId() == App::PropertyEnumeration::getClassTypeId()) {
            App::PropertyEnumeration* prop = static_cast<App::PropertyEnumeration*>(*it);
            if (prop->getEnums() == 0) {
                commonModes.clear();
                break;
            }
            const std::vector<std::string>& value = prop->getEnumVector();
            if (it == items.begin()) {
                for (std::vector<std::string>::const_iterator jt = value.begin(); jt != value.end(); ++jt)
                    commonModes << QString::fromUtf8(jt->c_str());
            }
            else {
                for (std::vector<std::string>::const_iterator jt = value.begin(); jt != value.end(); ++jt) {
                    if (commonModes.contains(QString::fromUtf8(jt->c_str())))
                        modes << QString::fromUtf8(jt->c_str());
                }

                commonModes = modes;
                modes.clear();
            }
        }
    }

    QComboBox *cb = qobject_cast<QComboBox*>(editor);
    if (!commonModes.isEmpty()) {
        cb->clear();
        cb->addItems(commonModes);
        cb->setCurrentIndex(cb->findText(data.toString()));
    }
}

QVariant PropertyEnumItem::editorData(QWidget *editor) const
{
    QComboBox *cb = qobject_cast<QComboBox*>(editor);
    return QVariant(cb->currentText());
}

// ---------------------------------------------------------------

PROPERTYITEM_SOURCE(Gui::PropertyEditor::PropertyStringListItem)

PropertyStringListItem::PropertyStringListItem()
{
}

QWidget* PropertyStringListItem::createEditor(QWidget* parent, const QObject* receiver, const char* method) const
{
    Gui::LabelEditor* le = new Gui::LabelEditor(parent);
    le->setAutoFillBackground(true);
    le->setDisabled(isReadOnly());
    QObject::connect(le, SIGNAL(textChanged(const QString&)), receiver, method);
    return le;
}

void PropertyStringListItem::setEditorData(QWidget *editor, const QVariant& data) const
{
    Gui::LabelEditor *le = qobject_cast<Gui::LabelEditor*>(editor);
    QStringList list = data.toStringList();
    le->setText(list.join(QChar::fromLatin1('\n')));
}

QVariant PropertyStringListItem::editorData(QWidget *editor) const
{
    Gui::LabelEditor *le = qobject_cast<Gui::LabelEditor*>(editor);
    QString complete = le->text();
    QStringList list = complete.split(QChar::fromLatin1('\n'));
    return QVariant(list);
}

QVariant PropertyStringListItem::toString(const QVariant& prop) const
{
    QStringList list = prop.toStringList();
    if (list.size() > 10) {
        list = list.mid(0, 10);
        list.append(QLatin1String("..."));
    }

    QString text = QString::fromUtf8("[%1]").arg(list.join(QLatin1String(",")));
    text.replace(QString::fromUtf8("'"),QString::fromUtf8("\\'"));

    return QVariant(text);
}

QVariant PropertyStringListItem::value(const App::Property* prop) const
{
    assert(prop && prop->getTypeId().isDerivedFrom(App::PropertyStringList::getClassTypeId()));

    QStringList list;
    const std::vector<std::string>& value = ((App::PropertyStringList*)prop)->getValues();
    for ( std::vector<std::string>::const_iterator jt = value.begin(); jt != value.end(); ++jt ) {
        list << QString::fromUtf8(Base::Tools::escapedUnicodeToUtf8(*jt).c_str());
    }

    return QVariant(list);
}

void PropertyStringListItem::setValue(const QVariant& value)
{
    if (!value.canConvert(QVariant::StringList))
        return;
    QStringList values = value.toStringList();
    QString data;
    QTextStream str(&data);
    str << "[";
    for (QStringList::Iterator it = values.begin(); it != values.end(); ++it) {
        QString text(*it);
        text.replace(QString::fromUtf8("'"),QString::fromUtf8("\\'"));

        std::string pystr = Base::Tools::escapedUnicodeFromUtf8(text.toUtf8());
        pystr = Base::Interpreter().strToPython(pystr.c_str());
        str << "u\"" << pystr.c_str() << "\", ";
    }
    str << "]";
    setPropertyValue(data);
}

// ---------------------------------------------------------------

PROPERTYITEM_SOURCE(Gui::PropertyEditor::PropertyFloatListItem)

PropertyFloatListItem::PropertyFloatListItem()
{
}

QWidget* PropertyFloatListItem::createEditor(QWidget* parent, const QObject* receiver, const char* method) const
{
    Gui::LabelEditor* le = new Gui::LabelEditor(parent);
    le->setAutoFillBackground(true);
    le->setInputType(Gui::LabelEditor::Float);
    le->setDisabled(isReadOnly());
    QObject::connect(le, SIGNAL(textChanged(const QString&)), receiver, method);
    return le;
}

void PropertyFloatListItem::setEditorData(QWidget *editor, const QVariant& data) const
{
    Gui::LabelEditor *le = qobject_cast<Gui::LabelEditor*>(editor);
    QStringList list = data.toStringList();
    le->setText(list.join(QChar::fromLatin1('\n')));
}

QVariant PropertyFloatListItem::editorData(QWidget *editor) const
{
    Gui::LabelEditor *le = qobject_cast<Gui::LabelEditor*>(editor);
    QString complete = le->text();
    QStringList list = complete.split(QChar::fromLatin1('\n'));
    return QVariant(list);
}

QVariant PropertyFloatListItem::toString(const QVariant& prop) const
{
    QStringList list = prop.toStringList();
    if (list.size() > 10) {
        list = list.mid(0, 10);
        list.append(QLatin1String("..."));
    }
    QString text = QString::fromUtf8("[%1]").arg(list.join(QLatin1String(",")));
    return QVariant(text);
}

QVariant PropertyFloatListItem::value(const App::Property* prop) const
{
    assert(prop && prop->getTypeId().isDerivedFrom(App::PropertyFloatList::getClassTypeId()));

    QStringList list;
    const std::vector<double>& value = static_cast<const App::PropertyFloatList*>(prop)->getValues();
    for (std::vector<double>::const_iterator jt = value.begin(); jt != value.end(); ++jt) {
        list << QString::number(*jt, 'f', decimals());
    }

    return QVariant(list);
}

void PropertyFloatListItem::setValue(const QVariant& value)
{
    if (!value.canConvert(QVariant::StringList))
        return;
    QStringList values = value.toStringList();
    QString data;
    QTextStream str(&data);
    str << "[";
    for (QStringList::Iterator it = values.begin(); it != values.end(); ++it) {
        str << *it << ",";
    }
    str << "]";
    if (data == QString::fromUtf8("[,]"))
        data = QString::fromUtf8("[]");
    setPropertyValue(data);
}

// ---------------------------------------------------------------

PROPERTYITEM_SOURCE(Gui::PropertyEditor::PropertyIntegerListItem)

PropertyIntegerListItem::PropertyIntegerListItem()
{
}

QWidget* PropertyIntegerListItem::createEditor(QWidget* parent, const QObject* receiver, const char* method) const
{
    Gui::LabelEditor* le = new Gui::LabelEditor(parent);
    le->setAutoFillBackground(true);
    le->setInputType(Gui::LabelEditor::Integer);
    le->setDisabled(isReadOnly());
    QObject::connect(le, SIGNAL(textChanged(const QString&)), receiver, method);
    return le;
}

void PropertyIntegerListItem::setEditorData(QWidget *editor, const QVariant& data) const
{
    Gui::LabelEditor *le = qobject_cast<Gui::LabelEditor*>(editor);
    QStringList list = data.toStringList();
    le->setText(list.join(QChar::fromLatin1('\n')));
}

QVariant PropertyIntegerListItem::editorData(QWidget *editor) const
{
    Gui::LabelEditor *le = qobject_cast<Gui::LabelEditor*>(editor);
    QString complete = le->text();
    QStringList list = complete.split(QChar::fromLatin1('\n'));
    return QVariant(list);
}

QVariant PropertyIntegerListItem::toString(const QVariant& prop) const
{
    QStringList list = prop.toStringList();
    if (list.size() > 10) {
        list = list.mid(0, 10);
        list.append(QLatin1String("..."));
    }
    QString text = QString::fromUtf8("[%1]").arg(list.join(QLatin1String(",")));

    return QVariant(text);
}

QVariant PropertyIntegerListItem::value(const App::Property* prop) const
{
    assert(prop && prop->getTypeId().isDerivedFrom(App::PropertyIntegerList::getClassTypeId()));

    QStringList list;
    const std::vector<long>& value = static_cast<const App::PropertyIntegerList*>(prop)->getValues();
    for (std::vector<long>::const_iterator jt = value.begin(); jt != value.end(); ++jt) {
        list << QString::number(*jt);
    }

    return QVariant(list);
}

void PropertyIntegerListItem::setValue(const QVariant& value)
{
    if (!value.canConvert(QVariant::StringList))
        return;
    QStringList values = value.toStringList();
    QString data;
    QTextStream str(&data);
    str << "[";
    for (QStringList::Iterator it = values.begin(); it != values.end(); ++it) {
        str << *it << ",";
    }
    str << "]";
    if (data == QString::fromUtf8("[,]"))
        data = QString::fromUtf8("[]");
    setPropertyValue(data);
}

// --------------------------------------------------------------------

PROPERTYITEM_SOURCE(Gui::PropertyEditor::PropertyColorItem)

PropertyColorItem::PropertyColorItem()
{
}

QVariant PropertyColorItem::decoration(const QVariant& value) const
{
    QColor color = value.value<QColor>();

    int size = QApplication::style()->pixelMetric(QStyle::PM_ListViewIconSize);
    QPixmap p(size, size);
    p.fill(color);

    return QVariant(p);
}

QVariant PropertyColorItem::toString(const QVariant& prop) const
{
    QColor value = prop.value<QColor>();
    QString color = QString::fromLatin1("[%1, %2, %3]")
        .arg(value.red()).arg(value.green()).arg(value.blue());
    return QVariant(color);
}

QVariant PropertyColorItem::value(const App::Property* prop) const
{
    assert(prop && prop->getTypeId().isDerivedFrom(App::PropertyColor::getClassTypeId()));

    App::Color value = ((App::PropertyColor*)prop)->getValue();
    return QVariant(value.asValue<QColor>());
}

void PropertyColorItem::setValue(const QVariant& value)
{
    if (!value.canConvert<QColor>())
        return;
    QColor col = value.value<QColor>();
    App::Color val; val.setValue<QColor>(col);
    QString data = QString::fromLatin1("(%1,%2,%3)")
                    .arg(val.r,0,'f',decimals())
                    .arg(val.g,0,'f',decimals())
                    .arg(val.b,0,'f',decimals());
    setPropertyValue(data);
}

QWidget* PropertyColorItem::createEditor(QWidget* parent, const QObject* receiver, const char* method) const
{
    Gui::ColorButton* cb = new Gui::ColorButton( parent );
    cb->setDisabled(isReadOnly());
    QObject::connect(cb, SIGNAL(changed()), receiver, method);
    return cb;
}

void PropertyColorItem::setEditorData(QWidget *editor, const QVariant& data) const
{
    Gui::ColorButton *cb = qobject_cast<Gui::ColorButton*>(editor);
    QColor color = data.value<QColor>();
    cb->setColor(color);
}

QVariant PropertyColorItem::editorData(QWidget *editor) const
{
    Gui::ColorButton *cb = qobject_cast<Gui::ColorButton*>(editor);
    QVariant var;
    var.setValue(cb->color());
    return var;
}

// --------------------------------------------------------------------

namespace Gui { namespace PropertyEditor {
    class Material
    {
    public:
        QColor diffuseColor;
        QColor ambientColor;
        QColor specularColor;
        QColor emissiveColor;
        float shininess;
        float transparency;
    };
}
}

Q_DECLARE_METATYPE(Gui::PropertyEditor::Material)

PROPERTYITEM_SOURCE(Gui::PropertyEditor::PropertyMaterialItem)

PropertyMaterialItem::PropertyMaterialItem()
{
    diffuse = static_cast<PropertyColorItem*>(PropertyColorItem::create());
    diffuse->setParent(this);
    diffuse->setPropertyName(QLatin1String("DiffuseColor"));
    this->appendChild(diffuse);

    ambient = static_cast<PropertyColorItem*>(PropertyColorItem::create());
    ambient->setParent(this);
    ambient->setPropertyName(QLatin1String("AmbientColor"));
    this->appendChild(ambient);

    specular = static_cast<PropertyColorItem*>(PropertyColorItem::create());
    specular->setParent(this);
    specular->setPropertyName(QLatin1String("SpecularColor"));
    this->appendChild(specular);

    emissive = static_cast<PropertyColorItem*>(PropertyColorItem::create());
    emissive->setParent(this);
    emissive->setPropertyName(QLatin1String("EmissiveColor"));
    this->appendChild(emissive);

    shininess = static_cast<PropertyFloatItem*>(PropertyFloatItem::create());
    shininess->setParent(this);
    shininess->setPropertyName(QLatin1String("Shininess"));
    this->appendChild(shininess);

    transparency = static_cast<PropertyFloatItem*>(PropertyFloatItem::create());
    transparency->setParent(this);
    transparency->setPropertyName(QLatin1String("Transparency"));
    this->appendChild(transparency);
}

PropertyMaterialItem::~PropertyMaterialItem()
{
}

void PropertyMaterialItem::propertyBound()
{
}

QColor PropertyMaterialItem::getDiffuseColor() const
{
    QVariant value = data(1, Qt::EditRole);
    if (!value.canConvert<Material>())
        return QColor();

    Material val = value.value<Material>();
    return val.diffuseColor;
}

void PropertyMaterialItem::setDiffuseColor(const QColor& color)
{
    QVariant value = data(1, Qt::EditRole);
    if (!value.canConvert<Material>())
        return;

    Material mat = value.value<Material>();
    mat.diffuseColor = color;
    setValue(QVariant::fromValue<Material>(mat));
}

QColor PropertyMaterialItem::getAmbientColor() const
{
    QVariant value = data(1, Qt::EditRole);
    if (!value.canConvert<Material>())
        return QColor();

    Material val = value.value<Material>();
    return val.ambientColor;
}

void PropertyMaterialItem::setAmbientColor(const QColor& color)
{
    QVariant value = data(1, Qt::EditRole);
    if (!value.canConvert<Material>())
        return;

    Material mat = value.value<Material>();
    mat.ambientColor = color;
    setValue(QVariant::fromValue<Material>(mat));
}

QColor PropertyMaterialItem::getSpecularColor() const
{
    QVariant value = data(1, Qt::EditRole);
    if (!value.canConvert<Material>())
        return QColor();

    Material val = value.value<Material>();
    return val.specularColor;
}

void PropertyMaterialItem::setSpecularColor(const QColor& color)
{
    QVariant value = data(1, Qt::EditRole);
    if (!value.canConvert<Material>())
        return;

    Material mat = value.value<Material>();
    mat.specularColor = color;
    setValue(QVariant::fromValue<Material>(mat));
}

QColor PropertyMaterialItem::getEmissiveColor() const
{
    QVariant value = data(1, Qt::EditRole);
    if (!value.canConvert<Material>())
        return QColor();

    Material val = value.value<Material>();
    return val.emissiveColor;
}

void PropertyMaterialItem::setEmissiveColor(const QColor& color)
{
    QVariant value = data(1, Qt::EditRole);
    if (!value.canConvert<Material>())
        return;

    Material mat = value.value<Material>();
    mat.emissiveColor = color;
    setValue(QVariant::fromValue<Material>(mat));
}

float PropertyMaterialItem::getShininess() const
{
    QVariant value = data(1, Qt::EditRole);
    if (!value.canConvert<Material>())
        return 0;

    Material val = value.value<Material>();
    return val.shininess;
}

void PropertyMaterialItem::setShininess(float s)
{
    QVariant value = data(1, Qt::EditRole);
    if (!value.canConvert<Material>())
        return;

    Material mat = value.value<Material>();
    mat.shininess = s;
    setValue(QVariant::fromValue<Material>(mat));
}

float PropertyMaterialItem::getTransparency() const
{
    QVariant value = data(1, Qt::EditRole);
    if (!value.canConvert<Material>())
        return 0;

    Material val = value.value<Material>();
    return val.transparency;
}

void PropertyMaterialItem::setTransparency(float t)
{
    QVariant value = data(1, Qt::EditRole);
    if (!value.canConvert<Material>())
        return;

    Material mat = value.value<Material>();
    mat.transparency = t;
    setValue(QVariant::fromValue<Material>(mat));
}

QVariant PropertyMaterialItem::decoration(const QVariant& value) const
{
    // use the diffuse color
    Material val = value.value<Material>();
    QColor color = val.diffuseColor;

    int size = QApplication::style()->pixelMetric(QStyle::PM_ListViewIconSize);
    QPixmap p(size, size);
    p.fill(color);

    return QVariant(p);
}

QVariant PropertyMaterialItem::toString(const QVariant& prop) const
{
    // use the diffuse color
    Material val = prop.value<Material>();
    QColor value = val.diffuseColor;
    QString color = QString::fromLatin1("[%1, %2, %3]")
        .arg(value.red()).arg(value.green()).arg(value.blue());
    return QVariant(color);
}

QVariant PropertyMaterialItem::toolTip(const App::Property* prop) const
{
    assert(prop && prop->getTypeId().isDerivedFrom(App::PropertyMaterial::getClassTypeId()));

    const App::Material& value = static_cast<const App::PropertyMaterial*>(prop)->getValue();
    QColor dc = value.diffuseColor.asValue<QColor>();
    QColor ac = value.ambientColor.asValue<QColor>();
    QColor sc = value.specularColor.asValue<QColor>();
    QColor ec = value.emissiveColor.asValue<QColor>();

    QString data = QString::fromUtf8(
        "Diffuse color: [%1, %2, %3]\n"
        "Ambient color: [%4, %5, %6]\n"
        "Specular color: [%7, %8, %9]\n"
        "Emissive color: [%10, %11, %12]\n"
        "Shininess: %13\n"
        "Transparency: %14"
        )
        .arg(dc.red()).arg(dc.green()).arg(dc.blue())
        .arg(ac.red()).arg(ac.green()).arg(ac.blue())
        .arg(sc.red()).arg(sc.green()).arg(sc.blue())
        .arg(ec.red()).arg(ec.green()).arg(ec.blue())
        .arg(value.shininess)
        .arg(value.transparency)
        ;

    return QVariant(data);
}

QVariant PropertyMaterialItem::value(const App::Property* prop) const
{
    assert(prop && prop->getTypeId().isDerivedFrom(App::PropertyMaterial::getClassTypeId()));

    const App::Material& value = static_cast<const App::PropertyMaterial*>(prop)->getValue();
    Material mat;

    mat.diffuseColor = value.diffuseColor.asValue<QColor>();
    mat.ambientColor = value.ambientColor.asValue<QColor>();
    mat.specularColor = value.specularColor.asValue<QColor>();
    mat.emissiveColor = value.emissiveColor.asValue<QColor>();
    mat.shininess = value.shininess;
    mat.transparency = value.transparency;

    return QVariant::fromValue<Material>(mat);
}

void PropertyMaterialItem::setValue(const QVariant& value)
{
    if (!value.canConvert<Material>())
        return;

    Material mat = value.value<Material>();
    App::Color dc; dc.setValue<QColor>(mat.diffuseColor);
    App::Color ac; ac.setValue<QColor>(mat.ambientColor);
    App::Color sc; sc.setValue<QColor>(mat.specularColor);
    App::Color ec; ec.setValue<QColor>(mat.emissiveColor);
    float s = mat.shininess;
    float t = mat.transparency;

    QString data = QString::fromLatin1(
        "App.Material("
        "DiffuseColor=(%1,%2,%3),"
        "AmbientColor=(%4,%5,%6),"
        "SpecularColor=(%7,%8,%9),"
        "EmissiveColor=(%10,%11,%12),"
        "Shininess=(%13),"
        "Transparency=(%14),"
        ")"
    )
    .arg(dc.r, 0, 'f', decimals())
    .arg(dc.g, 0, 'f', decimals())
    .arg(dc.b, 0, 'f', decimals())
    .arg(ac.r, 0, 'f', decimals())
    .arg(ac.g, 0, 'f', decimals())
    .arg(ac.b, 0, 'f', decimals())
    .arg(sc.r, 0, 'f', decimals())
    .arg(sc.g, 0, 'f', decimals())
    .arg(sc.b, 0, 'f', decimals())
    .arg(ec.r, 0, 'f', decimals())
    .arg(ec.g, 0, 'f', decimals())
    .arg(ec.b, 0, 'f', decimals())
    .arg(s, 0, 'f', decimals())
    .arg(t, 0, 'f', decimals())
    ;

    setPropertyValue(data);
}

QWidget* PropertyMaterialItem::createEditor(QWidget* parent, const QObject* receiver, const char* method) const
{
    Gui::ColorButton* cb = new Gui::ColorButton(parent);
    cb->setDisabled(isReadOnly());
    QObject::connect(cb, SIGNAL(changed()), receiver, method);
    return cb;
}

void PropertyMaterialItem::setEditorData(QWidget *editor, const QVariant& data) const
{
    if (!data.canConvert<Material>())
        return;

    Material val = data.value<Material>();
    Gui::ColorButton *cb = qobject_cast<Gui::ColorButton*>(editor);
    cb->setColor(val.diffuseColor);
}

QVariant PropertyMaterialItem::editorData(QWidget *editor) const
{
    Gui::ColorButton *cb = qobject_cast<Gui::ColorButton*>(editor);
    QVariant value = data(1, Qt::EditRole);
    if (!value.canConvert<Material>())
        return QVariant();

    Material val = value.value<Material>();
    val.diffuseColor = cb->color();
    return QVariant::fromValue<Material>(val);
}

// --------------------------------------------------------------------

PROPERTYITEM_SOURCE(Gui::PropertyEditor::PropertyMaterialListItem)

PropertyMaterialListItem::PropertyMaterialListItem()
{
    // This editor gets a list of materials but it only edits the first item.
    diffuse = static_cast<PropertyColorItem*>(PropertyColorItem::create());
    diffuse->setParent(this);
    diffuse->setPropertyName(QLatin1String("DiffuseColor"));
    this->appendChild(diffuse);

    ambient = static_cast<PropertyColorItem*>(PropertyColorItem::create());
    ambient->setParent(this);
    ambient->setPropertyName(QLatin1String("AmbientColor"));
    this->appendChild(ambient);

    specular = static_cast<PropertyColorItem*>(PropertyColorItem::create());
    specular->setParent(this);
    specular->setPropertyName(QLatin1String("SpecularColor"));
    this->appendChild(specular);

    emissive = static_cast<PropertyColorItem*>(PropertyColorItem::create());
    emissive->setParent(this);
    emissive->setPropertyName(QLatin1String("EmissiveColor"));
    this->appendChild(emissive);

    shininess = static_cast<PropertyFloatItem*>(PropertyFloatItem::create());
    shininess->setParent(this);
    shininess->setPropertyName(QLatin1String("Shininess"));
    this->appendChild(shininess);

    transparency = static_cast<PropertyFloatItem*>(PropertyFloatItem::create());
    transparency->setParent(this);
    transparency->setPropertyName(QLatin1String("Transparency"));
    this->appendChild(transparency);
}

PropertyMaterialListItem::~PropertyMaterialListItem()
{
}

void PropertyMaterialListItem::propertyBound()
{
}

QColor PropertyMaterialListItem::getDiffuseColor() const
{
    QVariant value = data(1, Qt::EditRole);
    if (!value.canConvert<QVariantList>())
        return QColor();

    QVariantList list = value.toList();
    if (list.isEmpty())
        return QColor();

    if (!list[0].canConvert<Material>())
        return QColor();

    Material mat = list[0].value<Material>();
    return mat.diffuseColor;
}

void PropertyMaterialListItem::setDiffuseColor(const QColor& color)
{
    QVariant value = data(1, Qt::EditRole);
    if (!value.canConvert<QVariantList>())
        return;

    QVariantList list = value.toList();
    if (list.isEmpty())
        return;

    if (!list[0].canConvert<Material>())
        return;

    Material mat = list[0].value<Material>();
    mat.diffuseColor = color;
    list[0] = QVariant::fromValue<Material>(mat);
    setValue(list);
}

QColor PropertyMaterialListItem::getAmbientColor() const
{
    QVariant value = data(1, Qt::EditRole);
    if (!value.canConvert<QVariantList>())
        return QColor();

    QVariantList list = value.toList();
    if (list.isEmpty())
        return QColor();

    if (!list[0].canConvert<Material>())
        return QColor();

    Material mat = list[0].value<Material>();
    return mat.ambientColor;
}

void PropertyMaterialListItem::setAmbientColor(const QColor& color)
{
    QVariant value = data(1, Qt::EditRole);
    if (!value.canConvert<QVariantList>())
        return;

    QVariantList list = value.toList();
    if (list.isEmpty())
        return;

    if (!list[0].canConvert<Material>())
        return;

    Material mat = list[0].value<Material>();
    mat.ambientColor = color;
    list[0] = QVariant::fromValue<Material>(mat);
    setValue(list);
}

QColor PropertyMaterialListItem::getSpecularColor() const
{
    QVariant value = data(1, Qt::EditRole);
    if (!value.canConvert<QVariantList>())
        return QColor();

    QVariantList list = value.toList();
    if (list.isEmpty())
        return QColor();

    if (!list[0].canConvert<Material>())
        return QColor();

    Material mat = list[0].value<Material>();
    return mat.specularColor;
}

void PropertyMaterialListItem::setSpecularColor(const QColor& color)
{
    QVariant value = data(1, Qt::EditRole);
    if (!value.canConvert<QVariantList>())
        return;

    QVariantList list = value.toList();
    if (list.isEmpty())
        return;

    if (!list[0].canConvert<Material>())
        return;

    Material mat = list[0].value<Material>();
    mat.specularColor = color;
    list[0] = QVariant::fromValue<Material>(mat);
    setValue(list);
}

QColor PropertyMaterialListItem::getEmissiveColor() const
{
    QVariant value = data(1, Qt::EditRole);
    if (!value.canConvert<QVariantList>())
        return QColor();

    QVariantList list = value.toList();
    if (list.isEmpty())
        return QColor();

    if (!list[0].canConvert<Material>())
        return QColor();

    Material mat = list[0].value<Material>();
    return mat.emissiveColor;
}

void PropertyMaterialListItem::setEmissiveColor(const QColor& color)
{
    QVariant value = data(1, Qt::EditRole);
    if (!value.canConvert<QVariantList>())
        return;

    QVariantList list = value.toList();
    if (list.isEmpty())
        return;

    if (!list[0].canConvert<Material>())
        return;

    Material mat = list[0].value<Material>();
    mat.emissiveColor = color;
    list[0] = QVariant::fromValue<Material>(mat);
    setValue(list);
}

float PropertyMaterialListItem::getShininess() const
{
    QVariant value = data(1, Qt::EditRole);
    if (!value.canConvert<QVariantList>())
        return 0;

    QVariantList list = value.toList();
    if (list.isEmpty())
        return 0;

    if (!list[0].canConvert<Material>())
        return 0;

    Material mat = list[0].value<Material>();
    return mat.shininess;
}

void PropertyMaterialListItem::setShininess(float s)
{
    QVariant value = data(1, Qt::EditRole);
    if (!value.canConvert<QVariantList>())
        return;

    QVariantList list = value.toList();
    if (list.isEmpty())
        return;

    if (!list[0].canConvert<Material>())
        return;

    Material mat = list[0].value<Material>();
    mat.shininess = s;
    list[0] = QVariant::fromValue<Material>(mat);
    setValue(list);
}

float PropertyMaterialListItem::getTransparency() const
{
    QVariant value = data(1, Qt::EditRole);
    if (!value.canConvert<QVariantList>())
        return 0;

    QVariantList list = value.toList();
    if (list.isEmpty())
        return 0;

    if (!list[0].canConvert<Material>())
        return 0;

    Material mat = list[0].value<Material>();
    return mat.transparency;
}

void PropertyMaterialListItem::setTransparency(float t)
{
    QVariant value = data(1, Qt::EditRole);
    if (!value.canConvert<QVariantList>())
        return;

    QVariantList list = value.toList();
    if (list.isEmpty())
        return;

    if (!list[0].canConvert<Material>())
        return;

    Material mat = list[0].value<Material>();
    mat.transparency = t;
    list[0] = QVariant::fromValue<Material>(mat);
    setValue(list);
}

QVariant PropertyMaterialListItem::decoration(const QVariant& value) const
{
    if (!value.canConvert<QVariantList>())
        return QVariant();

    QVariantList list = value.toList();
    if (list.isEmpty())
        return QVariant();

    if (!list[0].canConvert<Material>())
        return QVariant();

    // use the diffuse color
    Material mat = list[0].value<Material>();
    QColor color = mat.diffuseColor;

    int size = QApplication::style()->pixelMetric(QStyle::PM_ListViewIconSize);
    QPixmap p(size, size);
    p.fill(color);

    return QVariant(p);
}

QVariant PropertyMaterialListItem::toString(const QVariant& prop) const
{
    if (!prop.canConvert<QVariantList>())
        return QVariant();

    QVariantList list = prop.toList();
    if (list.isEmpty())
        return QVariant();

    if (!list[0].canConvert<Material>())
        return QVariant();

    // use the diffuse color
    Material mat = list[0].value<Material>();
    QColor value = mat.diffuseColor;
    QString color = QString::fromLatin1("[%1, %2, %3]")
        .arg(value.red()).arg(value.green()).arg(value.blue());
    return QVariant(color);
}

QVariant PropertyMaterialListItem::toolTip(const App::Property* prop) const
{
    assert(prop && prop->getTypeId().isDerivedFrom(App::PropertyMaterialList::getClassTypeId()));

    const std::vector<App::Material>& values = static_cast<const App::PropertyMaterialList*>(prop)->getValues();
    if (values.empty())
        return QVariant();

    App::Material value = values.front();
    QColor dc = value.diffuseColor.asValue<QColor>();
    QColor ac = value.ambientColor.asValue<QColor>();
    QColor sc = value.specularColor.asValue<QColor>();
    QColor ec = value.emissiveColor.asValue<QColor>();

    QString data = QString::fromUtf8(
        "Diffuse color: [%1, %2, %3]\n"
        "Ambient color: [%4, %5, %6]\n"
        "Specular color: [%7, %8, %9]\n"
        "Emissive color: [%10, %11, %12]\n"
        "Shininess: %13\n"
        "Transparency: %14"
        )
        .arg(dc.red()).arg(dc.green()).arg(dc.blue())
        .arg(ac.red()).arg(ac.green()).arg(ac.blue())
        .arg(sc.red()).arg(sc.green()).arg(sc.blue())
        .arg(ec.red()).arg(ec.green()).arg(ec.blue())
        .arg(value.shininess)
        .arg(value.transparency)
        ;

    return QVariant(data);
}

QVariant PropertyMaterialListItem::value(const App::Property* prop) const
{
    assert(prop && prop->getTypeId().isDerivedFrom(App::PropertyMaterialList::getClassTypeId()));

    const std::vector<App::Material>& value = static_cast<const App::PropertyMaterialList*>(prop)->getValues();
    QVariantList variantList;

    for (std::vector<App::Material>::const_iterator it = value.begin(); it != value.end(); ++it) {
        Material mat;
        mat.diffuseColor = it->diffuseColor.asValue<QColor>();
        mat.ambientColor = it->ambientColor.asValue<QColor>();
        mat.specularColor = it->specularColor.asValue<QColor>();
        mat.emissiveColor = it->emissiveColor.asValue<QColor>();
        mat.shininess = it->shininess;
        mat.transparency = it->transparency;

        variantList << QVariant::fromValue<Material>(mat);
    }

    return variantList;
}

void PropertyMaterialListItem::setValue(const QVariant& value)
{
    if (!value.canConvert<QVariantList>())
        return;

    QVariantList list = value.toList();
    if (list.isEmpty())
        return;

    QString data;
    QTextStream str(&data);
    str << "(";

    for (QVariantList::iterator it = list.begin(); it != list.end(); ++it) {
        Material mat = it->value<Material>();
        App::Color dc; dc.setValue<QColor>(mat.diffuseColor);
        App::Color ac; ac.setValue<QColor>(mat.ambientColor);
        App::Color sc; sc.setValue<QColor>(mat.specularColor);
        App::Color ec; ec.setValue<QColor>(mat.emissiveColor);
        float s = mat.shininess;
        float t = mat.transparency;

        QString item = QString::fromLatin1(
            "App.Material("
            "DiffuseColor=(%1,%2,%3),"
            "AmbientColor=(%4,%5,%6),"
            "SpecularColor=(%7,%8,%9),"
            "EmissiveColor=(%10,%11,%12),"
            "Shininess=(%13),"
            "Transparency=(%14),"
            ")"
            )
            .arg(dc.r, 0, 'f', decimals())
            .arg(dc.g, 0, 'f', decimals())
            .arg(dc.b, 0, 'f', decimals())
            .arg(ac.r, 0, 'f', decimals())
            .arg(ac.g, 0, 'f', decimals())
            .arg(ac.b, 0, 'f', decimals())
            .arg(sc.r, 0, 'f', decimals())
            .arg(sc.g, 0, 'f', decimals())
            .arg(sc.b, 0, 'f', decimals())
            .arg(ec.r, 0, 'f', decimals())
            .arg(ec.g, 0, 'f', decimals())
            .arg(ec.b, 0, 'f', decimals())
            .arg(s, 0, 'f', decimals())
            .arg(t, 0, 'f', decimals())
            ;
        str << item << ", ";
    }

    str << ")";

    setPropertyValue(data);
}

QWidget* PropertyMaterialListItem::createEditor(QWidget* parent, const QObject* receiver, const char* method) const
{
    Gui::ColorButton* cb = new Gui::ColorButton(parent);
    cb->setDisabled(isReadOnly());
    QObject::connect(cb, SIGNAL(changed()), receiver, method);
    return cb;
}

void PropertyMaterialListItem::setEditorData(QWidget *editor, const QVariant& data) const
{
    if (!data.canConvert<QVariantList>())
        return;

    QVariantList list = data.toList();
    if (list.isEmpty())
        return;

    if (!list[0].canConvert<Material>())
        return;

    // use the diffuse color
    Material mat = list[0].value<Material>();
    QColor color = mat.diffuseColor;

    Gui::ColorButton *cb = qobject_cast<Gui::ColorButton*>(editor);
    cb->setColor(color);
}

QVariant PropertyMaterialListItem::editorData(QWidget *editor) const
{
    Gui::ColorButton *cb = qobject_cast<Gui::ColorButton*>(editor);
    QVariant value = data(1, Qt::EditRole);
    if (!value.canConvert<QVariantList>())
        return QVariant();

    QVariantList list = value.toList();
    if (list.isEmpty())
        return QVariant();

    if (!list[0].canConvert<Material>())
        return QVariant();

    // use the diffuse color
    Material mat = list[0].value<Material>();
    mat.diffuseColor = cb->color();
    list[0] = QVariant::fromValue<Material>(mat);

    return list;
}

// --------------------------------------------------------------------

PROPERTYITEM_SOURCE(Gui::PropertyEditor::PropertyFileItem)

PropertyFileItem::PropertyFileItem()
{
}

QVariant PropertyFileItem::value(const App::Property* prop) const
{
    assert(prop && prop->getTypeId().isDerivedFrom(App::PropertyFile::getClassTypeId()));

    std::string value = static_cast<const App::PropertyFile*>(prop)->getValue();
    return QVariant(QString::fromUtf8(value.c_str()));
}

void PropertyFileItem::setValue(const QVariant& value)
{
    if (!value.canConvert(QVariant::String))
        return;
    QString val = value.toString();
    QString data = QString::fromLatin1("\"%1\"").arg(val);
    setPropertyValue(data);
}

QVariant PropertyFileItem::toolTip(const App::Property* prop) const
{
    return value(prop);
}

QWidget* PropertyFileItem::createEditor(QWidget* parent, const QObject* receiver, const char* method) const
{
    Gui::FileChooser *fc = new Gui::FileChooser(parent);
    fc->setAutoFillBackground(true);
    fc->setDisabled(isReadOnly());
    QObject::connect(fc, SIGNAL(fileNameSelected(const QString&)), receiver, method);
    return fc;
}

void PropertyFileItem::setEditorData(QWidget *editor, const QVariant& data) const
{
    const App::Property* prop = getFirstProperty();
    const App::PropertyFile* propFile = static_cast<const App::PropertyFile*>(prop);
    std::string filter = propFile->getFilter();
    Gui::FileChooser *fc = qobject_cast<Gui::FileChooser*>(editor);
    if (!filter.empty()) {
        fc->setFilter(Base::Tools::fromStdString(filter));
    }
    fc->setFileName(data.toString());
}

QVariant PropertyFileItem::editorData(QWidget *editor) const
{
    Gui::FileChooser *fc = qobject_cast<Gui::FileChooser*>(editor);
    return QVariant(fc->fileName());
}

// --------------------------------------------------------------------

PROPERTYITEM_SOURCE(Gui::PropertyEditor::PropertyPathItem)

PropertyPathItem::PropertyPathItem()
{
}

QVariant PropertyPathItem::value(const App::Property* prop) const
{
    assert(prop && prop->getTypeId().isDerivedFrom(App::PropertyPath::getClassTypeId()));

    std::string value = static_cast<const App::PropertyPath*>(prop)->getValue().string();
    return QVariant(QString::fromUtf8(value.c_str()));
}

void PropertyPathItem::setValue(const QVariant& value)
{
    if (!value.canConvert(QVariant::String))
        return;
    QString val = value.toString();
    QString data = QString::fromLatin1("\"%1\"").arg(val);
    setPropertyValue(data);
}

QVariant PropertyPathItem::toolTip(const App::Property* prop) const
{
    return value(prop);
}

QWidget* PropertyPathItem::createEditor(QWidget* parent, const QObject* receiver, const char* method) const
{
    Gui::FileChooser *fc = new Gui::FileChooser(parent);
    fc->setMode(FileChooser::Directory);
    fc->setAutoFillBackground(true);
    fc->setDisabled(isReadOnly());
    QObject::connect(fc, SIGNAL(fileNameSelected(const QString&)), receiver, method);
    return fc;
}

void PropertyPathItem::setEditorData(QWidget *editor, const QVariant& data) const
{
    Gui::FileChooser *fc = qobject_cast<Gui::FileChooser*>(editor);
    fc->setFileName(data.toString());
}

QVariant PropertyPathItem::editorData(QWidget *editor) const
{
    Gui::FileChooser *fc = qobject_cast<Gui::FileChooser*>(editor);
    return QVariant(fc->fileName());
}

// --------------------------------------------------------------------

PROPERTYITEM_SOURCE(Gui::PropertyEditor::PropertyTransientFileItem)

PropertyTransientFileItem::PropertyTransientFileItem()
{
}

QVariant PropertyTransientFileItem::value(const App::Property* prop) const
{
    assert(prop && prop->getTypeId().isDerivedFrom(App::PropertyFileIncluded::getClassTypeId()));

    std::string value = static_cast<const App::PropertyFileIncluded*>(prop)->getValue();
    return QVariant(QString::fromUtf8(value.c_str()));
}

void PropertyTransientFileItem::setValue(const QVariant& value)
{
    if (!value.canConvert(QVariant::String))
        return;
    QString val = value.toString();
    QString data = QString::fromLatin1("\"%1\"").arg(val);
    setPropertyValue(data);
}

QVariant PropertyTransientFileItem::toolTip(const App::Property* prop) const
{
    return value(prop);
}

QWidget* PropertyTransientFileItem::createEditor(QWidget* parent, const QObject* receiver, const char* method) const
{
    Gui::FileChooser *fc = new Gui::FileChooser(parent);
    fc->setAutoFillBackground(true);
    fc->setDisabled(isReadOnly());
    QObject::connect(fc, SIGNAL(fileNameSelected(const QString&)), receiver, method);
    return fc;
}

void PropertyTransientFileItem::setEditorData(QWidget *editor, const QVariant& data) const
{
    Gui::FileChooser *fc = qobject_cast<Gui::FileChooser*>(editor);
    fc->setFileName(data.toString());
}

QVariant PropertyTransientFileItem::editorData(QWidget *editor) const
{
    Gui::FileChooser *fc = qobject_cast<Gui::FileChooser*>(editor);
    return QVariant(fc->fileName());
}

// ---------------------------------------------------------------

LinkSelection::LinkSelection(const QStringList& list) : link(list)
{
}

LinkSelection::~LinkSelection()
{
}

void LinkSelection::select()
{
    Gui::Selection().clearSelection();
    Gui::Selection().addSelection((const char*)link[0].toLatin1(),
                                  (const char*)link[1].toLatin1());
    this->deleteLater();
}

// ---------------------------------------------------------------

LinkLabel::LinkLabel (QWidget * parent, bool xlink) : QWidget(parent), isXLink(xlink)
{   
    QHBoxLayout *layout = new QHBoxLayout(this);
    layout->setMargin(0);
    layout->setSpacing(1);

    label = new QLabel(this);
    label->setAutoFillBackground(true);
    label->setTextFormat(Qt::RichText);
    layout->addWidget(label);

    editButton = new QPushButton(QLatin1String("..."), this);
#if defined (Q_OS_MAC)
    editButton->setAttribute(Qt::WA_LayoutUsesWidgetRect); // layout size from QMacStyle was not correct
#endif
    editButton->setToolTip(tr("Change the linked object"));
    layout->addWidget(editButton);
    
    // setLayout(layout);
    
    connect(label, SIGNAL(linkActivated(const QString&)),
            this, SLOT(onLinkActivated(const QString&)));
    connect(editButton, SIGNAL(clicked()),
            this, SLOT(onEditClicked()));
}

LinkLabel::~LinkLabel()
{
}

void LinkLabel::setPropertyLink(const QStringList& o)
{
    link = o;
    QString linkcolor = QApplication::palette().color(QPalette::Link).name();
    QString text = QString::fromLatin1(
        "<html><head><style type=\"text/css\">"
        "p, li { white-space: pre-wrap; }"
        "</style></head><body>"
        "<p>"
        "<a href=\"%1.%2\"><span style=\" text-decoration: underline; color:%3;\">%4</span></a>"
        "</p></body></html>"
    )
    .arg(link[0], link[1], linkcolor, link[2]);
    label->setText(text);
}

QStringList LinkLabel::propertyLink() const
{
    return link;
}

void LinkLabel::onLinkActivated (const QString& s)
{
    Q_UNUSED(s);
    LinkSelection* select = new LinkSelection(link);
    QTimer::singleShot(50, select, SLOT(select()));
}

void LinkLabel::onEditClicked ()
{
    Gui::Dialog::DlgPropertyLink dlg(link, this, 0, isXLink);
    if (dlg.exec() == QDialog::Accepted) {
        setPropertyLink(dlg.propertyLink());
        /*emit*/ linkChanged(link);
    }
}

void LinkLabel::resizeEvent(QResizeEvent* e)
{
    editButton->setFixedWidth(e->size().height());
    editButton->setFixedHeight(e->size().height());
}


PROPERTYITEM_SOURCE(Gui::PropertyEditor::PropertyLinkItem)

PropertyLinkItem::PropertyLinkItem():isXLink(false)
{
}

QVariant PropertyLinkItem::toString(const QVariant& prop) const
{
    QStringList list = prop.toStringList();
    return QVariant(list[2]);
}

QVariant PropertyLinkItem::data(int column, int role) const {
<<<<<<< HEAD
    if(propertyItems.size() && column == 1 && role == Qt::TextColorRole) {
        auto xlink = Base::freecad_dynamic_cast<const App::PropertyXLink>(propertyItems[0]);
        if(xlink && xlink->checkRestore()>1)
            return QVariant::fromValue(QColor(0xff,0,0));
=======
    if(propertyItems.size() && column == 1 
            && (role == Qt::TextColorRole || role == Qt::ToolTipRole))
    {
        auto xlink = Base::freecad_dynamic_cast<const App::PropertyXLink>(propertyItems[0]);
        if(xlink) {
            if(role==Qt::TextColorRole && xlink->checkRestore()>1)
                return QVariant::fromValue(QColor(0xff,0,0));
            else if(role == Qt::ToolTipRole) {
                const char *filePath = xlink->getFilePath();
                if(filePath && filePath[0])
                    return QVariant::fromValue(QString::fromUtf8(filePath));
            }
        }
>>>>>>> c0753806
    }
    return PropertyItem::data(column,role);
}

QVariant PropertyLinkItem::value(const App::Property* prop) const
{
    assert(prop && prop->getTypeId().isDerivedFrom(App::PropertyLink::getClassTypeId()));

    auto xlink = Base::freecad_dynamic_cast<const App::PropertyXLink>(prop);
    isXLink = xlink!=0;

    const App::PropertyLink* prop_link = static_cast<const App::PropertyLink*>(prop);
    App::PropertyContainer* c = prop_link->getContainer();

    // The list has five mandatory elements: 
    //
    //      document name of the container, 
    //      internal name of the linked object, 
    //      label, 
    //      internal name of container,
    //      property name
    //
    // and two additional elements if it is a PropertyXLink
    //
    //      subname 
    //      (optional) document name of linked object if it is different from the container
    //

    App::DocumentObject* obj = prop_link->getValue();
    QStringList list;
    if (obj) {
        list << QString::fromLatin1(obj->getDocument()->getName());
        list << QString::fromLatin1(obj->getNameInDocument());

        std::string _objName;
        const char *objName = obj->getNameInDocument();
        auto owner = Base::freecad_dynamic_cast<App::DocumentObject>(c);
        if(!objName || (owner && owner->getDocument()!=obj->getDocument())) {
            _objName = obj->getFullName();
            objName = _objName.c_str();
        }

        if(xlink && xlink->getSubValues().size()) {
            int count = 0;
            std::stringstream ss;
            ss << objName << ' ';

            std::string prevSub;
            for(const auto &sub : xlink->getSubValues(false)) {
                if(++count > 3)
                    break;

                if(count>1)
                    ss << ',';
                else
                    ss << '(';

                auto element = Data::ComplexGeoData::findElementName(sub.c_str());
                if(prevSub.size()==(std::size_t)(element-sub.c_str()) 
                        && boost::starts_with(sub,prevSub))
                {
                    ss << element;
                    continue;
                }

                prevSub.clear();

                if(element && element[0])
                    prevSub = sub.substr(0,element-sub.c_str());

                if(count > 1)
                    ss << ' ';
                ss << sub;
            }
            if(count) {
                if(count>3)
                    ss << "...";
                ss << ')';
            }
            list << QString::fromUtf8(ss.str().c_str());

        }else if(obj->Label.getStrValue() != objName) {
            list << QString::fromLatin1("%1 (%2)").
                    arg(QString::fromUtf8(obj->Label.getValue()),
                        QString::fromLatin1(objName));
        } else {
            list << QString::fromUtf8(obj->Label.getValue());
        }
    } else {
        // no object assigned
        // the document name
        if (c->getTypeId().isDerivedFrom(App::DocumentObject::getClassTypeId())) {
            App::DocumentObject* obj = static_cast<App::DocumentObject*>(c);
            list << QString::fromLatin1(obj->getDocument()->getName());
        }
        else {
            list << QString::fromLatin1("");
        }

        // the internal object name
        list << QString::fromLatin1("Null");

        // the object label
        std::string msg;
        if(xlink && xlink->checkRestore(&msg)>1)
            list << QString::fromUtf8(msg.c_str());
        else
            list << QString::fromLatin1("");
    }

    // the name of this object
    if (c->getTypeId().isDerivedFrom(App::DocumentObject::getClassTypeId())) {
        App::DocumentObject* obj = static_cast<App::DocumentObject*>(c);
        list << QString::fromLatin1(obj->getNameInDocument());
    }
    else 
        list << QString::fromLatin1("Null");

    list << QString::fromLatin1(prop->getName());
    assert(list.size() == FC_XLINK_VALUE_INDEX);

    if(xlink) {
        list << QString::fromUtf8(xlink->getSubName(false));
        auto cobj = dynamic_cast<App::DocumentObject*>(c);
        if(cobj && obj && cobj->getDocument()!=obj->getDocument())
            list << QString::fromLatin1(obj->getDocument()->getName());
    }

    return QVariant(list);
}

void PropertyLinkItem::setValue(const QVariant& value)
{
    if (!value.canConvert(QVariant::StringList))
        return;
    QStringList items = value.toStringList();
    if (items.size() > 1) {
        QString d = items[0];
        QString o = items[1];
        QString data;
        if ( o.isEmpty() )
            data = QString::fromLatin1("None");
        else if(isXLink && items.size()>FC_XLINK_VALUE_INDEX+1) {
            QString doc;
            if(items.size()>=FC_XLINK_VALUE_INDEX+2)
                doc = items[FC_XLINK_VALUE_INDEX+1];
            else
                doc = d;
            data = QString::fromLatin1("(App.getDocument('%1').getObject('%2'),'%3')").
                    arg(doc,o,items[FC_XLINK_VALUE_INDEX]);
        }else
            data = QString::fromLatin1("App.getDocument('%1').getObject('%2')").arg(d,o);
        setPropertyValue(data);
    }
}

QWidget* PropertyLinkItem::createEditor(QWidget* parent, const QObject* receiver, const char* method) const
{
    LinkLabel *ll = new LinkLabel(parent, isXLink);
    ll->setAutoFillBackground(true);
    ll->setDisabled(isReadOnly());
    QObject::connect(ll, SIGNAL(linkChanged(const QStringList&)), receiver, method);
    return ll;
}

void PropertyLinkItem::setEditorData(QWidget *editor, const QVariant& data) const
{
    QStringList list = data.toStringList();
    LinkLabel *ll = static_cast<LinkLabel*>(editor);
    ll->setPropertyLink(list);
}

QVariant PropertyLinkItem::editorData(QWidget *editor) const
{
    LinkLabel *ll = static_cast<LinkLabel*>(editor);
    return QVariant(ll->propertyLink());
}

// --------------------------------------------------------------------

LinkListLabel::LinkListLabel (QWidget * parent) : QWidget(parent)
{
    QHBoxLayout *layout = new QHBoxLayout(this);
    layout->setMargin(0);
    layout->setSpacing(1);

    label = new QLabel(this);
    label->setAutoFillBackground(true);
    layout->addWidget(label);

    editButton = new QPushButton(QLatin1String("..."), this);
    editButton->setToolTip(tr("Change the linked objects"));
    layout->addWidget(editButton);

    // setLayout(layout);
    connect(editButton, SIGNAL(clicked()),
            this, SLOT(onEditClicked()));
}

LinkListLabel::~LinkListLabel()
{
}

void LinkListLabel::setPropertyLinkList(const QVariantList& o)
{
    links = o;
    if (links.isEmpty()) {
        label->clear();
    }
    else if (links.size() == 1) {
        QStringList s = links.front().toStringList();
        label->setText(s[2]);
    }
    else {
        QStringList obj;
        for (QVariantList::iterator it = links.begin(); it != links.end(); ++it)
            obj << it->toStringList()[2];
        label->setText(QString::fromLatin1("[%1]").arg(obj.join(QString::fromLatin1(", "))));
    }
}

QVariantList LinkListLabel::propertyLinkList() const
{
    return links;
}

void LinkListLabel::onEditClicked ()
{
    QStringList list = links.front().toStringList();
    Gui::Dialog::DlgPropertyLink dlg(list, this);
    dlg.setSelectionMode(QAbstractItemView::ExtendedSelection);
    if (dlg.exec() == QDialog::Accepted) {
        setPropertyLinkList(dlg.propertyLinkList());
        Q_EMIT linkChanged(links);
    }
}

void LinkListLabel::resizeEvent(QResizeEvent* e)
{
    editButton->setFixedWidth(e->size().height());
}


PROPERTYITEM_SOURCE(Gui::PropertyEditor::PropertyLinkListItem)

PropertyLinkListItem::PropertyLinkListItem()
{
}

QVariant PropertyLinkListItem::toString(const QVariant& prop) const
{
    QVariantList list = prop.toList();
    if (list.empty()) {
        return QString();
    }
    else if (list.size() == 1) {
        QStringList item = list.front().toStringList();
        return QString::fromLatin1("%1").arg(item[2]);
    }
    else {
        QStringList obj;
        for (QVariantList::iterator it = list.begin(); it != list.end(); ++it)
            obj << it->toStringList()[2];
        return QString::fromLatin1("[%1]").arg(obj.join(QString::fromLatin1(", ")));
    }
}

QVariant PropertyLinkListItem::value(const App::Property* prop) const
{
    assert(prop && prop->getTypeId().isDerivedFrom(App::PropertyLinkList::getClassTypeId()));

    const App::PropertyLinkList* prop_link = static_cast<const App::PropertyLinkList*>(prop);
    App::PropertyContainer* c = prop_link->getContainer();

    // the name of this object
    QString objName;
    if (c->getTypeId().isDerivedFrom(App::DocumentObject::getClassTypeId())) {
        App::DocumentObject* obj = static_cast<App::DocumentObject*>(c);
        objName = QString::fromLatin1(obj->getNameInDocument());
    }
    else {
        objName = QString::fromLatin1("Null");
    }

    // each item is a list of five elements:
    //[document name, internal name, label, internal name of container, property name]
    // the variant list contains at least one item
    std::vector<App::DocumentObject*> obj = prop_link->getValues();
    QVariantList varList;
    if (!obj.empty()) {
        for (std::vector<App::DocumentObject*>::iterator it = obj.begin(); it != obj.end(); ++it) {
            QStringList list;
            list << QString::fromLatin1((*it)->getDocument()->getName());
            list << QString::fromLatin1((*it)->getNameInDocument());
            list << QString::fromUtf8((*it)->Label.getValue());
            list << objName;
            list << QString::fromLatin1(prop->getName());
            varList << list;
        }
    }
    else {
        QStringList list;
        // no object assigned
        // the document name
        if (c->getTypeId().isDerivedFrom(App::DocumentObject::getClassTypeId())) {
            App::DocumentObject* obj = static_cast<App::DocumentObject*>(c);
            list << QString::fromLatin1(obj->getDocument()->getName());
        }
        else {
            list << QString::fromLatin1("");
        }

        // the internal object name
        list << QString::fromLatin1("Null");
        // the object label
        list << QString::fromLatin1("");
        list << objName;
        list << QString::fromLatin1(prop->getName());
        varList << list;
    }

    return QVariant(varList);
}

void PropertyLinkListItem::setValue(const QVariant& value)
{
    if (!value.canConvert(QVariant::List))
        return;
    QVariantList items = value.toList();
    QStringList data;
    for (QVariantList::iterator it = items.begin(); it != items.end(); ++it) {
        QStringList list = it->toStringList();
        QString d = list[0];
        QString o = list[1];
        if (!o.isEmpty())
            data << QString::fromLatin1("App.getDocument('%1').getObject('%2')").arg(d, o);
    }
    if(data.size()==0)
        setPropertyValue(QLatin1String("[]"));
    else
        setPropertyValue(QString::fromLatin1("[%1]").arg(data.join(QString::fromLatin1(", "))));
}

QWidget* PropertyLinkListItem::createEditor(QWidget* parent, const QObject* receiver, const char* method) const
{
    LinkListLabel *ll = new LinkListLabel(parent);
    ll->setAutoFillBackground(true);
    ll->setDisabled(isReadOnly());
    QObject::connect(ll, SIGNAL(linkChanged(const QVariantList&)), receiver, method);
    return ll;
}

void PropertyLinkListItem::setEditorData(QWidget *editor, const QVariant& data) const
{
    QVariantList list = data.toList();
    LinkListLabel *ll = static_cast<LinkListLabel*>(editor);
    ll->setPropertyLinkList(list);
}

QVariant PropertyLinkListItem::editorData(QWidget *editor) const
{
    LinkListLabel *ll = static_cast<LinkListLabel*>(editor);
    return QVariant(ll->propertyLinkList());
}

// --------------------------------------------------------------------

PropertyItemEditorFactory::PropertyItemEditorFactory()
{
}

PropertyItemEditorFactory::~PropertyItemEditorFactory()
{
}

#if (QT_VERSION >= 0x050300)
QWidget * PropertyItemEditorFactory::createEditor (int /*type*/, QWidget * /*parent*/) const
{
    // do not allow to create any editor widgets because we do that in subclasses of PropertyItem
    return 0;
}

QByteArray PropertyItemEditorFactory::valuePropertyName (int /*type*/) const
{
    // do not allow to set properties because we do that in subclasses of PropertyItem
    return "";
}
#else
QWidget * PropertyItemEditorFactory::createEditor (QVariant::Type /*type*/, QWidget * /*parent*/) const
{
    // do not allow to create any editor widgets because we do that in subclasses of PropertyItem
    return 0;
}

QByteArray PropertyItemEditorFactory::valuePropertyName (QVariant::Type /*type*/) const
{
    // do not allow to set properties because we do that in subclasses of PropertyItem
    return "";
}
#endif

#include "moc_PropertyItem.cpp"

<|MERGE_RESOLUTION|>--- conflicted
+++ resolved
@@ -1,4160 +1,4129 @@
-/***************************************************************************
- *   Copyright (c) 2004 Werner Mayer <wmayer[at]users.sourceforge.net>     *
- *                                                                         *
- *   This file is part of the FreeCAD CAx development system.              *
- *                                                                         *
- *   This library is free software; you can redistribute it and/or         *
- *   modify it under the terms of the GNU Library General Public           *
- *   License as published by the Free Software Foundation; either          *
- *   version 2 of the License, or (at your option) any later version.      *
- *                                                                         *
- *   This library  is distributed in the hope that it will be useful,      *
- *   but WITHOUT ANY WARRANTY; without even the implied warranty of        *
- *   MERCHANTABILITY or FITNESS FOR A PARTICULAR PURPOSE.  See the         *
- *   GNU Library General Public License for more details.                  *
- *                                                                         *
- *   You should have received a copy of the GNU Library General Public     *
- *   License along with this library; see the file COPYING.LIB. If not,    *
- *   write to the Free Software Foundation, Inc., 59 Temple Place,         *
- *   Suite 330, Boston, MA  02111-1307, USA                                *
- *                                                                         *
- ***************************************************************************/
-
-
-#include "PreCompiled.h"
-
-#ifndef _PreComp_
-# include <algorithm>
-# include <QComboBox>
-# include <QFontDatabase>
-# include <QLayout>
-# include <QLocale>
-# include <QPixmap>
-# include <QTextStream>
-# include <QTimer>
-# include <QApplication>
-# include <QPalette>
-# include <QtGlobal>
-#endif
-
-#include <boost/algorithm/string/predicate.hpp>
-<<<<<<< HEAD
-=======
-
->>>>>>> c0753806
-#include <Base/Tools.h>
-#include <Base/Console.h>
-#include <Base/Interpreter.h>
-#include <App/Application.h>
-#include <App/Document.h>
-#include <App/DocumentObject.h>
-#include <App/PropertyGeo.h>
-#include <App/PropertyFile.h>
-#include <App/PropertyUnits.h>
-#include <Gui/Application.h>
-#include <Gui/Control.h>
-#include <Gui/Widgets.h>
-#include <Gui/Command.h>
-#include <Gui/Document.h>
-#include <Gui/Selection.h>
-#include <Gui/ViewProviderDocumentObject.h>
-#include <Gui/Placement.h>
-#include <Gui/FileDialog.h>
-#include <Gui/DlgPropertyLink.h>
-#include <Gui/QuantitySpinBox.h>
-
-#include "PropertyItem.h"
-#include "PropertyView.h"
-#include <Gui/SpinBox.h>
-
-using namespace Gui::PropertyEditor;
-
-Gui::PropertyEditor::PropertyItemFactory* Gui::PropertyEditor::PropertyItemFactory::_singleton = NULL;
-
-PropertyItemFactory& PropertyItemFactory::instance()
-{
-    if (_singleton == NULL)
-        _singleton = new PropertyItemFactory;
-    return *_singleton;
-}
-
-void PropertyItemFactory::destruct ()
-{
-    delete _singleton;
-    _singleton = 0;
-}
-
-PropertyItem* PropertyItemFactory::createPropertyItem (const char* sName) const
-{
-    PropertyItem* w = static_cast<PropertyItem*>(Produce(sName));
-    return w;
-}
-
-// ----------------------------------------------------
-Q_DECLARE_METATYPE(Py::Object)
-
-PROPERTYITEM_SOURCE(Gui::PropertyEditor::PropertyItem)
-
-PropertyItem::PropertyItem() : parentItem(0), readonly(false), cleared(false), linked(false)
-{
-    precision = Base::UnitsApi::getDecimals();
-    setAutoApply(true);
-}
-
-PropertyItem::~PropertyItem()
-{
-    qDeleteAll(childItems);
-}
-
-void PropertyItem::initialize()
-{
-}
-
-void PropertyItem::reset()
-{
-    qDeleteAll(childItems);
-    childItems.clear();
-}
-
-void PropertyItem::onChange()
-{
-    if(hasExpression()) {
-        for(auto child : childItems) {
-            if(child && child->hasExpression())
-                child->setExpression(boost::shared_ptr<App::Expression>());
-        }
-        for(auto item=parentItem;item;item=item->parentItem) {
-            if(item->hasExpression())
-                item->setExpression(boost::shared_ptr<App::Expression>());
-        }
-    }
-}
-
-bool PropertyItem::hasAnyExpression() const
-{
-    if(ExpressionBinding::hasExpression())
-        return true;
-    if(parentItem)
-        return parentItem->hasExpression();
-    return false;
-}
-
-void PropertyItem::setPropertyData(const std::vector<App::Property*>& items)
-{
-    //if we have a single property we can bind it for expression handling
-    if (items.size() == 1) {
-        const App::Property& p = *items.front();
-
-        try {
-            // Check for 'DocumentObject' as parent because otherwise 'ObjectIdentifier' raises an exception
-            App::DocumentObject * docObj = Base::freecad_dynamic_cast<App::DocumentObject>(p.getContainer());
-            if (docObj && !docObj->isReadOnly(&p)) {
-                App::ObjectIdentifier id(p);
-                std::vector<App::ObjectIdentifier> paths;
-                p.getPaths(paths);
-
-                //there may be no paths available in this property (for example an empty constraint list)
-                if (id.getProperty() && !paths.empty())
-                    bind(id);
-            }
-        }
-        //it may happen that setting properties is not possible
-        catch (...) {
-        }
-    }
-
-    propertyItems = items;
-    updateData();
-    this->initialize();
-}
-
-void PropertyItem::updateData()
-{
-    bool ro = true;
-    for (std::vector<App::Property*>::const_iterator it = propertyItems.begin();
-        it != propertyItems.end(); ++it) {
-        App::PropertyContainer* parent = (*it)->getContainer();
-        if (parent)
-            ro &= (parent->isReadOnly(*it) || (*it)->testStatus(App::Property::ReadOnly));
-    }
-    this->setReadOnly(ro);
-}
-
-const std::vector<App::Property*>& PropertyItem::getPropertyData() const
-{
-    return propertyItems;
-}
-
-bool PropertyItem::hasProperty(const App::Property* prop) const
-{
-    std::vector<App::Property*>::const_iterator it = std::find(propertyItems.begin(), propertyItems.end(), prop);
-    if (it != propertyItems.end())
-        return true;
-    else
-        return false;
-}
-
-void PropertyItem::assignProperty(const App::Property*)
-{
-}
-
-bool PropertyItem::removeProperty(const App::Property* prop)
-{
-    std::vector<App::Property*>::iterator it = std::find(propertyItems.begin(), propertyItems.end(), prop);
-    if (it != propertyItems.end()) {
-        propertyItems.erase(it);
-    }
-
-    return propertyItems.empty();
-}
-
-App::Property* PropertyItem::getFirstProperty()
-{
-    if (propertyItems.empty())
-        return 0;
-    return propertyItems.front();
-}
-
-const App::Property* PropertyItem::getFirstProperty() const
-{
-    if (propertyItems.empty())
-        return 0;
-    return propertyItems.front();
-}
-
-void PropertyItem::setParent(PropertyItem* parent)
-{
-    parentItem = parent;
-}
-
-PropertyItem *PropertyItem::parent() const
-{
-    return parentItem;
-}
-
-void PropertyItem::appendChild(PropertyItem *item)
-{
-    childItems.append(item);
-}
-
-void PropertyItem::insertChild(int index, PropertyItem *child)
-{
-    childItems.insert(index, child);
-}
-
-/*!
- * \brief PropertyItem::removeChildren
- * Deletes the children in the range of [from, to]
- */
-void PropertyItem::removeChildren(int from, int to)
-{
-    int count = to-from+1;
-    for (int i=0; i<count; i++) {
-        PropertyItem* child = childItems.takeAt(from);
-        delete child;
-    }
-}
-
-/*!
- * \brief PropertyItem::takeChild
- * Removes the child at index row but doesn't delete it
- */
-PropertyItem *PropertyItem::takeChild(int row)
-{
-    PropertyItem* child = childItems.takeAt(row);
-    child->setParent(nullptr);
-    return child;
-}
-
-PropertyItem *PropertyItem::child(int row)
-{
-    return childItems.value(row);
-}
-
-int PropertyItem::childCount() const
-{
-    return childItems.count();
-}
-
-int PropertyItem::columnCount() const
-{
-    return 2;
-}
-
-void PropertyItem::setReadOnly(bool ro)
-{
-    readonly = ro;
-    for (QList<PropertyItem*>::iterator it = childItems.begin(); it != childItems.end(); ++it)
-        (*it)->setReadOnly(ro);
-}
-
-bool PropertyItem::isReadOnly() const
-{
-    return readonly;
-}
-
-void PropertyItem::setLinked(bool l)
-{
-    linked = l;
-    for (QList<PropertyItem*>::iterator it = childItems.begin(); it != childItems.end(); ++it)
-        (*it)->setLinked(l);
-}
-
-bool PropertyItem::isLinked() const
-{
-    return linked;
-}
-
-bool PropertyItem::testStatus(App::Property::Status pos) const
-{
-    std::vector<App::Property*>::const_iterator it;
-    for (it = propertyItems.begin(); it != propertyItems.end(); ++it) {
-        if ((*it)->testStatus(pos))
-            return true;
-    }
-    return false;
-}
-
-void PropertyItem::setDecimals(int prec)
-{
-    precision = prec;
-}
-
-int PropertyItem::decimals() const
-{
-    return precision;
-}
-
-QVariant PropertyItem::displayName() const
-{
-    return QVariant(displayText);
-}
-
-QVariant PropertyItem::toolTip(const App::Property* prop) const
-{
-    QString str = QApplication::translate("App::Property",
-                                          prop->getDocumentation());
-    return QVariant(str);
-}
-
-QVariant PropertyItem::decoration(const QVariant&) const
-{
-    return QVariant();
-}
-
-QVariant PropertyItem::toString(const QVariant& prop) const
-{
-    if(prop != QVariant() || propertyItems.size()!=1)
-        return prop;
-    Base::PyGILStateLocker lock;
-    Py::Object pyobj(propertyItems[0]->getPyObject(),true);
-    std::ostringstream ss;
-    if(pyobj.isNone()) 
-        ss << "<None>";
-    else if(pyobj.isSequence()) {
-        ss << '[';
-        Py::Sequence seq(pyobj);
-        bool first = true;
-        size_t i=0;
-        for(i=0;i<2 && i<seq.size(); ++i) {
-            if(first)
-                first = false;
-            else
-                ss << ", ";
-            ss << Py::Object(seq[i]).as_string();
-        }
-        if(i<seq.size())
-            ss << "...";
-        ss << ']';
-    }else if(pyobj.isMapping()) {
-        ss << '{';
-        Py::Mapping map(pyobj);
-        bool first = true;
-        auto it = map.begin();
-        for(int i=0;i<2 && it!=map.end(); ++it) {
-            if(first)
-                first = false;
-            else
-                ss << ", ";
-            const auto &v = *it;
-            ss << Py::Object(v.first).as_string() << ':' << Py::Object(v.second).as_string();
-        }
-        if(it!=map.end())
-            ss << "...";
-        ss << '}';
-    }else
-        ss << pyobj.as_string();
-    return QVariant(QString::fromUtf8(ss.str().c_str()));
-}
-
-QVariant PropertyItem::value(const App::Property* /*prop*/) const
-{
-    return QVariant();
-}
-
-void PropertyItem::setValue(const QVariant& /*value*/)
-{
-}
-
-QString PropertyItem::pythonIdentifier(const App::Property* prop) const
-{
-<<<<<<< HEAD
-    if(prop)
-        return QString::fromLatin1(prop->getFullName(true).c_str());
-=======
-    App::PropertyContainer* parent = prop->getContainer();
-    QString propPrefix = QString::fromLatin1(parent->getPropertyPrefix());
-    if (parent->getTypeId() == App::Document::getClassTypeId()) {
-        App::Document* doc = static_cast<App::Document*>(parent);
-        QString docName = QString::fromLatin1(App::GetApplication().getDocumentName(doc));
-        QString propName = QString::fromLatin1(prop->getName());
-        return QString::fromLatin1("FreeCAD.getDocument(\"%1\").%3%2").arg(docName).arg(propName).arg(propPrefix);
-    }
-    if (parent->getTypeId().isDerivedFrom(App::DocumentObject::getClassTypeId())) {
-        App::DocumentObject* obj = static_cast<App::DocumentObject*>(parent);
-        App::Document* doc = obj->getDocument();
-        QString docName = QString::fromLatin1(App::GetApplication().getDocumentName(doc));
-        QString objName = QString::fromLatin1(obj->getNameInDocument());
-        QString propName = QString::fromLatin1(prop->getName());
-        return QString::fromLatin1("FreeCAD.getDocument(\"%1\").getObject(\"%2\").%4%3")
-            .arg(docName,objName,propName,propPrefix);
-    }
-    auto* vp = dynamic_cast<Gui::ViewProviderDocumentObject*>(parent);
-    if (vp) {
-        App::DocumentObject* obj = vp->getObject();
-        App::Document* doc = obj->getDocument();
-        QString docName = QString::fromLatin1(App::GetApplication().getDocumentName(doc));
-        QString objName = QString::fromLatin1(obj->getNameInDocument());
-        QString propName = QString::fromLatin1(prop->getName());
-        return QString::fromLatin1("FreeCADGui.getDocument(\"%1\").getObject(\"%2\").%4%3")
-            .arg(docName,objName,propName,propPrefix);
-    }
->>>>>>> c0753806
-    return QString();
-}
-
-QWidget* PropertyItem::createEditor(QWidget* /*parent*/, const QObject* /*receiver*/, const char* /*method*/) const
-{
-    return 0;
-}
-
-void PropertyItem::setEditorData(QWidget * /*editor*/, const QVariant& /*data*/) const
-{
-}
-
-QVariant PropertyItem::editorData(QWidget * /*editor*/) const
-{
-    return QVariant();
-}
-
-QWidget* PropertyItem::createExpressionEditor(QWidget* parent, const QObject* receiver, const char* method) const
-{
-    if(!isBound())
-        return 0;
-    ExpLineEdit *le = new ExpLineEdit(parent,true);
-    le->setFrame(false);
-    le->setReadOnly(true);
-    QObject::connect(le, SIGNAL(textChanged(const QString&)), receiver, method);
-    le->bind(getPath());
-    le->setAutoApply(autoApply());
-    return le;
-}
-
-void PropertyItem::setExpressionEditorData(QWidget *editor, const QVariant& data) const
-{
-    QLineEdit *le = qobject_cast<QLineEdit*>(editor);
-    if(le)
-        le->setText(data.toString());
-}
-
-QVariant PropertyItem::expressionEditorData(QWidget *editor) const
-{
-    QLineEdit *le = qobject_cast<QLineEdit*>(editor);
-    if(le)
-        return QVariant(le->text());
-    return QVariant();
-}
-
-QString PropertyItem::propertyName() const
-{
-    if (propName.isEmpty())
-        return QLatin1String(QT_TRANSLATE_NOOP("App::Property", "<empty>"));
-    return propName;
-}
-
-void PropertyItem::setPropertyName(QString name, QString realName)
-{
-    if(realName.size())
-        propName = realName;
-    else
-        propName = name;
-
-    setObjectName(propName);
-
-    QString display;
-    bool upper = false;
-    for (int i=0; i<name.length(); i++) {
-        if (name[i].isUpper() && !display.isEmpty()) {
-            // if there is a sequence of capital letters do not insert spaces
-            if (!upper) {
-                QChar last = display.at(display.length()-1);
-                if (!last.isSpace())
-                    display += QLatin1String(" ");
-            }
-        }
-        upper = name[i].isUpper();
-        display += name[i];
-    }
-
-<<<<<<< HEAD
-    QString str = QApplication::translate("App::Property", display.toLatin1());
-=======
-    propName = display;
-
-    QString str = QApplication::translate("App::Property", propName.toUtf8());
->>>>>>> c0753806
-    displayText = str;
-}
-
-void PropertyItem::setPropertyName(const App::Property &prop) {
-    const char *name = prop.getName();
-    if(!name || !name[0])
-        return;
-    const char *group = prop.getGroup();
-    if(!group)
-        group = "Base";
-    std::size_t nameLen = std::strlen(name);
-    std::size_t groupLen = std::strlen(group);
-    if(nameLen>groupLen+1) {
-        if(boost::starts_with(name,group) && name[groupLen] == '_') {
-            // For property name with format <group_name>_<name>, it will be displayed as <name>
-            setPropertyName(QString::fromLatin1(name+groupLen+1),QString::fromLatin1(name));
-            return;
-        } else if(nameLen>groupLen+1
-                    && name[0] == '_' 
-                    && name[groupLen+1] == '_'
-                    && boost::starts_with(name+1,group))
-        {
-            // For property name with format _<group_name>_<name>, it will be displayed as _<name>
-            setPropertyName(QString::fromLatin1(name+groupLen+1),QString::fromLatin1(name));
-            return;
-        }
-    }
-    setPropertyName(QString::fromLatin1(name));
-}
-
-
-void PropertyItem::setPropertyValue(const QString& value)
-{
-    for (std::vector<App::Property*>::const_iterator it = propertyItems.begin();
-        it != propertyItems.end(); ++it) {
-        App::PropertyContainer* parent = (*it)->getContainer();
-        if (parent && !parent->isReadOnly(*it) && !(*it)->testStatus(App::Property::ReadOnly)) {
-            QString cmd = QString::fromLatin1("%1 = %2").arg(pythonIdentifier(*it), value);
-            try {
-                Gui::Command::runCommand(Gui::Command::App, cmd.toUtf8());
-            }
-            catch (Base::PyException &e) {
-                e.ReportException();
-                Base::Console().Error("Stack Trace: %s\n",e.getStackTrace().c_str());
-            }
-            catch (Base::Exception &e) {
-                e.ReportException();
-            }
-            catch (...) {
-                Base::Console().Error("Unknown C++ exception in PropertyItem::setPropertyValue thrown\n");
-            }
-        }
-    }
-}
-
-QVariant PropertyItem::data(int column, int role) const
-{
-    // property name
-    if (column == 0) {
-<<<<<<< HEAD
-        if (role == Qt::BackgroundRole) {
-=======
-        if (role == Qt::BackgroundRole || role == Qt::TextColorRole) {
->>>>>>> c0753806
-            if(PropertyView::showAll()
-                && propertyItems.size() == 1
-                && propertyItems.front()->testStatus(App::Property::PropDynamic)
-                && !propertyItems.front()->testStatus(App::Property::LockDynamic))
-            {
-<<<<<<< HEAD
-                return QBrush(QColor(0xFF,0xFF,0x99));
-=======
-                return role==Qt::BackgroundRole
-                    ? QVariant::fromValue(QColor(0xFF,0xFF,0x99)) 
-                    : QVariant::fromValue(QColor(0,0,0));
->>>>>>> c0753806
-            }
-            return QVariant();
-        }
-        if (role == Qt::DisplayRole)
-            return displayName();
-        // no properties set
-        if (propertyItems.empty())
-            return QVariant();
-        else if (role == Qt::ToolTipRole) {
-            if(!PropertyView::showAll())
-                return toolTip(propertyItems[0]);
-            QString type = QString::fromLatin1("Type: %1").arg(
-                    QString::fromLatin1(propertyItems[0]->getTypeId().getName()));
-            QString doc = toolTip(propertyItems[0]).toString();
-            if(doc.size())
-                return type + QLatin1String("\n\n") + doc;
-            return type;
-        } else if (role == Qt::TextColorRole && linked)
-            return QVariant::fromValue(QColor(0,0x80,0));
-        else
-            return QVariant();
-    }
-    else {
-        // no properties set
-        if (propertyItems.empty()) {
-            PropertyItem* parent = this->parent();
-            if (!parent || !parent->parent())
-                return QVariant();
-            if (role == Qt::EditRole) {
-                return parent->property(qPrintable(objectName()));
-            }
-            else if (role == Qt::DecorationRole) {
-                QVariant val = parent->property(qPrintable(objectName()));
-                return decoration(val);
-            }
-            else if (role == Qt::DisplayRole) {
-                QVariant val = parent->property(qPrintable(objectName()));
-                return toString(val);
-            } 
-            else if( role == Qt::TextColorRole) {
-                if(hasExpression())
-                    return QVariant::fromValue(QApplication::palette().color(QPalette::Link));
-                return QVariant();
-            } else
-                return QVariant();
-        }
-        if (role == Qt::EditRole)
-            return value(propertyItems[0]);
-        else if (role == Qt::DecorationRole)
-            return decoration(value(propertyItems[0]));
-        else if (role == Qt::DisplayRole)
-            return toString(value(propertyItems[0]));
-        else if (role == Qt::ToolTipRole)
-            return toolTip(propertyItems[0]);
-        else if( role == Qt::TextColorRole) {
-            if(hasExpression())
-<<<<<<< HEAD
-                return QVariant::fromValue(QColor(0,0,255.0));
-=======
-                return QVariant::fromValue(QApplication::palette().color(QPalette::Link));
->>>>>>> c0753806
-            return QVariant();
-        } else
-            return QVariant();
-    }
-}
-
-bool PropertyItem::setData (const QVariant& value)
-{
-    cleared = false;
-
-    // This is the basic mechanism to set the value to
-    // a property and if no property is set for this item
-    // it delegates it to its parent which sets then the
-    // property or delegates again to its parent...
-    if (propertyItems.empty()) {
-        PropertyItem* parent = this->parent();
-        if (!parent || !parent->parent() || hasAnyExpression())
-            return false;
-        parent->setProperty(qPrintable(objectName()),value);
-        return true;
-    }
-    else {
-        setValue(value);
-        return true;
-    }
-}
-
-Qt::ItemFlags PropertyItem::flags(int column) const
-{
-    Qt::ItemFlags basicFlags = Qt::ItemIsEnabled | Qt::ItemIsSelectable;
-    if (column == 1 && !isReadOnly())
-        return basicFlags | Qt::ItemIsEditable;
-    else
-        return basicFlags;
-}
-
-int PropertyItem::row() const
-{
-    if (parentItem)
-        return parentItem->childItems.indexOf(const_cast<PropertyItem*>(this));
-
-    return 0;
-}
-
-void PropertyItem::bind(const App::ObjectIdentifier& _path)
-{
-    Gui::ExpressionBinding::bind(_path);
-    propertyBound();
-}
-
-void PropertyItem::bind(const App::Property& prop)
-{
-    Gui::ExpressionBinding::bind(prop);
-    propertyBound();
-}
-
-QString PropertyItem::expressionAsString() const
-{
-    if (hasExpression()) {
-        try {
-            std::unique_ptr<App::Expression> result(getExpression()->eval());
-            return QString::fromStdString(result->toString());
-        }
-        catch (const Base::Exception& e) {
-            e.ReportException();
-        }
-    }
-
-    return QString();
-}
-
-// --------------------------------------------------------------------
-
-PROPERTYITEM_SOURCE(Gui::PropertyEditor::PropertyStringItem)
-
-PropertyStringItem::PropertyStringItem()
-{
-}
-
-QVariant PropertyStringItem::value(const App::Property* prop) const
-{
-    assert(prop && prop->getTypeId().isDerivedFrom(App::PropertyString::getClassTypeId()));
-
-    std::string value = static_cast<const App::PropertyString*>(prop)->getValue();
-    return QVariant(QString::fromUtf8(value.c_str()));
-}
-
-void PropertyStringItem::setValue(const QVariant& value)
-{
-    if(!hasExpression())  {
-        if (!value.canConvert(QVariant::String))
-            return;
-        QString val = value.toString();
-        val = QString::fromUtf8(Base::Interpreter().strToPython(val.toUtf8()).c_str());
-        QString data = QString::fromLatin1("\"%1\"").arg(val);
-        setPropertyValue(data);
-    }
-}
-
-QWidget* PropertyStringItem::createEditor(QWidget* parent, const QObject* receiver, const char* method) const
-{
-    ExpLineEdit *le = new ExpLineEdit(parent);
-    le->setFrame(false);
-    le->setReadOnly(isReadOnly());
-    QObject::connect(le, SIGNAL(textChanged(const QString&)), receiver, method);
-    if(isBound()) {
-        le->bind(getPath());
-        le->setAutoApply(autoApply());
-    }
-        
-    return le;
-}
-
-void PropertyStringItem::setEditorData(QWidget *editor, const QVariant& data) const
-{
-    QLineEdit *le = qobject_cast<QLineEdit*>(editor);
-    le->setText(data.toString());
-}
-
-QVariant PropertyStringItem::editorData(QWidget *editor) const
-{
-    QLineEdit *le = qobject_cast<QLineEdit*>(editor);
-    return QVariant(le->text());
-}
-
-// --------------------------------------------------------------------
-
-PROPERTYITEM_SOURCE(Gui::PropertyEditor::PropertyFontItem)
-
-PropertyFontItem::PropertyFontItem()
-{
-}
-
-QVariant PropertyFontItem::value(const App::Property* prop) const
-{
-    assert(prop && prop->getTypeId().isDerivedFrom(App::PropertyFont::getClassTypeId()));
-
-    std::string value = static_cast<const App::PropertyFont*>(prop)->getValue();
-    return QVariant(QString::fromUtf8(value.c_str()));
-}
-
-void PropertyFontItem::setValue(const QVariant& value)
-{
-    if (!value.canConvert(QVariant::String))
-        return;
-    QString val = value.toString();
-    QString data = QString::fromLatin1("\"%1\"").arg(val);
-    setPropertyValue(data);
-}
-
-QWidget* PropertyFontItem::createEditor(QWidget* parent, const QObject* receiver, const char* method) const
-{
-    QComboBox *cb = new QComboBox(parent);
-    cb->setFrame(false);
-    cb->setDisabled(isReadOnly());
-    QObject::connect(cb, SIGNAL(activated(const QString&)), receiver, method);
-    return cb;
-}
-
-void PropertyFontItem::setEditorData(QWidget *editor, const QVariant& data) const
-{
-    QComboBox *cb = qobject_cast<QComboBox*>(editor);
-    QFontDatabase fdb;
-    QStringList familyNames = fdb.families(QFontDatabase::Any);
-    cb->addItems(familyNames);
-    int index = familyNames.indexOf(data.toString());
-    cb->setCurrentIndex(index);
-}
-
-QVariant PropertyFontItem::editorData(QWidget *editor) const
-{
-    QComboBox *cb = qobject_cast<QComboBox*>(editor);
-    return QVariant(cb->currentText());
-}
-
-// --------------------------------------------------------------------
-
-PROPERTYITEM_SOURCE(Gui::PropertyEditor::PropertySeparatorItem)
-
-QWidget* PropertySeparatorItem::createEditor(QWidget* parent, const QObject* receiver, const char* method) const
-{
-    Q_UNUSED(parent); 
-    Q_UNUSED(receiver); 
-    Q_UNUSED(method); 
-    return 0;
-}
-
-// --------------------------------------------------------------------
-
-PROPERTYITEM_SOURCE(Gui::PropertyEditor::PropertyIntegerItem)
-
-PropertyIntegerItem::PropertyIntegerItem()
-{
-}
-
-QVariant PropertyIntegerItem::value(const App::Property* prop) const
-{
-    assert(prop && prop->getTypeId().isDerivedFrom(App::PropertyInteger::getClassTypeId()));
-
-    int value = (int)static_cast<const App::PropertyInteger*>(prop)->getValue();
-    return QVariant(value);
-}
-
-void PropertyIntegerItem::setValue(const QVariant& value)
-{
-    //if the item has an expression it issues the python code
-    if (!hasExpression()) {
-        if (!value.canConvert(QVariant::Int))
-            return;
-        int val = value.toInt();
-        QString data = QString::fromLatin1("%1").arg(val);
-        setPropertyValue(data);
-    }
-}
-
-QWidget* PropertyIntegerItem::createEditor(QWidget* parent, const QObject* receiver, const char* method) const
-{
-    Gui::IntSpinBox *sb = new Gui::IntSpinBox(parent);
-    sb->setFrame(false);
-    sb->setReadOnly(isReadOnly());
-    QObject::connect(sb, SIGNAL(valueChanged(int)), receiver, method);
-
-    if (isBound()) {
-        sb->bind(getPath());
-        sb->setAutoApply(autoApply());
-    }
-
-    return sb;
-}
-
-void PropertyIntegerItem::setEditorData(QWidget *editor, const QVariant& data) const
-{
-    QSpinBox *sb = qobject_cast<QSpinBox*>(editor);
-    sb->setRange(INT_MIN, INT_MAX);
-    sb->setValue(data.toInt());
-}
-
-QVariant PropertyIntegerItem::editorData(QWidget *editor) const
-{
-    QSpinBox *sb = qobject_cast<QSpinBox*>(editor);
-    return QVariant(sb->value());
-}
-
-QVariant PropertyIntegerItem::toString(const QVariant& v) const
-{
-    QString string(PropertyItem::toString(v).toString());
-
-    if (hasExpression())
-        string += QString::fromLatin1("  ( %1 )").arg(QString::fromStdString(getExpressionString()));
-
-    return QVariant(string);
-}
-
-
-// --------------------------------------------------------------------
-
-PROPERTYITEM_SOURCE(Gui::PropertyEditor::PropertyIntegerConstraintItem)
-
-PropertyIntegerConstraintItem::PropertyIntegerConstraintItem()
-{
-}
-
-QVariant PropertyIntegerConstraintItem::value(const App::Property* prop) const
-{
-    assert(prop && prop->getTypeId().isDerivedFrom(App::PropertyIntegerConstraint::getClassTypeId()));
-
-    int value = (int)static_cast<const App::PropertyIntegerConstraint*>(prop)->getValue();
-    return QVariant(value);
-}
-
-void PropertyIntegerConstraintItem::setValue(const QVariant& value)
-{
-    //if the item has an expression it issues the python code
-    if (!hasExpression()) {
-        if (!value.canConvert(QVariant::Int))
-            return;
-        int val = value.toInt();
-        QString data = QString::fromLatin1("%1").arg(val);
-        setPropertyValue(data);
-    }
-}
-
-QWidget* PropertyIntegerConstraintItem::createEditor(QWidget* parent, const QObject* receiver, const char* method) const
-{
-    Gui::IntSpinBox *sb = new Gui::IntSpinBox(parent);
-    sb->setFrame(false);
-    sb->setReadOnly(isReadOnly());
-    QObject::connect(sb, SIGNAL(valueChanged(int)), receiver, method);
-
-    if (isBound()) {
-        sb->bind(getPath());
-        sb->setAutoApply(autoApply());
-    }
-
-    return sb;
-}
-
-void PropertyIntegerConstraintItem::setEditorData(QWidget *editor, const QVariant& data) const
-{
-    const App::PropertyIntegerConstraint* prop = static_cast
-        <const App::PropertyIntegerConstraint*>(getFirstProperty());
-
-    const App::PropertyIntegerConstraint::Constraints* c = 0;
-    if (prop) {
-        c = prop->getConstraints();
-    }
-
-    QSpinBox *sb = qobject_cast<QSpinBox*>(editor);
-    if (c) {
-        sb->setMinimum(c->LowerBound);
-        sb->setMaximum(c->UpperBound);
-        sb->setSingleStep(c->StepSize);
-    }
-    else {
-        sb->setMinimum(INT_MIN);
-        sb->setMaximum(INT_MAX);
-    }
-    sb->setValue(data.toInt());
-}
-
-QVariant PropertyIntegerConstraintItem::editorData(QWidget *editor) const
-{
-    QSpinBox *sb = qobject_cast<QSpinBox*>(editor);
-    return QVariant(sb->value());
-}
-
-QVariant PropertyIntegerConstraintItem::toString(const QVariant& v) const
-{
-    QString string(PropertyItem::toString(v).toString());
-
-    if (hasExpression())
-        string += QString::fromLatin1("  ( %1 )").arg(QString::fromStdString(getExpressionString()));
-
-    return QVariant(string);
-}
-
-
-// --------------------------------------------------------------------
-
-PROPERTYITEM_SOURCE(Gui::PropertyEditor::PropertyFloatItem)
-
-PropertyFloatItem::PropertyFloatItem()
-{
-}
-
-QVariant PropertyFloatItem::toString(const QVariant& prop) const
-{
-    double value = prop.toDouble();
-    QString data = QLocale::system().toString(value, 'f', decimals());
-
-    if (hasExpression())
-        data += QString::fromLatin1("  ( %1 )").arg(QString::fromStdString(getExpressionString()));
-
-    return QVariant(data);
-}
-
-QVariant PropertyFloatItem::value(const App::Property* prop) const
-{
-    assert(prop && prop->getTypeId().isDerivedFrom(App::PropertyFloat::getClassTypeId()));
-
-    double value = static_cast<const App::PropertyFloat*>(prop)->getValue();
-    return QVariant(value);
-}
-
-void PropertyFloatItem::setValue(const QVariant& value)
-{
-    //if the item has an expression it issues the python code
-    if (!hasExpression()) {
-        if (!value.canConvert(QVariant::Double))
-            return;
-        double val = value.toDouble();
-        QString data = QString::fromLatin1("%1").arg(val,0,'f',decimals());
-        setPropertyValue(data);
-    }
-}
-
-QWidget* PropertyFloatItem::createEditor(QWidget* parent, const QObject* receiver, const char* method) const
-{
-    Gui::DoubleSpinBox *sb = new Gui::DoubleSpinBox(parent);
-    sb->setFrame(false);
-    sb->setDecimals(decimals());
-    sb->setReadOnly(isReadOnly());
-    QObject::connect(sb, SIGNAL(valueChanged(double)), receiver, method);
-
-    if (isBound()) {
-        sb->bind(getPath());
-        sb->setAutoApply(autoApply());
-    }
-
-    return sb;
-}
-
-void PropertyFloatItem::setEditorData(QWidget *editor, const QVariant& data) const
-{
-    QDoubleSpinBox *sb = qobject_cast<QDoubleSpinBox*>(editor);
-    sb->setRange((double)INT_MIN, (double)INT_MAX);
-    sb->setValue(data.toDouble());
-}
-
-QVariant PropertyFloatItem::editorData(QWidget *editor) const
-{
-    QDoubleSpinBox *sb = qobject_cast<QDoubleSpinBox*>(editor);
-    return QVariant(sb->value());
-}
-
-// --------------------------------------------------------------------
-
-
-PROPERTYITEM_SOURCE(Gui::PropertyEditor::PropertyUnitItem)
-
-PropertyUnitItem::PropertyUnitItem()
-{
-}
-
-QVariant PropertyUnitItem::toString(const QVariant& prop) const
-{
-    const Base::Quantity& unit = prop.value<Base::Quantity>();
-    QString string = unit.getUserString();
-    if (hasExpression())
-        string += QString::fromLatin1("  ( %1 )").arg(QString::fromStdString(getExpressionString()));
-
-    return QVariant(string);
-}
-
-QVariant PropertyUnitItem::value(const App::Property* prop) const
-{
-    assert(prop && prop->getTypeId().isDerivedFrom(App::PropertyQuantity::getClassTypeId()));
-
-    Base::Quantity value = static_cast<const App::PropertyQuantity*>(prop)->getQuantityValue();
-    return QVariant::fromValue<Base::Quantity>(value);
-}
-
-void PropertyUnitItem::setValue(const QVariant& value)
-{
-    //if the item has an expression it handles the python code
-    if (!hasExpression()) {
-        if (!value.canConvert<Base::Quantity>())
-            return;
-        const Base::Quantity& val = value.value<Base::Quantity>();
-
-        QString unit = QString::fromLatin1("'%1 %2'").arg(val.getValue()).arg(val.getUnit().getString()); 
-        setPropertyValue(unit);
-    }
-}
-
-QWidget* PropertyUnitItem::createEditor(QWidget* parent, const QObject* receiver, const char* method) const
-{
-    Gui::QuantitySpinBox *infield = new Gui::QuantitySpinBox(parent);
-    infield->setFrame(false);
-    infield->setMinimumHeight(0);
-    infield->setReadOnly(isReadOnly());
-    
-    //if we are bound to an expression we need to bind it to the input field
-    if (isBound()) {
-        infield->bind(getPath());
-        infield->setAutoApply(autoApply());
-    }
-
-    
-    QObject::connect(infield, SIGNAL(valueChanged(double)), receiver, method);
-    return infield;
-}
-
-void PropertyUnitItem::setEditorData(QWidget *editor, const QVariant& data) const
-{
-    const Base::Quantity& value = data.value<Base::Quantity>();
-
-    Gui::QuantitySpinBox *infield = qobject_cast<Gui::QuantitySpinBox*>(editor);
-    infield->setValue(value);
-    infield->selectAll();
-}
-
-QVariant PropertyUnitItem::editorData(QWidget *editor) const
-{
-    Gui::QuantitySpinBox *infield = qobject_cast<Gui::QuantitySpinBox*>(editor);
-    Base::Quantity value = infield->value();
-    return QVariant::fromValue<Base::Quantity>(value);
-}
-
-// --------------------------------------------------------------------
-
-
-PROPERTYITEM_SOURCE(Gui::PropertyEditor::PropertyUnitConstraintItem)
-
-PropertyUnitConstraintItem::PropertyUnitConstraintItem()
-{
-
-}
-
-void PropertyUnitConstraintItem::setEditorData(QWidget *editor, const QVariant& data) const
-{
-    const Base::Quantity& value = data.value<Base::Quantity>();
-
-    Gui::QuantitySpinBox *infield = qobject_cast<Gui::QuantitySpinBox*>(editor);
-    infield->setValue(value);
-    infield->selectAll();
-
-    const App::PropertyQuantityConstraint* prop = static_cast
-        <const App::PropertyQuantityConstraint*>(getFirstProperty());
-
-    const App::PropertyQuantityConstraint::Constraints* c = 0;
-    if (prop) {
-        c = prop->getConstraints();
-    }
-
-    if (c) {
-        infield->setMinimum(c->LowerBound);
-        infield->setMaximum(c->UpperBound);
-        infield->setSingleStep(c->StepSize);
-    }
-    else {
-        infield->setMinimum((double)INT_MIN);
-        infield->setMaximum((double)INT_MAX);
-    }
-}
-
-// --------------------------------------------------------------------
-
-PROPERTYITEM_SOURCE(Gui::PropertyEditor::PropertyFloatConstraintItem)
-
-PropertyFloatConstraintItem::PropertyFloatConstraintItem()
-{
-}
-
-QVariant PropertyFloatConstraintItem::toString(const QVariant& prop) const
-{
-    double value = prop.toDouble();
-    QString data = QLocale::system().toString(value, 'f', decimals());
-    return QVariant(data);
-}
-
-QVariant PropertyFloatConstraintItem::value(const App::Property* prop) const
-{
-    assert(prop && prop->getTypeId().isDerivedFrom(App::PropertyFloatConstraint::getClassTypeId()));
-
-    double value = static_cast<const App::PropertyFloatConstraint*>(prop)->getValue();
-    return QVariant(value);
-}
-
-void PropertyFloatConstraintItem::setValue(const QVariant& value)
-{
-    //if the item has an expression it issues the python code
-    if (!hasExpression()) {
-        if (!value.canConvert(QVariant::Double))
-            return;
-        double val = value.toDouble();
-        QString data = QString::fromLatin1("%1").arg(val,0,'f',decimals());
-        setPropertyValue(data);
-    }
-}
-
-QWidget* PropertyFloatConstraintItem::createEditor(QWidget* parent, const QObject* receiver, const char* method) const
-{
-    Gui::DoubleSpinBox *sb = new Gui::DoubleSpinBox(parent);
-    sb->setDecimals(decimals());
-    sb->setFrame(false);
-    sb->setReadOnly(isReadOnly());
-    QObject::connect(sb, SIGNAL(valueChanged(double)), receiver, method);
-
-    if (isBound()) {
-        sb->bind(getPath());
-        sb->setAutoApply(autoApply());
-    }
-
-    return sb;
-}
-
-void PropertyFloatConstraintItem::setEditorData(QWidget *editor, const QVariant& data) const
-{
-    const App::PropertyFloatConstraint* prop = static_cast
-        <const App::PropertyFloatConstraint*>(getFirstProperty());
-
-    const App::PropertyFloatConstraint::Constraints* c = 0;
-    if (prop) {
-        c = prop->getConstraints();
-    }
-
-    QDoubleSpinBox *sb = qobject_cast<QDoubleSpinBox*>(editor);
-    if (c) {
-        sb->setMinimum(c->LowerBound);
-        sb->setMaximum(c->UpperBound);
-        sb->setSingleStep(c->StepSize);
-    }
-    else {
-        sb->setMinimum((double)INT_MIN);
-        sb->setMaximum((double)INT_MAX);
-        sb->setSingleStep(0.1);
-    }
-    sb->setValue(data.toDouble());
-}
-
-QVariant PropertyFloatConstraintItem::editorData(QWidget *editor) const
-{
-    QDoubleSpinBox *sb = qobject_cast<QDoubleSpinBox*>(editor);
-    return QVariant(sb->value());
-}
-
-// --------------------------------------------------------------------
-
-PROPERTYITEM_SOURCE(Gui::PropertyEditor::PropertyPrecisionItem)
-
-PropertyPrecisionItem::PropertyPrecisionItem()
-{
-    setDecimals(16);
-}
-
-// --------------------------------------------------------------------
-
-PROPERTYITEM_SOURCE(Gui::PropertyEditor::PropertyAngleItem)
-
-PropertyAngleItem::PropertyAngleItem()
-{
-}
-
-void PropertyAngleItem::setEditorData(QWidget *editor, const QVariant& data) const
-{
-    PropertyUnitConstraintItem::setEditorData(editor, data);
-}
-
-QVariant PropertyAngleItem::toString(const QVariant& prop) const
-{
-    return PropertyUnitConstraintItem::toString(prop);
-}
-
-// --------------------------------------------------------------------
-
-PROPERTYITEM_SOURCE(Gui::PropertyEditor::PropertyBoolItem)
-
-PropertyBoolItem::PropertyBoolItem()
-{
-}
-
-QVariant PropertyBoolItem::value(const App::Property* prop) const
-{
-    assert(prop && prop->getTypeId().isDerivedFrom(App::PropertyBool::getClassTypeId()));
-    
-    bool value = ((App::PropertyBool*)prop)->getValue();
-    return QVariant(value);
-}
-
-void PropertyBoolItem::setValue(const QVariant& value)
-{
-    if (!value.canConvert(QVariant::Bool))
-        return;
-    bool val = value.toBool();
-    QString data = (val ? QLatin1String("True") : QLatin1String("False"));
-    setPropertyValue(data);
-}
-
-QWidget* PropertyBoolItem::createEditor(QWidget* parent, const QObject* receiver, const char* method) const
-{
-    QComboBox *cb = new QComboBox(parent);
-    cb->setFrame(false);
-    cb->addItem(QLatin1String("false"));
-    cb->addItem(QLatin1String("true"));
-    cb->setDisabled(isReadOnly());
-    QObject::connect(cb, SIGNAL(activated(int)), receiver, method);
-    return cb;
-}
-
-void PropertyBoolItem::setEditorData(QWidget *editor, const QVariant& data) const
-{
-    QComboBox *cb = qobject_cast<QComboBox*>(editor);
-    cb->setCurrentIndex(cb->findText(data.toString()));
-}
-
-QVariant PropertyBoolItem::editorData(QWidget *editor) const
-{
-    QComboBox *cb = qobject_cast<QComboBox*>(editor);
-    return QVariant(cb->currentText());
-}
-
-// ---------------------------------------------------------------
-
-namespace Gui { namespace PropertyEditor {
-class VectorLineEdit : public Gui::ExpLineEdit
-{
-    int decimals;
-public:
-    VectorLineEdit (int decimals, QWidget * parent=0, bool expressionOnly=false)
-        : Gui::ExpLineEdit(parent, expressionOnly)
-        , decimals(decimals)
-    {
-    }
-
-    bool apply(const std::string &propName) {
-        if (!ExpressionBinding::apply(propName)) {
-            QVariant data = property("coords");
-            if (data.canConvert<Base::Vector3d>()) {
-                const Base::Vector3d& value = data.value<Base::Vector3d>();
-
-                QString str = QString::fromLatin1("(%1, %2, %3)")
-                                .arg(value.x,0,'f',decimals)
-                                .arg(value.y,0,'f',decimals)
-                                .arg(value.z,0,'f',decimals);
-
-                Gui::Command::doCommand(Gui::Command::Doc, "%s = %s", propName.c_str(), str.toLatin1().constData());
-                return true;
-            }
-        }
-
-        return false;
-    }
-};
-}}
-
-// ---------------------------------------------------------------
-
-PROPERTYITEM_SOURCE(Gui::PropertyEditor::PropertyVectorItem)
-
-PropertyVectorItem::PropertyVectorItem()
-{
-    m_x = static_cast<PropertyFloatItem*>(PropertyFloatItem::create());
-    m_x->setParent(this);
-    m_x->setPropertyName(QLatin1String("x"));
-    this->appendChild(m_x);
-    m_y = static_cast<PropertyFloatItem*>(PropertyFloatItem::create());
-    m_y->setParent(this);
-    m_y->setPropertyName(QLatin1String("y"));
-    this->appendChild(m_y);
-    m_z = static_cast<PropertyFloatItem*>(PropertyFloatItem::create());
-    m_z->setParent(this);
-    m_z->setPropertyName(QLatin1String("z"));
-    this->appendChild(m_z);
-}
-
-QVariant PropertyVectorItem::toString(const QVariant& prop) const
-{
-    const Base::Vector3d& value = prop.value<Base::Vector3d>();
-    QString data = QString::fromLatin1("[%1 %2 %3]")
-        .arg(QLocale::system().toString(value.x, 'f', 2),
-             QLocale::system().toString(value.y, 'f', 2),
-             QLocale::system().toString(value.z, 'f', 2));
-    if (hasExpression())
-        data += QString::fromLatin1("  ( %1 )").arg(QString::fromStdString(getExpressionString()));
-    return QVariant(data);
-}
-
-QVariant PropertyVectorItem::value(const App::Property* prop) const
-{
-    assert(prop && prop->getTypeId().isDerivedFrom(App::PropertyVector::getClassTypeId()));
-
-    const Base::Vector3d& value = static_cast<const App::PropertyVector*>(prop)->getValue();
-    return QVariant::fromValue<Base::Vector3d>(value);
-}
-
-void PropertyVectorItem::setValue(const QVariant& value)
-{
-    if (!value.canConvert<Base::Vector3d>())
-        return;
-    const Base::Vector3d& val = value.value<Base::Vector3d>();
-    QString data = QString::fromLatin1("(%1, %2, %3)")
-                    .arg(val.x,0,'f',decimals())
-                    .arg(val.y,0,'f',decimals())
-                    .arg(val.z,0,'f',decimals());
-    setPropertyValue(data);
-}
-
-QWidget* PropertyVectorItem::createEditor(QWidget* parent, const QObject* /*receiver*/, const char* /*method*/) const
-{
-    VectorLineEdit *le = new VectorLineEdit(decimals(), parent);
-    le->setFrame(false);
-    le->setReadOnly(true);
-
-    if (isBound()) {
-        le->bind(getPath());
-        le->setAutoApply(autoApply());
-    }
-
-    return le;
-}
-
-void PropertyVectorItem::setEditorData(QWidget *editor, const QVariant& data) const
-{
-    QLineEdit* le = qobject_cast<QLineEdit*>(editor);
-    const Base::Vector3d& value = data.value<Base::Vector3d>();
-    QString text = QString::fromLatin1("[%1 %2 %3]")
-        .arg(QLocale::system().toString(value.x, 'f', 2),
-             QLocale::system().toString(value.y, 'f', 2),
-             QLocale::system().toString(value.z, 'f', 2));
-    le->setProperty("coords", data);
-    le->setText(text);
-}
-
-QVariant PropertyVectorItem::editorData(QWidget *editor) const
-{
-    QLineEdit *le = qobject_cast<QLineEdit*>(editor);
-    return QVariant(le->text());
-}
-
-double PropertyVectorItem::x() const
-{
-    return data(1,Qt::EditRole).value<Base::Vector3d>().x;
-}
-
-void PropertyVectorItem::setX(double x)
-{
-    setData(QVariant::fromValue(Base::Vector3d(x, y(), z())));
-}
-
-double PropertyVectorItem::y() const
-{
-    return data(1,Qt::EditRole).value<Base::Vector3d>().y;
-}
-
-void PropertyVectorItem::setY(double y)
-{
-    setData(QVariant::fromValue(Base::Vector3d(x(), y, z())));
-}
-
-double PropertyVectorItem::z() const
-{
-    return data(1,Qt::EditRole).value<Base::Vector3d>().z;
-}
-
-void PropertyVectorItem::setZ(double z)
-{
-    setData(QVariant::fromValue(Base::Vector3d(x(), y(), z)));
-}
-
-void PropertyVectorItem::propertyBound()
-{
-    m_x->bind(App::ObjectIdentifier(getPath())<<App::ObjectIdentifier::String("x"));
-    m_y->bind(App::ObjectIdentifier(getPath())<<App::ObjectIdentifier::String("y"));
-    m_z->bind(App::ObjectIdentifier(getPath())<<App::ObjectIdentifier::String("z"));
-}
-
-// ---------------------------------------------------------------
-
-PROPERTYITEM_SOURCE(Gui::PropertyEditor::PropertyVectorDistanceItem)
-
-PropertyVectorDistanceItem::PropertyVectorDistanceItem()
-{
-    m_x = static_cast<PropertyUnitItem*>(PropertyUnitItem::create());
-    m_x->setParent(this);
-    m_x->setPropertyName(QLatin1String("x"));
-    this->appendChild(m_x);
-    m_y = static_cast<PropertyUnitItem*>(PropertyUnitItem::create());
-    m_y->setParent(this);
-    m_y->setPropertyName(QLatin1String("y"));
-    this->appendChild(m_y);
-    m_z = static_cast<PropertyUnitItem*>(PropertyUnitItem::create());
-    m_z->setParent(this);
-    m_z->setPropertyName(QLatin1String("z"));
-    this->appendChild(m_z);
-}
-
-QVariant PropertyVectorDistanceItem::toString(const QVariant& prop) const
-{
-    const Base::Vector3d& value = prop.value<Base::Vector3d>();
-    QString data = QString::fromLatin1("[") + 
-           Base::Quantity(value.x, Base::Unit::Length).getUserString() + QString::fromLatin1("  ") +
-           Base::Quantity(value.y, Base::Unit::Length).getUserString() + QString::fromLatin1("  ") +
-           Base::Quantity(value.z, Base::Unit::Length).getUserString() + QString::fromLatin1("]");
-    if (hasExpression())
-        data += QString::fromLatin1("  ( %1 )").arg(QString::fromStdString(getExpressionString()));
-    return QVariant(data);
-}
-
-
-QVariant PropertyVectorDistanceItem::value(const App::Property* prop) const
-{
-    assert(prop && prop->getTypeId().isDerivedFrom(App::PropertyVector::getClassTypeId()));
-
-    const Base::Vector3d& value = static_cast<const App::PropertyVector*>(prop)->getValue();
-    return QVariant::fromValue<Base::Vector3d>(value);
-}
-
-void PropertyVectorDistanceItem::setValue(const QVariant& variant)
-{
-    if (!variant.canConvert<Base::Vector3d>())
-        return;
-    const Base::Vector3d& value = variant.value<Base::Vector3d>();
-
-    Base::Quantity x = Base::Quantity(value.x, Base::Unit::Length);
-    Base::Quantity y = Base::Quantity(value.y, Base::Unit::Length);
-    Base::Quantity z = Base::Quantity(value.z, Base::Unit::Length);
-    QString data = QString::fromLatin1("(%1, %2, %3)")
-                    .arg(x.getValue())
-                    .arg(y.getValue())
-                    .arg(z.getValue());
-    setPropertyValue(data);
-}
-
-void PropertyVectorDistanceItem::setEditorData(QWidget *editor, const QVariant& data) const
-{
-    QLineEdit* le = qobject_cast<QLineEdit*>(editor);
-    le->setProperty("coords", data);
-    le->setText(toString(data).toString());
-}
-
-QWidget* PropertyVectorDistanceItem::createEditor(QWidget* parent, const QObject* /*receiver*/, const char* /*method*/) const
-{
-    VectorLineEdit *le = new VectorLineEdit(decimals(), parent);
-    le->setFrame(false);
-    le->setReadOnly(true);
-
-    if (isBound()) {
-        le->bind(getPath());
-        le->setAutoApply(autoApply());
-    }
-
-    return le;
-}
-
-QVariant PropertyVectorDistanceItem::editorData(QWidget *editor) const
-{
-    QLineEdit *le = qobject_cast<QLineEdit*>(editor);
-    return QVariant(le->text());
-}
-
-Base::Quantity PropertyVectorDistanceItem::x() const
-{
-    return Base::Quantity(data(1,Qt::EditRole).value<Base::Vector3d>().x, Base::Unit::Length);
-}
-
-void PropertyVectorDistanceItem::setX(Base::Quantity x)
-{
-    setData(QVariant::fromValue(Base::Vector3d(x.getValue(), y().getValue(), z().getValue())));
-}
-
-Base::Quantity PropertyVectorDistanceItem::y() const
-{
-    return Base::Quantity(data(1,Qt::EditRole).value<Base::Vector3d>().y, Base::Unit::Length);
-}
-
-void PropertyVectorDistanceItem::setY(Base::Quantity y)
-{
-    setData(QVariant::fromValue(Base::Vector3d(x().getValue(), y.getValue(), z().getValue())));
-}
-
-Base::Quantity PropertyVectorDistanceItem::z() const
-{
-    return Base::Quantity(data(1,Qt::EditRole).value<Base::Vector3d>().z, Base::Unit::Length);
-}
-
-void PropertyVectorDistanceItem::setZ(Base::Quantity z)
-{
-    setData(QVariant::fromValue(Base::Vector3d(x().getValue(), y().getValue(), z.getValue())));
-}
-
-void PropertyVectorDistanceItem::propertyBound()
-{
-    if (isBound()) {
-        m_x->bind(App::ObjectIdentifier(getPath())<<App::ObjectIdentifier::String("x"));
-        m_y->bind(App::ObjectIdentifier(getPath())<<App::ObjectIdentifier::String("y"));
-        m_z->bind(App::ObjectIdentifier(getPath())<<App::ObjectIdentifier::String("z"));
-    };
-}
-
-PROPERTYITEM_SOURCE(Gui::PropertyEditor::PropertyPositionItem)
-
-PROPERTYITEM_SOURCE(Gui::PropertyEditor::PropertyDirectionItem)
-
-// ---------------------------------------------------------------
-
-PROPERTYITEM_SOURCE(Gui::PropertyEditor::PropertyMatrixItem)
-
-PropertyMatrixItem::PropertyMatrixItem()
-{
-    const int decimals=16;
-    m_a11 = static_cast<PropertyFloatItem*>(PropertyFloatItem::create());
-    m_a11->setParent(this);
-    m_a11->setPropertyName(QLatin1String("A11"));
-    m_a11->setDecimals(decimals);
-    this->appendChild(m_a11);
-    m_a12 = static_cast<PropertyFloatItem*>(PropertyFloatItem::create());
-    m_a12->setParent(this);
-    m_a12->setPropertyName(QLatin1String("A12"));
-    m_a12->setDecimals(decimals);
-    this->appendChild(m_a12);
-    m_a13 = static_cast<PropertyFloatItem*>(PropertyFloatItem::create());
-    m_a13->setParent(this);
-    m_a13->setPropertyName(QLatin1String("A13"));
-    m_a13->setDecimals(decimals);
-    this->appendChild(m_a13);
-    m_a14 = static_cast<PropertyFloatItem*>(PropertyFloatItem::create());
-    m_a14->setParent(this);
-    m_a14->setPropertyName(QLatin1String("A14"));
-    m_a14->setDecimals(decimals);
-    this->appendChild(m_a14);
-    m_a21 = static_cast<PropertyFloatItem*>(PropertyFloatItem::create());
-    m_a21->setParent(this);
-    m_a21->setPropertyName(QLatin1String("A21"));
-    m_a21->setDecimals(decimals);
-    this->appendChild(m_a21);
-    m_a22 = static_cast<PropertyFloatItem*>(PropertyFloatItem::create());
-    m_a22->setParent(this);
-    m_a22->setPropertyName(QLatin1String("A22"));
-    m_a22->setDecimals(decimals);
-    this->appendChild(m_a22);
-    m_a23 = static_cast<PropertyFloatItem*>(PropertyFloatItem::create());
-    m_a23->setParent(this);
-    m_a23->setPropertyName(QLatin1String("A23"));
-    m_a23->setDecimals(decimals);
-    this->appendChild(m_a23);
-    m_a24 = static_cast<PropertyFloatItem*>(PropertyFloatItem::create());
-    m_a24->setParent(this);
-    m_a24->setPropertyName(QLatin1String("A24"));
-    m_a24->setDecimals(decimals);
-    this->appendChild(m_a24);
-    m_a31 = static_cast<PropertyFloatItem*>(PropertyFloatItem::create());
-    m_a31->setParent(this);
-    m_a31->setPropertyName(QLatin1String("A31"));
-    m_a31->setDecimals(decimals);
-    this->appendChild(m_a31);
-    m_a32 = static_cast<PropertyFloatItem*>(PropertyFloatItem::create());
-    m_a32->setParent(this);
-    m_a32->setPropertyName(QLatin1String("A32"));
-    m_a32->setDecimals(decimals);
-    this->appendChild(m_a32);
-    m_a33 = static_cast<PropertyFloatItem*>(PropertyFloatItem::create());
-    m_a33->setParent(this);
-    m_a33->setPropertyName(QLatin1String("A33"));
-    m_a33->setDecimals(decimals);
-    this->appendChild(m_a33);
-    m_a34 = static_cast<PropertyFloatItem*>(PropertyFloatItem::create());
-    m_a34->setParent(this);
-    m_a34->setPropertyName(QLatin1String("A34"));
-    m_a34->setDecimals(decimals);
-    this->appendChild(m_a34);
-    m_a41 = static_cast<PropertyFloatItem*>(PropertyFloatItem::create());
-    m_a41->setParent(this);
-    m_a41->setPropertyName(QLatin1String("A41"));
-    m_a41->setDecimals(decimals);
-    this->appendChild(m_a41);
-    m_a42 = static_cast<PropertyFloatItem*>(PropertyFloatItem::create());
-    m_a42->setParent(this);
-    m_a42->setPropertyName(QLatin1String("A42"));
-    m_a42->setDecimals(decimals);
-    this->appendChild(m_a42);
-    m_a43 = static_cast<PropertyFloatItem*>(PropertyFloatItem::create());
-    m_a43->setParent(this);
-    m_a43->setPropertyName(QLatin1String("A43"));
-    m_a43->setDecimals(decimals);
-    this->appendChild(m_a43);
-    m_a44 = static_cast<PropertyFloatItem*>(PropertyFloatItem::create());
-    m_a44->setParent(this);
-    m_a44->setPropertyName(QLatin1String("A44"));
-    m_a44->setDecimals(decimals);
-    this->appendChild(m_a44);
-}
-
-QVariant PropertyMatrixItem::toString(const QVariant& prop) const
-{
-    const Base::Matrix4D& value = prop.value<Base::Matrix4D>();
-    QString text = QString::fromLatin1("[%1 %2 %3 %4 %5 %6 %7 %8 %9 %10 %11 %12 %13 %14 %15 %16]")
-        .arg(QLocale::system().toString(value[0][0], 'f', 2), //(unsigned short usNdx)
-            QLocale::system().toString(value[0][1], 'f', 2),
-            QLocale::system().toString(value[0][2], 'f', 2),
-            QLocale::system().toString(value[0][3], 'f', 2),
-            QLocale::system().toString(value[1][0], 'f', 2),
-            QLocale::system().toString(value[1][1], 'f', 2),
-            QLocale::system().toString(value[1][2], 'f', 2),
-            QLocale::system().toString(value[1][3], 'f', 2),
-            QLocale::system().toString(value[2][0], 'f', 2))
-         .arg(QLocale::system().toString(value[2][1], 'f', 2),
-            QLocale::system().toString(value[2][2], 'f', 2),
-            QLocale::system().toString(value[2][3], 'f', 2),
-            QLocale::system().toString(value[3][0], 'f', 2),
-            QLocale::system().toString(value[3][1], 'f', 2),
-            QLocale::system().toString(value[3][2], 'f', 2),
-            QLocale::system().toString(value[3][3], 'f', 2));
-    return QVariant(text);
-}
-
-QVariant PropertyMatrixItem::value(const App::Property* prop) const
-{
-    assert(prop && prop->getTypeId().isDerivedFrom(App::PropertyMatrix::getClassTypeId()));
-
-    const Base::Matrix4D& value = static_cast<const App::PropertyMatrix*>(prop)->getValue();
-    return QVariant::fromValue<Base::Matrix4D>(value);
-}
-
-QVariant PropertyMatrixItem::toolTip(const App::Property* prop) const
-{
-    assert(prop && prop->getTypeId().isDerivedFrom(App::PropertyMatrix::getClassTypeId()));
-
-    const Base::Matrix4D& value = static_cast<const App::PropertyMatrix*>(prop)->getValue();
-    return QVariant(QString::fromStdString(value.analyse()));
-}
-
-void PropertyMatrixItem::setValue(const QVariant& value)
-{
-    if (!value.canConvert<Base::Matrix4D>())
-        return;
-    const Base::Matrix4D& val = value.value<Base::Matrix4D>();
-    const int decimals=16;
-    QString data = QString::fromLatin1("FreeCAD.Matrix(%1, %2, %3, %4, %5, %6, %7, %8, %9, %10, %11, %12, %13, %14, %15, %16)")
-        .arg(val[0][0],0, 'f', decimals)
-        .arg(val[0][1],0, 'f', decimals)
-        .arg(val[0][2],0, 'f', decimals)
-        .arg(val[0][3],0, 'f', decimals)
-        .arg(val[1][0],0, 'f', decimals)
-        .arg(val[1][1],0, 'f', decimals)
-        .arg(val[1][2],0, 'f', decimals)
-        .arg(val[1][3],0, 'f', decimals)
-        .arg(val[2][0],0, 'f', decimals)
-        .arg(val[2][1],0, 'f', decimals)
-        .arg(val[2][2],0, 'f', decimals)
-        .arg(val[2][3],0, 'f', decimals)
-        .arg(val[3][0],0, 'f', decimals)
-        .arg(val[3][1],0, 'f', decimals)
-        .arg(val[3][2],0, 'f', decimals)
-        .arg(val[3][3],0, 'f', decimals);
-    setPropertyValue(data);
-}
-
-QWidget* PropertyMatrixItem::createEditor(QWidget* parent, const QObject* /*receiver*/, const char* /*method*/) const
-{
-    QLineEdit *le = new QLineEdit(parent);
-    le->setFrame(false);
-    le->setReadOnly(true);
-    return le;
-}
-
-void PropertyMatrixItem::setEditorData(QWidget *editor, const QVariant& data) const
-{
-    QLineEdit* le = qobject_cast<QLineEdit*>(editor);
-    const Base::Matrix4D& value = data.value<Base::Matrix4D>();
-    QString text = QString::fromLatin1("[%1 %2 %3 %4 %5 %6 %7 %8 %9 %10 %11 %12 %13 %14 %15 %16]")
-        .arg(QLocale::system().toString(value[0][0], 'f', 2), //(unsigned short usNdx)
-            QLocale::system().toString(value[0][1], 'f', 2),
-            QLocale::system().toString(value[0][2], 'f', 2),
-            QLocale::system().toString(value[0][3], 'f', 2),
-            QLocale::system().toString(value[1][0], 'f', 2),
-            QLocale::system().toString(value[1][1], 'f', 2),
-            QLocale::system().toString(value[1][2], 'f', 2),
-            QLocale::system().toString(value[1][3], 'f', 2),
-            QLocale::system().toString(value[2][0], 'f', 2))
-        .arg(QLocale::system().toString(value[2][1], 'f', 2),
-            QLocale::system().toString(value[2][2], 'f', 2),
-            QLocale::system().toString(value[2][3], 'f', 2),
-            QLocale::system().toString(value[3][0], 'f', 2),
-            QLocale::system().toString(value[3][1], 'f', 2),
-            QLocale::system().toString(value[3][2], 'f', 2),
-            QLocale::system().toString(value[3][3], 'f', 2));
-    le->setText(text);
-}
-
-QVariant PropertyMatrixItem::editorData(QWidget *editor) const
-{
-    QLineEdit *le = qobject_cast<QLineEdit*>(editor);
-    return QVariant(le->text());
-}
-
-double PropertyMatrixItem::getA11() const
-{
-    return data(1,Qt::EditRole).value<Base::Matrix4D>()[0][0];
-}
-
-void PropertyMatrixItem::setA11(double A11)
-{
-    setData(QVariant::fromValue(Base::Matrix4D(A11,getA12(),getA13(),getA14(),getA21(),getA22(),getA23(),getA24(),getA31(),getA32(),getA33(),getA34(),getA41(),getA42(),getA43(),getA44() )));
-}
-
-double PropertyMatrixItem::getA12() const
-{
-    return data(1,Qt::EditRole).value<Base::Matrix4D>()[0][1];
-}
-
-void PropertyMatrixItem::setA12(double A12)
-{
-    setData(QVariant::fromValue(Base::Matrix4D(getA11(),A12,getA13(),getA14(),getA21(),getA22(),getA23(),getA24(),getA31(),getA32(),getA33(),getA34(),getA41(),getA42(),getA43(),getA44() )));
-}
-
-double PropertyMatrixItem::getA13() const
-{
-    return data(1,Qt::EditRole).value<Base::Matrix4D>()[0][2];
-}
-
-void PropertyMatrixItem::setA13(double A13)
-{
-    setData(QVariant::fromValue(Base::Matrix4D(getA11(),getA12(),A13,getA14(),getA21(),getA22(),getA23(),getA24(),getA31(),getA32(),getA33(),getA34(),getA41(),getA42(),getA43(),getA44() )));
-}
-
-double PropertyMatrixItem::getA14() const
-{
-    return data(1,Qt::EditRole).value<Base::Matrix4D>()[0][3];
-}
-
-void PropertyMatrixItem::setA14(double A14)
-{
-    setData(QVariant::fromValue(Base::Matrix4D(getA11(),getA12(),getA13(),A14,getA21(),getA22(),getA23(),getA24(),getA31(),getA32(),getA33(),getA34(),getA41(),getA42(),getA43(),getA44() )));
-}
-
-double PropertyMatrixItem::getA21() const
-{
-    return data(1,Qt::EditRole).value<Base::Matrix4D>()[1][0];
-}
-
-void PropertyMatrixItem::setA21(double A21)
-{
-    setData(QVariant::fromValue(Base::Matrix4D(getA11(),getA12(),getA13(),getA14(),A21,getA22(),getA23(),getA24(),getA31(),getA32(),getA33(),getA34(),getA41(),getA42(),getA43(),getA44() )));
-}
-
-double PropertyMatrixItem::getA22() const
-{
-    return data(1,Qt::EditRole).value<Base::Matrix4D>()[1][1];
-}
-
-void PropertyMatrixItem::setA22(double A22)
-{
-    setData(QVariant::fromValue(Base::Matrix4D(getA11(),getA12(),getA13(),getA14(),getA21(),A22,getA23(),getA24(),getA31(),getA32(),getA33(),getA34(),getA41(),getA42(),getA43(),getA44() )));
-}
-
-double PropertyMatrixItem::getA23() const
-{
-    return data(1,Qt::EditRole).value<Base::Matrix4D>()[1][2];
-}
-
-void PropertyMatrixItem::setA23(double A23)
-{
-    setData(QVariant::fromValue(Base::Matrix4D(getA11(),getA12(),getA13(),getA14(),getA21(),getA22(),A23,getA24(),getA31(),getA32(),getA33(),getA34(),getA41(),getA42(),getA43(),getA44() )));
-}
-
-double PropertyMatrixItem::getA24() const
-{
-    return data(1,Qt::EditRole).value<Base::Matrix4D>()[1][3];
-}
-
-void PropertyMatrixItem::setA24(double A24)
-{
-    setData(QVariant::fromValue(Base::Matrix4D(getA11(),getA12(),getA13(),getA14(),getA21(),getA22(),getA23(),A24,getA31(),getA32(),getA33(),getA34(),getA41(),getA42(),getA43(),getA44() )));
-}
-
-double PropertyMatrixItem::getA31() const
-{
-    return data(1,Qt::EditRole).value<Base::Matrix4D>()[2][0];
-}
-
-void PropertyMatrixItem::setA31(double A31)
-{
-    setData(QVariant::fromValue(Base::Matrix4D(getA11(),getA12(),getA13(),getA14(),getA21(),getA22(),getA23(),getA24(),A31,getA32(),getA33(),getA34(),getA41(),getA42(),getA43(),getA44() )));
-}
-
-double PropertyMatrixItem::getA32() const
-{
-    return data(1,Qt::EditRole).value<Base::Matrix4D>()[2][1];
-}
-
-void PropertyMatrixItem::setA32(double A32)
-{
-    setData(QVariant::fromValue(Base::Matrix4D(getA11(),getA12(),getA13(),getA14(),getA21(),getA22(),getA23(),getA24(),getA31(),A32,getA33(),getA34(),getA41(),getA42(),getA43(),getA44() )));
-}
-
-double PropertyMatrixItem::getA33() const
-{
-    return data(1,Qt::EditRole).value<Base::Matrix4D>()[2][2];
-}
-
-void PropertyMatrixItem::setA33(double A33)
-{
-    setData(QVariant::fromValue(Base::Matrix4D(getA11(),getA12(),getA13(),getA14(),getA21(),getA22(),getA23(),getA24(),getA31(),getA32(),A33,getA34(),getA41(),getA42(),getA43(),getA44() )));
-}
-
-double PropertyMatrixItem::getA34() const
-{
-    return data(1,Qt::EditRole).value<Base::Matrix4D>()[2][3];
-}
-
-void PropertyMatrixItem::setA34(double A34)
-{
-    setData(QVariant::fromValue(Base::Matrix4D(getA11(),getA12(),getA13(),getA14(),getA21(),getA22(),getA23(),getA24(),getA31(),getA32(),getA33(),A34,getA41(),getA42(),getA43(),getA44() )));
-}
-
-double PropertyMatrixItem::getA41() const
-{
-    return data(1,Qt::EditRole).value<Base::Matrix4D>()[3][0];
-}
-
-void PropertyMatrixItem::setA41(double A41)
-{
-    setData(QVariant::fromValue(Base::Matrix4D(getA11(),getA12(),getA13(),getA14(),getA21(),getA22(),getA23(),getA24(),getA31(),getA32(),getA33(),getA34(),A41,getA42(),getA43(),getA44() )));
-}
-
-double PropertyMatrixItem::getA42() const
-{
-    return data(1,Qt::EditRole).value<Base::Matrix4D>()[3][1];
-}
-
-void PropertyMatrixItem::setA42(double A42)
-{
-    setData(QVariant::fromValue(Base::Matrix4D(getA11(),getA12(),getA13(),getA14(),getA21(),getA22(),getA23(),getA24(),getA31(),getA32(),getA33(),getA34(),getA41(),A42,getA43(),getA44() )));
-}
-
-double PropertyMatrixItem::getA43() const
-{
-    return data(1,Qt::EditRole).value<Base::Matrix4D>()[3][2];
-}
-
-void PropertyMatrixItem::setA43(double A43)
-{
-    setData(QVariant::fromValue(Base::Matrix4D(getA11(),getA12(),getA13(),getA14(),getA21(),getA22(),getA23(),getA24(),getA31(),getA32(),getA33(),getA34(),getA41(),getA42(),A43,getA44() )));
-}
-
-double PropertyMatrixItem::getA44() const
-{
-    return data(1,Qt::EditRole).value<Base::Matrix4D>()[3][3];
-}
-
-void PropertyMatrixItem::setA44(double A44)
-{
-    setData(QVariant::fromValue(Base::Matrix4D(getA11(),getA12(),getA13(),getA14(),getA21(),getA22(),getA23(),getA24(),getA31(),getA32(),getA33(),getA34(),getA41(),getA42(),getA43(),A44 )));
-}
-
-// --------------------------------------------------------------------
-
-PlacementEditor::PlacementEditor(const QString& name, QWidget * parent)
-    : LabelButton(parent), _task(0)
-{
-    propertyname = name;
-    propertyname.replace(QLatin1String(" "), QLatin1String(""));
-}
-
-PlacementEditor::~PlacementEditor()
-{
-}
-
-void PlacementEditor::browse()
-{
-    Gui::TaskView::TaskDialog* dlg = Gui::Control().activeDialog();
-    Gui::Dialog::TaskPlacement* task;
-    task = qobject_cast<Gui::Dialog::TaskPlacement*>(dlg);
-    if (dlg && !task) {
-        // there is already another task dialog which must be closed first
-        Gui::Control().showDialog(dlg);
-        return;
-    }
-    if (!task) {
-        task = new Gui::Dialog::TaskPlacement();
-    }
-    if (!_task) {
-        _task = task;
-        connect(task, SIGNAL(placementChanged(const QVariant &, bool, bool)),
-                this, SLOT(updateValue(const QVariant&, bool, bool)));
-    }
-    task->setPlacement(value().value<Base::Placement>());
-    task->setPropertyName(propertyname);
-    Gui::Control().showDialog(task);
-}
-
-void PlacementEditor::showValue(const QVariant& d)
-{
-    const Base::Placement& p = d.value<Base::Placement>();
-    double angle;
-    Base::Vector3d dir, pos;
-    p.getRotation().getRawValue(dir, angle);
-    angle = Base::toDegrees<double>(angle);
-    pos = p.getPosition();
-    QString data = QString::fromUtf8("[(%1 %2 %3);%4 \xc2\xb0;(%5 %6 %7)]")
-                    .arg(QLocale::system().toString(dir.x,'f',2),
-                         QLocale::system().toString(dir.y,'f',2),
-                         QLocale::system().toString(dir.z,'f',2),
-                         QLocale::system().toString(angle,'f',2),
-                         QLocale::system().toString(pos.x,'f',2),
-                         QLocale::system().toString(pos.y,'f',2),
-                         QLocale::system().toString(pos.z,'f',2));
-    getLabel()->setText(data);
-}
-
-void PlacementEditor::updateValue(const QVariant& v, bool incr, bool data)
-{
-    if (data) {
-        if (incr) {
-            QVariant u = value();
-            const Base::Placement& plm = u.value<Base::Placement>();
-            const Base::Placement& rel = v.value<Base::Placement>();
-            Base::Placement data = rel * plm;
-            setValue(QVariant::fromValue<Base::Placement>(data));
-        }
-        else {
-            setValue(v);
-        }
-    }
-}
-
-PROPERTYITEM_SOURCE(Gui::PropertyEditor::PropertyPlacementItem)
-
-PropertyPlacementItem::PropertyPlacementItem() : init_axis(false), changed_value(false), rot_angle(0), rot_axis(0,0,1)
-{
-    m_a = static_cast<PropertyUnitItem*>(PropertyUnitItem::create());
-    m_a->setParent(this);
-    m_a->setPropertyName(QLatin1String(QT_TRANSLATE_NOOP("App::Property", "Angle")));
-    this->appendChild(m_a);
-    m_d = static_cast<PropertyVectorItem*>(PropertyVectorItem::create());
-    m_d->setParent(this);
-    m_d->setPropertyName(QLatin1String(QT_TRANSLATE_NOOP("App::Property", "Axis")));
-    m_d->setReadOnly(true);
-    this->appendChild(m_d);
-    m_p = static_cast<PropertyVectorDistanceItem*>(PropertyVectorDistanceItem::create());
-    m_p->setParent(this);
-    m_p->setPropertyName(QLatin1String(QT_TRANSLATE_NOOP("App::Property", "Position")));
-    m_p->setReadOnly(true);
-    this->appendChild(m_p);
-}
-
-PropertyPlacementItem::~PropertyPlacementItem()
-{
-}
-
-Base::Quantity PropertyPlacementItem::getAngle() const
-{
-    QVariant value = data(1, Qt::EditRole);
-    if (!value.canConvert<Base::Placement>())
-        return Base::Quantity(0.0);
-    const Base::Placement& val = value.value<Base::Placement>();
-    double angle;
-    Base::Vector3d dir;
-    val.getRotation().getRawValue(dir, angle);
-    if (dir * this->rot_axis < 0.0)
-        angle = -angle;
-    return Base::Quantity(Base::toDegrees<double>(angle), Base::Unit::Angle);
-}
-
-void PropertyPlacementItem::setAngle(Base::Quantity angle)
-{
-    QVariant value = data(1, Qt::EditRole);
-    if (!value.canConvert<Base::Placement>())
-        return;
-
-    Base::Placement val = value.value<Base::Placement>();
-    Base::Rotation rot;
-    rot.setValue(this->rot_axis, Base::toRadians<double>(angle.getValue()));
-    val.setRotation(rot);
-    changed_value = true;
-    rot_angle = angle.getValue();
-    setValue(QVariant::fromValue(val));
-}
-
-Base::Vector3d PropertyPlacementItem::getAxis() const
-{
-    // We must store the rotation axis in a member because
-    // if we read the value from the property we would always
-    // get a normalized vector which makes it quite unhandy
-    // to work with
-    return this->rot_axis;
-}
-
-void PropertyPlacementItem::setAxis(const Base::Vector3d& axis)
-{
-    QVariant value = data(1, Qt::EditRole);
-    if (!value.canConvert<Base::Placement>())
-        return;
-    this->rot_axis = axis;
-    Base::Placement val = value.value<Base::Placement>();
-    Base::Rotation rot = val.getRotation();
-    Base::Vector3d dummy; double angle;
-    rot.getValue(dummy, angle);
-    if (dummy * axis < 0.0)
-        angle = -angle;
-    rot.setValue(axis, angle);
-    val.setRotation(rot);
-    changed_value = true;
-    setValue(QVariant::fromValue(val));
-}
-
-Base::Vector3d PropertyPlacementItem::getPosition() const
-{
-    QVariant value = data(1, Qt::EditRole);
-    if (!value.canConvert<Base::Placement>())
-        return Base::Vector3d(0,0,0);
-    const Base::Placement& val = value.value<Base::Placement>();
-    return val.getPosition();
-}
-
-void PropertyPlacementItem::setPosition(const Base::Vector3d& pos)
-{
-    QVariant value = data(1, Qt::EditRole);
-    if (!value.canConvert<Base::Placement>())
-        return;
-    Base::Placement val = value.value<Base::Placement>();
-    val.setPosition(pos);
-    changed_value = true;
-    setValue(QVariant::fromValue(val));
-}
-
-void PropertyPlacementItem::assignProperty(const App::Property* prop)
-{
-    // Choose an adaptive epsilon to avoid changing the axis when they are considered to
-    // be equal. See https://forum.freecadweb.org/viewtopic.php?f=10&t=24662&start=10
-    double eps = std::pow(10.0, -2*(decimals()+1));
-    if (prop->getTypeId().isDerivedFrom(App::PropertyPlacement::getClassTypeId())) {
-        const Base::Placement& value = static_cast<const App::PropertyPlacement*>(prop)->getValue();
-        double angle;
-        Base::Vector3d dir;
-        value.getRotation().getRawValue(dir, angle);
-        Base::Vector3d cross = this->rot_axis.Cross(dir);
-        double len2 = cross.Sqr();
-        if (angle != 0) {
-            // vectors are not parallel
-            if (len2 > eps)
-                this->rot_axis = dir;
-            // vectors point into opposite directions
-            else if (this->rot_axis.Dot(dir) < 0)
-                this->rot_axis = -this->rot_axis;
-        }
-        this->rot_angle = Base::toDegrees(angle);
-    }
-}
-
-QVariant PropertyPlacementItem::value(const App::Property* prop) const
-{
-    assert(prop && prop->getTypeId().isDerivedFrom(App::PropertyPlacement::getClassTypeId()));
-
-    const Base::Placement& value = static_cast<const App::PropertyPlacement*>(prop)->getValue();
-    double angle;
-    Base::Vector3d dir;
-    value.getRotation().getRawValue(dir, angle);
-    if (!init_axis) {
-        if (m_a->hasExpression()) {
-            QString str = m_a->expressionAsString();
-            const_cast<PropertyPlacementItem*>(this)->rot_angle = str.toDouble();
-        }
-        else {
-            const_cast<PropertyPlacementItem*>(this)->rot_angle = Base::toDegrees(angle);
-        }
-
-        PropertyItem* x = m_d->child(0);
-        PropertyItem* y = m_d->child(1);
-        PropertyItem* z = m_d->child(2);
-        if (x->hasExpression()) {
-            QString str = x->expressionAsString();
-            dir.x = str.toDouble();
-        }
-        if (y->hasExpression()) {
-            QString str = y->expressionAsString();
-            dir.y = str.toDouble();
-        }
-        if (z->hasExpression()) {
-            QString str = z->expressionAsString();
-            dir.z = str.toDouble();
-        }
-        const_cast<PropertyPlacementItem*>(this)->rot_axis = dir;
-        const_cast<PropertyPlacementItem*>(this)->init_axis = true;
-    }
-    return QVariant::fromValue<Base::Placement>(value);
-}
-
-QVariant PropertyPlacementItem::toolTip(const App::Property* prop) const
-{
-    assert(prop && prop->getTypeId().isDerivedFrom(App::PropertyPlacement::getClassTypeId()));
-
-    const Base::Placement& p = static_cast<const App::PropertyPlacement*>(prop)->getValue();
-    double angle;
-    Base::Vector3d dir, pos;
-    p.getRotation().getRawValue(dir, angle);
-    angle = Base::toDegrees<double>(angle);
-    pos = p.getPosition();
-    QString data = QString::fromUtf8("Axis: (%1 %2 %3)\n"
-                                     "Angle: %4\n"
-                                     "Position: (%5  %6  %7)")
-            .arg(QLocale::system().toString(dir.x,'f',decimals()),
-                 QLocale::system().toString(dir.y,'f',decimals()),
-                 QLocale::system().toString(dir.z,'f',decimals()),
-                 Base::Quantity(angle, Base::Unit::Angle).getUserString(),
-                 Base::Quantity(pos.x, Base::Unit::Length).getUserString(),
-                 Base::Quantity(pos.y, Base::Unit::Length).getUserString(),
-                 Base::Quantity(pos.z, Base::Unit::Length).getUserString());
-    return QVariant(data);
-}
-
-QVariant PropertyPlacementItem::toString(const QVariant& prop) const
-{
-    const Base::Placement& p = prop.value<Base::Placement>();
-    double angle;
-    Base::Vector3d dir, pos;
-    p.getRotation().getRawValue(dir, angle);
-    angle = Base::toDegrees<double>(angle);
-    pos = p.getPosition();
-    QString data = QString::fromUtf8("[(%1 %2 %3); %4; (%5  %6  %7)]")
-            .arg(QLocale::system().toString(dir.x,'f',2),
-                 QLocale::system().toString(dir.y,'f',2),
-                 QLocale::system().toString(dir.z,'f',2),
-                 Base::Quantity(angle, Base::Unit::Angle).getUserString(),
-                 Base::Quantity(pos.x, Base::Unit::Length).getUserString(),
-                 Base::Quantity(pos.y, Base::Unit::Length).getUserString(),
-                 Base::Quantity(pos.z, Base::Unit::Length).getUserString());
-    return QVariant(data);
-}
-
-void PropertyPlacementItem::setValue(const QVariant& value)
-{
-    if (!value.canConvert<Base::Placement>())
-        return;
-    // Accept this only if the user changed the axis, angle or position but
-    // not if >this< item loses focus
-    if (!changed_value)
-        return;
-    changed_value = false;
-    const Base::Placement& val = value.value<Base::Placement>();
-    Base::Vector3d pos = val.getPosition();
-
-    QString data = QString::fromLatin1("App.Placement("
-                                      "App.Vector(%1,%2,%3),"
-                                      "App.Rotation(App.Vector(%4,%5,%6),%7))")
-                    .arg(pos.x)
-                    .arg(pos.y)
-                    .arg(pos.z)
-                    .arg(rot_axis.x)
-                    .arg(rot_axis.y)
-                    .arg(rot_axis.z)
-                    .arg(rot_angle,0);
-    setPropertyValue(data);
-}
-
-QWidget* PropertyPlacementItem::createEditor(QWidget* parent, const QObject* receiver, const char* method) const
-{
-    PlacementEditor *pe = new PlacementEditor(this->propertyName(), parent);
-    QObject::connect(pe, SIGNAL(valueChanged(const QVariant &)), receiver, method);
-    pe->setDisabled(isReadOnly());
-    return pe;
-}
-
-void PropertyPlacementItem::setEditorData(QWidget *editor, const QVariant& data) const
-{
-    PlacementEditor *pe = qobject_cast<PlacementEditor*>(editor);
-    pe->setValue(data);
-}
-
-QVariant PropertyPlacementItem::editorData(QWidget *editor) const
-{
-    PlacementEditor *pe = qobject_cast<PlacementEditor*>(editor);
-    return pe->value();
-}
-
-void PropertyPlacementItem::propertyBound()
-{
-    if (isBound()) {
-        m_a->bind(App::ObjectIdentifier(getPath())<<App::ObjectIdentifier::String("Rotation")
-                                                  <<App::ObjectIdentifier::String("Angle"));
-   
-        m_d->bind(App::ObjectIdentifier(getPath())<<App::ObjectIdentifier::String("Rotation")
-                                                  <<App::ObjectIdentifier::String("Axis"));
-        
-        m_p->bind(App::ObjectIdentifier(getPath())<<App::ObjectIdentifier::String("Base"));
-    }
-}
-
-
-// ---------------------------------------------------------------
-
-PROPERTYITEM_SOURCE(Gui::PropertyEditor::PropertyEnumItem)
-
-PropertyEnumItem::PropertyEnumItem()
-{
-}
-
-QVariant PropertyEnumItem::value(const App::Property* prop) const
-{
-    assert(prop && prop->getTypeId().isDerivedFrom(App::PropertyEnumeration::getClassTypeId()));
-
-    const App::PropertyEnumeration* prop_enum = static_cast<const App::PropertyEnumeration*>(prop);
-    const std::vector<std::string>& value = prop_enum->getEnumVector();
-    long currentItem = prop_enum->getValue();
-
-    if (currentItem < 0 || currentItem >= static_cast<long>(value.size()))
-        return QVariant(QString());
-    return QVariant(QString::fromUtf8(value[currentItem].c_str()));
-}
-
-void PropertyEnumItem::setValue(const QVariant& value)
-{
-    if (!value.canConvert(QVariant::StringList))
-        return;
-    QStringList items = value.toStringList();
-    if (!items.isEmpty()) {
-        QByteArray val = items.front().toUtf8();
-        std::string str = Base::Tools::escapedUnicodeFromUtf8(val);
-        QString data = QString::fromLatin1("u\"%1\"").arg(QString::fromStdString(str));
-        setPropertyValue(data);
-    }
-}
-
-QWidget* PropertyEnumItem::createEditor(QWidget* parent, const QObject* receiver, const char* method) const
-{
-    QComboBox *cb = new QComboBox(parent);
-    cb->setFrame(false);
-    cb->setDisabled(isReadOnly());
-    QObject::connect(cb, SIGNAL(activated(int)), receiver, method);
-    return cb;
-}
-
-void PropertyEnumItem::setEditorData(QWidget *editor, const QVariant& data) const
-{
-    const std::vector<App::Property*>& items = getPropertyData();
-
-    QStringList commonModes, modes;
-    for (std::vector<App::Property*>::const_iterator it = items.begin(); it != items.end(); ++it) {
-        if ((*it)->getTypeId() == App::PropertyEnumeration::getClassTypeId()) {
-            App::PropertyEnumeration* prop = static_cast<App::PropertyEnumeration*>(*it);
-            if (prop->getEnums() == 0) {
-                commonModes.clear();
-                break;
-            }
-            const std::vector<std::string>& value = prop->getEnumVector();
-            if (it == items.begin()) {
-                for (std::vector<std::string>::const_iterator jt = value.begin(); jt != value.end(); ++jt)
-                    commonModes << QString::fromUtf8(jt->c_str());
-            }
-            else {
-                for (std::vector<std::string>::const_iterator jt = value.begin(); jt != value.end(); ++jt) {
-                    if (commonModes.contains(QString::fromUtf8(jt->c_str())))
-                        modes << QString::fromUtf8(jt->c_str());
-                }
-
-                commonModes = modes;
-                modes.clear();
-            }
-        }
-    }
-
-    QComboBox *cb = qobject_cast<QComboBox*>(editor);
-    if (!commonModes.isEmpty()) {
-        cb->clear();
-        cb->addItems(commonModes);
-        cb->setCurrentIndex(cb->findText(data.toString()));
-    }
-}
-
-QVariant PropertyEnumItem::editorData(QWidget *editor) const
-{
-    QComboBox *cb = qobject_cast<QComboBox*>(editor);
-    return QVariant(cb->currentText());
-}
-
-// ---------------------------------------------------------------
-
-PROPERTYITEM_SOURCE(Gui::PropertyEditor::PropertyStringListItem)
-
-PropertyStringListItem::PropertyStringListItem()
-{
-}
-
-QWidget* PropertyStringListItem::createEditor(QWidget* parent, const QObject* receiver, const char* method) const
-{
-    Gui::LabelEditor* le = new Gui::LabelEditor(parent);
-    le->setAutoFillBackground(true);
-    le->setDisabled(isReadOnly());
-    QObject::connect(le, SIGNAL(textChanged(const QString&)), receiver, method);
-    return le;
-}
-
-void PropertyStringListItem::setEditorData(QWidget *editor, const QVariant& data) const
-{
-    Gui::LabelEditor *le = qobject_cast<Gui::LabelEditor*>(editor);
-    QStringList list = data.toStringList();
-    le->setText(list.join(QChar::fromLatin1('\n')));
-}
-
-QVariant PropertyStringListItem::editorData(QWidget *editor) const
-{
-    Gui::LabelEditor *le = qobject_cast<Gui::LabelEditor*>(editor);
-    QString complete = le->text();
-    QStringList list = complete.split(QChar::fromLatin1('\n'));
-    return QVariant(list);
-}
-
-QVariant PropertyStringListItem::toString(const QVariant& prop) const
-{
-    QStringList list = prop.toStringList();
-    if (list.size() > 10) {
-        list = list.mid(0, 10);
-        list.append(QLatin1String("..."));
-    }
-
-    QString text = QString::fromUtf8("[%1]").arg(list.join(QLatin1String(",")));
-    text.replace(QString::fromUtf8("'"),QString::fromUtf8("\\'"));
-
-    return QVariant(text);
-}
-
-QVariant PropertyStringListItem::value(const App::Property* prop) const
-{
-    assert(prop && prop->getTypeId().isDerivedFrom(App::PropertyStringList::getClassTypeId()));
-
-    QStringList list;
-    const std::vector<std::string>& value = ((App::PropertyStringList*)prop)->getValues();
-    for ( std::vector<std::string>::const_iterator jt = value.begin(); jt != value.end(); ++jt ) {
-        list << QString::fromUtf8(Base::Tools::escapedUnicodeToUtf8(*jt).c_str());
-    }
-
-    return QVariant(list);
-}
-
-void PropertyStringListItem::setValue(const QVariant& value)
-{
-    if (!value.canConvert(QVariant::StringList))
-        return;
-    QStringList values = value.toStringList();
-    QString data;
-    QTextStream str(&data);
-    str << "[";
-    for (QStringList::Iterator it = values.begin(); it != values.end(); ++it) {
-        QString text(*it);
-        text.replace(QString::fromUtf8("'"),QString::fromUtf8("\\'"));
-
-        std::string pystr = Base::Tools::escapedUnicodeFromUtf8(text.toUtf8());
-        pystr = Base::Interpreter().strToPython(pystr.c_str());
-        str << "u\"" << pystr.c_str() << "\", ";
-    }
-    str << "]";
-    setPropertyValue(data);
-}
-
-// ---------------------------------------------------------------
-
-PROPERTYITEM_SOURCE(Gui::PropertyEditor::PropertyFloatListItem)
-
-PropertyFloatListItem::PropertyFloatListItem()
-{
-}
-
-QWidget* PropertyFloatListItem::createEditor(QWidget* parent, const QObject* receiver, const char* method) const
-{
-    Gui::LabelEditor* le = new Gui::LabelEditor(parent);
-    le->setAutoFillBackground(true);
-    le->setInputType(Gui::LabelEditor::Float);
-    le->setDisabled(isReadOnly());
-    QObject::connect(le, SIGNAL(textChanged(const QString&)), receiver, method);
-    return le;
-}
-
-void PropertyFloatListItem::setEditorData(QWidget *editor, const QVariant& data) const
-{
-    Gui::LabelEditor *le = qobject_cast<Gui::LabelEditor*>(editor);
-    QStringList list = data.toStringList();
-    le->setText(list.join(QChar::fromLatin1('\n')));
-}
-
-QVariant PropertyFloatListItem::editorData(QWidget *editor) const
-{
-    Gui::LabelEditor *le = qobject_cast<Gui::LabelEditor*>(editor);
-    QString complete = le->text();
-    QStringList list = complete.split(QChar::fromLatin1('\n'));
-    return QVariant(list);
-}
-
-QVariant PropertyFloatListItem::toString(const QVariant& prop) const
-{
-    QStringList list = prop.toStringList();
-    if (list.size() > 10) {
-        list = list.mid(0, 10);
-        list.append(QLatin1String("..."));
-    }
-    QString text = QString::fromUtf8("[%1]").arg(list.join(QLatin1String(",")));
-    return QVariant(text);
-}
-
-QVariant PropertyFloatListItem::value(const App::Property* prop) const
-{
-    assert(prop && prop->getTypeId().isDerivedFrom(App::PropertyFloatList::getClassTypeId()));
-
-    QStringList list;
-    const std::vector<double>& value = static_cast<const App::PropertyFloatList*>(prop)->getValues();
-    for (std::vector<double>::const_iterator jt = value.begin(); jt != value.end(); ++jt) {
-        list << QString::number(*jt, 'f', decimals());
-    }
-
-    return QVariant(list);
-}
-
-void PropertyFloatListItem::setValue(const QVariant& value)
-{
-    if (!value.canConvert(QVariant::StringList))
-        return;
-    QStringList values = value.toStringList();
-    QString data;
-    QTextStream str(&data);
-    str << "[";
-    for (QStringList::Iterator it = values.begin(); it != values.end(); ++it) {
-        str << *it << ",";
-    }
-    str << "]";
-    if (data == QString::fromUtf8("[,]"))
-        data = QString::fromUtf8("[]");
-    setPropertyValue(data);
-}
-
-// ---------------------------------------------------------------
-
-PROPERTYITEM_SOURCE(Gui::PropertyEditor::PropertyIntegerListItem)
-
-PropertyIntegerListItem::PropertyIntegerListItem()
-{
-}
-
-QWidget* PropertyIntegerListItem::createEditor(QWidget* parent, const QObject* receiver, const char* method) const
-{
-    Gui::LabelEditor* le = new Gui::LabelEditor(parent);
-    le->setAutoFillBackground(true);
-    le->setInputType(Gui::LabelEditor::Integer);
-    le->setDisabled(isReadOnly());
-    QObject::connect(le, SIGNAL(textChanged(const QString&)), receiver, method);
-    return le;
-}
-
-void PropertyIntegerListItem::setEditorData(QWidget *editor, const QVariant& data) const
-{
-    Gui::LabelEditor *le = qobject_cast<Gui::LabelEditor*>(editor);
-    QStringList list = data.toStringList();
-    le->setText(list.join(QChar::fromLatin1('\n')));
-}
-
-QVariant PropertyIntegerListItem::editorData(QWidget *editor) const
-{
-    Gui::LabelEditor *le = qobject_cast<Gui::LabelEditor*>(editor);
-    QString complete = le->text();
-    QStringList list = complete.split(QChar::fromLatin1('\n'));
-    return QVariant(list);
-}
-
-QVariant PropertyIntegerListItem::toString(const QVariant& prop) const
-{
-    QStringList list = prop.toStringList();
-    if (list.size() > 10) {
-        list = list.mid(0, 10);
-        list.append(QLatin1String("..."));
-    }
-    QString text = QString::fromUtf8("[%1]").arg(list.join(QLatin1String(",")));
-
-    return QVariant(text);
-}
-
-QVariant PropertyIntegerListItem::value(const App::Property* prop) const
-{
-    assert(prop && prop->getTypeId().isDerivedFrom(App::PropertyIntegerList::getClassTypeId()));
-
-    QStringList list;
-    const std::vector<long>& value = static_cast<const App::PropertyIntegerList*>(prop)->getValues();
-    for (std::vector<long>::const_iterator jt = value.begin(); jt != value.end(); ++jt) {
-        list << QString::number(*jt);
-    }
-
-    return QVariant(list);
-}
-
-void PropertyIntegerListItem::setValue(const QVariant& value)
-{
-    if (!value.canConvert(QVariant::StringList))
-        return;
-    QStringList values = value.toStringList();
-    QString data;
-    QTextStream str(&data);
-    str << "[";
-    for (QStringList::Iterator it = values.begin(); it != values.end(); ++it) {
-        str << *it << ",";
-    }
-    str << "]";
-    if (data == QString::fromUtf8("[,]"))
-        data = QString::fromUtf8("[]");
-    setPropertyValue(data);
-}
-
-// --------------------------------------------------------------------
-
-PROPERTYITEM_SOURCE(Gui::PropertyEditor::PropertyColorItem)
-
-PropertyColorItem::PropertyColorItem()
-{
-}
-
-QVariant PropertyColorItem::decoration(const QVariant& value) const
-{
-    QColor color = value.value<QColor>();
-
-    int size = QApplication::style()->pixelMetric(QStyle::PM_ListViewIconSize);
-    QPixmap p(size, size);
-    p.fill(color);
-
-    return QVariant(p);
-}
-
-QVariant PropertyColorItem::toString(const QVariant& prop) const
-{
-    QColor value = prop.value<QColor>();
-    QString color = QString::fromLatin1("[%1, %2, %3]")
-        .arg(value.red()).arg(value.green()).arg(value.blue());
-    return QVariant(color);
-}
-
-QVariant PropertyColorItem::value(const App::Property* prop) const
-{
-    assert(prop && prop->getTypeId().isDerivedFrom(App::PropertyColor::getClassTypeId()));
-
-    App::Color value = ((App::PropertyColor*)prop)->getValue();
-    return QVariant(value.asValue<QColor>());
-}
-
-void PropertyColorItem::setValue(const QVariant& value)
-{
-    if (!value.canConvert<QColor>())
-        return;
-    QColor col = value.value<QColor>();
-    App::Color val; val.setValue<QColor>(col);
-    QString data = QString::fromLatin1("(%1,%2,%3)")
-                    .arg(val.r,0,'f',decimals())
-                    .arg(val.g,0,'f',decimals())
-                    .arg(val.b,0,'f',decimals());
-    setPropertyValue(data);
-}
-
-QWidget* PropertyColorItem::createEditor(QWidget* parent, const QObject* receiver, const char* method) const
-{
-    Gui::ColorButton* cb = new Gui::ColorButton( parent );
-    cb->setDisabled(isReadOnly());
-    QObject::connect(cb, SIGNAL(changed()), receiver, method);
-    return cb;
-}
-
-void PropertyColorItem::setEditorData(QWidget *editor, const QVariant& data) const
-{
-    Gui::ColorButton *cb = qobject_cast<Gui::ColorButton*>(editor);
-    QColor color = data.value<QColor>();
-    cb->setColor(color);
-}
-
-QVariant PropertyColorItem::editorData(QWidget *editor) const
-{
-    Gui::ColorButton *cb = qobject_cast<Gui::ColorButton*>(editor);
-    QVariant var;
-    var.setValue(cb->color());
-    return var;
-}
-
-// --------------------------------------------------------------------
-
-namespace Gui { namespace PropertyEditor {
-    class Material
-    {
-    public:
-        QColor diffuseColor;
-        QColor ambientColor;
-        QColor specularColor;
-        QColor emissiveColor;
-        float shininess;
-        float transparency;
-    };
-}
-}
-
-Q_DECLARE_METATYPE(Gui::PropertyEditor::Material)
-
-PROPERTYITEM_SOURCE(Gui::PropertyEditor::PropertyMaterialItem)
-
-PropertyMaterialItem::PropertyMaterialItem()
-{
-    diffuse = static_cast<PropertyColorItem*>(PropertyColorItem::create());
-    diffuse->setParent(this);
-    diffuse->setPropertyName(QLatin1String("DiffuseColor"));
-    this->appendChild(diffuse);
-
-    ambient = static_cast<PropertyColorItem*>(PropertyColorItem::create());
-    ambient->setParent(this);
-    ambient->setPropertyName(QLatin1String("AmbientColor"));
-    this->appendChild(ambient);
-
-    specular = static_cast<PropertyColorItem*>(PropertyColorItem::create());
-    specular->setParent(this);
-    specular->setPropertyName(QLatin1String("SpecularColor"));
-    this->appendChild(specular);
-
-    emissive = static_cast<PropertyColorItem*>(PropertyColorItem::create());
-    emissive->setParent(this);
-    emissive->setPropertyName(QLatin1String("EmissiveColor"));
-    this->appendChild(emissive);
-
-    shininess = static_cast<PropertyFloatItem*>(PropertyFloatItem::create());
-    shininess->setParent(this);
-    shininess->setPropertyName(QLatin1String("Shininess"));
-    this->appendChild(shininess);
-
-    transparency = static_cast<PropertyFloatItem*>(PropertyFloatItem::create());
-    transparency->setParent(this);
-    transparency->setPropertyName(QLatin1String("Transparency"));
-    this->appendChild(transparency);
-}
-
-PropertyMaterialItem::~PropertyMaterialItem()
-{
-}
-
-void PropertyMaterialItem::propertyBound()
-{
-}
-
-QColor PropertyMaterialItem::getDiffuseColor() const
-{
-    QVariant value = data(1, Qt::EditRole);
-    if (!value.canConvert<Material>())
-        return QColor();
-
-    Material val = value.value<Material>();
-    return val.diffuseColor;
-}
-
-void PropertyMaterialItem::setDiffuseColor(const QColor& color)
-{
-    QVariant value = data(1, Qt::EditRole);
-    if (!value.canConvert<Material>())
-        return;
-
-    Material mat = value.value<Material>();
-    mat.diffuseColor = color;
-    setValue(QVariant::fromValue<Material>(mat));
-}
-
-QColor PropertyMaterialItem::getAmbientColor() const
-{
-    QVariant value = data(1, Qt::EditRole);
-    if (!value.canConvert<Material>())
-        return QColor();
-
-    Material val = value.value<Material>();
-    return val.ambientColor;
-}
-
-void PropertyMaterialItem::setAmbientColor(const QColor& color)
-{
-    QVariant value = data(1, Qt::EditRole);
-    if (!value.canConvert<Material>())
-        return;
-
-    Material mat = value.value<Material>();
-    mat.ambientColor = color;
-    setValue(QVariant::fromValue<Material>(mat));
-}
-
-QColor PropertyMaterialItem::getSpecularColor() const
-{
-    QVariant value = data(1, Qt::EditRole);
-    if (!value.canConvert<Material>())
-        return QColor();
-
-    Material val = value.value<Material>();
-    return val.specularColor;
-}
-
-void PropertyMaterialItem::setSpecularColor(const QColor& color)
-{
-    QVariant value = data(1, Qt::EditRole);
-    if (!value.canConvert<Material>())
-        return;
-
-    Material mat = value.value<Material>();
-    mat.specularColor = color;
-    setValue(QVariant::fromValue<Material>(mat));
-}
-
-QColor PropertyMaterialItem::getEmissiveColor() const
-{
-    QVariant value = data(1, Qt::EditRole);
-    if (!value.canConvert<Material>())
-        return QColor();
-
-    Material val = value.value<Material>();
-    return val.emissiveColor;
-}
-
-void PropertyMaterialItem::setEmissiveColor(const QColor& color)
-{
-    QVariant value = data(1, Qt::EditRole);
-    if (!value.canConvert<Material>())
-        return;
-
-    Material mat = value.value<Material>();
-    mat.emissiveColor = color;
-    setValue(QVariant::fromValue<Material>(mat));
-}
-
-float PropertyMaterialItem::getShininess() const
-{
-    QVariant value = data(1, Qt::EditRole);
-    if (!value.canConvert<Material>())
-        return 0;
-
-    Material val = value.value<Material>();
-    return val.shininess;
-}
-
-void PropertyMaterialItem::setShininess(float s)
-{
-    QVariant value = data(1, Qt::EditRole);
-    if (!value.canConvert<Material>())
-        return;
-
-    Material mat = value.value<Material>();
-    mat.shininess = s;
-    setValue(QVariant::fromValue<Material>(mat));
-}
-
-float PropertyMaterialItem::getTransparency() const
-{
-    QVariant value = data(1, Qt::EditRole);
-    if (!value.canConvert<Material>())
-        return 0;
-
-    Material val = value.value<Material>();
-    return val.transparency;
-}
-
-void PropertyMaterialItem::setTransparency(float t)
-{
-    QVariant value = data(1, Qt::EditRole);
-    if (!value.canConvert<Material>())
-        return;
-
-    Material mat = value.value<Material>();
-    mat.transparency = t;
-    setValue(QVariant::fromValue<Material>(mat));
-}
-
-QVariant PropertyMaterialItem::decoration(const QVariant& value) const
-{
-    // use the diffuse color
-    Material val = value.value<Material>();
-    QColor color = val.diffuseColor;
-
-    int size = QApplication::style()->pixelMetric(QStyle::PM_ListViewIconSize);
-    QPixmap p(size, size);
-    p.fill(color);
-
-    return QVariant(p);
-}
-
-QVariant PropertyMaterialItem::toString(const QVariant& prop) const
-{
-    // use the diffuse color
-    Material val = prop.value<Material>();
-    QColor value = val.diffuseColor;
-    QString color = QString::fromLatin1("[%1, %2, %3]")
-        .arg(value.red()).arg(value.green()).arg(value.blue());
-    return QVariant(color);
-}
-
-QVariant PropertyMaterialItem::toolTip(const App::Property* prop) const
-{
-    assert(prop && prop->getTypeId().isDerivedFrom(App::PropertyMaterial::getClassTypeId()));
-
-    const App::Material& value = static_cast<const App::PropertyMaterial*>(prop)->getValue();
-    QColor dc = value.diffuseColor.asValue<QColor>();
-    QColor ac = value.ambientColor.asValue<QColor>();
-    QColor sc = value.specularColor.asValue<QColor>();
-    QColor ec = value.emissiveColor.asValue<QColor>();
-
-    QString data = QString::fromUtf8(
-        "Diffuse color: [%1, %2, %3]\n"
-        "Ambient color: [%4, %5, %6]\n"
-        "Specular color: [%7, %8, %9]\n"
-        "Emissive color: [%10, %11, %12]\n"
-        "Shininess: %13\n"
-        "Transparency: %14"
-        )
-        .arg(dc.red()).arg(dc.green()).arg(dc.blue())
-        .arg(ac.red()).arg(ac.green()).arg(ac.blue())
-        .arg(sc.red()).arg(sc.green()).arg(sc.blue())
-        .arg(ec.red()).arg(ec.green()).arg(ec.blue())
-        .arg(value.shininess)
-        .arg(value.transparency)
-        ;
-
-    return QVariant(data);
-}
-
-QVariant PropertyMaterialItem::value(const App::Property* prop) const
-{
-    assert(prop && prop->getTypeId().isDerivedFrom(App::PropertyMaterial::getClassTypeId()));
-
-    const App::Material& value = static_cast<const App::PropertyMaterial*>(prop)->getValue();
-    Material mat;
-
-    mat.diffuseColor = value.diffuseColor.asValue<QColor>();
-    mat.ambientColor = value.ambientColor.asValue<QColor>();
-    mat.specularColor = value.specularColor.asValue<QColor>();
-    mat.emissiveColor = value.emissiveColor.asValue<QColor>();
-    mat.shininess = value.shininess;
-    mat.transparency = value.transparency;
-
-    return QVariant::fromValue<Material>(mat);
-}
-
-void PropertyMaterialItem::setValue(const QVariant& value)
-{
-    if (!value.canConvert<Material>())
-        return;
-
-    Material mat = value.value<Material>();
-    App::Color dc; dc.setValue<QColor>(mat.diffuseColor);
-    App::Color ac; ac.setValue<QColor>(mat.ambientColor);
-    App::Color sc; sc.setValue<QColor>(mat.specularColor);
-    App::Color ec; ec.setValue<QColor>(mat.emissiveColor);
-    float s = mat.shininess;
-    float t = mat.transparency;
-
-    QString data = QString::fromLatin1(
-        "App.Material("
-        "DiffuseColor=(%1,%2,%3),"
-        "AmbientColor=(%4,%5,%6),"
-        "SpecularColor=(%7,%8,%9),"
-        "EmissiveColor=(%10,%11,%12),"
-        "Shininess=(%13),"
-        "Transparency=(%14),"
-        ")"
-    )
-    .arg(dc.r, 0, 'f', decimals())
-    .arg(dc.g, 0, 'f', decimals())
-    .arg(dc.b, 0, 'f', decimals())
-    .arg(ac.r, 0, 'f', decimals())
-    .arg(ac.g, 0, 'f', decimals())
-    .arg(ac.b, 0, 'f', decimals())
-    .arg(sc.r, 0, 'f', decimals())
-    .arg(sc.g, 0, 'f', decimals())
-    .arg(sc.b, 0, 'f', decimals())
-    .arg(ec.r, 0, 'f', decimals())
-    .arg(ec.g, 0, 'f', decimals())
-    .arg(ec.b, 0, 'f', decimals())
-    .arg(s, 0, 'f', decimals())
-    .arg(t, 0, 'f', decimals())
-    ;
-
-    setPropertyValue(data);
-}
-
-QWidget* PropertyMaterialItem::createEditor(QWidget* parent, const QObject* receiver, const char* method) const
-{
-    Gui::ColorButton* cb = new Gui::ColorButton(parent);
-    cb->setDisabled(isReadOnly());
-    QObject::connect(cb, SIGNAL(changed()), receiver, method);
-    return cb;
-}
-
-void PropertyMaterialItem::setEditorData(QWidget *editor, const QVariant& data) const
-{
-    if (!data.canConvert<Material>())
-        return;
-
-    Material val = data.value<Material>();
-    Gui::ColorButton *cb = qobject_cast<Gui::ColorButton*>(editor);
-    cb->setColor(val.diffuseColor);
-}
-
-QVariant PropertyMaterialItem::editorData(QWidget *editor) const
-{
-    Gui::ColorButton *cb = qobject_cast<Gui::ColorButton*>(editor);
-    QVariant value = data(1, Qt::EditRole);
-    if (!value.canConvert<Material>())
-        return QVariant();
-
-    Material val = value.value<Material>();
-    val.diffuseColor = cb->color();
-    return QVariant::fromValue<Material>(val);
-}
-
-// --------------------------------------------------------------------
-
-PROPERTYITEM_SOURCE(Gui::PropertyEditor::PropertyMaterialListItem)
-
-PropertyMaterialListItem::PropertyMaterialListItem()
-{
-    // This editor gets a list of materials but it only edits the first item.
-    diffuse = static_cast<PropertyColorItem*>(PropertyColorItem::create());
-    diffuse->setParent(this);
-    diffuse->setPropertyName(QLatin1String("DiffuseColor"));
-    this->appendChild(diffuse);
-
-    ambient = static_cast<PropertyColorItem*>(PropertyColorItem::create());
-    ambient->setParent(this);
-    ambient->setPropertyName(QLatin1String("AmbientColor"));
-    this->appendChild(ambient);
-
-    specular = static_cast<PropertyColorItem*>(PropertyColorItem::create());
-    specular->setParent(this);
-    specular->setPropertyName(QLatin1String("SpecularColor"));
-    this->appendChild(specular);
-
-    emissive = static_cast<PropertyColorItem*>(PropertyColorItem::create());
-    emissive->setParent(this);
-    emissive->setPropertyName(QLatin1String("EmissiveColor"));
-    this->appendChild(emissive);
-
-    shininess = static_cast<PropertyFloatItem*>(PropertyFloatItem::create());
-    shininess->setParent(this);
-    shininess->setPropertyName(QLatin1String("Shininess"));
-    this->appendChild(shininess);
-
-    transparency = static_cast<PropertyFloatItem*>(PropertyFloatItem::create());
-    transparency->setParent(this);
-    transparency->setPropertyName(QLatin1String("Transparency"));
-    this->appendChild(transparency);
-}
-
-PropertyMaterialListItem::~PropertyMaterialListItem()
-{
-}
-
-void PropertyMaterialListItem::propertyBound()
-{
-}
-
-QColor PropertyMaterialListItem::getDiffuseColor() const
-{
-    QVariant value = data(1, Qt::EditRole);
-    if (!value.canConvert<QVariantList>())
-        return QColor();
-
-    QVariantList list = value.toList();
-    if (list.isEmpty())
-        return QColor();
-
-    if (!list[0].canConvert<Material>())
-        return QColor();
-
-    Material mat = list[0].value<Material>();
-    return mat.diffuseColor;
-}
-
-void PropertyMaterialListItem::setDiffuseColor(const QColor& color)
-{
-    QVariant value = data(1, Qt::EditRole);
-    if (!value.canConvert<QVariantList>())
-        return;
-
-    QVariantList list = value.toList();
-    if (list.isEmpty())
-        return;
-
-    if (!list[0].canConvert<Material>())
-        return;
-
-    Material mat = list[0].value<Material>();
-    mat.diffuseColor = color;
-    list[0] = QVariant::fromValue<Material>(mat);
-    setValue(list);
-}
-
-QColor PropertyMaterialListItem::getAmbientColor() const
-{
-    QVariant value = data(1, Qt::EditRole);
-    if (!value.canConvert<QVariantList>())
-        return QColor();
-
-    QVariantList list = value.toList();
-    if (list.isEmpty())
-        return QColor();
-
-    if (!list[0].canConvert<Material>())
-        return QColor();
-
-    Material mat = list[0].value<Material>();
-    return mat.ambientColor;
-}
-
-void PropertyMaterialListItem::setAmbientColor(const QColor& color)
-{
-    QVariant value = data(1, Qt::EditRole);
-    if (!value.canConvert<QVariantList>())
-        return;
-
-    QVariantList list = value.toList();
-    if (list.isEmpty())
-        return;
-
-    if (!list[0].canConvert<Material>())
-        return;
-
-    Material mat = list[0].value<Material>();
-    mat.ambientColor = color;
-    list[0] = QVariant::fromValue<Material>(mat);
-    setValue(list);
-}
-
-QColor PropertyMaterialListItem::getSpecularColor() const
-{
-    QVariant value = data(1, Qt::EditRole);
-    if (!value.canConvert<QVariantList>())
-        return QColor();
-
-    QVariantList list = value.toList();
-    if (list.isEmpty())
-        return QColor();
-
-    if (!list[0].canConvert<Material>())
-        return QColor();
-
-    Material mat = list[0].value<Material>();
-    return mat.specularColor;
-}
-
-void PropertyMaterialListItem::setSpecularColor(const QColor& color)
-{
-    QVariant value = data(1, Qt::EditRole);
-    if (!value.canConvert<QVariantList>())
-        return;
-
-    QVariantList list = value.toList();
-    if (list.isEmpty())
-        return;
-
-    if (!list[0].canConvert<Material>())
-        return;
-
-    Material mat = list[0].value<Material>();
-    mat.specularColor = color;
-    list[0] = QVariant::fromValue<Material>(mat);
-    setValue(list);
-}
-
-QColor PropertyMaterialListItem::getEmissiveColor() const
-{
-    QVariant value = data(1, Qt::EditRole);
-    if (!value.canConvert<QVariantList>())
-        return QColor();
-
-    QVariantList list = value.toList();
-    if (list.isEmpty())
-        return QColor();
-
-    if (!list[0].canConvert<Material>())
-        return QColor();
-
-    Material mat = list[0].value<Material>();
-    return mat.emissiveColor;
-}
-
-void PropertyMaterialListItem::setEmissiveColor(const QColor& color)
-{
-    QVariant value = data(1, Qt::EditRole);
-    if (!value.canConvert<QVariantList>())
-        return;
-
-    QVariantList list = value.toList();
-    if (list.isEmpty())
-        return;
-
-    if (!list[0].canConvert<Material>())
-        return;
-
-    Material mat = list[0].value<Material>();
-    mat.emissiveColor = color;
-    list[0] = QVariant::fromValue<Material>(mat);
-    setValue(list);
-}
-
-float PropertyMaterialListItem::getShininess() const
-{
-    QVariant value = data(1, Qt::EditRole);
-    if (!value.canConvert<QVariantList>())
-        return 0;
-
-    QVariantList list = value.toList();
-    if (list.isEmpty())
-        return 0;
-
-    if (!list[0].canConvert<Material>())
-        return 0;
-
-    Material mat = list[0].value<Material>();
-    return mat.shininess;
-}
-
-void PropertyMaterialListItem::setShininess(float s)
-{
-    QVariant value = data(1, Qt::EditRole);
-    if (!value.canConvert<QVariantList>())
-        return;
-
-    QVariantList list = value.toList();
-    if (list.isEmpty())
-        return;
-
-    if (!list[0].canConvert<Material>())
-        return;
-
-    Material mat = list[0].value<Material>();
-    mat.shininess = s;
-    list[0] = QVariant::fromValue<Material>(mat);
-    setValue(list);
-}
-
-float PropertyMaterialListItem::getTransparency() const
-{
-    QVariant value = data(1, Qt::EditRole);
-    if (!value.canConvert<QVariantList>())
-        return 0;
-
-    QVariantList list = value.toList();
-    if (list.isEmpty())
-        return 0;
-
-    if (!list[0].canConvert<Material>())
-        return 0;
-
-    Material mat = list[0].value<Material>();
-    return mat.transparency;
-}
-
-void PropertyMaterialListItem::setTransparency(float t)
-{
-    QVariant value = data(1, Qt::EditRole);
-    if (!value.canConvert<QVariantList>())
-        return;
-
-    QVariantList list = value.toList();
-    if (list.isEmpty())
-        return;
-
-    if (!list[0].canConvert<Material>())
-        return;
-
-    Material mat = list[0].value<Material>();
-    mat.transparency = t;
-    list[0] = QVariant::fromValue<Material>(mat);
-    setValue(list);
-}
-
-QVariant PropertyMaterialListItem::decoration(const QVariant& value) const
-{
-    if (!value.canConvert<QVariantList>())
-        return QVariant();
-
-    QVariantList list = value.toList();
-    if (list.isEmpty())
-        return QVariant();
-
-    if (!list[0].canConvert<Material>())
-        return QVariant();
-
-    // use the diffuse color
-    Material mat = list[0].value<Material>();
-    QColor color = mat.diffuseColor;
-
-    int size = QApplication::style()->pixelMetric(QStyle::PM_ListViewIconSize);
-    QPixmap p(size, size);
-    p.fill(color);
-
-    return QVariant(p);
-}
-
-QVariant PropertyMaterialListItem::toString(const QVariant& prop) const
-{
-    if (!prop.canConvert<QVariantList>())
-        return QVariant();
-
-    QVariantList list = prop.toList();
-    if (list.isEmpty())
-        return QVariant();
-
-    if (!list[0].canConvert<Material>())
-        return QVariant();
-
-    // use the diffuse color
-    Material mat = list[0].value<Material>();
-    QColor value = mat.diffuseColor;
-    QString color = QString::fromLatin1("[%1, %2, %3]")
-        .arg(value.red()).arg(value.green()).arg(value.blue());
-    return QVariant(color);
-}
-
-QVariant PropertyMaterialListItem::toolTip(const App::Property* prop) const
-{
-    assert(prop && prop->getTypeId().isDerivedFrom(App::PropertyMaterialList::getClassTypeId()));
-
-    const std::vector<App::Material>& values = static_cast<const App::PropertyMaterialList*>(prop)->getValues();
-    if (values.empty())
-        return QVariant();
-
-    App::Material value = values.front();
-    QColor dc = value.diffuseColor.asValue<QColor>();
-    QColor ac = value.ambientColor.asValue<QColor>();
-    QColor sc = value.specularColor.asValue<QColor>();
-    QColor ec = value.emissiveColor.asValue<QColor>();
-
-    QString data = QString::fromUtf8(
-        "Diffuse color: [%1, %2, %3]\n"
-        "Ambient color: [%4, %5, %6]\n"
-        "Specular color: [%7, %8, %9]\n"
-        "Emissive color: [%10, %11, %12]\n"
-        "Shininess: %13\n"
-        "Transparency: %14"
-        )
-        .arg(dc.red()).arg(dc.green()).arg(dc.blue())
-        .arg(ac.red()).arg(ac.green()).arg(ac.blue())
-        .arg(sc.red()).arg(sc.green()).arg(sc.blue())
-        .arg(ec.red()).arg(ec.green()).arg(ec.blue())
-        .arg(value.shininess)
-        .arg(value.transparency)
-        ;
-
-    return QVariant(data);
-}
-
-QVariant PropertyMaterialListItem::value(const App::Property* prop) const
-{
-    assert(prop && prop->getTypeId().isDerivedFrom(App::PropertyMaterialList::getClassTypeId()));
-
-    const std::vector<App::Material>& value = static_cast<const App::PropertyMaterialList*>(prop)->getValues();
-    QVariantList variantList;
-
-    for (std::vector<App::Material>::const_iterator it = value.begin(); it != value.end(); ++it) {
-        Material mat;
-        mat.diffuseColor = it->diffuseColor.asValue<QColor>();
-        mat.ambientColor = it->ambientColor.asValue<QColor>();
-        mat.specularColor = it->specularColor.asValue<QColor>();
-        mat.emissiveColor = it->emissiveColor.asValue<QColor>();
-        mat.shininess = it->shininess;
-        mat.transparency = it->transparency;
-
-        variantList << QVariant::fromValue<Material>(mat);
-    }
-
-    return variantList;
-}
-
-void PropertyMaterialListItem::setValue(const QVariant& value)
-{
-    if (!value.canConvert<QVariantList>())
-        return;
-
-    QVariantList list = value.toList();
-    if (list.isEmpty())
-        return;
-
-    QString data;
-    QTextStream str(&data);
-    str << "(";
-
-    for (QVariantList::iterator it = list.begin(); it != list.end(); ++it) {
-        Material mat = it->value<Material>();
-        App::Color dc; dc.setValue<QColor>(mat.diffuseColor);
-        App::Color ac; ac.setValue<QColor>(mat.ambientColor);
-        App::Color sc; sc.setValue<QColor>(mat.specularColor);
-        App::Color ec; ec.setValue<QColor>(mat.emissiveColor);
-        float s = mat.shininess;
-        float t = mat.transparency;
-
-        QString item = QString::fromLatin1(
-            "App.Material("
-            "DiffuseColor=(%1,%2,%3),"
-            "AmbientColor=(%4,%5,%6),"
-            "SpecularColor=(%7,%8,%9),"
-            "EmissiveColor=(%10,%11,%12),"
-            "Shininess=(%13),"
-            "Transparency=(%14),"
-            ")"
-            )
-            .arg(dc.r, 0, 'f', decimals())
-            .arg(dc.g, 0, 'f', decimals())
-            .arg(dc.b, 0, 'f', decimals())
-            .arg(ac.r, 0, 'f', decimals())
-            .arg(ac.g, 0, 'f', decimals())
-            .arg(ac.b, 0, 'f', decimals())
-            .arg(sc.r, 0, 'f', decimals())
-            .arg(sc.g, 0, 'f', decimals())
-            .arg(sc.b, 0, 'f', decimals())
-            .arg(ec.r, 0, 'f', decimals())
-            .arg(ec.g, 0, 'f', decimals())
-            .arg(ec.b, 0, 'f', decimals())
-            .arg(s, 0, 'f', decimals())
-            .arg(t, 0, 'f', decimals())
-            ;
-        str << item << ", ";
-    }
-
-    str << ")";
-
-    setPropertyValue(data);
-}
-
-QWidget* PropertyMaterialListItem::createEditor(QWidget* parent, const QObject* receiver, const char* method) const
-{
-    Gui::ColorButton* cb = new Gui::ColorButton(parent);
-    cb->setDisabled(isReadOnly());
-    QObject::connect(cb, SIGNAL(changed()), receiver, method);
-    return cb;
-}
-
-void PropertyMaterialListItem::setEditorData(QWidget *editor, const QVariant& data) const
-{
-    if (!data.canConvert<QVariantList>())
-        return;
-
-    QVariantList list = data.toList();
-    if (list.isEmpty())
-        return;
-
-    if (!list[0].canConvert<Material>())
-        return;
-
-    // use the diffuse color
-    Material mat = list[0].value<Material>();
-    QColor color = mat.diffuseColor;
-
-    Gui::ColorButton *cb = qobject_cast<Gui::ColorButton*>(editor);
-    cb->setColor(color);
-}
-
-QVariant PropertyMaterialListItem::editorData(QWidget *editor) const
-{
-    Gui::ColorButton *cb = qobject_cast<Gui::ColorButton*>(editor);
-    QVariant value = data(1, Qt::EditRole);
-    if (!value.canConvert<QVariantList>())
-        return QVariant();
-
-    QVariantList list = value.toList();
-    if (list.isEmpty())
-        return QVariant();
-
-    if (!list[0].canConvert<Material>())
-        return QVariant();
-
-    // use the diffuse color
-    Material mat = list[0].value<Material>();
-    mat.diffuseColor = cb->color();
-    list[0] = QVariant::fromValue<Material>(mat);
-
-    return list;
-}
-
-// --------------------------------------------------------------------
-
-PROPERTYITEM_SOURCE(Gui::PropertyEditor::PropertyFileItem)
-
-PropertyFileItem::PropertyFileItem()
-{
-}
-
-QVariant PropertyFileItem::value(const App::Property* prop) const
-{
-    assert(prop && prop->getTypeId().isDerivedFrom(App::PropertyFile::getClassTypeId()));
-
-    std::string value = static_cast<const App::PropertyFile*>(prop)->getValue();
-    return QVariant(QString::fromUtf8(value.c_str()));
-}
-
-void PropertyFileItem::setValue(const QVariant& value)
-{
-    if (!value.canConvert(QVariant::String))
-        return;
-    QString val = value.toString();
-    QString data = QString::fromLatin1("\"%1\"").arg(val);
-    setPropertyValue(data);
-}
-
-QVariant PropertyFileItem::toolTip(const App::Property* prop) const
-{
-    return value(prop);
-}
-
-QWidget* PropertyFileItem::createEditor(QWidget* parent, const QObject* receiver, const char* method) const
-{
-    Gui::FileChooser *fc = new Gui::FileChooser(parent);
-    fc->setAutoFillBackground(true);
-    fc->setDisabled(isReadOnly());
-    QObject::connect(fc, SIGNAL(fileNameSelected(const QString&)), receiver, method);
-    return fc;
-}
-
-void PropertyFileItem::setEditorData(QWidget *editor, const QVariant& data) const
-{
-    const App::Property* prop = getFirstProperty();
-    const App::PropertyFile* propFile = static_cast<const App::PropertyFile*>(prop);
-    std::string filter = propFile->getFilter();
-    Gui::FileChooser *fc = qobject_cast<Gui::FileChooser*>(editor);
-    if (!filter.empty()) {
-        fc->setFilter(Base::Tools::fromStdString(filter));
-    }
-    fc->setFileName(data.toString());
-}
-
-QVariant PropertyFileItem::editorData(QWidget *editor) const
-{
-    Gui::FileChooser *fc = qobject_cast<Gui::FileChooser*>(editor);
-    return QVariant(fc->fileName());
-}
-
-// --------------------------------------------------------------------
-
-PROPERTYITEM_SOURCE(Gui::PropertyEditor::PropertyPathItem)
-
-PropertyPathItem::PropertyPathItem()
-{
-}
-
-QVariant PropertyPathItem::value(const App::Property* prop) const
-{
-    assert(prop && prop->getTypeId().isDerivedFrom(App::PropertyPath::getClassTypeId()));
-
-    std::string value = static_cast<const App::PropertyPath*>(prop)->getValue().string();
-    return QVariant(QString::fromUtf8(value.c_str()));
-}
-
-void PropertyPathItem::setValue(const QVariant& value)
-{
-    if (!value.canConvert(QVariant::String))
-        return;
-    QString val = value.toString();
-    QString data = QString::fromLatin1("\"%1\"").arg(val);
-    setPropertyValue(data);
-}
-
-QVariant PropertyPathItem::toolTip(const App::Property* prop) const
-{
-    return value(prop);
-}
-
-QWidget* PropertyPathItem::createEditor(QWidget* parent, const QObject* receiver, const char* method) const
-{
-    Gui::FileChooser *fc = new Gui::FileChooser(parent);
-    fc->setMode(FileChooser::Directory);
-    fc->setAutoFillBackground(true);
-    fc->setDisabled(isReadOnly());
-    QObject::connect(fc, SIGNAL(fileNameSelected(const QString&)), receiver, method);
-    return fc;
-}
-
-void PropertyPathItem::setEditorData(QWidget *editor, const QVariant& data) const
-{
-    Gui::FileChooser *fc = qobject_cast<Gui::FileChooser*>(editor);
-    fc->setFileName(data.toString());
-}
-
-QVariant PropertyPathItem::editorData(QWidget *editor) const
-{
-    Gui::FileChooser *fc = qobject_cast<Gui::FileChooser*>(editor);
-    return QVariant(fc->fileName());
-}
-
-// --------------------------------------------------------------------
-
-PROPERTYITEM_SOURCE(Gui::PropertyEditor::PropertyTransientFileItem)
-
-PropertyTransientFileItem::PropertyTransientFileItem()
-{
-}
-
-QVariant PropertyTransientFileItem::value(const App::Property* prop) const
-{
-    assert(prop && prop->getTypeId().isDerivedFrom(App::PropertyFileIncluded::getClassTypeId()));
-
-    std::string value = static_cast<const App::PropertyFileIncluded*>(prop)->getValue();
-    return QVariant(QString::fromUtf8(value.c_str()));
-}
-
-void PropertyTransientFileItem::setValue(const QVariant& value)
-{
-    if (!value.canConvert(QVariant::String))
-        return;
-    QString val = value.toString();
-    QString data = QString::fromLatin1("\"%1\"").arg(val);
-    setPropertyValue(data);
-}
-
-QVariant PropertyTransientFileItem::toolTip(const App::Property* prop) const
-{
-    return value(prop);
-}
-
-QWidget* PropertyTransientFileItem::createEditor(QWidget* parent, const QObject* receiver, const char* method) const
-{
-    Gui::FileChooser *fc = new Gui::FileChooser(parent);
-    fc->setAutoFillBackground(true);
-    fc->setDisabled(isReadOnly());
-    QObject::connect(fc, SIGNAL(fileNameSelected(const QString&)), receiver, method);
-    return fc;
-}
-
-void PropertyTransientFileItem::setEditorData(QWidget *editor, const QVariant& data) const
-{
-    Gui::FileChooser *fc = qobject_cast<Gui::FileChooser*>(editor);
-    fc->setFileName(data.toString());
-}
-
-QVariant PropertyTransientFileItem::editorData(QWidget *editor) const
-{
-    Gui::FileChooser *fc = qobject_cast<Gui::FileChooser*>(editor);
-    return QVariant(fc->fileName());
-}
-
-// ---------------------------------------------------------------
-
-LinkSelection::LinkSelection(const QStringList& list) : link(list)
-{
-}
-
-LinkSelection::~LinkSelection()
-{
-}
-
-void LinkSelection::select()
-{
-    Gui::Selection().clearSelection();
-    Gui::Selection().addSelection((const char*)link[0].toLatin1(),
-                                  (const char*)link[1].toLatin1());
-    this->deleteLater();
-}
-
-// ---------------------------------------------------------------
-
-LinkLabel::LinkLabel (QWidget * parent, bool xlink) : QWidget(parent), isXLink(xlink)
-{   
-    QHBoxLayout *layout = new QHBoxLayout(this);
-    layout->setMargin(0);
-    layout->setSpacing(1);
-
-    label = new QLabel(this);
-    label->setAutoFillBackground(true);
-    label->setTextFormat(Qt::RichText);
-    layout->addWidget(label);
-
-    editButton = new QPushButton(QLatin1String("..."), this);
-#if defined (Q_OS_MAC)
-    editButton->setAttribute(Qt::WA_LayoutUsesWidgetRect); // layout size from QMacStyle was not correct
-#endif
-    editButton->setToolTip(tr("Change the linked object"));
-    layout->addWidget(editButton);
-    
-    // setLayout(layout);
-    
-    connect(label, SIGNAL(linkActivated(const QString&)),
-            this, SLOT(onLinkActivated(const QString&)));
-    connect(editButton, SIGNAL(clicked()),
-            this, SLOT(onEditClicked()));
-}
-
-LinkLabel::~LinkLabel()
-{
-}
-
-void LinkLabel::setPropertyLink(const QStringList& o)
-{
-    link = o;
-    QString linkcolor = QApplication::palette().color(QPalette::Link).name();
-    QString text = QString::fromLatin1(
-        "<html><head><style type=\"text/css\">"
-        "p, li { white-space: pre-wrap; }"
-        "</style></head><body>"
-        "<p>"
-        "<a href=\"%1.%2\"><span style=\" text-decoration: underline; color:%3;\">%4</span></a>"
-        "</p></body></html>"
-    )
-    .arg(link[0], link[1], linkcolor, link[2]);
-    label->setText(text);
-}
-
-QStringList LinkLabel::propertyLink() const
-{
-    return link;
-}
-
-void LinkLabel::onLinkActivated (const QString& s)
-{
-    Q_UNUSED(s);
-    LinkSelection* select = new LinkSelection(link);
-    QTimer::singleShot(50, select, SLOT(select()));
-}
-
-void LinkLabel::onEditClicked ()
-{
-    Gui::Dialog::DlgPropertyLink dlg(link, this, 0, isXLink);
-    if (dlg.exec() == QDialog::Accepted) {
-        setPropertyLink(dlg.propertyLink());
-        /*emit*/ linkChanged(link);
-    }
-}
-
-void LinkLabel::resizeEvent(QResizeEvent* e)
-{
-    editButton->setFixedWidth(e->size().height());
-    editButton->setFixedHeight(e->size().height());
-}
-
-
-PROPERTYITEM_SOURCE(Gui::PropertyEditor::PropertyLinkItem)
-
-PropertyLinkItem::PropertyLinkItem():isXLink(false)
-{
-}
-
-QVariant PropertyLinkItem::toString(const QVariant& prop) const
-{
-    QStringList list = prop.toStringList();
-    return QVariant(list[2]);
-}
-
-QVariant PropertyLinkItem::data(int column, int role) const {
-<<<<<<< HEAD
-    if(propertyItems.size() && column == 1 && role == Qt::TextColorRole) {
-        auto xlink = Base::freecad_dynamic_cast<const App::PropertyXLink>(propertyItems[0]);
-        if(xlink && xlink->checkRestore()>1)
-            return QVariant::fromValue(QColor(0xff,0,0));
-=======
-    if(propertyItems.size() && column == 1 
-            && (role == Qt::TextColorRole || role == Qt::ToolTipRole))
-    {
-        auto xlink = Base::freecad_dynamic_cast<const App::PropertyXLink>(propertyItems[0]);
-        if(xlink) {
-            if(role==Qt::TextColorRole && xlink->checkRestore()>1)
-                return QVariant::fromValue(QColor(0xff,0,0));
-            else if(role == Qt::ToolTipRole) {
-                const char *filePath = xlink->getFilePath();
-                if(filePath && filePath[0])
-                    return QVariant::fromValue(QString::fromUtf8(filePath));
-            }
-        }
->>>>>>> c0753806
-    }
-    return PropertyItem::data(column,role);
-}
-
-QVariant PropertyLinkItem::value(const App::Property* prop) const
-{
-    assert(prop && prop->getTypeId().isDerivedFrom(App::PropertyLink::getClassTypeId()));
-
-    auto xlink = Base::freecad_dynamic_cast<const App::PropertyXLink>(prop);
-    isXLink = xlink!=0;
-
-    const App::PropertyLink* prop_link = static_cast<const App::PropertyLink*>(prop);
-    App::PropertyContainer* c = prop_link->getContainer();
-
-    // The list has five mandatory elements: 
-    //
-    //      document name of the container, 
-    //      internal name of the linked object, 
-    //      label, 
-    //      internal name of container,
-    //      property name
-    //
-    // and two additional elements if it is a PropertyXLink
-    //
-    //      subname 
-    //      (optional) document name of linked object if it is different from the container
-    //
-
-    App::DocumentObject* obj = prop_link->getValue();
-    QStringList list;
-    if (obj) {
-        list << QString::fromLatin1(obj->getDocument()->getName());
-        list << QString::fromLatin1(obj->getNameInDocument());
-
-        std::string _objName;
-        const char *objName = obj->getNameInDocument();
-        auto owner = Base::freecad_dynamic_cast<App::DocumentObject>(c);
-        if(!objName || (owner && owner->getDocument()!=obj->getDocument())) {
-            _objName = obj->getFullName();
-            objName = _objName.c_str();
-        }
-
-        if(xlink && xlink->getSubValues().size()) {
-            int count = 0;
-            std::stringstream ss;
-            ss << objName << ' ';
-
-            std::string prevSub;
-            for(const auto &sub : xlink->getSubValues(false)) {
-                if(++count > 3)
-                    break;
-
-                if(count>1)
-                    ss << ',';
-                else
-                    ss << '(';
-
-                auto element = Data::ComplexGeoData::findElementName(sub.c_str());
-                if(prevSub.size()==(std::size_t)(element-sub.c_str()) 
-                        && boost::starts_with(sub,prevSub))
-                {
-                    ss << element;
-                    continue;
-                }
-
-                prevSub.clear();
-
-                if(element && element[0])
-                    prevSub = sub.substr(0,element-sub.c_str());
-
-                if(count > 1)
-                    ss << ' ';
-                ss << sub;
-            }
-            if(count) {
-                if(count>3)
-                    ss << "...";
-                ss << ')';
-            }
-            list << QString::fromUtf8(ss.str().c_str());
-
-        }else if(obj->Label.getStrValue() != objName) {
-            list << QString::fromLatin1("%1 (%2)").
-                    arg(QString::fromUtf8(obj->Label.getValue()),
-                        QString::fromLatin1(objName));
-        } else {
-            list << QString::fromUtf8(obj->Label.getValue());
-        }
-    } else {
-        // no object assigned
-        // the document name
-        if (c->getTypeId().isDerivedFrom(App::DocumentObject::getClassTypeId())) {
-            App::DocumentObject* obj = static_cast<App::DocumentObject*>(c);
-            list << QString::fromLatin1(obj->getDocument()->getName());
-        }
-        else {
-            list << QString::fromLatin1("");
-        }
-
-        // the internal object name
-        list << QString::fromLatin1("Null");
-
-        // the object label
-        std::string msg;
-        if(xlink && xlink->checkRestore(&msg)>1)
-            list << QString::fromUtf8(msg.c_str());
-        else
-            list << QString::fromLatin1("");
-    }
-
-    // the name of this object
-    if (c->getTypeId().isDerivedFrom(App::DocumentObject::getClassTypeId())) {
-        App::DocumentObject* obj = static_cast<App::DocumentObject*>(c);
-        list << QString::fromLatin1(obj->getNameInDocument());
-    }
-    else 
-        list << QString::fromLatin1("Null");
-
-    list << QString::fromLatin1(prop->getName());
-    assert(list.size() == FC_XLINK_VALUE_INDEX);
-
-    if(xlink) {
-        list << QString::fromUtf8(xlink->getSubName(false));
-        auto cobj = dynamic_cast<App::DocumentObject*>(c);
-        if(cobj && obj && cobj->getDocument()!=obj->getDocument())
-            list << QString::fromLatin1(obj->getDocument()->getName());
-    }
-
-    return QVariant(list);
-}
-
-void PropertyLinkItem::setValue(const QVariant& value)
-{
-    if (!value.canConvert(QVariant::StringList))
-        return;
-    QStringList items = value.toStringList();
-    if (items.size() > 1) {
-        QString d = items[0];
-        QString o = items[1];
-        QString data;
-        if ( o.isEmpty() )
-            data = QString::fromLatin1("None");
-        else if(isXLink && items.size()>FC_XLINK_VALUE_INDEX+1) {
-            QString doc;
-            if(items.size()>=FC_XLINK_VALUE_INDEX+2)
-                doc = items[FC_XLINK_VALUE_INDEX+1];
-            else
-                doc = d;
-            data = QString::fromLatin1("(App.getDocument('%1').getObject('%2'),'%3')").
-                    arg(doc,o,items[FC_XLINK_VALUE_INDEX]);
-        }else
-            data = QString::fromLatin1("App.getDocument('%1').getObject('%2')").arg(d,o);
-        setPropertyValue(data);
-    }
-}
-
-QWidget* PropertyLinkItem::createEditor(QWidget* parent, const QObject* receiver, const char* method) const
-{
-    LinkLabel *ll = new LinkLabel(parent, isXLink);
-    ll->setAutoFillBackground(true);
-    ll->setDisabled(isReadOnly());
-    QObject::connect(ll, SIGNAL(linkChanged(const QStringList&)), receiver, method);
-    return ll;
-}
-
-void PropertyLinkItem::setEditorData(QWidget *editor, const QVariant& data) const
-{
-    QStringList list = data.toStringList();
-    LinkLabel *ll = static_cast<LinkLabel*>(editor);
-    ll->setPropertyLink(list);
-}
-
-QVariant PropertyLinkItem::editorData(QWidget *editor) const
-{
-    LinkLabel *ll = static_cast<LinkLabel*>(editor);
-    return QVariant(ll->propertyLink());
-}
-
-// --------------------------------------------------------------------
-
-LinkListLabel::LinkListLabel (QWidget * parent) : QWidget(parent)
-{
-    QHBoxLayout *layout = new QHBoxLayout(this);
-    layout->setMargin(0);
-    layout->setSpacing(1);
-
-    label = new QLabel(this);
-    label->setAutoFillBackground(true);
-    layout->addWidget(label);
-
-    editButton = new QPushButton(QLatin1String("..."), this);
-    editButton->setToolTip(tr("Change the linked objects"));
-    layout->addWidget(editButton);
-
-    // setLayout(layout);
-    connect(editButton, SIGNAL(clicked()),
-            this, SLOT(onEditClicked()));
-}
-
-LinkListLabel::~LinkListLabel()
-{
-}
-
-void LinkListLabel::setPropertyLinkList(const QVariantList& o)
-{
-    links = o;
-    if (links.isEmpty()) {
-        label->clear();
-    }
-    else if (links.size() == 1) {
-        QStringList s = links.front().toStringList();
-        label->setText(s[2]);
-    }
-    else {
-        QStringList obj;
-        for (QVariantList::iterator it = links.begin(); it != links.end(); ++it)
-            obj << it->toStringList()[2];
-        label->setText(QString::fromLatin1("[%1]").arg(obj.join(QString::fromLatin1(", "))));
-    }
-}
-
-QVariantList LinkListLabel::propertyLinkList() const
-{
-    return links;
-}
-
-void LinkListLabel::onEditClicked ()
-{
-    QStringList list = links.front().toStringList();
-    Gui::Dialog::DlgPropertyLink dlg(list, this);
-    dlg.setSelectionMode(QAbstractItemView::ExtendedSelection);
-    if (dlg.exec() == QDialog::Accepted) {
-        setPropertyLinkList(dlg.propertyLinkList());
-        Q_EMIT linkChanged(links);
-    }
-}
-
-void LinkListLabel::resizeEvent(QResizeEvent* e)
-{
-    editButton->setFixedWidth(e->size().height());
-}
-
-
-PROPERTYITEM_SOURCE(Gui::PropertyEditor::PropertyLinkListItem)
-
-PropertyLinkListItem::PropertyLinkListItem()
-{
-}
-
-QVariant PropertyLinkListItem::toString(const QVariant& prop) const
-{
-    QVariantList list = prop.toList();
-    if (list.empty()) {
-        return QString();
-    }
-    else if (list.size() == 1) {
-        QStringList item = list.front().toStringList();
-        return QString::fromLatin1("%1").arg(item[2]);
-    }
-    else {
-        QStringList obj;
-        for (QVariantList::iterator it = list.begin(); it != list.end(); ++it)
-            obj << it->toStringList()[2];
-        return QString::fromLatin1("[%1]").arg(obj.join(QString::fromLatin1(", ")));
-    }
-}
-
-QVariant PropertyLinkListItem::value(const App::Property* prop) const
-{
-    assert(prop && prop->getTypeId().isDerivedFrom(App::PropertyLinkList::getClassTypeId()));
-
-    const App::PropertyLinkList* prop_link = static_cast<const App::PropertyLinkList*>(prop);
-    App::PropertyContainer* c = prop_link->getContainer();
-
-    // the name of this object
-    QString objName;
-    if (c->getTypeId().isDerivedFrom(App::DocumentObject::getClassTypeId())) {
-        App::DocumentObject* obj = static_cast<App::DocumentObject*>(c);
-        objName = QString::fromLatin1(obj->getNameInDocument());
-    }
-    else {
-        objName = QString::fromLatin1("Null");
-    }
-
-    // each item is a list of five elements:
-    //[document name, internal name, label, internal name of container, property name]
-    // the variant list contains at least one item
-    std::vector<App::DocumentObject*> obj = prop_link->getValues();
-    QVariantList varList;
-    if (!obj.empty()) {
-        for (std::vector<App::DocumentObject*>::iterator it = obj.begin(); it != obj.end(); ++it) {
-            QStringList list;
-            list << QString::fromLatin1((*it)->getDocument()->getName());
-            list << QString::fromLatin1((*it)->getNameInDocument());
-            list << QString::fromUtf8((*it)->Label.getValue());
-            list << objName;
-            list << QString::fromLatin1(prop->getName());
-            varList << list;
-        }
-    }
-    else {
-        QStringList list;
-        // no object assigned
-        // the document name
-        if (c->getTypeId().isDerivedFrom(App::DocumentObject::getClassTypeId())) {
-            App::DocumentObject* obj = static_cast<App::DocumentObject*>(c);
-            list << QString::fromLatin1(obj->getDocument()->getName());
-        }
-        else {
-            list << QString::fromLatin1("");
-        }
-
-        // the internal object name
-        list << QString::fromLatin1("Null");
-        // the object label
-        list << QString::fromLatin1("");
-        list << objName;
-        list << QString::fromLatin1(prop->getName());
-        varList << list;
-    }
-
-    return QVariant(varList);
-}
-
-void PropertyLinkListItem::setValue(const QVariant& value)
-{
-    if (!value.canConvert(QVariant::List))
-        return;
-    QVariantList items = value.toList();
-    QStringList data;
-    for (QVariantList::iterator it = items.begin(); it != items.end(); ++it) {
-        QStringList list = it->toStringList();
-        QString d = list[0];
-        QString o = list[1];
-        if (!o.isEmpty())
-            data << QString::fromLatin1("App.getDocument('%1').getObject('%2')").arg(d, o);
-    }
-    if(data.size()==0)
-        setPropertyValue(QLatin1String("[]"));
-    else
-        setPropertyValue(QString::fromLatin1("[%1]").arg(data.join(QString::fromLatin1(", "))));
-}
-
-QWidget* PropertyLinkListItem::createEditor(QWidget* parent, const QObject* receiver, const char* method) const
-{
-    LinkListLabel *ll = new LinkListLabel(parent);
-    ll->setAutoFillBackground(true);
-    ll->setDisabled(isReadOnly());
-    QObject::connect(ll, SIGNAL(linkChanged(const QVariantList&)), receiver, method);
-    return ll;
-}
-
-void PropertyLinkListItem::setEditorData(QWidget *editor, const QVariant& data) const
-{
-    QVariantList list = data.toList();
-    LinkListLabel *ll = static_cast<LinkListLabel*>(editor);
-    ll->setPropertyLinkList(list);
-}
-
-QVariant PropertyLinkListItem::editorData(QWidget *editor) const
-{
-    LinkListLabel *ll = static_cast<LinkListLabel*>(editor);
-    return QVariant(ll->propertyLinkList());
-}
-
-// --------------------------------------------------------------------
-
-PropertyItemEditorFactory::PropertyItemEditorFactory()
-{
-}
-
-PropertyItemEditorFactory::~PropertyItemEditorFactory()
-{
-}
-
-#if (QT_VERSION >= 0x050300)
-QWidget * PropertyItemEditorFactory::createEditor (int /*type*/, QWidget * /*parent*/) const
-{
-    // do not allow to create any editor widgets because we do that in subclasses of PropertyItem
-    return 0;
-}
-
-QByteArray PropertyItemEditorFactory::valuePropertyName (int /*type*/) const
-{
-    // do not allow to set properties because we do that in subclasses of PropertyItem
-    return "";
-}
-#else
-QWidget * PropertyItemEditorFactory::createEditor (QVariant::Type /*type*/, QWidget * /*parent*/) const
-{
-    // do not allow to create any editor widgets because we do that in subclasses of PropertyItem
-    return 0;
-}
-
-QByteArray PropertyItemEditorFactory::valuePropertyName (QVariant::Type /*type*/) const
-{
-    // do not allow to set properties because we do that in subclasses of PropertyItem
-    return "";
-}
-#endif
-
-#include "moc_PropertyItem.cpp"
-
+/***************************************************************************
+ *   Copyright (c) 2004 Werner Mayer <wmayer[at]users.sourceforge.net>     *
+ *                                                                         *
+ *   This file is part of the FreeCAD CAx development system.              *
+ *                                                                         *
+ *   This library is free software; you can redistribute it and/or         *
+ *   modify it under the terms of the GNU Library General Public           *
+ *   License as published by the Free Software Foundation; either          *
+ *   version 2 of the License, or (at your option) any later version.      *
+ *                                                                         *
+ *   This library  is distributed in the hope that it will be useful,      *
+ *   but WITHOUT ANY WARRANTY; without even the implied warranty of        *
+ *   MERCHANTABILITY or FITNESS FOR A PARTICULAR PURPOSE.  See the         *
+ *   GNU Library General Public License for more details.                  *
+ *                                                                         *
+ *   You should have received a copy of the GNU Library General Public     *
+ *   License along with this library; see the file COPYING.LIB. If not,    *
+ *   write to the Free Software Foundation, Inc., 59 Temple Place,         *
+ *   Suite 330, Boston, MA  02111-1307, USA                                *
+ *                                                                         *
+ ***************************************************************************/
+
+
+#include "PreCompiled.h"
+
+#ifndef _PreComp_
+# include <algorithm>
+# include <QComboBox>
+# include <QFontDatabase>
+# include <QLayout>
+# include <QLocale>
+# include <QPixmap>
+# include <QTextStream>
+# include <QTimer>
+# include <QApplication>
+# include <QPalette>
+# include <QtGlobal>
+#endif
+
+#include <boost/algorithm/string/predicate.hpp>
+
+#include <Base/Tools.h>
+#include <Base/Console.h>
+#include <Base/Interpreter.h>
+#include <App/Application.h>
+#include <App/Document.h>
+#include <App/DocumentObject.h>
+#include <App/PropertyGeo.h>
+#include <App/PropertyFile.h>
+#include <App/PropertyUnits.h>
+#include <Gui/Application.h>
+#include <Gui/Control.h>
+#include <Gui/Widgets.h>
+#include <Gui/Command.h>
+#include <Gui/Document.h>
+#include <Gui/Selection.h>
+#include <Gui/ViewProviderDocumentObject.h>
+#include <Gui/Placement.h>
+#include <Gui/FileDialog.h>
+#include <Gui/DlgPropertyLink.h>
+#include <Gui/QuantitySpinBox.h>
+
+#include "PropertyItem.h"
+#include "PropertyView.h"
+#include <Gui/SpinBox.h>
+
+using namespace Gui::PropertyEditor;
+
+Gui::PropertyEditor::PropertyItemFactory* Gui::PropertyEditor::PropertyItemFactory::_singleton = NULL;
+
+PropertyItemFactory& PropertyItemFactory::instance()
+{
+    if (_singleton == NULL)
+        _singleton = new PropertyItemFactory;
+    return *_singleton;
+}
+
+void PropertyItemFactory::destruct ()
+{
+    delete _singleton;
+    _singleton = 0;
+}
+
+PropertyItem* PropertyItemFactory::createPropertyItem (const char* sName) const
+{
+    PropertyItem* w = static_cast<PropertyItem*>(Produce(sName));
+    return w;
+}
+
+// ----------------------------------------------------
+Q_DECLARE_METATYPE(Py::Object)
+
+PROPERTYITEM_SOURCE(Gui::PropertyEditor::PropertyItem)
+
+PropertyItem::PropertyItem() : parentItem(0), readonly(false), cleared(false), linked(false)
+{
+    precision = Base::UnitsApi::getDecimals();
+    setAutoApply(true);
+}
+
+PropertyItem::~PropertyItem()
+{
+    qDeleteAll(childItems);
+}
+
+void PropertyItem::initialize()
+{
+}
+
+void PropertyItem::reset()
+{
+    qDeleteAll(childItems);
+    childItems.clear();
+}
+
+void PropertyItem::onChange()
+{
+    if(hasExpression()) {
+        for(auto child : childItems) {
+            if(child && child->hasExpression())
+                child->setExpression(boost::shared_ptr<App::Expression>());
+        }
+        for(auto item=parentItem;item;item=item->parentItem) {
+            if(item->hasExpression())
+                item->setExpression(boost::shared_ptr<App::Expression>());
+        }
+    }
+}
+
+bool PropertyItem::hasAnyExpression() const
+{
+    if(ExpressionBinding::hasExpression())
+        return true;
+    if(parentItem)
+        return parentItem->hasExpression();
+    return false;
+}
+
+void PropertyItem::setPropertyData(const std::vector<App::Property*>& items)
+{
+    //if we have a single property we can bind it for expression handling
+    if (items.size() == 1) {
+        const App::Property& p = *items.front();
+
+        try {
+            // Check for 'DocumentObject' as parent because otherwise 'ObjectIdentifier' raises an exception
+            App::DocumentObject * docObj = Base::freecad_dynamic_cast<App::DocumentObject>(p.getContainer());
+            if (docObj && !docObj->isReadOnly(&p)) {
+                App::ObjectIdentifier id(p);
+                std::vector<App::ObjectIdentifier> paths;
+                p.getPaths(paths);
+
+                //there may be no paths available in this property (for example an empty constraint list)
+                if (id.getProperty() && !paths.empty())
+                    bind(id);
+            }
+        }
+        //it may happen that setting properties is not possible
+        catch (...) {
+        }
+    }
+
+    propertyItems = items;
+    updateData();
+    this->initialize();
+}
+
+void PropertyItem::updateData()
+{
+    bool ro = true;
+    for (std::vector<App::Property*>::const_iterator it = propertyItems.begin();
+        it != propertyItems.end(); ++it) {
+        App::PropertyContainer* parent = (*it)->getContainer();
+        if (parent)
+            ro &= (parent->isReadOnly(*it) || (*it)->testStatus(App::Property::ReadOnly));
+    }
+    this->setReadOnly(ro);
+}
+
+const std::vector<App::Property*>& PropertyItem::getPropertyData() const
+{
+    return propertyItems;
+}
+
+bool PropertyItem::hasProperty(const App::Property* prop) const
+{
+    std::vector<App::Property*>::const_iterator it = std::find(propertyItems.begin(), propertyItems.end(), prop);
+    if (it != propertyItems.end())
+        return true;
+    else
+        return false;
+}
+
+void PropertyItem::assignProperty(const App::Property*)
+{
+}
+
+bool PropertyItem::removeProperty(const App::Property* prop)
+{
+    std::vector<App::Property*>::iterator it = std::find(propertyItems.begin(), propertyItems.end(), prop);
+    if (it != propertyItems.end()) {
+        propertyItems.erase(it);
+    }
+
+    return propertyItems.empty();
+}
+
+App::Property* PropertyItem::getFirstProperty()
+{
+    if (propertyItems.empty())
+        return 0;
+    return propertyItems.front();
+}
+
+const App::Property* PropertyItem::getFirstProperty() const
+{
+    if (propertyItems.empty())
+        return 0;
+    return propertyItems.front();
+}
+
+void PropertyItem::setParent(PropertyItem* parent)
+{
+    parentItem = parent;
+}
+
+PropertyItem *PropertyItem::parent() const
+{
+    return parentItem;
+}
+
+void PropertyItem::appendChild(PropertyItem *item)
+{
+    childItems.append(item);
+}
+
+void PropertyItem::insertChild(int index, PropertyItem *child)
+{
+    childItems.insert(index, child);
+}
+
+/*!
+ * \brief PropertyItem::removeChildren
+ * Deletes the children in the range of [from, to]
+ */
+void PropertyItem::removeChildren(int from, int to)
+{
+    int count = to-from+1;
+    for (int i=0; i<count; i++) {
+        PropertyItem* child = childItems.takeAt(from);
+        delete child;
+    }
+}
+
+/*!
+ * \brief PropertyItem::takeChild
+ * Removes the child at index row but doesn't delete it
+ */
+PropertyItem *PropertyItem::takeChild(int row)
+{
+    PropertyItem* child = childItems.takeAt(row);
+    child->setParent(nullptr);
+    return child;
+}
+
+PropertyItem *PropertyItem::child(int row)
+{
+    return childItems.value(row);
+}
+
+int PropertyItem::childCount() const
+{
+    return childItems.count();
+}
+
+int PropertyItem::columnCount() const
+{
+    return 2;
+}
+
+void PropertyItem::setReadOnly(bool ro)
+{
+    readonly = ro;
+    for (QList<PropertyItem*>::iterator it = childItems.begin(); it != childItems.end(); ++it)
+        (*it)->setReadOnly(ro);
+}
+
+bool PropertyItem::isReadOnly() const
+{
+    return readonly;
+}
+
+void PropertyItem::setLinked(bool l)
+{
+    linked = l;
+    for (QList<PropertyItem*>::iterator it = childItems.begin(); it != childItems.end(); ++it)
+        (*it)->setLinked(l);
+}
+
+bool PropertyItem::isLinked() const
+{
+    return linked;
+}
+
+bool PropertyItem::testStatus(App::Property::Status pos) const
+{
+    std::vector<App::Property*>::const_iterator it;
+    for (it = propertyItems.begin(); it != propertyItems.end(); ++it) {
+        if ((*it)->testStatus(pos))
+            return true;
+    }
+    return false;
+}
+
+void PropertyItem::setDecimals(int prec)
+{
+    precision = prec;
+}
+
+int PropertyItem::decimals() const
+{
+    return precision;
+}
+
+QVariant PropertyItem::displayName() const
+{
+    return QVariant(displayText);
+}
+
+QVariant PropertyItem::toolTip(const App::Property* prop) const
+{
+    QString str = QApplication::translate("App::Property",
+                                          prop->getDocumentation());
+    return QVariant(str);
+}
+
+QVariant PropertyItem::decoration(const QVariant&) const
+{
+    return QVariant();
+}
+
+QVariant PropertyItem::toString(const QVariant& prop) const
+{
+    if(prop != QVariant() || propertyItems.size()!=1)
+        return prop;
+    Base::PyGILStateLocker lock;
+    Py::Object pyobj(propertyItems[0]->getPyObject(),true);
+    std::ostringstream ss;
+    if(pyobj.isNone()) 
+        ss << "<None>";
+    else if(pyobj.isSequence()) {
+        ss << '[';
+        Py::Sequence seq(pyobj);
+        bool first = true;
+        size_t i=0;
+        for(i=0;i<2 && i<seq.size(); ++i) {
+            if(first)
+                first = false;
+            else
+                ss << ", ";
+            ss << Py::Object(seq[i]).as_string();
+        }
+        if(i<seq.size())
+            ss << "...";
+        ss << ']';
+    }else if(pyobj.isMapping()) {
+        ss << '{';
+        Py::Mapping map(pyobj);
+        bool first = true;
+        auto it = map.begin();
+        for(int i=0;i<2 && it!=map.end(); ++it) {
+            if(first)
+                first = false;
+            else
+                ss << ", ";
+            const auto &v = *it;
+            ss << Py::Object(v.first).as_string() << ':' << Py::Object(v.second).as_string();
+        }
+        if(it!=map.end())
+            ss << "...";
+        ss << '}';
+    }else
+        ss << pyobj.as_string();
+    return QVariant(QString::fromUtf8(ss.str().c_str()));
+}
+
+QVariant PropertyItem::value(const App::Property* /*prop*/) const
+{
+    return QVariant();
+}
+
+void PropertyItem::setValue(const QVariant& /*value*/)
+{
+}
+
+QString PropertyItem::pythonIdentifier(const App::Property* prop) const
+{
+    App::PropertyContainer* parent = prop->getContainer();
+    QString propPrefix = QString::fromLatin1(parent->getPropertyPrefix());
+    if (parent->getTypeId() == App::Document::getClassTypeId()) {
+        App::Document* doc = static_cast<App::Document*>(parent);
+        QString docName = QString::fromLatin1(App::GetApplication().getDocumentName(doc));
+        QString propName = QString::fromLatin1(prop->getName());
+        return QString::fromLatin1("FreeCAD.getDocument(\"%1\").%3%2").arg(docName).arg(propName).arg(propPrefix);
+    }
+    if (parent->getTypeId().isDerivedFrom(App::DocumentObject::getClassTypeId())) {
+        App::DocumentObject* obj = static_cast<App::DocumentObject*>(parent);
+        App::Document* doc = obj->getDocument();
+        QString docName = QString::fromLatin1(App::GetApplication().getDocumentName(doc));
+        QString objName = QString::fromLatin1(obj->getNameInDocument());
+        QString propName = QString::fromLatin1(prop->getName());
+        return QString::fromLatin1("FreeCAD.getDocument(\"%1\").getObject(\"%2\").%4%3")
+            .arg(docName,objName,propName,propPrefix);
+    }
+    auto* vp = dynamic_cast<Gui::ViewProviderDocumentObject*>(parent);
+    if (vp) {
+        App::DocumentObject* obj = vp->getObject();
+        App::Document* doc = obj->getDocument();
+        QString docName = QString::fromLatin1(App::GetApplication().getDocumentName(doc));
+        QString objName = QString::fromLatin1(obj->getNameInDocument());
+        QString propName = QString::fromLatin1(prop->getName());
+        return QString::fromLatin1("FreeCADGui.getDocument(\"%1\").getObject(\"%2\").%4%3")
+            .arg(docName,objName,propName,propPrefix);
+    }
+    return QString();
+}
+
+QWidget* PropertyItem::createEditor(QWidget* /*parent*/, const QObject* /*receiver*/, const char* /*method*/) const
+{
+    return 0;
+}
+
+void PropertyItem::setEditorData(QWidget * /*editor*/, const QVariant& /*data*/) const
+{
+}
+
+QVariant PropertyItem::editorData(QWidget * /*editor*/) const
+{
+    return QVariant();
+}
+
+QWidget* PropertyItem::createExpressionEditor(QWidget* parent, const QObject* receiver, const char* method) const
+{
+    if(!isBound())
+        return 0;
+    ExpLineEdit *le = new ExpLineEdit(parent,true);
+    le->setFrame(false);
+    le->setReadOnly(true);
+    QObject::connect(le, SIGNAL(textChanged(const QString&)), receiver, method);
+    le->bind(getPath());
+    le->setAutoApply(autoApply());
+    return le;
+}
+
+void PropertyItem::setExpressionEditorData(QWidget *editor, const QVariant& data) const
+{
+    QLineEdit *le = qobject_cast<QLineEdit*>(editor);
+    if(le)
+        le->setText(data.toString());
+}
+
+QVariant PropertyItem::expressionEditorData(QWidget *editor) const
+{
+    QLineEdit *le = qobject_cast<QLineEdit*>(editor);
+    if(le)
+        return QVariant(le->text());
+    return QVariant();
+}
+
+QString PropertyItem::propertyName() const
+{
+    if (propName.isEmpty())
+        return QLatin1String(QT_TRANSLATE_NOOP("App::Property", "<empty>"));
+    return propName;
+}
+
+void PropertyItem::setPropertyName(QString name, QString realName)
+{
+    if(realName.size())
+        propName = realName;
+    else
+        propName = name;
+
+    setObjectName(propName);
+
+    QString display;
+    bool upper = false;
+    for (int i=0; i<name.length(); i++) {
+        if (name[i].isUpper() && !display.isEmpty()) {
+            // if there is a sequence of capital letters do not insert spaces
+            if (!upper) {
+                QChar last = display.at(display.length()-1);
+                if (!last.isSpace())
+                    display += QLatin1String(" ");
+            }
+        }
+        upper = name[i].isUpper();
+        display += name[i];
+    }
+
+    propName = display;
+
+    QString str = QApplication::translate("App::Property", propName.toUtf8());
+    displayText = str;
+}
+
+void PropertyItem::setPropertyName(const App::Property &prop) {
+    const char *name = prop.getName();
+    if(!name || !name[0])
+        return;
+    const char *group = prop.getGroup();
+    if(!group)
+        group = "Base";
+    std::size_t nameLen = std::strlen(name);
+    std::size_t groupLen = std::strlen(group);
+    if(nameLen>groupLen+1) {
+        if(boost::starts_with(name,group) && name[groupLen] == '_') {
+            // For property name with format <group_name>_<name>, it will be displayed as <name>
+            setPropertyName(QString::fromLatin1(name+groupLen+1),QString::fromLatin1(name));
+            return;
+        } else if(nameLen>groupLen+1
+                    && name[0] == '_' 
+                    && name[groupLen+1] == '_'
+                    && boost::starts_with(name+1,group))
+        {
+            // For property name with format _<group_name>_<name>, it will be displayed as _<name>
+            setPropertyName(QString::fromLatin1(name+groupLen+1),QString::fromLatin1(name));
+            return;
+        }
+    }
+    setPropertyName(QString::fromLatin1(name));
+}
+
+
+void PropertyItem::setPropertyValue(const QString& value)
+{
+    for (std::vector<App::Property*>::const_iterator it = propertyItems.begin();
+        it != propertyItems.end(); ++it) {
+        App::PropertyContainer* parent = (*it)->getContainer();
+        if (parent && !parent->isReadOnly(*it) && !(*it)->testStatus(App::Property::ReadOnly)) {
+            QString cmd = QString::fromLatin1("%1 = %2").arg(pythonIdentifier(*it), value);
+            try {
+                Gui::Command::runCommand(Gui::Command::App, cmd.toUtf8());
+            }
+            catch (Base::PyException &e) {
+                e.ReportException();
+                Base::Console().Error("Stack Trace: %s\n",e.getStackTrace().c_str());
+            }
+            catch (Base::Exception &e) {
+                e.ReportException();
+            }
+            catch (...) {
+                Base::Console().Error("Unknown C++ exception in PropertyItem::setPropertyValue thrown\n");
+            }
+        }
+    }
+}
+
+QVariant PropertyItem::data(int column, int role) const
+{
+    // property name
+    if (column == 0) {
+        if (role == Qt::BackgroundRole || role == Qt::TextColorRole) {
+            if(PropertyView::showAll()
+                && propertyItems.size() == 1
+                && propertyItems.front()->testStatus(App::Property::PropDynamic)
+                && !propertyItems.front()->testStatus(App::Property::LockDynamic))
+            {
+                return role==Qt::BackgroundRole
+                    ? QVariant::fromValue(QColor(0xFF,0xFF,0x99)) 
+                    : QVariant::fromValue(QColor(0,0,0));
+            }
+            return QVariant();
+        }
+        if (role == Qt::DisplayRole)
+            return displayName();
+        // no properties set
+        if (propertyItems.empty())
+            return QVariant();
+        else if (role == Qt::ToolTipRole) {
+            if(!PropertyView::showAll())
+                return toolTip(propertyItems[0]);
+            QString type = QString::fromLatin1("Type: %1").arg(
+                    QString::fromLatin1(propertyItems[0]->getTypeId().getName()));
+            QString doc = toolTip(propertyItems[0]).toString();
+            if(doc.size())
+                return type + QLatin1String("\n\n") + doc;
+            return type;
+        } else if (role == Qt::TextColorRole && linked)
+            return QVariant::fromValue(QColor(0,0x80,0));
+        else
+            return QVariant();
+    }
+    else {
+        // no properties set
+        if (propertyItems.empty()) {
+            PropertyItem* parent = this->parent();
+            if (!parent || !parent->parent())
+                return QVariant();
+            if (role == Qt::EditRole) {
+                return parent->property(qPrintable(objectName()));
+            }
+            else if (role == Qt::DecorationRole) {
+                QVariant val = parent->property(qPrintable(objectName()));
+                return decoration(val);
+            }
+            else if (role == Qt::DisplayRole) {
+                QVariant val = parent->property(qPrintable(objectName()));
+                return toString(val);
+            } 
+            else if( role == Qt::TextColorRole) {
+                if(hasExpression())
+                    return QVariant::fromValue(QApplication::palette().color(QPalette::Link));
+                return QVariant();
+            } else
+                return QVariant();
+        }
+        if (role == Qt::EditRole)
+            return value(propertyItems[0]);
+        else if (role == Qt::DecorationRole)
+            return decoration(value(propertyItems[0]));
+        else if (role == Qt::DisplayRole)
+            return toString(value(propertyItems[0]));
+        else if (role == Qt::ToolTipRole)
+            return toolTip(propertyItems[0]);
+        else if( role == Qt::TextColorRole) {
+            if(hasExpression())
+                return QVariant::fromValue(QApplication::palette().color(QPalette::Link));
+            return QVariant();
+        } else
+            return QVariant();
+    }
+}
+
+bool PropertyItem::setData (const QVariant& value)
+{
+    cleared = false;
+
+    // This is the basic mechanism to set the value to
+    // a property and if no property is set for this item
+    // it delegates it to its parent which sets then the
+    // property or delegates again to its parent...
+    if (propertyItems.empty()) {
+        PropertyItem* parent = this->parent();
+        if (!parent || !parent->parent() || hasAnyExpression())
+            return false;
+        parent->setProperty(qPrintable(objectName()),value);
+        return true;
+    }
+    else {
+        setValue(value);
+        return true;
+    }
+}
+
+Qt::ItemFlags PropertyItem::flags(int column) const
+{
+    Qt::ItemFlags basicFlags = Qt::ItemIsEnabled | Qt::ItemIsSelectable;
+    if (column == 1 && !isReadOnly())
+        return basicFlags | Qt::ItemIsEditable;
+    else
+        return basicFlags;
+}
+
+int PropertyItem::row() const
+{
+    if (parentItem)
+        return parentItem->childItems.indexOf(const_cast<PropertyItem*>(this));
+
+    return 0;
+}
+
+void PropertyItem::bind(const App::ObjectIdentifier& _path)
+{
+    Gui::ExpressionBinding::bind(_path);
+    propertyBound();
+}
+
+void PropertyItem::bind(const App::Property& prop)
+{
+    Gui::ExpressionBinding::bind(prop);
+    propertyBound();
+}
+
+QString PropertyItem::expressionAsString() const
+{
+    if (hasExpression()) {
+        try {
+            std::unique_ptr<App::Expression> result(getExpression()->eval());
+            return QString::fromStdString(result->toString());
+        }
+        catch (const Base::Exception& e) {
+            e.ReportException();
+        }
+    }
+
+    return QString();
+}
+
+// --------------------------------------------------------------------
+
+PROPERTYITEM_SOURCE(Gui::PropertyEditor::PropertyStringItem)
+
+PropertyStringItem::PropertyStringItem()
+{
+}
+
+QVariant PropertyStringItem::value(const App::Property* prop) const
+{
+    assert(prop && prop->getTypeId().isDerivedFrom(App::PropertyString::getClassTypeId()));
+
+    std::string value = static_cast<const App::PropertyString*>(prop)->getValue();
+    return QVariant(QString::fromUtf8(value.c_str()));
+}
+
+void PropertyStringItem::setValue(const QVariant& value)
+{
+    if(!hasExpression())  {
+        if (!value.canConvert(QVariant::String))
+            return;
+        QString val = value.toString();
+        val = QString::fromUtf8(Base::Interpreter().strToPython(val.toUtf8()).c_str());
+        QString data = QString::fromLatin1("\"%1\"").arg(val);
+        setPropertyValue(data);
+    }
+}
+
+QWidget* PropertyStringItem::createEditor(QWidget* parent, const QObject* receiver, const char* method) const
+{
+    ExpLineEdit *le = new ExpLineEdit(parent);
+    le->setFrame(false);
+    le->setReadOnly(isReadOnly());
+    QObject::connect(le, SIGNAL(textChanged(const QString&)), receiver, method);
+    if(isBound()) {
+        le->bind(getPath());
+        le->setAutoApply(autoApply());
+    }
+        
+    return le;
+}
+
+void PropertyStringItem::setEditorData(QWidget *editor, const QVariant& data) const
+{
+    QLineEdit *le = qobject_cast<QLineEdit*>(editor);
+    le->setText(data.toString());
+}
+
+QVariant PropertyStringItem::editorData(QWidget *editor) const
+{
+    QLineEdit *le = qobject_cast<QLineEdit*>(editor);
+    return QVariant(le->text());
+}
+
+// --------------------------------------------------------------------
+
+PROPERTYITEM_SOURCE(Gui::PropertyEditor::PropertyFontItem)
+
+PropertyFontItem::PropertyFontItem()
+{
+}
+
+QVariant PropertyFontItem::value(const App::Property* prop) const
+{
+    assert(prop && prop->getTypeId().isDerivedFrom(App::PropertyFont::getClassTypeId()));
+
+    std::string value = static_cast<const App::PropertyFont*>(prop)->getValue();
+    return QVariant(QString::fromUtf8(value.c_str()));
+}
+
+void PropertyFontItem::setValue(const QVariant& value)
+{
+    if (!value.canConvert(QVariant::String))
+        return;
+    QString val = value.toString();
+    QString data = QString::fromLatin1("\"%1\"").arg(val);
+    setPropertyValue(data);
+}
+
+QWidget* PropertyFontItem::createEditor(QWidget* parent, const QObject* receiver, const char* method) const
+{
+    QComboBox *cb = new QComboBox(parent);
+    cb->setFrame(false);
+    cb->setDisabled(isReadOnly());
+    QObject::connect(cb, SIGNAL(activated(const QString&)), receiver, method);
+    return cb;
+}
+
+void PropertyFontItem::setEditorData(QWidget *editor, const QVariant& data) const
+{
+    QComboBox *cb = qobject_cast<QComboBox*>(editor);
+    QFontDatabase fdb;
+    QStringList familyNames = fdb.families(QFontDatabase::Any);
+    cb->addItems(familyNames);
+    int index = familyNames.indexOf(data.toString());
+    cb->setCurrentIndex(index);
+}
+
+QVariant PropertyFontItem::editorData(QWidget *editor) const
+{
+    QComboBox *cb = qobject_cast<QComboBox*>(editor);
+    return QVariant(cb->currentText());
+}
+
+// --------------------------------------------------------------------
+
+PROPERTYITEM_SOURCE(Gui::PropertyEditor::PropertySeparatorItem)
+
+QWidget* PropertySeparatorItem::createEditor(QWidget* parent, const QObject* receiver, const char* method) const
+{
+    Q_UNUSED(parent); 
+    Q_UNUSED(receiver); 
+    Q_UNUSED(method); 
+    return 0;
+}
+
+// --------------------------------------------------------------------
+
+PROPERTYITEM_SOURCE(Gui::PropertyEditor::PropertyIntegerItem)
+
+PropertyIntegerItem::PropertyIntegerItem()
+{
+}
+
+QVariant PropertyIntegerItem::value(const App::Property* prop) const
+{
+    assert(prop && prop->getTypeId().isDerivedFrom(App::PropertyInteger::getClassTypeId()));
+
+    int value = (int)static_cast<const App::PropertyInteger*>(prop)->getValue();
+    return QVariant(value);
+}
+
+void PropertyIntegerItem::setValue(const QVariant& value)
+{
+    //if the item has an expression it issues the python code
+    if (!hasExpression()) {
+        if (!value.canConvert(QVariant::Int))
+            return;
+        int val = value.toInt();
+        QString data = QString::fromLatin1("%1").arg(val);
+        setPropertyValue(data);
+    }
+}
+
+QWidget* PropertyIntegerItem::createEditor(QWidget* parent, const QObject* receiver, const char* method) const
+{
+    Gui::IntSpinBox *sb = new Gui::IntSpinBox(parent);
+    sb->setFrame(false);
+    sb->setReadOnly(isReadOnly());
+    QObject::connect(sb, SIGNAL(valueChanged(int)), receiver, method);
+
+    if (isBound()) {
+        sb->bind(getPath());
+        sb->setAutoApply(autoApply());
+    }
+
+    return sb;
+}
+
+void PropertyIntegerItem::setEditorData(QWidget *editor, const QVariant& data) const
+{
+    QSpinBox *sb = qobject_cast<QSpinBox*>(editor);
+    sb->setRange(INT_MIN, INT_MAX);
+    sb->setValue(data.toInt());
+}
+
+QVariant PropertyIntegerItem::editorData(QWidget *editor) const
+{
+    QSpinBox *sb = qobject_cast<QSpinBox*>(editor);
+    return QVariant(sb->value());
+}
+
+QVariant PropertyIntegerItem::toString(const QVariant& v) const
+{
+    QString string(PropertyItem::toString(v).toString());
+
+    if (hasExpression())
+        string += QString::fromLatin1("  ( %1 )").arg(QString::fromStdString(getExpressionString()));
+
+    return QVariant(string);
+}
+
+
+// --------------------------------------------------------------------
+
+PROPERTYITEM_SOURCE(Gui::PropertyEditor::PropertyIntegerConstraintItem)
+
+PropertyIntegerConstraintItem::PropertyIntegerConstraintItem()
+{
+}
+
+QVariant PropertyIntegerConstraintItem::value(const App::Property* prop) const
+{
+    assert(prop && prop->getTypeId().isDerivedFrom(App::PropertyIntegerConstraint::getClassTypeId()));
+
+    int value = (int)static_cast<const App::PropertyIntegerConstraint*>(prop)->getValue();
+    return QVariant(value);
+}
+
+void PropertyIntegerConstraintItem::setValue(const QVariant& value)
+{
+    //if the item has an expression it issues the python code
+    if (!hasExpression()) {
+        if (!value.canConvert(QVariant::Int))
+            return;
+        int val = value.toInt();
+        QString data = QString::fromLatin1("%1").arg(val);
+        setPropertyValue(data);
+    }
+}
+
+QWidget* PropertyIntegerConstraintItem::createEditor(QWidget* parent, const QObject* receiver, const char* method) const
+{
+    Gui::IntSpinBox *sb = new Gui::IntSpinBox(parent);
+    sb->setFrame(false);
+    sb->setReadOnly(isReadOnly());
+    QObject::connect(sb, SIGNAL(valueChanged(int)), receiver, method);
+
+    if (isBound()) {
+        sb->bind(getPath());
+        sb->setAutoApply(autoApply());
+    }
+
+    return sb;
+}
+
+void PropertyIntegerConstraintItem::setEditorData(QWidget *editor, const QVariant& data) const
+{
+    const App::PropertyIntegerConstraint* prop = static_cast
+        <const App::PropertyIntegerConstraint*>(getFirstProperty());
+
+    const App::PropertyIntegerConstraint::Constraints* c = 0;
+    if (prop) {
+        c = prop->getConstraints();
+    }
+
+    QSpinBox *sb = qobject_cast<QSpinBox*>(editor);
+    if (c) {
+        sb->setMinimum(c->LowerBound);
+        sb->setMaximum(c->UpperBound);
+        sb->setSingleStep(c->StepSize);
+    }
+    else {
+        sb->setMinimum(INT_MIN);
+        sb->setMaximum(INT_MAX);
+    }
+    sb->setValue(data.toInt());
+}
+
+QVariant PropertyIntegerConstraintItem::editorData(QWidget *editor) const
+{
+    QSpinBox *sb = qobject_cast<QSpinBox*>(editor);
+    return QVariant(sb->value());
+}
+
+QVariant PropertyIntegerConstraintItem::toString(const QVariant& v) const
+{
+    QString string(PropertyItem::toString(v).toString());
+
+    if (hasExpression())
+        string += QString::fromLatin1("  ( %1 )").arg(QString::fromStdString(getExpressionString()));
+
+    return QVariant(string);
+}
+
+
+// --------------------------------------------------------------------
+
+PROPERTYITEM_SOURCE(Gui::PropertyEditor::PropertyFloatItem)
+
+PropertyFloatItem::PropertyFloatItem()
+{
+}
+
+QVariant PropertyFloatItem::toString(const QVariant& prop) const
+{
+    double value = prop.toDouble();
+    QString data = QLocale::system().toString(value, 'f', decimals());
+
+    if (hasExpression())
+        data += QString::fromLatin1("  ( %1 )").arg(QString::fromStdString(getExpressionString()));
+
+    return QVariant(data);
+}
+
+QVariant PropertyFloatItem::value(const App::Property* prop) const
+{
+    assert(prop && prop->getTypeId().isDerivedFrom(App::PropertyFloat::getClassTypeId()));
+
+    double value = static_cast<const App::PropertyFloat*>(prop)->getValue();
+    return QVariant(value);
+}
+
+void PropertyFloatItem::setValue(const QVariant& value)
+{
+    //if the item has an expression it issues the python code
+    if (!hasExpression()) {
+        if (!value.canConvert(QVariant::Double))
+            return;
+        double val = value.toDouble();
+        QString data = QString::fromLatin1("%1").arg(val,0,'f',decimals());
+        setPropertyValue(data);
+    }
+}
+
+QWidget* PropertyFloatItem::createEditor(QWidget* parent, const QObject* receiver, const char* method) const
+{
+    Gui::DoubleSpinBox *sb = new Gui::DoubleSpinBox(parent);
+    sb->setFrame(false);
+    sb->setDecimals(decimals());
+    sb->setReadOnly(isReadOnly());
+    QObject::connect(sb, SIGNAL(valueChanged(double)), receiver, method);
+
+    if (isBound()) {
+        sb->bind(getPath());
+        sb->setAutoApply(autoApply());
+    }
+
+    return sb;
+}
+
+void PropertyFloatItem::setEditorData(QWidget *editor, const QVariant& data) const
+{
+    QDoubleSpinBox *sb = qobject_cast<QDoubleSpinBox*>(editor);
+    sb->setRange((double)INT_MIN, (double)INT_MAX);
+    sb->setValue(data.toDouble());
+}
+
+QVariant PropertyFloatItem::editorData(QWidget *editor) const
+{
+    QDoubleSpinBox *sb = qobject_cast<QDoubleSpinBox*>(editor);
+    return QVariant(sb->value());
+}
+
+// --------------------------------------------------------------------
+
+
+PROPERTYITEM_SOURCE(Gui::PropertyEditor::PropertyUnitItem)
+
+PropertyUnitItem::PropertyUnitItem()
+{
+}
+
+QVariant PropertyUnitItem::toString(const QVariant& prop) const
+{
+    const Base::Quantity& unit = prop.value<Base::Quantity>();
+    QString string = unit.getUserString();
+    if (hasExpression())
+        string += QString::fromLatin1("  ( %1 )").arg(QString::fromStdString(getExpressionString()));
+
+    return QVariant(string);
+}
+
+QVariant PropertyUnitItem::value(const App::Property* prop) const
+{
+    assert(prop && prop->getTypeId().isDerivedFrom(App::PropertyQuantity::getClassTypeId()));
+
+    Base::Quantity value = static_cast<const App::PropertyQuantity*>(prop)->getQuantityValue();
+    return QVariant::fromValue<Base::Quantity>(value);
+}
+
+void PropertyUnitItem::setValue(const QVariant& value)
+{
+    //if the item has an expression it handles the python code
+    if (!hasExpression()) {
+        if (!value.canConvert<Base::Quantity>())
+            return;
+        const Base::Quantity& val = value.value<Base::Quantity>();
+
+        QString unit = QString::fromLatin1("'%1 %2'").arg(val.getValue()).arg(val.getUnit().getString()); 
+        setPropertyValue(unit);
+    }
+}
+
+QWidget* PropertyUnitItem::createEditor(QWidget* parent, const QObject* receiver, const char* method) const
+{
+    Gui::QuantitySpinBox *infield = new Gui::QuantitySpinBox(parent);
+    infield->setFrame(false);
+    infield->setMinimumHeight(0);
+    infield->setReadOnly(isReadOnly());
+    
+    //if we are bound to an expression we need to bind it to the input field
+    if (isBound()) {
+        infield->bind(getPath());
+        infield->setAutoApply(autoApply());
+    }
+
+    
+    QObject::connect(infield, SIGNAL(valueChanged(double)), receiver, method);
+    return infield;
+}
+
+void PropertyUnitItem::setEditorData(QWidget *editor, const QVariant& data) const
+{
+    const Base::Quantity& value = data.value<Base::Quantity>();
+
+    Gui::QuantitySpinBox *infield = qobject_cast<Gui::QuantitySpinBox*>(editor);
+    infield->setValue(value);
+    infield->selectAll();
+}
+
+QVariant PropertyUnitItem::editorData(QWidget *editor) const
+{
+    Gui::QuantitySpinBox *infield = qobject_cast<Gui::QuantitySpinBox*>(editor);
+    Base::Quantity value = infield->value();
+    return QVariant::fromValue<Base::Quantity>(value);
+}
+
+// --------------------------------------------------------------------
+
+
+PROPERTYITEM_SOURCE(Gui::PropertyEditor::PropertyUnitConstraintItem)
+
+PropertyUnitConstraintItem::PropertyUnitConstraintItem()
+{
+
+}
+
+void PropertyUnitConstraintItem::setEditorData(QWidget *editor, const QVariant& data) const
+{
+    const Base::Quantity& value = data.value<Base::Quantity>();
+
+    Gui::QuantitySpinBox *infield = qobject_cast<Gui::QuantitySpinBox*>(editor);
+    infield->setValue(value);
+    infield->selectAll();
+
+    const App::PropertyQuantityConstraint* prop = static_cast
+        <const App::PropertyQuantityConstraint*>(getFirstProperty());
+
+    const App::PropertyQuantityConstraint::Constraints* c = 0;
+    if (prop) {
+        c = prop->getConstraints();
+    }
+
+    if (c) {
+        infield->setMinimum(c->LowerBound);
+        infield->setMaximum(c->UpperBound);
+        infield->setSingleStep(c->StepSize);
+    }
+    else {
+        infield->setMinimum((double)INT_MIN);
+        infield->setMaximum((double)INT_MAX);
+    }
+}
+
+// --------------------------------------------------------------------
+
+PROPERTYITEM_SOURCE(Gui::PropertyEditor::PropertyFloatConstraintItem)
+
+PropertyFloatConstraintItem::PropertyFloatConstraintItem()
+{
+}
+
+QVariant PropertyFloatConstraintItem::toString(const QVariant& prop) const
+{
+    double value = prop.toDouble();
+    QString data = QLocale::system().toString(value, 'f', decimals());
+    return QVariant(data);
+}
+
+QVariant PropertyFloatConstraintItem::value(const App::Property* prop) const
+{
+    assert(prop && prop->getTypeId().isDerivedFrom(App::PropertyFloatConstraint::getClassTypeId()));
+
+    double value = static_cast<const App::PropertyFloatConstraint*>(prop)->getValue();
+    return QVariant(value);
+}
+
+void PropertyFloatConstraintItem::setValue(const QVariant& value)
+{
+    //if the item has an expression it issues the python code
+    if (!hasExpression()) {
+        if (!value.canConvert(QVariant::Double))
+            return;
+        double val = value.toDouble();
+        QString data = QString::fromLatin1("%1").arg(val,0,'f',decimals());
+        setPropertyValue(data);
+    }
+}
+
+QWidget* PropertyFloatConstraintItem::createEditor(QWidget* parent, const QObject* receiver, const char* method) const
+{
+    Gui::DoubleSpinBox *sb = new Gui::DoubleSpinBox(parent);
+    sb->setDecimals(decimals());
+    sb->setFrame(false);
+    sb->setReadOnly(isReadOnly());
+    QObject::connect(sb, SIGNAL(valueChanged(double)), receiver, method);
+
+    if (isBound()) {
+        sb->bind(getPath());
+        sb->setAutoApply(autoApply());
+    }
+
+    return sb;
+}
+
+void PropertyFloatConstraintItem::setEditorData(QWidget *editor, const QVariant& data) const
+{
+    const App::PropertyFloatConstraint* prop = static_cast
+        <const App::PropertyFloatConstraint*>(getFirstProperty());
+
+    const App::PropertyFloatConstraint::Constraints* c = 0;
+    if (prop) {
+        c = prop->getConstraints();
+    }
+
+    QDoubleSpinBox *sb = qobject_cast<QDoubleSpinBox*>(editor);
+    if (c) {
+        sb->setMinimum(c->LowerBound);
+        sb->setMaximum(c->UpperBound);
+        sb->setSingleStep(c->StepSize);
+    }
+    else {
+        sb->setMinimum((double)INT_MIN);
+        sb->setMaximum((double)INT_MAX);
+        sb->setSingleStep(0.1);
+    }
+    sb->setValue(data.toDouble());
+}
+
+QVariant PropertyFloatConstraintItem::editorData(QWidget *editor) const
+{
+    QDoubleSpinBox *sb = qobject_cast<QDoubleSpinBox*>(editor);
+    return QVariant(sb->value());
+}
+
+// --------------------------------------------------------------------
+
+PROPERTYITEM_SOURCE(Gui::PropertyEditor::PropertyPrecisionItem)
+
+PropertyPrecisionItem::PropertyPrecisionItem()
+{
+    setDecimals(16);
+}
+
+// --------------------------------------------------------------------
+
+PROPERTYITEM_SOURCE(Gui::PropertyEditor::PropertyAngleItem)
+
+PropertyAngleItem::PropertyAngleItem()
+{
+}
+
+void PropertyAngleItem::setEditorData(QWidget *editor, const QVariant& data) const
+{
+    PropertyUnitConstraintItem::setEditorData(editor, data);
+}
+
+QVariant PropertyAngleItem::toString(const QVariant& prop) const
+{
+    return PropertyUnitConstraintItem::toString(prop);
+}
+
+// --------------------------------------------------------------------
+
+PROPERTYITEM_SOURCE(Gui::PropertyEditor::PropertyBoolItem)
+
+PropertyBoolItem::PropertyBoolItem()
+{
+}
+
+QVariant PropertyBoolItem::value(const App::Property* prop) const
+{
+    assert(prop && prop->getTypeId().isDerivedFrom(App::PropertyBool::getClassTypeId()));
+    
+    bool value = ((App::PropertyBool*)prop)->getValue();
+    return QVariant(value);
+}
+
+void PropertyBoolItem::setValue(const QVariant& value)
+{
+    if (!value.canConvert(QVariant::Bool))
+        return;
+    bool val = value.toBool();
+    QString data = (val ? QLatin1String("True") : QLatin1String("False"));
+    setPropertyValue(data);
+}
+
+QWidget* PropertyBoolItem::createEditor(QWidget* parent, const QObject* receiver, const char* method) const
+{
+    QComboBox *cb = new QComboBox(parent);
+    cb->setFrame(false);
+    cb->addItem(QLatin1String("false"));
+    cb->addItem(QLatin1String("true"));
+    cb->setDisabled(isReadOnly());
+    QObject::connect(cb, SIGNAL(activated(int)), receiver, method);
+    return cb;
+}
+
+void PropertyBoolItem::setEditorData(QWidget *editor, const QVariant& data) const
+{
+    QComboBox *cb = qobject_cast<QComboBox*>(editor);
+    cb->setCurrentIndex(cb->findText(data.toString()));
+}
+
+QVariant PropertyBoolItem::editorData(QWidget *editor) const
+{
+    QComboBox *cb = qobject_cast<QComboBox*>(editor);
+    return QVariant(cb->currentText());
+}
+
+// ---------------------------------------------------------------
+
+namespace Gui { namespace PropertyEditor {
+class VectorLineEdit : public Gui::ExpLineEdit
+{
+    int decimals;
+public:
+    VectorLineEdit (int decimals, QWidget * parent=0, bool expressionOnly=false)
+        : Gui::ExpLineEdit(parent, expressionOnly)
+        , decimals(decimals)
+    {
+    }
+
+    bool apply(const std::string &propName) {
+        if (!ExpressionBinding::apply(propName)) {
+            QVariant data = property("coords");
+            if (data.canConvert<Base::Vector3d>()) {
+                const Base::Vector3d& value = data.value<Base::Vector3d>();
+
+                QString str = QString::fromLatin1("(%1, %2, %3)")
+                                .arg(value.x,0,'f',decimals)
+                                .arg(value.y,0,'f',decimals)
+                                .arg(value.z,0,'f',decimals);
+
+                Gui::Command::doCommand(Gui::Command::Doc, "%s = %s", propName.c_str(), str.toLatin1().constData());
+                return true;
+            }
+        }
+
+        return false;
+    }
+};
+}}
+
+// ---------------------------------------------------------------
+
+PROPERTYITEM_SOURCE(Gui::PropertyEditor::PropertyVectorItem)
+
+PropertyVectorItem::PropertyVectorItem()
+{
+    m_x = static_cast<PropertyFloatItem*>(PropertyFloatItem::create());
+    m_x->setParent(this);
+    m_x->setPropertyName(QLatin1String("x"));
+    this->appendChild(m_x);
+    m_y = static_cast<PropertyFloatItem*>(PropertyFloatItem::create());
+    m_y->setParent(this);
+    m_y->setPropertyName(QLatin1String("y"));
+    this->appendChild(m_y);
+    m_z = static_cast<PropertyFloatItem*>(PropertyFloatItem::create());
+    m_z->setParent(this);
+    m_z->setPropertyName(QLatin1String("z"));
+    this->appendChild(m_z);
+}
+
+QVariant PropertyVectorItem::toString(const QVariant& prop) const
+{
+    const Base::Vector3d& value = prop.value<Base::Vector3d>();
+    QString data = QString::fromLatin1("[%1 %2 %3]")
+        .arg(QLocale::system().toString(value.x, 'f', 2),
+             QLocale::system().toString(value.y, 'f', 2),
+             QLocale::system().toString(value.z, 'f', 2));
+    if (hasExpression())
+        data += QString::fromLatin1("  ( %1 )").arg(QString::fromStdString(getExpressionString()));
+    return QVariant(data);
+}
+
+QVariant PropertyVectorItem::value(const App::Property* prop) const
+{
+    assert(prop && prop->getTypeId().isDerivedFrom(App::PropertyVector::getClassTypeId()));
+
+    const Base::Vector3d& value = static_cast<const App::PropertyVector*>(prop)->getValue();
+    return QVariant::fromValue<Base::Vector3d>(value);
+}
+
+void PropertyVectorItem::setValue(const QVariant& value)
+{
+    if (!value.canConvert<Base::Vector3d>())
+        return;
+    const Base::Vector3d& val = value.value<Base::Vector3d>();
+    QString data = QString::fromLatin1("(%1, %2, %3)")
+                    .arg(val.x,0,'f',decimals())
+                    .arg(val.y,0,'f',decimals())
+                    .arg(val.z,0,'f',decimals());
+    setPropertyValue(data);
+}
+
+QWidget* PropertyVectorItem::createEditor(QWidget* parent, const QObject* /*receiver*/, const char* /*method*/) const
+{
+    VectorLineEdit *le = new VectorLineEdit(decimals(), parent);
+    le->setFrame(false);
+    le->setReadOnly(true);
+
+    if (isBound()) {
+        le->bind(getPath());
+        le->setAutoApply(autoApply());
+    }
+
+    return le;
+}
+
+void PropertyVectorItem::setEditorData(QWidget *editor, const QVariant& data) const
+{
+    QLineEdit* le = qobject_cast<QLineEdit*>(editor);
+    const Base::Vector3d& value = data.value<Base::Vector3d>();
+    QString text = QString::fromLatin1("[%1 %2 %3]")
+        .arg(QLocale::system().toString(value.x, 'f', 2),
+             QLocale::system().toString(value.y, 'f', 2),
+             QLocale::system().toString(value.z, 'f', 2));
+    le->setProperty("coords", data);
+    le->setText(text);
+}
+
+QVariant PropertyVectorItem::editorData(QWidget *editor) const
+{
+    QLineEdit *le = qobject_cast<QLineEdit*>(editor);
+    return QVariant(le->text());
+}
+
+double PropertyVectorItem::x() const
+{
+    return data(1,Qt::EditRole).value<Base::Vector3d>().x;
+}
+
+void PropertyVectorItem::setX(double x)
+{
+    setData(QVariant::fromValue(Base::Vector3d(x, y(), z())));
+}
+
+double PropertyVectorItem::y() const
+{
+    return data(1,Qt::EditRole).value<Base::Vector3d>().y;
+}
+
+void PropertyVectorItem::setY(double y)
+{
+    setData(QVariant::fromValue(Base::Vector3d(x(), y, z())));
+}
+
+double PropertyVectorItem::z() const
+{
+    return data(1,Qt::EditRole).value<Base::Vector3d>().z;
+}
+
+void PropertyVectorItem::setZ(double z)
+{
+    setData(QVariant::fromValue(Base::Vector3d(x(), y(), z)));
+}
+
+void PropertyVectorItem::propertyBound()
+{
+    m_x->bind(App::ObjectIdentifier(getPath())<<App::ObjectIdentifier::String("x"));
+    m_y->bind(App::ObjectIdentifier(getPath())<<App::ObjectIdentifier::String("y"));
+    m_z->bind(App::ObjectIdentifier(getPath())<<App::ObjectIdentifier::String("z"));
+}
+
+// ---------------------------------------------------------------
+
+PROPERTYITEM_SOURCE(Gui::PropertyEditor::PropertyVectorDistanceItem)
+
+PropertyVectorDistanceItem::PropertyVectorDistanceItem()
+{
+    m_x = static_cast<PropertyUnitItem*>(PropertyUnitItem::create());
+    m_x->setParent(this);
+    m_x->setPropertyName(QLatin1String("x"));
+    this->appendChild(m_x);
+    m_y = static_cast<PropertyUnitItem*>(PropertyUnitItem::create());
+    m_y->setParent(this);
+    m_y->setPropertyName(QLatin1String("y"));
+    this->appendChild(m_y);
+    m_z = static_cast<PropertyUnitItem*>(PropertyUnitItem::create());
+    m_z->setParent(this);
+    m_z->setPropertyName(QLatin1String("z"));
+    this->appendChild(m_z);
+}
+
+QVariant PropertyVectorDistanceItem::toString(const QVariant& prop) const
+{
+    const Base::Vector3d& value = prop.value<Base::Vector3d>();
+    QString data = QString::fromLatin1("[") + 
+           Base::Quantity(value.x, Base::Unit::Length).getUserString() + QString::fromLatin1("  ") +
+           Base::Quantity(value.y, Base::Unit::Length).getUserString() + QString::fromLatin1("  ") +
+           Base::Quantity(value.z, Base::Unit::Length).getUserString() + QString::fromLatin1("]");
+    if (hasExpression())
+        data += QString::fromLatin1("  ( %1 )").arg(QString::fromStdString(getExpressionString()));
+    return QVariant(data);
+}
+
+
+QVariant PropertyVectorDistanceItem::value(const App::Property* prop) const
+{
+    assert(prop && prop->getTypeId().isDerivedFrom(App::PropertyVector::getClassTypeId()));
+
+    const Base::Vector3d& value = static_cast<const App::PropertyVector*>(prop)->getValue();
+    return QVariant::fromValue<Base::Vector3d>(value);
+}
+
+void PropertyVectorDistanceItem::setValue(const QVariant& variant)
+{
+    if (!variant.canConvert<Base::Vector3d>())
+        return;
+    const Base::Vector3d& value = variant.value<Base::Vector3d>();
+
+    Base::Quantity x = Base::Quantity(value.x, Base::Unit::Length);
+    Base::Quantity y = Base::Quantity(value.y, Base::Unit::Length);
+    Base::Quantity z = Base::Quantity(value.z, Base::Unit::Length);
+    QString data = QString::fromLatin1("(%1, %2, %3)")
+                    .arg(x.getValue())
+                    .arg(y.getValue())
+                    .arg(z.getValue());
+    setPropertyValue(data);
+}
+
+void PropertyVectorDistanceItem::setEditorData(QWidget *editor, const QVariant& data) const
+{
+    QLineEdit* le = qobject_cast<QLineEdit*>(editor);
+    le->setProperty("coords", data);
+    le->setText(toString(data).toString());
+}
+
+QWidget* PropertyVectorDistanceItem::createEditor(QWidget* parent, const QObject* /*receiver*/, const char* /*method*/) const
+{
+    VectorLineEdit *le = new VectorLineEdit(decimals(), parent);
+    le->setFrame(false);
+    le->setReadOnly(true);
+
+    if (isBound()) {
+        le->bind(getPath());
+        le->setAutoApply(autoApply());
+    }
+
+    return le;
+}
+
+QVariant PropertyVectorDistanceItem::editorData(QWidget *editor) const
+{
+    QLineEdit *le = qobject_cast<QLineEdit*>(editor);
+    return QVariant(le->text());
+}
+
+Base::Quantity PropertyVectorDistanceItem::x() const
+{
+    return Base::Quantity(data(1,Qt::EditRole).value<Base::Vector3d>().x, Base::Unit::Length);
+}
+
+void PropertyVectorDistanceItem::setX(Base::Quantity x)
+{
+    setData(QVariant::fromValue(Base::Vector3d(x.getValue(), y().getValue(), z().getValue())));
+}
+
+Base::Quantity PropertyVectorDistanceItem::y() const
+{
+    return Base::Quantity(data(1,Qt::EditRole).value<Base::Vector3d>().y, Base::Unit::Length);
+}
+
+void PropertyVectorDistanceItem::setY(Base::Quantity y)
+{
+    setData(QVariant::fromValue(Base::Vector3d(x().getValue(), y.getValue(), z().getValue())));
+}
+
+Base::Quantity PropertyVectorDistanceItem::z() const
+{
+    return Base::Quantity(data(1,Qt::EditRole).value<Base::Vector3d>().z, Base::Unit::Length);
+}
+
+void PropertyVectorDistanceItem::setZ(Base::Quantity z)
+{
+    setData(QVariant::fromValue(Base::Vector3d(x().getValue(), y().getValue(), z.getValue())));
+}
+
+void PropertyVectorDistanceItem::propertyBound()
+{
+    if (isBound()) {
+        m_x->bind(App::ObjectIdentifier(getPath())<<App::ObjectIdentifier::String("x"));
+        m_y->bind(App::ObjectIdentifier(getPath())<<App::ObjectIdentifier::String("y"));
+        m_z->bind(App::ObjectIdentifier(getPath())<<App::ObjectIdentifier::String("z"));
+    };
+}
+
+PROPERTYITEM_SOURCE(Gui::PropertyEditor::PropertyPositionItem)
+
+PROPERTYITEM_SOURCE(Gui::PropertyEditor::PropertyDirectionItem)
+
+// ---------------------------------------------------------------
+
+PROPERTYITEM_SOURCE(Gui::PropertyEditor::PropertyMatrixItem)
+
+PropertyMatrixItem::PropertyMatrixItem()
+{
+    const int decimals=16;
+    m_a11 = static_cast<PropertyFloatItem*>(PropertyFloatItem::create());
+    m_a11->setParent(this);
+    m_a11->setPropertyName(QLatin1String("A11"));
+    m_a11->setDecimals(decimals);
+    this->appendChild(m_a11);
+    m_a12 = static_cast<PropertyFloatItem*>(PropertyFloatItem::create());
+    m_a12->setParent(this);
+    m_a12->setPropertyName(QLatin1String("A12"));
+    m_a12->setDecimals(decimals);
+    this->appendChild(m_a12);
+    m_a13 = static_cast<PropertyFloatItem*>(PropertyFloatItem::create());
+    m_a13->setParent(this);
+    m_a13->setPropertyName(QLatin1String("A13"));
+    m_a13->setDecimals(decimals);
+    this->appendChild(m_a13);
+    m_a14 = static_cast<PropertyFloatItem*>(PropertyFloatItem::create());
+    m_a14->setParent(this);
+    m_a14->setPropertyName(QLatin1String("A14"));
+    m_a14->setDecimals(decimals);
+    this->appendChild(m_a14);
+    m_a21 = static_cast<PropertyFloatItem*>(PropertyFloatItem::create());
+    m_a21->setParent(this);
+    m_a21->setPropertyName(QLatin1String("A21"));
+    m_a21->setDecimals(decimals);
+    this->appendChild(m_a21);
+    m_a22 = static_cast<PropertyFloatItem*>(PropertyFloatItem::create());
+    m_a22->setParent(this);
+    m_a22->setPropertyName(QLatin1String("A22"));
+    m_a22->setDecimals(decimals);
+    this->appendChild(m_a22);
+    m_a23 = static_cast<PropertyFloatItem*>(PropertyFloatItem::create());
+    m_a23->setParent(this);
+    m_a23->setPropertyName(QLatin1String("A23"));
+    m_a23->setDecimals(decimals);
+    this->appendChild(m_a23);
+    m_a24 = static_cast<PropertyFloatItem*>(PropertyFloatItem::create());
+    m_a24->setParent(this);
+    m_a24->setPropertyName(QLatin1String("A24"));
+    m_a24->setDecimals(decimals);
+    this->appendChild(m_a24);
+    m_a31 = static_cast<PropertyFloatItem*>(PropertyFloatItem::create());
+    m_a31->setParent(this);
+    m_a31->setPropertyName(QLatin1String("A31"));
+    m_a31->setDecimals(decimals);
+    this->appendChild(m_a31);
+    m_a32 = static_cast<PropertyFloatItem*>(PropertyFloatItem::create());
+    m_a32->setParent(this);
+    m_a32->setPropertyName(QLatin1String("A32"));
+    m_a32->setDecimals(decimals);
+    this->appendChild(m_a32);
+    m_a33 = static_cast<PropertyFloatItem*>(PropertyFloatItem::create());
+    m_a33->setParent(this);
+    m_a33->setPropertyName(QLatin1String("A33"));
+    m_a33->setDecimals(decimals);
+    this->appendChild(m_a33);
+    m_a34 = static_cast<PropertyFloatItem*>(PropertyFloatItem::create());
+    m_a34->setParent(this);
+    m_a34->setPropertyName(QLatin1String("A34"));
+    m_a34->setDecimals(decimals);
+    this->appendChild(m_a34);
+    m_a41 = static_cast<PropertyFloatItem*>(PropertyFloatItem::create());
+    m_a41->setParent(this);
+    m_a41->setPropertyName(QLatin1String("A41"));
+    m_a41->setDecimals(decimals);
+    this->appendChild(m_a41);
+    m_a42 = static_cast<PropertyFloatItem*>(PropertyFloatItem::create());
+    m_a42->setParent(this);
+    m_a42->setPropertyName(QLatin1String("A42"));
+    m_a42->setDecimals(decimals);
+    this->appendChild(m_a42);
+    m_a43 = static_cast<PropertyFloatItem*>(PropertyFloatItem::create());
+    m_a43->setParent(this);
+    m_a43->setPropertyName(QLatin1String("A43"));
+    m_a43->setDecimals(decimals);
+    this->appendChild(m_a43);
+    m_a44 = static_cast<PropertyFloatItem*>(PropertyFloatItem::create());
+    m_a44->setParent(this);
+    m_a44->setPropertyName(QLatin1String("A44"));
+    m_a44->setDecimals(decimals);
+    this->appendChild(m_a44);
+}
+
+QVariant PropertyMatrixItem::toString(const QVariant& prop) const
+{
+    const Base::Matrix4D& value = prop.value<Base::Matrix4D>();
+    QString text = QString::fromLatin1("[%1 %2 %3 %4 %5 %6 %7 %8 %9 %10 %11 %12 %13 %14 %15 %16]")
+        .arg(QLocale::system().toString(value[0][0], 'f', 2), //(unsigned short usNdx)
+            QLocale::system().toString(value[0][1], 'f', 2),
+            QLocale::system().toString(value[0][2], 'f', 2),
+            QLocale::system().toString(value[0][3], 'f', 2),
+            QLocale::system().toString(value[1][0], 'f', 2),
+            QLocale::system().toString(value[1][1], 'f', 2),
+            QLocale::system().toString(value[1][2], 'f', 2),
+            QLocale::system().toString(value[1][3], 'f', 2),
+            QLocale::system().toString(value[2][0], 'f', 2))
+         .arg(QLocale::system().toString(value[2][1], 'f', 2),
+            QLocale::system().toString(value[2][2], 'f', 2),
+            QLocale::system().toString(value[2][3], 'f', 2),
+            QLocale::system().toString(value[3][0], 'f', 2),
+            QLocale::system().toString(value[3][1], 'f', 2),
+            QLocale::system().toString(value[3][2], 'f', 2),
+            QLocale::system().toString(value[3][3], 'f', 2));
+    return QVariant(text);
+}
+
+QVariant PropertyMatrixItem::value(const App::Property* prop) const
+{
+    assert(prop && prop->getTypeId().isDerivedFrom(App::PropertyMatrix::getClassTypeId()));
+
+    const Base::Matrix4D& value = static_cast<const App::PropertyMatrix*>(prop)->getValue();
+    return QVariant::fromValue<Base::Matrix4D>(value);
+}
+
+QVariant PropertyMatrixItem::toolTip(const App::Property* prop) const
+{
+    assert(prop && prop->getTypeId().isDerivedFrom(App::PropertyMatrix::getClassTypeId()));
+
+    const Base::Matrix4D& value = static_cast<const App::PropertyMatrix*>(prop)->getValue();
+    return QVariant(QString::fromStdString(value.analyse()));
+}
+
+void PropertyMatrixItem::setValue(const QVariant& value)
+{
+    if (!value.canConvert<Base::Matrix4D>())
+        return;
+    const Base::Matrix4D& val = value.value<Base::Matrix4D>();
+    const int decimals=16;
+    QString data = QString::fromLatin1("FreeCAD.Matrix(%1, %2, %3, %4, %5, %6, %7, %8, %9, %10, %11, %12, %13, %14, %15, %16)")
+        .arg(val[0][0],0, 'f', decimals)
+        .arg(val[0][1],0, 'f', decimals)
+        .arg(val[0][2],0, 'f', decimals)
+        .arg(val[0][3],0, 'f', decimals)
+        .arg(val[1][0],0, 'f', decimals)
+        .arg(val[1][1],0, 'f', decimals)
+        .arg(val[1][2],0, 'f', decimals)
+        .arg(val[1][3],0, 'f', decimals)
+        .arg(val[2][0],0, 'f', decimals)
+        .arg(val[2][1],0, 'f', decimals)
+        .arg(val[2][2],0, 'f', decimals)
+        .arg(val[2][3],0, 'f', decimals)
+        .arg(val[3][0],0, 'f', decimals)
+        .arg(val[3][1],0, 'f', decimals)
+        .arg(val[3][2],0, 'f', decimals)
+        .arg(val[3][3],0, 'f', decimals);
+    setPropertyValue(data);
+}
+
+QWidget* PropertyMatrixItem::createEditor(QWidget* parent, const QObject* /*receiver*/, const char* /*method*/) const
+{
+    QLineEdit *le = new QLineEdit(parent);
+    le->setFrame(false);
+    le->setReadOnly(true);
+    return le;
+}
+
+void PropertyMatrixItem::setEditorData(QWidget *editor, const QVariant& data) const
+{
+    QLineEdit* le = qobject_cast<QLineEdit*>(editor);
+    const Base::Matrix4D& value = data.value<Base::Matrix4D>();
+    QString text = QString::fromLatin1("[%1 %2 %3 %4 %5 %6 %7 %8 %9 %10 %11 %12 %13 %14 %15 %16]")
+        .arg(QLocale::system().toString(value[0][0], 'f', 2), //(unsigned short usNdx)
+            QLocale::system().toString(value[0][1], 'f', 2),
+            QLocale::system().toString(value[0][2], 'f', 2),
+            QLocale::system().toString(value[0][3], 'f', 2),
+            QLocale::system().toString(value[1][0], 'f', 2),
+            QLocale::system().toString(value[1][1], 'f', 2),
+            QLocale::system().toString(value[1][2], 'f', 2),
+            QLocale::system().toString(value[1][3], 'f', 2),
+            QLocale::system().toString(value[2][0], 'f', 2))
+        .arg(QLocale::system().toString(value[2][1], 'f', 2),
+            QLocale::system().toString(value[2][2], 'f', 2),
+            QLocale::system().toString(value[2][3], 'f', 2),
+            QLocale::system().toString(value[3][0], 'f', 2),
+            QLocale::system().toString(value[3][1], 'f', 2),
+            QLocale::system().toString(value[3][2], 'f', 2),
+            QLocale::system().toString(value[3][3], 'f', 2));
+    le->setText(text);
+}
+
+QVariant PropertyMatrixItem::editorData(QWidget *editor) const
+{
+    QLineEdit *le = qobject_cast<QLineEdit*>(editor);
+    return QVariant(le->text());
+}
+
+double PropertyMatrixItem::getA11() const
+{
+    return data(1,Qt::EditRole).value<Base::Matrix4D>()[0][0];
+}
+
+void PropertyMatrixItem::setA11(double A11)
+{
+    setData(QVariant::fromValue(Base::Matrix4D(A11,getA12(),getA13(),getA14(),getA21(),getA22(),getA23(),getA24(),getA31(),getA32(),getA33(),getA34(),getA41(),getA42(),getA43(),getA44() )));
+}
+
+double PropertyMatrixItem::getA12() const
+{
+    return data(1,Qt::EditRole).value<Base::Matrix4D>()[0][1];
+}
+
+void PropertyMatrixItem::setA12(double A12)
+{
+    setData(QVariant::fromValue(Base::Matrix4D(getA11(),A12,getA13(),getA14(),getA21(),getA22(),getA23(),getA24(),getA31(),getA32(),getA33(),getA34(),getA41(),getA42(),getA43(),getA44() )));
+}
+
+double PropertyMatrixItem::getA13() const
+{
+    return data(1,Qt::EditRole).value<Base::Matrix4D>()[0][2];
+}
+
+void PropertyMatrixItem::setA13(double A13)
+{
+    setData(QVariant::fromValue(Base::Matrix4D(getA11(),getA12(),A13,getA14(),getA21(),getA22(),getA23(),getA24(),getA31(),getA32(),getA33(),getA34(),getA41(),getA42(),getA43(),getA44() )));
+}
+
+double PropertyMatrixItem::getA14() const
+{
+    return data(1,Qt::EditRole).value<Base::Matrix4D>()[0][3];
+}
+
+void PropertyMatrixItem::setA14(double A14)
+{
+    setData(QVariant::fromValue(Base::Matrix4D(getA11(),getA12(),getA13(),A14,getA21(),getA22(),getA23(),getA24(),getA31(),getA32(),getA33(),getA34(),getA41(),getA42(),getA43(),getA44() )));
+}
+
+double PropertyMatrixItem::getA21() const
+{
+    return data(1,Qt::EditRole).value<Base::Matrix4D>()[1][0];
+}
+
+void PropertyMatrixItem::setA21(double A21)
+{
+    setData(QVariant::fromValue(Base::Matrix4D(getA11(),getA12(),getA13(),getA14(),A21,getA22(),getA23(),getA24(),getA31(),getA32(),getA33(),getA34(),getA41(),getA42(),getA43(),getA44() )));
+}
+
+double PropertyMatrixItem::getA22() const
+{
+    return data(1,Qt::EditRole).value<Base::Matrix4D>()[1][1];
+}
+
+void PropertyMatrixItem::setA22(double A22)
+{
+    setData(QVariant::fromValue(Base::Matrix4D(getA11(),getA12(),getA13(),getA14(),getA21(),A22,getA23(),getA24(),getA31(),getA32(),getA33(),getA34(),getA41(),getA42(),getA43(),getA44() )));
+}
+
+double PropertyMatrixItem::getA23() const
+{
+    return data(1,Qt::EditRole).value<Base::Matrix4D>()[1][2];
+}
+
+void PropertyMatrixItem::setA23(double A23)
+{
+    setData(QVariant::fromValue(Base::Matrix4D(getA11(),getA12(),getA13(),getA14(),getA21(),getA22(),A23,getA24(),getA31(),getA32(),getA33(),getA34(),getA41(),getA42(),getA43(),getA44() )));
+}
+
+double PropertyMatrixItem::getA24() const
+{
+    return data(1,Qt::EditRole).value<Base::Matrix4D>()[1][3];
+}
+
+void PropertyMatrixItem::setA24(double A24)
+{
+    setData(QVariant::fromValue(Base::Matrix4D(getA11(),getA12(),getA13(),getA14(),getA21(),getA22(),getA23(),A24,getA31(),getA32(),getA33(),getA34(),getA41(),getA42(),getA43(),getA44() )));
+}
+
+double PropertyMatrixItem::getA31() const
+{
+    return data(1,Qt::EditRole).value<Base::Matrix4D>()[2][0];
+}
+
+void PropertyMatrixItem::setA31(double A31)
+{
+    setData(QVariant::fromValue(Base::Matrix4D(getA11(),getA12(),getA13(),getA14(),getA21(),getA22(),getA23(),getA24(),A31,getA32(),getA33(),getA34(),getA41(),getA42(),getA43(),getA44() )));
+}
+
+double PropertyMatrixItem::getA32() const
+{
+    return data(1,Qt::EditRole).value<Base::Matrix4D>()[2][1];
+}
+
+void PropertyMatrixItem::setA32(double A32)
+{
+    setData(QVariant::fromValue(Base::Matrix4D(getA11(),getA12(),getA13(),getA14(),getA21(),getA22(),getA23(),getA24(),getA31(),A32,getA33(),getA34(),getA41(),getA42(),getA43(),getA44() )));
+}
+
+double PropertyMatrixItem::getA33() const
+{
+    return data(1,Qt::EditRole).value<Base::Matrix4D>()[2][2];
+}
+
+void PropertyMatrixItem::setA33(double A33)
+{
+    setData(QVariant::fromValue(Base::Matrix4D(getA11(),getA12(),getA13(),getA14(),getA21(),getA22(),getA23(),getA24(),getA31(),getA32(),A33,getA34(),getA41(),getA42(),getA43(),getA44() )));
+}
+
+double PropertyMatrixItem::getA34() const
+{
+    return data(1,Qt::EditRole).value<Base::Matrix4D>()[2][3];
+}
+
+void PropertyMatrixItem::setA34(double A34)
+{
+    setData(QVariant::fromValue(Base::Matrix4D(getA11(),getA12(),getA13(),getA14(),getA21(),getA22(),getA23(),getA24(),getA31(),getA32(),getA33(),A34,getA41(),getA42(),getA43(),getA44() )));
+}
+
+double PropertyMatrixItem::getA41() const
+{
+    return data(1,Qt::EditRole).value<Base::Matrix4D>()[3][0];
+}
+
+void PropertyMatrixItem::setA41(double A41)
+{
+    setData(QVariant::fromValue(Base::Matrix4D(getA11(),getA12(),getA13(),getA14(),getA21(),getA22(),getA23(),getA24(),getA31(),getA32(),getA33(),getA34(),A41,getA42(),getA43(),getA44() )));
+}
+
+double PropertyMatrixItem::getA42() const
+{
+    return data(1,Qt::EditRole).value<Base::Matrix4D>()[3][1];
+}
+
+void PropertyMatrixItem::setA42(double A42)
+{
+    setData(QVariant::fromValue(Base::Matrix4D(getA11(),getA12(),getA13(),getA14(),getA21(),getA22(),getA23(),getA24(),getA31(),getA32(),getA33(),getA34(),getA41(),A42,getA43(),getA44() )));
+}
+
+double PropertyMatrixItem::getA43() const
+{
+    return data(1,Qt::EditRole).value<Base::Matrix4D>()[3][2];
+}
+
+void PropertyMatrixItem::setA43(double A43)
+{
+    setData(QVariant::fromValue(Base::Matrix4D(getA11(),getA12(),getA13(),getA14(),getA21(),getA22(),getA23(),getA24(),getA31(),getA32(),getA33(),getA34(),getA41(),getA42(),A43,getA44() )));
+}
+
+double PropertyMatrixItem::getA44() const
+{
+    return data(1,Qt::EditRole).value<Base::Matrix4D>()[3][3];
+}
+
+void PropertyMatrixItem::setA44(double A44)
+{
+    setData(QVariant::fromValue(Base::Matrix4D(getA11(),getA12(),getA13(),getA14(),getA21(),getA22(),getA23(),getA24(),getA31(),getA32(),getA33(),getA34(),getA41(),getA42(),getA43(),A44 )));
+}
+
+// --------------------------------------------------------------------
+
+PlacementEditor::PlacementEditor(const QString& name, QWidget * parent)
+    : LabelButton(parent), _task(0)
+{
+    propertyname = name;
+    propertyname.replace(QLatin1String(" "), QLatin1String(""));
+}
+
+PlacementEditor::~PlacementEditor()
+{
+}
+
+void PlacementEditor::browse()
+{
+    Gui::TaskView::TaskDialog* dlg = Gui::Control().activeDialog();
+    Gui::Dialog::TaskPlacement* task;
+    task = qobject_cast<Gui::Dialog::TaskPlacement*>(dlg);
+    if (dlg && !task) {
+        // there is already another task dialog which must be closed first
+        Gui::Control().showDialog(dlg);
+        return;
+    }
+    if (!task) {
+        task = new Gui::Dialog::TaskPlacement();
+    }
+    if (!_task) {
+        _task = task;
+        connect(task, SIGNAL(placementChanged(const QVariant &, bool, bool)),
+                this, SLOT(updateValue(const QVariant&, bool, bool)));
+    }
+    task->setPlacement(value().value<Base::Placement>());
+    task->setPropertyName(propertyname);
+    Gui::Control().showDialog(task);
+}
+
+void PlacementEditor::showValue(const QVariant& d)
+{
+    const Base::Placement& p = d.value<Base::Placement>();
+    double angle;
+    Base::Vector3d dir, pos;
+    p.getRotation().getRawValue(dir, angle);
+    angle = Base::toDegrees<double>(angle);
+    pos = p.getPosition();
+    QString data = QString::fromUtf8("[(%1 %2 %3);%4 \xc2\xb0;(%5 %6 %7)]")
+                    .arg(QLocale::system().toString(dir.x,'f',2),
+                         QLocale::system().toString(dir.y,'f',2),
+                         QLocale::system().toString(dir.z,'f',2),
+                         QLocale::system().toString(angle,'f',2),
+                         QLocale::system().toString(pos.x,'f',2),
+                         QLocale::system().toString(pos.y,'f',2),
+                         QLocale::system().toString(pos.z,'f',2));
+    getLabel()->setText(data);
+}
+
+void PlacementEditor::updateValue(const QVariant& v, bool incr, bool data)
+{
+    if (data) {
+        if (incr) {
+            QVariant u = value();
+            const Base::Placement& plm = u.value<Base::Placement>();
+            const Base::Placement& rel = v.value<Base::Placement>();
+            Base::Placement data = rel * plm;
+            setValue(QVariant::fromValue<Base::Placement>(data));
+        }
+        else {
+            setValue(v);
+        }
+    }
+}
+
+PROPERTYITEM_SOURCE(Gui::PropertyEditor::PropertyPlacementItem)
+
+PropertyPlacementItem::PropertyPlacementItem() : init_axis(false), changed_value(false), rot_angle(0), rot_axis(0,0,1)
+{
+    m_a = static_cast<PropertyUnitItem*>(PropertyUnitItem::create());
+    m_a->setParent(this);
+    m_a->setPropertyName(QLatin1String(QT_TRANSLATE_NOOP("App::Property", "Angle")));
+    this->appendChild(m_a);
+    m_d = static_cast<PropertyVectorItem*>(PropertyVectorItem::create());
+    m_d->setParent(this);
+    m_d->setPropertyName(QLatin1String(QT_TRANSLATE_NOOP("App::Property", "Axis")));
+    m_d->setReadOnly(true);
+    this->appendChild(m_d);
+    m_p = static_cast<PropertyVectorDistanceItem*>(PropertyVectorDistanceItem::create());
+    m_p->setParent(this);
+    m_p->setPropertyName(QLatin1String(QT_TRANSLATE_NOOP("App::Property", "Position")));
+    m_p->setReadOnly(true);
+    this->appendChild(m_p);
+}
+
+PropertyPlacementItem::~PropertyPlacementItem()
+{
+}
+
+Base::Quantity PropertyPlacementItem::getAngle() const
+{
+    QVariant value = data(1, Qt::EditRole);
+    if (!value.canConvert<Base::Placement>())
+        return Base::Quantity(0.0);
+    const Base::Placement& val = value.value<Base::Placement>();
+    double angle;
+    Base::Vector3d dir;
+    val.getRotation().getRawValue(dir, angle);
+    if (dir * this->rot_axis < 0.0)
+        angle = -angle;
+    return Base::Quantity(Base::toDegrees<double>(angle), Base::Unit::Angle);
+}
+
+void PropertyPlacementItem::setAngle(Base::Quantity angle)
+{
+    QVariant value = data(1, Qt::EditRole);
+    if (!value.canConvert<Base::Placement>())
+        return;
+
+    Base::Placement val = value.value<Base::Placement>();
+    Base::Rotation rot;
+    rot.setValue(this->rot_axis, Base::toRadians<double>(angle.getValue()));
+    val.setRotation(rot);
+    changed_value = true;
+    rot_angle = angle.getValue();
+    setValue(QVariant::fromValue(val));
+}
+
+Base::Vector3d PropertyPlacementItem::getAxis() const
+{
+    // We must store the rotation axis in a member because
+    // if we read the value from the property we would always
+    // get a normalized vector which makes it quite unhandy
+    // to work with
+    return this->rot_axis;
+}
+
+void PropertyPlacementItem::setAxis(const Base::Vector3d& axis)
+{
+    QVariant value = data(1, Qt::EditRole);
+    if (!value.canConvert<Base::Placement>())
+        return;
+    this->rot_axis = axis;
+    Base::Placement val = value.value<Base::Placement>();
+    Base::Rotation rot = val.getRotation();
+    Base::Vector3d dummy; double angle;
+    rot.getValue(dummy, angle);
+    if (dummy * axis < 0.0)
+        angle = -angle;
+    rot.setValue(axis, angle);
+    val.setRotation(rot);
+    changed_value = true;
+    setValue(QVariant::fromValue(val));
+}
+
+Base::Vector3d PropertyPlacementItem::getPosition() const
+{
+    QVariant value = data(1, Qt::EditRole);
+    if (!value.canConvert<Base::Placement>())
+        return Base::Vector3d(0,0,0);
+    const Base::Placement& val = value.value<Base::Placement>();
+    return val.getPosition();
+}
+
+void PropertyPlacementItem::setPosition(const Base::Vector3d& pos)
+{
+    QVariant value = data(1, Qt::EditRole);
+    if (!value.canConvert<Base::Placement>())
+        return;
+    Base::Placement val = value.value<Base::Placement>();
+    val.setPosition(pos);
+    changed_value = true;
+    setValue(QVariant::fromValue(val));
+}
+
+void PropertyPlacementItem::assignProperty(const App::Property* prop)
+{
+    // Choose an adaptive epsilon to avoid changing the axis when they are considered to
+    // be equal. See https://forum.freecadweb.org/viewtopic.php?f=10&t=24662&start=10
+    double eps = std::pow(10.0, -2*(decimals()+1));
+    if (prop->getTypeId().isDerivedFrom(App::PropertyPlacement::getClassTypeId())) {
+        const Base::Placement& value = static_cast<const App::PropertyPlacement*>(prop)->getValue();
+        double angle;
+        Base::Vector3d dir;
+        value.getRotation().getRawValue(dir, angle);
+        Base::Vector3d cross = this->rot_axis.Cross(dir);
+        double len2 = cross.Sqr();
+        if (angle != 0) {
+            // vectors are not parallel
+            if (len2 > eps)
+                this->rot_axis = dir;
+            // vectors point into opposite directions
+            else if (this->rot_axis.Dot(dir) < 0)
+                this->rot_axis = -this->rot_axis;
+        }
+        this->rot_angle = Base::toDegrees(angle);
+    }
+}
+
+QVariant PropertyPlacementItem::value(const App::Property* prop) const
+{
+    assert(prop && prop->getTypeId().isDerivedFrom(App::PropertyPlacement::getClassTypeId()));
+
+    const Base::Placement& value = static_cast<const App::PropertyPlacement*>(prop)->getValue();
+    double angle;
+    Base::Vector3d dir;
+    value.getRotation().getRawValue(dir, angle);
+    if (!init_axis) {
+        if (m_a->hasExpression()) {
+            QString str = m_a->expressionAsString();
+            const_cast<PropertyPlacementItem*>(this)->rot_angle = str.toDouble();
+        }
+        else {
+            const_cast<PropertyPlacementItem*>(this)->rot_angle = Base::toDegrees(angle);
+        }
+
+        PropertyItem* x = m_d->child(0);
+        PropertyItem* y = m_d->child(1);
+        PropertyItem* z = m_d->child(2);
+        if (x->hasExpression()) {
+            QString str = x->expressionAsString();
+            dir.x = str.toDouble();
+        }
+        if (y->hasExpression()) {
+            QString str = y->expressionAsString();
+            dir.y = str.toDouble();
+        }
+        if (z->hasExpression()) {
+            QString str = z->expressionAsString();
+            dir.z = str.toDouble();
+        }
+        const_cast<PropertyPlacementItem*>(this)->rot_axis = dir;
+        const_cast<PropertyPlacementItem*>(this)->init_axis = true;
+    }
+    return QVariant::fromValue<Base::Placement>(value);
+}
+
+QVariant PropertyPlacementItem::toolTip(const App::Property* prop) const
+{
+    assert(prop && prop->getTypeId().isDerivedFrom(App::PropertyPlacement::getClassTypeId()));
+
+    const Base::Placement& p = static_cast<const App::PropertyPlacement*>(prop)->getValue();
+    double angle;
+    Base::Vector3d dir, pos;
+    p.getRotation().getRawValue(dir, angle);
+    angle = Base::toDegrees<double>(angle);
+    pos = p.getPosition();
+    QString data = QString::fromUtf8("Axis: (%1 %2 %3)\n"
+                                     "Angle: %4\n"
+                                     "Position: (%5  %6  %7)")
+            .arg(QLocale::system().toString(dir.x,'f',decimals()),
+                 QLocale::system().toString(dir.y,'f',decimals()),
+                 QLocale::system().toString(dir.z,'f',decimals()),
+                 Base::Quantity(angle, Base::Unit::Angle).getUserString(),
+                 Base::Quantity(pos.x, Base::Unit::Length).getUserString(),
+                 Base::Quantity(pos.y, Base::Unit::Length).getUserString(),
+                 Base::Quantity(pos.z, Base::Unit::Length).getUserString());
+    return QVariant(data);
+}
+
+QVariant PropertyPlacementItem::toString(const QVariant& prop) const
+{
+    const Base::Placement& p = prop.value<Base::Placement>();
+    double angle;
+    Base::Vector3d dir, pos;
+    p.getRotation().getRawValue(dir, angle);
+    angle = Base::toDegrees<double>(angle);
+    pos = p.getPosition();
+    QString data = QString::fromUtf8("[(%1 %2 %3); %4; (%5  %6  %7)]")
+            .arg(QLocale::system().toString(dir.x,'f',2),
+                 QLocale::system().toString(dir.y,'f',2),
+                 QLocale::system().toString(dir.z,'f',2),
+                 Base::Quantity(angle, Base::Unit::Angle).getUserString(),
+                 Base::Quantity(pos.x, Base::Unit::Length).getUserString(),
+                 Base::Quantity(pos.y, Base::Unit::Length).getUserString(),
+                 Base::Quantity(pos.z, Base::Unit::Length).getUserString());
+    return QVariant(data);
+}
+
+void PropertyPlacementItem::setValue(const QVariant& value)
+{
+    if (!value.canConvert<Base::Placement>())
+        return;
+    // Accept this only if the user changed the axis, angle or position but
+    // not if >this< item loses focus
+    if (!changed_value)
+        return;
+    changed_value = false;
+    const Base::Placement& val = value.value<Base::Placement>();
+    Base::Vector3d pos = val.getPosition();
+
+    QString data = QString::fromLatin1("App.Placement("
+                                      "App.Vector(%1,%2,%3),"
+                                      "App.Rotation(App.Vector(%4,%5,%6),%7))")
+                    .arg(pos.x)
+                    .arg(pos.y)
+                    .arg(pos.z)
+                    .arg(rot_axis.x)
+                    .arg(rot_axis.y)
+                    .arg(rot_axis.z)
+                    .arg(rot_angle,0);
+    setPropertyValue(data);
+}
+
+QWidget* PropertyPlacementItem::createEditor(QWidget* parent, const QObject* receiver, const char* method) const
+{
+    PlacementEditor *pe = new PlacementEditor(this->propertyName(), parent);
+    QObject::connect(pe, SIGNAL(valueChanged(const QVariant &)), receiver, method);
+    pe->setDisabled(isReadOnly());
+    return pe;
+}
+
+void PropertyPlacementItem::setEditorData(QWidget *editor, const QVariant& data) const
+{
+    PlacementEditor *pe = qobject_cast<PlacementEditor*>(editor);
+    pe->setValue(data);
+}
+
+QVariant PropertyPlacementItem::editorData(QWidget *editor) const
+{
+    PlacementEditor *pe = qobject_cast<PlacementEditor*>(editor);
+    return pe->value();
+}
+
+void PropertyPlacementItem::propertyBound()
+{
+    if (isBound()) {
+        m_a->bind(App::ObjectIdentifier(getPath())<<App::ObjectIdentifier::String("Rotation")
+                                                  <<App::ObjectIdentifier::String("Angle"));
+   
+        m_d->bind(App::ObjectIdentifier(getPath())<<App::ObjectIdentifier::String("Rotation")
+                                                  <<App::ObjectIdentifier::String("Axis"));
+        
+        m_p->bind(App::ObjectIdentifier(getPath())<<App::ObjectIdentifier::String("Base"));
+    }
+}
+
+
+// ---------------------------------------------------------------
+
+PROPERTYITEM_SOURCE(Gui::PropertyEditor::PropertyEnumItem)
+
+PropertyEnumItem::PropertyEnumItem()
+{
+}
+
+QVariant PropertyEnumItem::value(const App::Property* prop) const
+{
+    assert(prop && prop->getTypeId().isDerivedFrom(App::PropertyEnumeration::getClassTypeId()));
+
+    const App::PropertyEnumeration* prop_enum = static_cast<const App::PropertyEnumeration*>(prop);
+    const std::vector<std::string>& value = prop_enum->getEnumVector();
+    long currentItem = prop_enum->getValue();
+
+    if (currentItem < 0 || currentItem >= static_cast<long>(value.size()))
+        return QVariant(QString());
+    return QVariant(QString::fromUtf8(value[currentItem].c_str()));
+}
+
+void PropertyEnumItem::setValue(const QVariant& value)
+{
+    if (!value.canConvert(QVariant::StringList))
+        return;
+    QStringList items = value.toStringList();
+    if (!items.isEmpty()) {
+        QByteArray val = items.front().toUtf8();
+        std::string str = Base::Tools::escapedUnicodeFromUtf8(val);
+        QString data = QString::fromLatin1("u\"%1\"").arg(QString::fromStdString(str));
+        setPropertyValue(data);
+    }
+}
+
+QWidget* PropertyEnumItem::createEditor(QWidget* parent, const QObject* receiver, const char* method) const
+{
+    QComboBox *cb = new QComboBox(parent);
+    cb->setFrame(false);
+    cb->setDisabled(isReadOnly());
+    QObject::connect(cb, SIGNAL(activated(int)), receiver, method);
+    return cb;
+}
+
+void PropertyEnumItem::setEditorData(QWidget *editor, const QVariant& data) const
+{
+    const std::vector<App::Property*>& items = getPropertyData();
+
+    QStringList commonModes, modes;
+    for (std::vector<App::Property*>::const_iterator it = items.begin(); it != items.end(); ++it) {
+        if ((*it)->getTypeId() == App::PropertyEnumeration::getClassTypeId()) {
+            App::PropertyEnumeration* prop = static_cast<App::PropertyEnumeration*>(*it);
+            if (prop->getEnums() == 0) {
+                commonModes.clear();
+                break;
+            }
+            const std::vector<std::string>& value = prop->getEnumVector();
+            if (it == items.begin()) {
+                for (std::vector<std::string>::const_iterator jt = value.begin(); jt != value.end(); ++jt)
+                    commonModes << QString::fromUtf8(jt->c_str());
+            }
+            else {
+                for (std::vector<std::string>::const_iterator jt = value.begin(); jt != value.end(); ++jt) {
+                    if (commonModes.contains(QString::fromUtf8(jt->c_str())))
+                        modes << QString::fromUtf8(jt->c_str());
+                }
+
+                commonModes = modes;
+                modes.clear();
+            }
+        }
+    }
+
+    QComboBox *cb = qobject_cast<QComboBox*>(editor);
+    if (!commonModes.isEmpty()) {
+        cb->clear();
+        cb->addItems(commonModes);
+        cb->setCurrentIndex(cb->findText(data.toString()));
+    }
+}
+
+QVariant PropertyEnumItem::editorData(QWidget *editor) const
+{
+    QComboBox *cb = qobject_cast<QComboBox*>(editor);
+    return QVariant(cb->currentText());
+}
+
+// ---------------------------------------------------------------
+
+PROPERTYITEM_SOURCE(Gui::PropertyEditor::PropertyStringListItem)
+
+PropertyStringListItem::PropertyStringListItem()
+{
+}
+
+QWidget* PropertyStringListItem::createEditor(QWidget* parent, const QObject* receiver, const char* method) const
+{
+    Gui::LabelEditor* le = new Gui::LabelEditor(parent);
+    le->setAutoFillBackground(true);
+    le->setDisabled(isReadOnly());
+    QObject::connect(le, SIGNAL(textChanged(const QString&)), receiver, method);
+    return le;
+}
+
+void PropertyStringListItem::setEditorData(QWidget *editor, const QVariant& data) const
+{
+    Gui::LabelEditor *le = qobject_cast<Gui::LabelEditor*>(editor);
+    QStringList list = data.toStringList();
+    le->setText(list.join(QChar::fromLatin1('\n')));
+}
+
+QVariant PropertyStringListItem::editorData(QWidget *editor) const
+{
+    Gui::LabelEditor *le = qobject_cast<Gui::LabelEditor*>(editor);
+    QString complete = le->text();
+    QStringList list = complete.split(QChar::fromLatin1('\n'));
+    return QVariant(list);
+}
+
+QVariant PropertyStringListItem::toString(const QVariant& prop) const
+{
+    QStringList list = prop.toStringList();
+    if (list.size() > 10) {
+        list = list.mid(0, 10);
+        list.append(QLatin1String("..."));
+    }
+
+    QString text = QString::fromUtf8("[%1]").arg(list.join(QLatin1String(",")));
+    text.replace(QString::fromUtf8("'"),QString::fromUtf8("\\'"));
+
+    return QVariant(text);
+}
+
+QVariant PropertyStringListItem::value(const App::Property* prop) const
+{
+    assert(prop && prop->getTypeId().isDerivedFrom(App::PropertyStringList::getClassTypeId()));
+
+    QStringList list;
+    const std::vector<std::string>& value = ((App::PropertyStringList*)prop)->getValues();
+    for ( std::vector<std::string>::const_iterator jt = value.begin(); jt != value.end(); ++jt ) {
+        list << QString::fromUtf8(Base::Tools::escapedUnicodeToUtf8(*jt).c_str());
+    }
+
+    return QVariant(list);
+}
+
+void PropertyStringListItem::setValue(const QVariant& value)
+{
+    if (!value.canConvert(QVariant::StringList))
+        return;
+    QStringList values = value.toStringList();
+    QString data;
+    QTextStream str(&data);
+    str << "[";
+    for (QStringList::Iterator it = values.begin(); it != values.end(); ++it) {
+        QString text(*it);
+        text.replace(QString::fromUtf8("'"),QString::fromUtf8("\\'"));
+
+        std::string pystr = Base::Tools::escapedUnicodeFromUtf8(text.toUtf8());
+        pystr = Base::Interpreter().strToPython(pystr.c_str());
+        str << "u\"" << pystr.c_str() << "\", ";
+    }
+    str << "]";
+    setPropertyValue(data);
+}
+
+// ---------------------------------------------------------------
+
+PROPERTYITEM_SOURCE(Gui::PropertyEditor::PropertyFloatListItem)
+
+PropertyFloatListItem::PropertyFloatListItem()
+{
+}
+
+QWidget* PropertyFloatListItem::createEditor(QWidget* parent, const QObject* receiver, const char* method) const
+{
+    Gui::LabelEditor* le = new Gui::LabelEditor(parent);
+    le->setAutoFillBackground(true);
+    le->setInputType(Gui::LabelEditor::Float);
+    le->setDisabled(isReadOnly());
+    QObject::connect(le, SIGNAL(textChanged(const QString&)), receiver, method);
+    return le;
+}
+
+void PropertyFloatListItem::setEditorData(QWidget *editor, const QVariant& data) const
+{
+    Gui::LabelEditor *le = qobject_cast<Gui::LabelEditor*>(editor);
+    QStringList list = data.toStringList();
+    le->setText(list.join(QChar::fromLatin1('\n')));
+}
+
+QVariant PropertyFloatListItem::editorData(QWidget *editor) const
+{
+    Gui::LabelEditor *le = qobject_cast<Gui::LabelEditor*>(editor);
+    QString complete = le->text();
+    QStringList list = complete.split(QChar::fromLatin1('\n'));
+    return QVariant(list);
+}
+
+QVariant PropertyFloatListItem::toString(const QVariant& prop) const
+{
+    QStringList list = prop.toStringList();
+    if (list.size() > 10) {
+        list = list.mid(0, 10);
+        list.append(QLatin1String("..."));
+    }
+    QString text = QString::fromUtf8("[%1]").arg(list.join(QLatin1String(",")));
+    return QVariant(text);
+}
+
+QVariant PropertyFloatListItem::value(const App::Property* prop) const
+{
+    assert(prop && prop->getTypeId().isDerivedFrom(App::PropertyFloatList::getClassTypeId()));
+
+    QStringList list;
+    const std::vector<double>& value = static_cast<const App::PropertyFloatList*>(prop)->getValues();
+    for (std::vector<double>::const_iterator jt = value.begin(); jt != value.end(); ++jt) {
+        list << QString::number(*jt, 'f', decimals());
+    }
+
+    return QVariant(list);
+}
+
+void PropertyFloatListItem::setValue(const QVariant& value)
+{
+    if (!value.canConvert(QVariant::StringList))
+        return;
+    QStringList values = value.toStringList();
+    QString data;
+    QTextStream str(&data);
+    str << "[";
+    for (QStringList::Iterator it = values.begin(); it != values.end(); ++it) {
+        str << *it << ",";
+    }
+    str << "]";
+    if (data == QString::fromUtf8("[,]"))
+        data = QString::fromUtf8("[]");
+    setPropertyValue(data);
+}
+
+// ---------------------------------------------------------------
+
+PROPERTYITEM_SOURCE(Gui::PropertyEditor::PropertyIntegerListItem)
+
+PropertyIntegerListItem::PropertyIntegerListItem()
+{
+}
+
+QWidget* PropertyIntegerListItem::createEditor(QWidget* parent, const QObject* receiver, const char* method) const
+{
+    Gui::LabelEditor* le = new Gui::LabelEditor(parent);
+    le->setAutoFillBackground(true);
+    le->setInputType(Gui::LabelEditor::Integer);
+    le->setDisabled(isReadOnly());
+    QObject::connect(le, SIGNAL(textChanged(const QString&)), receiver, method);
+    return le;
+}
+
+void PropertyIntegerListItem::setEditorData(QWidget *editor, const QVariant& data) const
+{
+    Gui::LabelEditor *le = qobject_cast<Gui::LabelEditor*>(editor);
+    QStringList list = data.toStringList();
+    le->setText(list.join(QChar::fromLatin1('\n')));
+}
+
+QVariant PropertyIntegerListItem::editorData(QWidget *editor) const
+{
+    Gui::LabelEditor *le = qobject_cast<Gui::LabelEditor*>(editor);
+    QString complete = le->text();
+    QStringList list = complete.split(QChar::fromLatin1('\n'));
+    return QVariant(list);
+}
+
+QVariant PropertyIntegerListItem::toString(const QVariant& prop) const
+{
+    QStringList list = prop.toStringList();
+    if (list.size() > 10) {
+        list = list.mid(0, 10);
+        list.append(QLatin1String("..."));
+    }
+    QString text = QString::fromUtf8("[%1]").arg(list.join(QLatin1String(",")));
+
+    return QVariant(text);
+}
+
+QVariant PropertyIntegerListItem::value(const App::Property* prop) const
+{
+    assert(prop && prop->getTypeId().isDerivedFrom(App::PropertyIntegerList::getClassTypeId()));
+
+    QStringList list;
+    const std::vector<long>& value = static_cast<const App::PropertyIntegerList*>(prop)->getValues();
+    for (std::vector<long>::const_iterator jt = value.begin(); jt != value.end(); ++jt) {
+        list << QString::number(*jt);
+    }
+
+    return QVariant(list);
+}
+
+void PropertyIntegerListItem::setValue(const QVariant& value)
+{
+    if (!value.canConvert(QVariant::StringList))
+        return;
+    QStringList values = value.toStringList();
+    QString data;
+    QTextStream str(&data);
+    str << "[";
+    for (QStringList::Iterator it = values.begin(); it != values.end(); ++it) {
+        str << *it << ",";
+    }
+    str << "]";
+    if (data == QString::fromUtf8("[,]"))
+        data = QString::fromUtf8("[]");
+    setPropertyValue(data);
+}
+
+// --------------------------------------------------------------------
+
+PROPERTYITEM_SOURCE(Gui::PropertyEditor::PropertyColorItem)
+
+PropertyColorItem::PropertyColorItem()
+{
+}
+
+QVariant PropertyColorItem::decoration(const QVariant& value) const
+{
+    QColor color = value.value<QColor>();
+
+    int size = QApplication::style()->pixelMetric(QStyle::PM_ListViewIconSize);
+    QPixmap p(size, size);
+    p.fill(color);
+
+    return QVariant(p);
+}
+
+QVariant PropertyColorItem::toString(const QVariant& prop) const
+{
+    QColor value = prop.value<QColor>();
+    QString color = QString::fromLatin1("[%1, %2, %3]")
+        .arg(value.red()).arg(value.green()).arg(value.blue());
+    return QVariant(color);
+}
+
+QVariant PropertyColorItem::value(const App::Property* prop) const
+{
+    assert(prop && prop->getTypeId().isDerivedFrom(App::PropertyColor::getClassTypeId()));
+
+    App::Color value = ((App::PropertyColor*)prop)->getValue();
+    return QVariant(value.asValue<QColor>());
+}
+
+void PropertyColorItem::setValue(const QVariant& value)
+{
+    if (!value.canConvert<QColor>())
+        return;
+    QColor col = value.value<QColor>();
+    App::Color val; val.setValue<QColor>(col);
+    QString data = QString::fromLatin1("(%1,%2,%3)")
+                    .arg(val.r,0,'f',decimals())
+                    .arg(val.g,0,'f',decimals())
+                    .arg(val.b,0,'f',decimals());
+    setPropertyValue(data);
+}
+
+QWidget* PropertyColorItem::createEditor(QWidget* parent, const QObject* receiver, const char* method) const
+{
+    Gui::ColorButton* cb = new Gui::ColorButton( parent );
+    cb->setDisabled(isReadOnly());
+    QObject::connect(cb, SIGNAL(changed()), receiver, method);
+    return cb;
+}
+
+void PropertyColorItem::setEditorData(QWidget *editor, const QVariant& data) const
+{
+    Gui::ColorButton *cb = qobject_cast<Gui::ColorButton*>(editor);
+    QColor color = data.value<QColor>();
+    cb->setColor(color);
+}
+
+QVariant PropertyColorItem::editorData(QWidget *editor) const
+{
+    Gui::ColorButton *cb = qobject_cast<Gui::ColorButton*>(editor);
+    QVariant var;
+    var.setValue(cb->color());
+    return var;
+}
+
+// --------------------------------------------------------------------
+
+namespace Gui { namespace PropertyEditor {
+    class Material
+    {
+    public:
+        QColor diffuseColor;
+        QColor ambientColor;
+        QColor specularColor;
+        QColor emissiveColor;
+        float shininess;
+        float transparency;
+    };
+}
+}
+
+Q_DECLARE_METATYPE(Gui::PropertyEditor::Material)
+
+PROPERTYITEM_SOURCE(Gui::PropertyEditor::PropertyMaterialItem)
+
+PropertyMaterialItem::PropertyMaterialItem()
+{
+    diffuse = static_cast<PropertyColorItem*>(PropertyColorItem::create());
+    diffuse->setParent(this);
+    diffuse->setPropertyName(QLatin1String("DiffuseColor"));
+    this->appendChild(diffuse);
+
+    ambient = static_cast<PropertyColorItem*>(PropertyColorItem::create());
+    ambient->setParent(this);
+    ambient->setPropertyName(QLatin1String("AmbientColor"));
+    this->appendChild(ambient);
+
+    specular = static_cast<PropertyColorItem*>(PropertyColorItem::create());
+    specular->setParent(this);
+    specular->setPropertyName(QLatin1String("SpecularColor"));
+    this->appendChild(specular);
+
+    emissive = static_cast<PropertyColorItem*>(PropertyColorItem::create());
+    emissive->setParent(this);
+    emissive->setPropertyName(QLatin1String("EmissiveColor"));
+    this->appendChild(emissive);
+
+    shininess = static_cast<PropertyFloatItem*>(PropertyFloatItem::create());
+    shininess->setParent(this);
+    shininess->setPropertyName(QLatin1String("Shininess"));
+    this->appendChild(shininess);
+
+    transparency = static_cast<PropertyFloatItem*>(PropertyFloatItem::create());
+    transparency->setParent(this);
+    transparency->setPropertyName(QLatin1String("Transparency"));
+    this->appendChild(transparency);
+}
+
+PropertyMaterialItem::~PropertyMaterialItem()
+{
+}
+
+void PropertyMaterialItem::propertyBound()
+{
+}
+
+QColor PropertyMaterialItem::getDiffuseColor() const
+{
+    QVariant value = data(1, Qt::EditRole);
+    if (!value.canConvert<Material>())
+        return QColor();
+
+    Material val = value.value<Material>();
+    return val.diffuseColor;
+}
+
+void PropertyMaterialItem::setDiffuseColor(const QColor& color)
+{
+    QVariant value = data(1, Qt::EditRole);
+    if (!value.canConvert<Material>())
+        return;
+
+    Material mat = value.value<Material>();
+    mat.diffuseColor = color;
+    setValue(QVariant::fromValue<Material>(mat));
+}
+
+QColor PropertyMaterialItem::getAmbientColor() const
+{
+    QVariant value = data(1, Qt::EditRole);
+    if (!value.canConvert<Material>())
+        return QColor();
+
+    Material val = value.value<Material>();
+    return val.ambientColor;
+}
+
+void PropertyMaterialItem::setAmbientColor(const QColor& color)
+{
+    QVariant value = data(1, Qt::EditRole);
+    if (!value.canConvert<Material>())
+        return;
+
+    Material mat = value.value<Material>();
+    mat.ambientColor = color;
+    setValue(QVariant::fromValue<Material>(mat));
+}
+
+QColor PropertyMaterialItem::getSpecularColor() const
+{
+    QVariant value = data(1, Qt::EditRole);
+    if (!value.canConvert<Material>())
+        return QColor();
+
+    Material val = value.value<Material>();
+    return val.specularColor;
+}
+
+void PropertyMaterialItem::setSpecularColor(const QColor& color)
+{
+    QVariant value = data(1, Qt::EditRole);
+    if (!value.canConvert<Material>())
+        return;
+
+    Material mat = value.value<Material>();
+    mat.specularColor = color;
+    setValue(QVariant::fromValue<Material>(mat));
+}
+
+QColor PropertyMaterialItem::getEmissiveColor() const
+{
+    QVariant value = data(1, Qt::EditRole);
+    if (!value.canConvert<Material>())
+        return QColor();
+
+    Material val = value.value<Material>();
+    return val.emissiveColor;
+}
+
+void PropertyMaterialItem::setEmissiveColor(const QColor& color)
+{
+    QVariant value = data(1, Qt::EditRole);
+    if (!value.canConvert<Material>())
+        return;
+
+    Material mat = value.value<Material>();
+    mat.emissiveColor = color;
+    setValue(QVariant::fromValue<Material>(mat));
+}
+
+float PropertyMaterialItem::getShininess() const
+{
+    QVariant value = data(1, Qt::EditRole);
+    if (!value.canConvert<Material>())
+        return 0;
+
+    Material val = value.value<Material>();
+    return val.shininess;
+}
+
+void PropertyMaterialItem::setShininess(float s)
+{
+    QVariant value = data(1, Qt::EditRole);
+    if (!value.canConvert<Material>())
+        return;
+
+    Material mat = value.value<Material>();
+    mat.shininess = s;
+    setValue(QVariant::fromValue<Material>(mat));
+}
+
+float PropertyMaterialItem::getTransparency() const
+{
+    QVariant value = data(1, Qt::EditRole);
+    if (!value.canConvert<Material>())
+        return 0;
+
+    Material val = value.value<Material>();
+    return val.transparency;
+}
+
+void PropertyMaterialItem::setTransparency(float t)
+{
+    QVariant value = data(1, Qt::EditRole);
+    if (!value.canConvert<Material>())
+        return;
+
+    Material mat = value.value<Material>();
+    mat.transparency = t;
+    setValue(QVariant::fromValue<Material>(mat));
+}
+
+QVariant PropertyMaterialItem::decoration(const QVariant& value) const
+{
+    // use the diffuse color
+    Material val = value.value<Material>();
+    QColor color = val.diffuseColor;
+
+    int size = QApplication::style()->pixelMetric(QStyle::PM_ListViewIconSize);
+    QPixmap p(size, size);
+    p.fill(color);
+
+    return QVariant(p);
+}
+
+QVariant PropertyMaterialItem::toString(const QVariant& prop) const
+{
+    // use the diffuse color
+    Material val = prop.value<Material>();
+    QColor value = val.diffuseColor;
+    QString color = QString::fromLatin1("[%1, %2, %3]")
+        .arg(value.red()).arg(value.green()).arg(value.blue());
+    return QVariant(color);
+}
+
+QVariant PropertyMaterialItem::toolTip(const App::Property* prop) const
+{
+    assert(prop && prop->getTypeId().isDerivedFrom(App::PropertyMaterial::getClassTypeId()));
+
+    const App::Material& value = static_cast<const App::PropertyMaterial*>(prop)->getValue();
+    QColor dc = value.diffuseColor.asValue<QColor>();
+    QColor ac = value.ambientColor.asValue<QColor>();
+    QColor sc = value.specularColor.asValue<QColor>();
+    QColor ec = value.emissiveColor.asValue<QColor>();
+
+    QString data = QString::fromUtf8(
+        "Diffuse color: [%1, %2, %3]\n"
+        "Ambient color: [%4, %5, %6]\n"
+        "Specular color: [%7, %8, %9]\n"
+        "Emissive color: [%10, %11, %12]\n"
+        "Shininess: %13\n"
+        "Transparency: %14"
+        )
+        .arg(dc.red()).arg(dc.green()).arg(dc.blue())
+        .arg(ac.red()).arg(ac.green()).arg(ac.blue())
+        .arg(sc.red()).arg(sc.green()).arg(sc.blue())
+        .arg(ec.red()).arg(ec.green()).arg(ec.blue())
+        .arg(value.shininess)
+        .arg(value.transparency)
+        ;
+
+    return QVariant(data);
+}
+
+QVariant PropertyMaterialItem::value(const App::Property* prop) const
+{
+    assert(prop && prop->getTypeId().isDerivedFrom(App::PropertyMaterial::getClassTypeId()));
+
+    const App::Material& value = static_cast<const App::PropertyMaterial*>(prop)->getValue();
+    Material mat;
+
+    mat.diffuseColor = value.diffuseColor.asValue<QColor>();
+    mat.ambientColor = value.ambientColor.asValue<QColor>();
+    mat.specularColor = value.specularColor.asValue<QColor>();
+    mat.emissiveColor = value.emissiveColor.asValue<QColor>();
+    mat.shininess = value.shininess;
+    mat.transparency = value.transparency;
+
+    return QVariant::fromValue<Material>(mat);
+}
+
+void PropertyMaterialItem::setValue(const QVariant& value)
+{
+    if (!value.canConvert<Material>())
+        return;
+
+    Material mat = value.value<Material>();
+    App::Color dc; dc.setValue<QColor>(mat.diffuseColor);
+    App::Color ac; ac.setValue<QColor>(mat.ambientColor);
+    App::Color sc; sc.setValue<QColor>(mat.specularColor);
+    App::Color ec; ec.setValue<QColor>(mat.emissiveColor);
+    float s = mat.shininess;
+    float t = mat.transparency;
+
+    QString data = QString::fromLatin1(
+        "App.Material("
+        "DiffuseColor=(%1,%2,%3),"
+        "AmbientColor=(%4,%5,%6),"
+        "SpecularColor=(%7,%8,%9),"
+        "EmissiveColor=(%10,%11,%12),"
+        "Shininess=(%13),"
+        "Transparency=(%14),"
+        ")"
+    )
+    .arg(dc.r, 0, 'f', decimals())
+    .arg(dc.g, 0, 'f', decimals())
+    .arg(dc.b, 0, 'f', decimals())
+    .arg(ac.r, 0, 'f', decimals())
+    .arg(ac.g, 0, 'f', decimals())
+    .arg(ac.b, 0, 'f', decimals())
+    .arg(sc.r, 0, 'f', decimals())
+    .arg(sc.g, 0, 'f', decimals())
+    .arg(sc.b, 0, 'f', decimals())
+    .arg(ec.r, 0, 'f', decimals())
+    .arg(ec.g, 0, 'f', decimals())
+    .arg(ec.b, 0, 'f', decimals())
+    .arg(s, 0, 'f', decimals())
+    .arg(t, 0, 'f', decimals())
+    ;
+
+    setPropertyValue(data);
+}
+
+QWidget* PropertyMaterialItem::createEditor(QWidget* parent, const QObject* receiver, const char* method) const
+{
+    Gui::ColorButton* cb = new Gui::ColorButton(parent);
+    cb->setDisabled(isReadOnly());
+    QObject::connect(cb, SIGNAL(changed()), receiver, method);
+    return cb;
+}
+
+void PropertyMaterialItem::setEditorData(QWidget *editor, const QVariant& data) const
+{
+    if (!data.canConvert<Material>())
+        return;
+
+    Material val = data.value<Material>();
+    Gui::ColorButton *cb = qobject_cast<Gui::ColorButton*>(editor);
+    cb->setColor(val.diffuseColor);
+}
+
+QVariant PropertyMaterialItem::editorData(QWidget *editor) const
+{
+    Gui::ColorButton *cb = qobject_cast<Gui::ColorButton*>(editor);
+    QVariant value = data(1, Qt::EditRole);
+    if (!value.canConvert<Material>())
+        return QVariant();
+
+    Material val = value.value<Material>();
+    val.diffuseColor = cb->color();
+    return QVariant::fromValue<Material>(val);
+}
+
+// --------------------------------------------------------------------
+
+PROPERTYITEM_SOURCE(Gui::PropertyEditor::PropertyMaterialListItem)
+
+PropertyMaterialListItem::PropertyMaterialListItem()
+{
+    // This editor gets a list of materials but it only edits the first item.
+    diffuse = static_cast<PropertyColorItem*>(PropertyColorItem::create());
+    diffuse->setParent(this);
+    diffuse->setPropertyName(QLatin1String("DiffuseColor"));
+    this->appendChild(diffuse);
+
+    ambient = static_cast<PropertyColorItem*>(PropertyColorItem::create());
+    ambient->setParent(this);
+    ambient->setPropertyName(QLatin1String("AmbientColor"));
+    this->appendChild(ambient);
+
+    specular = static_cast<PropertyColorItem*>(PropertyColorItem::create());
+    specular->setParent(this);
+    specular->setPropertyName(QLatin1String("SpecularColor"));
+    this->appendChild(specular);
+
+    emissive = static_cast<PropertyColorItem*>(PropertyColorItem::create());
+    emissive->setParent(this);
+    emissive->setPropertyName(QLatin1String("EmissiveColor"));
+    this->appendChild(emissive);
+
+    shininess = static_cast<PropertyFloatItem*>(PropertyFloatItem::create());
+    shininess->setParent(this);
+    shininess->setPropertyName(QLatin1String("Shininess"));
+    this->appendChild(shininess);
+
+    transparency = static_cast<PropertyFloatItem*>(PropertyFloatItem::create());
+    transparency->setParent(this);
+    transparency->setPropertyName(QLatin1String("Transparency"));
+    this->appendChild(transparency);
+}
+
+PropertyMaterialListItem::~PropertyMaterialListItem()
+{
+}
+
+void PropertyMaterialListItem::propertyBound()
+{
+}
+
+QColor PropertyMaterialListItem::getDiffuseColor() const
+{
+    QVariant value = data(1, Qt::EditRole);
+    if (!value.canConvert<QVariantList>())
+        return QColor();
+
+    QVariantList list = value.toList();
+    if (list.isEmpty())
+        return QColor();
+
+    if (!list[0].canConvert<Material>())
+        return QColor();
+
+    Material mat = list[0].value<Material>();
+    return mat.diffuseColor;
+}
+
+void PropertyMaterialListItem::setDiffuseColor(const QColor& color)
+{
+    QVariant value = data(1, Qt::EditRole);
+    if (!value.canConvert<QVariantList>())
+        return;
+
+    QVariantList list = value.toList();
+    if (list.isEmpty())
+        return;
+
+    if (!list[0].canConvert<Material>())
+        return;
+
+    Material mat = list[0].value<Material>();
+    mat.diffuseColor = color;
+    list[0] = QVariant::fromValue<Material>(mat);
+    setValue(list);
+}
+
+QColor PropertyMaterialListItem::getAmbientColor() const
+{
+    QVariant value = data(1, Qt::EditRole);
+    if (!value.canConvert<QVariantList>())
+        return QColor();
+
+    QVariantList list = value.toList();
+    if (list.isEmpty())
+        return QColor();
+
+    if (!list[0].canConvert<Material>())
+        return QColor();
+
+    Material mat = list[0].value<Material>();
+    return mat.ambientColor;
+}
+
+void PropertyMaterialListItem::setAmbientColor(const QColor& color)
+{
+    QVariant value = data(1, Qt::EditRole);
+    if (!value.canConvert<QVariantList>())
+        return;
+
+    QVariantList list = value.toList();
+    if (list.isEmpty())
+        return;
+
+    if (!list[0].canConvert<Material>())
+        return;
+
+    Material mat = list[0].value<Material>();
+    mat.ambientColor = color;
+    list[0] = QVariant::fromValue<Material>(mat);
+    setValue(list);
+}
+
+QColor PropertyMaterialListItem::getSpecularColor() const
+{
+    QVariant value = data(1, Qt::EditRole);
+    if (!value.canConvert<QVariantList>())
+        return QColor();
+
+    QVariantList list = value.toList();
+    if (list.isEmpty())
+        return QColor();
+
+    if (!list[0].canConvert<Material>())
+        return QColor();
+
+    Material mat = list[0].value<Material>();
+    return mat.specularColor;
+}
+
+void PropertyMaterialListItem::setSpecularColor(const QColor& color)
+{
+    QVariant value = data(1, Qt::EditRole);
+    if (!value.canConvert<QVariantList>())
+        return;
+
+    QVariantList list = value.toList();
+    if (list.isEmpty())
+        return;
+
+    if (!list[0].canConvert<Material>())
+        return;
+
+    Material mat = list[0].value<Material>();
+    mat.specularColor = color;
+    list[0] = QVariant::fromValue<Material>(mat);
+    setValue(list);
+}
+
+QColor PropertyMaterialListItem::getEmissiveColor() const
+{
+    QVariant value = data(1, Qt::EditRole);
+    if (!value.canConvert<QVariantList>())
+        return QColor();
+
+    QVariantList list = value.toList();
+    if (list.isEmpty())
+        return QColor();
+
+    if (!list[0].canConvert<Material>())
+        return QColor();
+
+    Material mat = list[0].value<Material>();
+    return mat.emissiveColor;
+}
+
+void PropertyMaterialListItem::setEmissiveColor(const QColor& color)
+{
+    QVariant value = data(1, Qt::EditRole);
+    if (!value.canConvert<QVariantList>())
+        return;
+
+    QVariantList list = value.toList();
+    if (list.isEmpty())
+        return;
+
+    if (!list[0].canConvert<Material>())
+        return;
+
+    Material mat = list[0].value<Material>();
+    mat.emissiveColor = color;
+    list[0] = QVariant::fromValue<Material>(mat);
+    setValue(list);
+}
+
+float PropertyMaterialListItem::getShininess() const
+{
+    QVariant value = data(1, Qt::EditRole);
+    if (!value.canConvert<QVariantList>())
+        return 0;
+
+    QVariantList list = value.toList();
+    if (list.isEmpty())
+        return 0;
+
+    if (!list[0].canConvert<Material>())
+        return 0;
+
+    Material mat = list[0].value<Material>();
+    return mat.shininess;
+}
+
+void PropertyMaterialListItem::setShininess(float s)
+{
+    QVariant value = data(1, Qt::EditRole);
+    if (!value.canConvert<QVariantList>())
+        return;
+
+    QVariantList list = value.toList();
+    if (list.isEmpty())
+        return;
+
+    if (!list[0].canConvert<Material>())
+        return;
+
+    Material mat = list[0].value<Material>();
+    mat.shininess = s;
+    list[0] = QVariant::fromValue<Material>(mat);
+    setValue(list);
+}
+
+float PropertyMaterialListItem::getTransparency() const
+{
+    QVariant value = data(1, Qt::EditRole);
+    if (!value.canConvert<QVariantList>())
+        return 0;
+
+    QVariantList list = value.toList();
+    if (list.isEmpty())
+        return 0;
+
+    if (!list[0].canConvert<Material>())
+        return 0;
+
+    Material mat = list[0].value<Material>();
+    return mat.transparency;
+}
+
+void PropertyMaterialListItem::setTransparency(float t)
+{
+    QVariant value = data(1, Qt::EditRole);
+    if (!value.canConvert<QVariantList>())
+        return;
+
+    QVariantList list = value.toList();
+    if (list.isEmpty())
+        return;
+
+    if (!list[0].canConvert<Material>())
+        return;
+
+    Material mat = list[0].value<Material>();
+    mat.transparency = t;
+    list[0] = QVariant::fromValue<Material>(mat);
+    setValue(list);
+}
+
+QVariant PropertyMaterialListItem::decoration(const QVariant& value) const
+{
+    if (!value.canConvert<QVariantList>())
+        return QVariant();
+
+    QVariantList list = value.toList();
+    if (list.isEmpty())
+        return QVariant();
+
+    if (!list[0].canConvert<Material>())
+        return QVariant();
+
+    // use the diffuse color
+    Material mat = list[0].value<Material>();
+    QColor color = mat.diffuseColor;
+
+    int size = QApplication::style()->pixelMetric(QStyle::PM_ListViewIconSize);
+    QPixmap p(size, size);
+    p.fill(color);
+
+    return QVariant(p);
+}
+
+QVariant PropertyMaterialListItem::toString(const QVariant& prop) const
+{
+    if (!prop.canConvert<QVariantList>())
+        return QVariant();
+
+    QVariantList list = prop.toList();
+    if (list.isEmpty())
+        return QVariant();
+
+    if (!list[0].canConvert<Material>())
+        return QVariant();
+
+    // use the diffuse color
+    Material mat = list[0].value<Material>();
+    QColor value = mat.diffuseColor;
+    QString color = QString::fromLatin1("[%1, %2, %3]")
+        .arg(value.red()).arg(value.green()).arg(value.blue());
+    return QVariant(color);
+}
+
+QVariant PropertyMaterialListItem::toolTip(const App::Property* prop) const
+{
+    assert(prop && prop->getTypeId().isDerivedFrom(App::PropertyMaterialList::getClassTypeId()));
+
+    const std::vector<App::Material>& values = static_cast<const App::PropertyMaterialList*>(prop)->getValues();
+    if (values.empty())
+        return QVariant();
+
+    App::Material value = values.front();
+    QColor dc = value.diffuseColor.asValue<QColor>();
+    QColor ac = value.ambientColor.asValue<QColor>();
+    QColor sc = value.specularColor.asValue<QColor>();
+    QColor ec = value.emissiveColor.asValue<QColor>();
+
+    QString data = QString::fromUtf8(
+        "Diffuse color: [%1, %2, %3]\n"
+        "Ambient color: [%4, %5, %6]\n"
+        "Specular color: [%7, %8, %9]\n"
+        "Emissive color: [%10, %11, %12]\n"
+        "Shininess: %13\n"
+        "Transparency: %14"
+        )
+        .arg(dc.red()).arg(dc.green()).arg(dc.blue())
+        .arg(ac.red()).arg(ac.green()).arg(ac.blue())
+        .arg(sc.red()).arg(sc.green()).arg(sc.blue())
+        .arg(ec.red()).arg(ec.green()).arg(ec.blue())
+        .arg(value.shininess)
+        .arg(value.transparency)
+        ;
+
+    return QVariant(data);
+}
+
+QVariant PropertyMaterialListItem::value(const App::Property* prop) const
+{
+    assert(prop && prop->getTypeId().isDerivedFrom(App::PropertyMaterialList::getClassTypeId()));
+
+    const std::vector<App::Material>& value = static_cast<const App::PropertyMaterialList*>(prop)->getValues();
+    QVariantList variantList;
+
+    for (std::vector<App::Material>::const_iterator it = value.begin(); it != value.end(); ++it) {
+        Material mat;
+        mat.diffuseColor = it->diffuseColor.asValue<QColor>();
+        mat.ambientColor = it->ambientColor.asValue<QColor>();
+        mat.specularColor = it->specularColor.asValue<QColor>();
+        mat.emissiveColor = it->emissiveColor.asValue<QColor>();
+        mat.shininess = it->shininess;
+        mat.transparency = it->transparency;
+
+        variantList << QVariant::fromValue<Material>(mat);
+    }
+
+    return variantList;
+}
+
+void PropertyMaterialListItem::setValue(const QVariant& value)
+{
+    if (!value.canConvert<QVariantList>())
+        return;
+
+    QVariantList list = value.toList();
+    if (list.isEmpty())
+        return;
+
+    QString data;
+    QTextStream str(&data);
+    str << "(";
+
+    for (QVariantList::iterator it = list.begin(); it != list.end(); ++it) {
+        Material mat = it->value<Material>();
+        App::Color dc; dc.setValue<QColor>(mat.diffuseColor);
+        App::Color ac; ac.setValue<QColor>(mat.ambientColor);
+        App::Color sc; sc.setValue<QColor>(mat.specularColor);
+        App::Color ec; ec.setValue<QColor>(mat.emissiveColor);
+        float s = mat.shininess;
+        float t = mat.transparency;
+
+        QString item = QString::fromLatin1(
+            "App.Material("
+            "DiffuseColor=(%1,%2,%3),"
+            "AmbientColor=(%4,%5,%6),"
+            "SpecularColor=(%7,%8,%9),"
+            "EmissiveColor=(%10,%11,%12),"
+            "Shininess=(%13),"
+            "Transparency=(%14),"
+            ")"
+            )
+            .arg(dc.r, 0, 'f', decimals())
+            .arg(dc.g, 0, 'f', decimals())
+            .arg(dc.b, 0, 'f', decimals())
+            .arg(ac.r, 0, 'f', decimals())
+            .arg(ac.g, 0, 'f', decimals())
+            .arg(ac.b, 0, 'f', decimals())
+            .arg(sc.r, 0, 'f', decimals())
+            .arg(sc.g, 0, 'f', decimals())
+            .arg(sc.b, 0, 'f', decimals())
+            .arg(ec.r, 0, 'f', decimals())
+            .arg(ec.g, 0, 'f', decimals())
+            .arg(ec.b, 0, 'f', decimals())
+            .arg(s, 0, 'f', decimals())
+            .arg(t, 0, 'f', decimals())
+            ;
+        str << item << ", ";
+    }
+
+    str << ")";
+
+    setPropertyValue(data);
+}
+
+QWidget* PropertyMaterialListItem::createEditor(QWidget* parent, const QObject* receiver, const char* method) const
+{
+    Gui::ColorButton* cb = new Gui::ColorButton(parent);
+    cb->setDisabled(isReadOnly());
+    QObject::connect(cb, SIGNAL(changed()), receiver, method);
+    return cb;
+}
+
+void PropertyMaterialListItem::setEditorData(QWidget *editor, const QVariant& data) const
+{
+    if (!data.canConvert<QVariantList>())
+        return;
+
+    QVariantList list = data.toList();
+    if (list.isEmpty())
+        return;
+
+    if (!list[0].canConvert<Material>())
+        return;
+
+    // use the diffuse color
+    Material mat = list[0].value<Material>();
+    QColor color = mat.diffuseColor;
+
+    Gui::ColorButton *cb = qobject_cast<Gui::ColorButton*>(editor);
+    cb->setColor(color);
+}
+
+QVariant PropertyMaterialListItem::editorData(QWidget *editor) const
+{
+    Gui::ColorButton *cb = qobject_cast<Gui::ColorButton*>(editor);
+    QVariant value = data(1, Qt::EditRole);
+    if (!value.canConvert<QVariantList>())
+        return QVariant();
+
+    QVariantList list = value.toList();
+    if (list.isEmpty())
+        return QVariant();
+
+    if (!list[0].canConvert<Material>())
+        return QVariant();
+
+    // use the diffuse color
+    Material mat = list[0].value<Material>();
+    mat.diffuseColor = cb->color();
+    list[0] = QVariant::fromValue<Material>(mat);
+
+    return list;
+}
+
+// --------------------------------------------------------------------
+
+PROPERTYITEM_SOURCE(Gui::PropertyEditor::PropertyFileItem)
+
+PropertyFileItem::PropertyFileItem()
+{
+}
+
+QVariant PropertyFileItem::value(const App::Property* prop) const
+{
+    assert(prop && prop->getTypeId().isDerivedFrom(App::PropertyFile::getClassTypeId()));
+
+    std::string value = static_cast<const App::PropertyFile*>(prop)->getValue();
+    return QVariant(QString::fromUtf8(value.c_str()));
+}
+
+void PropertyFileItem::setValue(const QVariant& value)
+{
+    if (!value.canConvert(QVariant::String))
+        return;
+    QString val = value.toString();
+    QString data = QString::fromLatin1("\"%1\"").arg(val);
+    setPropertyValue(data);
+}
+
+QVariant PropertyFileItem::toolTip(const App::Property* prop) const
+{
+    return value(prop);
+}
+
+QWidget* PropertyFileItem::createEditor(QWidget* parent, const QObject* receiver, const char* method) const
+{
+    Gui::FileChooser *fc = new Gui::FileChooser(parent);
+    fc->setAutoFillBackground(true);
+    fc->setDisabled(isReadOnly());
+    QObject::connect(fc, SIGNAL(fileNameSelected(const QString&)), receiver, method);
+    return fc;
+}
+
+void PropertyFileItem::setEditorData(QWidget *editor, const QVariant& data) const
+{
+    const App::Property* prop = getFirstProperty();
+    const App::PropertyFile* propFile = static_cast<const App::PropertyFile*>(prop);
+    std::string filter = propFile->getFilter();
+    Gui::FileChooser *fc = qobject_cast<Gui::FileChooser*>(editor);
+    if (!filter.empty()) {
+        fc->setFilter(Base::Tools::fromStdString(filter));
+    }
+    fc->setFileName(data.toString());
+}
+
+QVariant PropertyFileItem::editorData(QWidget *editor) const
+{
+    Gui::FileChooser *fc = qobject_cast<Gui::FileChooser*>(editor);
+    return QVariant(fc->fileName());
+}
+
+// --------------------------------------------------------------------
+
+PROPERTYITEM_SOURCE(Gui::PropertyEditor::PropertyPathItem)
+
+PropertyPathItem::PropertyPathItem()
+{
+}
+
+QVariant PropertyPathItem::value(const App::Property* prop) const
+{
+    assert(prop && prop->getTypeId().isDerivedFrom(App::PropertyPath::getClassTypeId()));
+
+    std::string value = static_cast<const App::PropertyPath*>(prop)->getValue().string();
+    return QVariant(QString::fromUtf8(value.c_str()));
+}
+
+void PropertyPathItem::setValue(const QVariant& value)
+{
+    if (!value.canConvert(QVariant::String))
+        return;
+    QString val = value.toString();
+    QString data = QString::fromLatin1("\"%1\"").arg(val);
+    setPropertyValue(data);
+}
+
+QVariant PropertyPathItem::toolTip(const App::Property* prop) const
+{
+    return value(prop);
+}
+
+QWidget* PropertyPathItem::createEditor(QWidget* parent, const QObject* receiver, const char* method) const
+{
+    Gui::FileChooser *fc = new Gui::FileChooser(parent);
+    fc->setMode(FileChooser::Directory);
+    fc->setAutoFillBackground(true);
+    fc->setDisabled(isReadOnly());
+    QObject::connect(fc, SIGNAL(fileNameSelected(const QString&)), receiver, method);
+    return fc;
+}
+
+void PropertyPathItem::setEditorData(QWidget *editor, const QVariant& data) const
+{
+    Gui::FileChooser *fc = qobject_cast<Gui::FileChooser*>(editor);
+    fc->setFileName(data.toString());
+}
+
+QVariant PropertyPathItem::editorData(QWidget *editor) const
+{
+    Gui::FileChooser *fc = qobject_cast<Gui::FileChooser*>(editor);
+    return QVariant(fc->fileName());
+}
+
+// --------------------------------------------------------------------
+
+PROPERTYITEM_SOURCE(Gui::PropertyEditor::PropertyTransientFileItem)
+
+PropertyTransientFileItem::PropertyTransientFileItem()
+{
+}
+
+QVariant PropertyTransientFileItem::value(const App::Property* prop) const
+{
+    assert(prop && prop->getTypeId().isDerivedFrom(App::PropertyFileIncluded::getClassTypeId()));
+
+    std::string value = static_cast<const App::PropertyFileIncluded*>(prop)->getValue();
+    return QVariant(QString::fromUtf8(value.c_str()));
+}
+
+void PropertyTransientFileItem::setValue(const QVariant& value)
+{
+    if (!value.canConvert(QVariant::String))
+        return;
+    QString val = value.toString();
+    QString data = QString::fromLatin1("\"%1\"").arg(val);
+    setPropertyValue(data);
+}
+
+QVariant PropertyTransientFileItem::toolTip(const App::Property* prop) const
+{
+    return value(prop);
+}
+
+QWidget* PropertyTransientFileItem::createEditor(QWidget* parent, const QObject* receiver, const char* method) const
+{
+    Gui::FileChooser *fc = new Gui::FileChooser(parent);
+    fc->setAutoFillBackground(true);
+    fc->setDisabled(isReadOnly());
+    QObject::connect(fc, SIGNAL(fileNameSelected(const QString&)), receiver, method);
+    return fc;
+}
+
+void PropertyTransientFileItem::setEditorData(QWidget *editor, const QVariant& data) const
+{
+    Gui::FileChooser *fc = qobject_cast<Gui::FileChooser*>(editor);
+    fc->setFileName(data.toString());
+}
+
+QVariant PropertyTransientFileItem::editorData(QWidget *editor) const
+{
+    Gui::FileChooser *fc = qobject_cast<Gui::FileChooser*>(editor);
+    return QVariant(fc->fileName());
+}
+
+// ---------------------------------------------------------------
+
+LinkSelection::LinkSelection(const QStringList& list) : link(list)
+{
+}
+
+LinkSelection::~LinkSelection()
+{
+}
+
+void LinkSelection::select()
+{
+    Gui::Selection().clearSelection();
+    Gui::Selection().addSelection((const char*)link[0].toLatin1(),
+                                  (const char*)link[1].toLatin1());
+    this->deleteLater();
+}
+
+// ---------------------------------------------------------------
+
+LinkLabel::LinkLabel (QWidget * parent, bool xlink) : QWidget(parent), isXLink(xlink)
+{   
+    QHBoxLayout *layout = new QHBoxLayout(this);
+    layout->setMargin(0);
+    layout->setSpacing(1);
+
+    label = new QLabel(this);
+    label->setAutoFillBackground(true);
+    label->setTextFormat(Qt::RichText);
+    layout->addWidget(label);
+
+    editButton = new QPushButton(QLatin1String("..."), this);
+#if defined (Q_OS_MAC)
+    editButton->setAttribute(Qt::WA_LayoutUsesWidgetRect); // layout size from QMacStyle was not correct
+#endif
+    editButton->setToolTip(tr("Change the linked object"));
+    layout->addWidget(editButton);
+    
+    // setLayout(layout);
+    
+    connect(label, SIGNAL(linkActivated(const QString&)),
+            this, SLOT(onLinkActivated(const QString&)));
+    connect(editButton, SIGNAL(clicked()),
+            this, SLOT(onEditClicked()));
+}
+
+LinkLabel::~LinkLabel()
+{
+}
+
+void LinkLabel::setPropertyLink(const QStringList& o)
+{
+    link = o;
+    QString linkcolor = QApplication::palette().color(QPalette::Link).name();
+    QString text = QString::fromLatin1(
+        "<html><head><style type=\"text/css\">"
+        "p, li { white-space: pre-wrap; }"
+        "</style></head><body>"
+        "<p>"
+        "<a href=\"%1.%2\"><span style=\" text-decoration: underline; color:%3;\">%4</span></a>"
+        "</p></body></html>"
+    )
+    .arg(link[0], link[1], linkcolor, link[2]);
+    label->setText(text);
+}
+
+QStringList LinkLabel::propertyLink() const
+{
+    return link;
+}
+
+void LinkLabel::onLinkActivated (const QString& s)
+{
+    Q_UNUSED(s);
+    LinkSelection* select = new LinkSelection(link);
+    QTimer::singleShot(50, select, SLOT(select()));
+}
+
+void LinkLabel::onEditClicked ()
+{
+    Gui::Dialog::DlgPropertyLink dlg(link, this, 0, isXLink);
+    if (dlg.exec() == QDialog::Accepted) {
+        setPropertyLink(dlg.propertyLink());
+        /*emit*/ linkChanged(link);
+    }
+}
+
+void LinkLabel::resizeEvent(QResizeEvent* e)
+{
+    editButton->setFixedWidth(e->size().height());
+    editButton->setFixedHeight(e->size().height());
+}
+
+
+PROPERTYITEM_SOURCE(Gui::PropertyEditor::PropertyLinkItem)
+
+PropertyLinkItem::PropertyLinkItem():isXLink(false)
+{
+}
+
+QVariant PropertyLinkItem::toString(const QVariant& prop) const
+{
+    QStringList list = prop.toStringList();
+    return QVariant(list[2]);
+}
+
+QVariant PropertyLinkItem::data(int column, int role) const {
+    if(propertyItems.size() && column == 1 
+            && (role == Qt::TextColorRole || role == Qt::ToolTipRole))
+    {
+        auto xlink = Base::freecad_dynamic_cast<const App::PropertyXLink>(propertyItems[0]);
+        if(xlink) {
+            if(role==Qt::TextColorRole && xlink->checkRestore()>1)
+                return QVariant::fromValue(QColor(0xff,0,0));
+            else if(role == Qt::ToolTipRole) {
+                const char *filePath = xlink->getFilePath();
+                if(filePath && filePath[0])
+                    return QVariant::fromValue(QString::fromUtf8(filePath));
+            }
+        }
+    }
+    return PropertyItem::data(column,role);
+}
+
+QVariant PropertyLinkItem::value(const App::Property* prop) const
+{
+    assert(prop && prop->getTypeId().isDerivedFrom(App::PropertyLink::getClassTypeId()));
+
+    auto xlink = Base::freecad_dynamic_cast<const App::PropertyXLink>(prop);
+    isXLink = xlink!=0;
+
+    const App::PropertyLink* prop_link = static_cast<const App::PropertyLink*>(prop);
+    App::PropertyContainer* c = prop_link->getContainer();
+
+    // The list has five mandatory elements: 
+    //
+    //      document name of the container, 
+    //      internal name of the linked object, 
+    //      label, 
+    //      internal name of container,
+    //      property name
+    //
+    // and two additional elements if it is a PropertyXLink
+    //
+    //      subname 
+    //      (optional) document name of linked object if it is different from the container
+    //
+
+    App::DocumentObject* obj = prop_link->getValue();
+    QStringList list;
+    if (obj) {
+        list << QString::fromLatin1(obj->getDocument()->getName());
+        list << QString::fromLatin1(obj->getNameInDocument());
+
+        std::string _objName;
+        const char *objName = obj->getNameInDocument();
+        auto owner = Base::freecad_dynamic_cast<App::DocumentObject>(c);
+        if(!objName || (owner && owner->getDocument()!=obj->getDocument())) {
+            _objName = obj->getFullName();
+            objName = _objName.c_str();
+        }
+
+        if(xlink && xlink->getSubValues().size()) {
+            int count = 0;
+            std::stringstream ss;
+            ss << objName << ' ';
+
+            std::string prevSub;
+            for(const auto &sub : xlink->getSubValues(false)) {
+                if(++count > 3)
+                    break;
+
+                if(count>1)
+                    ss << ',';
+                else
+                    ss << '(';
+
+                auto element = Data::ComplexGeoData::findElementName(sub.c_str());
+                if(prevSub.size()==(std::size_t)(element-sub.c_str()) 
+                        && boost::starts_with(sub,prevSub))
+                {
+                    ss << element;
+                    continue;
+                }
+
+                prevSub.clear();
+
+                if(element && element[0])
+                    prevSub = sub.substr(0,element-sub.c_str());
+
+                if(count > 1)
+                    ss << ' ';
+                ss << sub;
+            }
+            if(count) {
+                if(count>3)
+                    ss << "...";
+                ss << ')';
+            }
+            list << QString::fromUtf8(ss.str().c_str());
+
+        }else if(obj->Label.getStrValue() != objName) {
+            list << QString::fromLatin1("%1 (%2)").
+                    arg(QString::fromUtf8(obj->Label.getValue()),
+                        QString::fromLatin1(objName));
+        } else {
+            list << QString::fromUtf8(obj->Label.getValue());
+        }
+    } else {
+        // no object assigned
+        // the document name
+        if (c->getTypeId().isDerivedFrom(App::DocumentObject::getClassTypeId())) {
+            App::DocumentObject* obj = static_cast<App::DocumentObject*>(c);
+            list << QString::fromLatin1(obj->getDocument()->getName());
+        }
+        else {
+            list << QString::fromLatin1("");
+        }
+
+        // the internal object name
+        list << QString::fromLatin1("Null");
+
+        // the object label
+        std::string msg;
+        if(xlink && xlink->checkRestore(&msg)>1)
+            list << QString::fromUtf8(msg.c_str());
+        else
+            list << QString::fromLatin1("");
+    }
+
+    // the name of this object
+    if (c->getTypeId().isDerivedFrom(App::DocumentObject::getClassTypeId())) {
+        App::DocumentObject* obj = static_cast<App::DocumentObject*>(c);
+        list << QString::fromLatin1(obj->getNameInDocument());
+    }
+    else 
+        list << QString::fromLatin1("Null");
+
+    list << QString::fromLatin1(prop->getName());
+    assert(list.size() == FC_XLINK_VALUE_INDEX);
+
+    if(xlink) {
+        list << QString::fromUtf8(xlink->getSubName(false));
+        auto cobj = dynamic_cast<App::DocumentObject*>(c);
+        if(cobj && obj && cobj->getDocument()!=obj->getDocument())
+            list << QString::fromLatin1(obj->getDocument()->getName());
+    }
+
+    return QVariant(list);
+}
+
+void PropertyLinkItem::setValue(const QVariant& value)
+{
+    if (!value.canConvert(QVariant::StringList))
+        return;
+    QStringList items = value.toStringList();
+    if (items.size() > 1) {
+        QString d = items[0];
+        QString o = items[1];
+        QString data;
+        if ( o.isEmpty() )
+            data = QString::fromLatin1("None");
+        else if(isXLink && items.size()>FC_XLINK_VALUE_INDEX+1) {
+            QString doc;
+            if(items.size()>=FC_XLINK_VALUE_INDEX+2)
+                doc = items[FC_XLINK_VALUE_INDEX+1];
+            else
+                doc = d;
+            data = QString::fromLatin1("(App.getDocument('%1').getObject('%2'),'%3')").
+                    arg(doc,o,items[FC_XLINK_VALUE_INDEX]);
+        }else
+            data = QString::fromLatin1("App.getDocument('%1').getObject('%2')").arg(d,o);
+        setPropertyValue(data);
+    }
+}
+
+QWidget* PropertyLinkItem::createEditor(QWidget* parent, const QObject* receiver, const char* method) const
+{
+    LinkLabel *ll = new LinkLabel(parent, isXLink);
+    ll->setAutoFillBackground(true);
+    ll->setDisabled(isReadOnly());
+    QObject::connect(ll, SIGNAL(linkChanged(const QStringList&)), receiver, method);
+    return ll;
+}
+
+void PropertyLinkItem::setEditorData(QWidget *editor, const QVariant& data) const
+{
+    QStringList list = data.toStringList();
+    LinkLabel *ll = static_cast<LinkLabel*>(editor);
+    ll->setPropertyLink(list);
+}
+
+QVariant PropertyLinkItem::editorData(QWidget *editor) const
+{
+    LinkLabel *ll = static_cast<LinkLabel*>(editor);
+    return QVariant(ll->propertyLink());
+}
+
+// --------------------------------------------------------------------
+
+LinkListLabel::LinkListLabel (QWidget * parent) : QWidget(parent)
+{
+    QHBoxLayout *layout = new QHBoxLayout(this);
+    layout->setMargin(0);
+    layout->setSpacing(1);
+
+    label = new QLabel(this);
+    label->setAutoFillBackground(true);
+    layout->addWidget(label);
+
+    editButton = new QPushButton(QLatin1String("..."), this);
+    editButton->setToolTip(tr("Change the linked objects"));
+    layout->addWidget(editButton);
+
+    // setLayout(layout);
+    connect(editButton, SIGNAL(clicked()),
+            this, SLOT(onEditClicked()));
+}
+
+LinkListLabel::~LinkListLabel()
+{
+}
+
+void LinkListLabel::setPropertyLinkList(const QVariantList& o)
+{
+    links = o;
+    if (links.isEmpty()) {
+        label->clear();
+    }
+    else if (links.size() == 1) {
+        QStringList s = links.front().toStringList();
+        label->setText(s[2]);
+    }
+    else {
+        QStringList obj;
+        for (QVariantList::iterator it = links.begin(); it != links.end(); ++it)
+            obj << it->toStringList()[2];
+        label->setText(QString::fromLatin1("[%1]").arg(obj.join(QString::fromLatin1(", "))));
+    }
+}
+
+QVariantList LinkListLabel::propertyLinkList() const
+{
+    return links;
+}
+
+void LinkListLabel::onEditClicked ()
+{
+    QStringList list = links.front().toStringList();
+    Gui::Dialog::DlgPropertyLink dlg(list, this);
+    dlg.setSelectionMode(QAbstractItemView::ExtendedSelection);
+    if (dlg.exec() == QDialog::Accepted) {
+        setPropertyLinkList(dlg.propertyLinkList());
+        Q_EMIT linkChanged(links);
+    }
+}
+
+void LinkListLabel::resizeEvent(QResizeEvent* e)
+{
+    editButton->setFixedWidth(e->size().height());
+}
+
+
+PROPERTYITEM_SOURCE(Gui::PropertyEditor::PropertyLinkListItem)
+
+PropertyLinkListItem::PropertyLinkListItem()
+{
+}
+
+QVariant PropertyLinkListItem::toString(const QVariant& prop) const
+{
+    QVariantList list = prop.toList();
+    if (list.empty()) {
+        return QString();
+    }
+    else if (list.size() == 1) {
+        QStringList item = list.front().toStringList();
+        return QString::fromLatin1("%1").arg(item[2]);
+    }
+    else {
+        QStringList obj;
+        for (QVariantList::iterator it = list.begin(); it != list.end(); ++it)
+            obj << it->toStringList()[2];
+        return QString::fromLatin1("[%1]").arg(obj.join(QString::fromLatin1(", ")));
+    }
+}
+
+QVariant PropertyLinkListItem::value(const App::Property* prop) const
+{
+    assert(prop && prop->getTypeId().isDerivedFrom(App::PropertyLinkList::getClassTypeId()));
+
+    const App::PropertyLinkList* prop_link = static_cast<const App::PropertyLinkList*>(prop);
+    App::PropertyContainer* c = prop_link->getContainer();
+
+    // the name of this object
+    QString objName;
+    if (c->getTypeId().isDerivedFrom(App::DocumentObject::getClassTypeId())) {
+        App::DocumentObject* obj = static_cast<App::DocumentObject*>(c);
+        objName = QString::fromLatin1(obj->getNameInDocument());
+    }
+    else {
+        objName = QString::fromLatin1("Null");
+    }
+
+    // each item is a list of five elements:
+    //[document name, internal name, label, internal name of container, property name]
+    // the variant list contains at least one item
+    std::vector<App::DocumentObject*> obj = prop_link->getValues();
+    QVariantList varList;
+    if (!obj.empty()) {
+        for (std::vector<App::DocumentObject*>::iterator it = obj.begin(); it != obj.end(); ++it) {
+            QStringList list;
+            list << QString::fromLatin1((*it)->getDocument()->getName());
+            list << QString::fromLatin1((*it)->getNameInDocument());
+            list << QString::fromUtf8((*it)->Label.getValue());
+            list << objName;
+            list << QString::fromLatin1(prop->getName());
+            varList << list;
+        }
+    }
+    else {
+        QStringList list;
+        // no object assigned
+        // the document name
+        if (c->getTypeId().isDerivedFrom(App::DocumentObject::getClassTypeId())) {
+            App::DocumentObject* obj = static_cast<App::DocumentObject*>(c);
+            list << QString::fromLatin1(obj->getDocument()->getName());
+        }
+        else {
+            list << QString::fromLatin1("");
+        }
+
+        // the internal object name
+        list << QString::fromLatin1("Null");
+        // the object label
+        list << QString::fromLatin1("");
+        list << objName;
+        list << QString::fromLatin1(prop->getName());
+        varList << list;
+    }
+
+    return QVariant(varList);
+}
+
+void PropertyLinkListItem::setValue(const QVariant& value)
+{
+    if (!value.canConvert(QVariant::List))
+        return;
+    QVariantList items = value.toList();
+    QStringList data;
+    for (QVariantList::iterator it = items.begin(); it != items.end(); ++it) {
+        QStringList list = it->toStringList();
+        QString d = list[0];
+        QString o = list[1];
+        if (!o.isEmpty())
+            data << QString::fromLatin1("App.getDocument('%1').getObject('%2')").arg(d, o);
+    }
+    if(data.size()==0)
+        setPropertyValue(QLatin1String("[]"));
+    else
+        setPropertyValue(QString::fromLatin1("[%1]").arg(data.join(QString::fromLatin1(", "))));
+}
+
+QWidget* PropertyLinkListItem::createEditor(QWidget* parent, const QObject* receiver, const char* method) const
+{
+    LinkListLabel *ll = new LinkListLabel(parent);
+    ll->setAutoFillBackground(true);
+    ll->setDisabled(isReadOnly());
+    QObject::connect(ll, SIGNAL(linkChanged(const QVariantList&)), receiver, method);
+    return ll;
+}
+
+void PropertyLinkListItem::setEditorData(QWidget *editor, const QVariant& data) const
+{
+    QVariantList list = data.toList();
+    LinkListLabel *ll = static_cast<LinkListLabel*>(editor);
+    ll->setPropertyLinkList(list);
+}
+
+QVariant PropertyLinkListItem::editorData(QWidget *editor) const
+{
+    LinkListLabel *ll = static_cast<LinkListLabel*>(editor);
+    return QVariant(ll->propertyLinkList());
+}
+
+// --------------------------------------------------------------------
+
+PropertyItemEditorFactory::PropertyItemEditorFactory()
+{
+}
+
+PropertyItemEditorFactory::~PropertyItemEditorFactory()
+{
+}
+
+#if (QT_VERSION >= 0x050300)
+QWidget * PropertyItemEditorFactory::createEditor (int /*type*/, QWidget * /*parent*/) const
+{
+    // do not allow to create any editor widgets because we do that in subclasses of PropertyItem
+    return 0;
+}
+
+QByteArray PropertyItemEditorFactory::valuePropertyName (int /*type*/) const
+{
+    // do not allow to set properties because we do that in subclasses of PropertyItem
+    return "";
+}
+#else
+QWidget * PropertyItemEditorFactory::createEditor (QVariant::Type /*type*/, QWidget * /*parent*/) const
+{
+    // do not allow to create any editor widgets because we do that in subclasses of PropertyItem
+    return 0;
+}
+
+QByteArray PropertyItemEditorFactory::valuePropertyName (QVariant::Type /*type*/) const
+{
+    // do not allow to set properties because we do that in subclasses of PropertyItem
+    return "";
+}
+#endif
+
+#include "moc_PropertyItem.cpp"
+
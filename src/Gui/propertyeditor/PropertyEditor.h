/***************************************************************************
 *   Copyright (c) 2004 Werner Mayer <wmayer[at]users.sourceforge.net>     *
 *                                                                         *
 *   This file is part of the FreeCAD CAx development system.              *
 *                                                                         *
 *   This library is free software; you can redistribute it and/or         *
 *   modify it under the terms of the GNU Library General Public           *
 *   License as published by the Free Software Foundation; either          *
 *   version 2 of the License, or (at your option) any later version.      *
 *                                                                         *
 *   This library  is distributed in the hope that it will be useful,      *
 *   but WITHOUT ANY WARRANTY; without even the implied warranty of        *
 *   MERCHANTABILITY or FITNESS FOR A PARTICULAR PURPOSE.  See the         *
 *   GNU Library General Public License for more details.                  *
 *                                                                         *
 *   You should have received a copy of the GNU Library General Public     *
 *   License along with this library; see the file COPYING.LIB. If not,    *
 *   write to the Free Software Foundation, Inc., 59 Temple Place,         *
 *   Suite 330, Boston, MA  02111-1307, USA                                *
 *                                                                         *
 ***************************************************************************/


#ifndef PROPERTYEDITOR_H
#define PROPERTYEDITOR_H

#include <map>
#include <string>
#include <vector>
#include <unordered_set>

#include <QTreeView>

#include <App/DocumentObserver.h>
#include "PropertyItem.h"
#include "PropertyModel.h"

namespace App {
class Property;
}

namespace Gui {

class PropertyView;

namespace PropertyEditor {

class PropertyItemDelegate;
class PropertyModel;
/*!
 Put this into the .qss file after Gui--PropertyEditor--PropertyEditor
 
 Gui--PropertyEditor--PropertyEditor
 {
    qproperty-groupBackground: gray;
    qproperty-groupTextColor: white;
 }

 See also: https://man42.net/blog/2011/09/qt-4-7-modify-a-custom-q_property-with-a-qt-style-sheet/

*/

class PropertyEditor : public QTreeView
{
    Q_OBJECT

    Q_PROPERTY(QBrush groupBackground READ groupBackground WRITE setGroupBackground DESIGNABLE true SCRIPTABLE true)
    Q_PROPERTY(QColor groupTextColor READ groupTextColor WRITE setGroupTextColor DESIGNABLE true SCRIPTABLE true)

public:
    PropertyEditor(QWidget *parent = 0);
    ~PropertyEditor();

    /** Builds up the list view with the properties. */
<<<<<<< HEAD
    void buildUp(PropertyModel::PropertyList &&props = PropertyModel::PropertyList());
=======
    void buildUp(PropertyModel::PropertyList &&props = PropertyModel::PropertyList(), bool checkDocument=false);
>>>>>>> c0753806
    void updateProperty(const App::Property&);
    void updateEditorMode(const App::Property&);
    bool appendProperty(const App::Property&);
    void removeProperty(const App::Property&);
    void setAutomaticDocumentUpdate(bool);
    bool isAutomaticDocumentUpdate(bool) const;
    /*! Reset the internal state of the view. */
    virtual void reset();

    QBrush groupBackground() const;
    void setGroupBackground(const QBrush& c);
    QColor groupTextColor() const;
    void setGroupTextColor(const QColor& c);

    bool isBinding() const { return binding; }

protected Q_SLOTS:
    void onItemActivated(const QModelIndex &index);

protected:
    virtual void closeEditor (QWidget * editor, QAbstractItemDelegate::EndEditHint hint);
    virtual void commitData (QWidget * editor);
    virtual void editorDestroyed (QObject * editor);
    virtual void currentChanged (const QModelIndex & current, const QModelIndex & previous);
    virtual void rowsInserted (const QModelIndex & parent, int start, int end);
    virtual void drawBranches(QPainter *painter, const QRect &rect, const QModelIndex &index) const;
    virtual QStyleOptionViewItem viewOptions() const;
    virtual void contextMenuEvent(QContextMenuEvent *event);
    virtual bool event(QEvent*);

private:
    void setEditorMode(const QModelIndex & parent, int start, int end);
    void updateItemEditor(bool enable, int column, const QModelIndex& parent);
    void setupTransaction(const QModelIndex &);

private:
    PropertyItemDelegate *delegate;
    PropertyModel* propertyModel;
    QStringList selectedProperty;
    PropertyModel::PropertyList propList;
<<<<<<< HEAD
    std::unordered_set<App::PropertyContainer*> propOwners;
=======
    std::unordered_set<const App::PropertyContainer*> propOwners;
>>>>>>> c0753806
    bool autoupdate;
    bool committing;
    bool delaybuild;
    QColor groupColor;
    QBrush background;

    bool binding;

    friend class Gui::PropertyView;
};

} //namespace PropertyEditor
} //namespace Gui

#endif // PROPERTYEDITOR_H
<|MERGE_RESOLUTION|>--- conflicted
+++ resolved
@@ -1,139 +1,131 @@
-/***************************************************************************
- *   Copyright (c) 2004 Werner Mayer <wmayer[at]users.sourceforge.net>     *
- *                                                                         *
- *   This file is part of the FreeCAD CAx development system.              *
- *                                                                         *
- *   This library is free software; you can redistribute it and/or         *
- *   modify it under the terms of the GNU Library General Public           *
- *   License as published by the Free Software Foundation; either          *
- *   version 2 of the License, or (at your option) any later version.      *
- *                                                                         *
- *   This library  is distributed in the hope that it will be useful,      *
- *   but WITHOUT ANY WARRANTY; without even the implied warranty of        *
- *   MERCHANTABILITY or FITNESS FOR A PARTICULAR PURPOSE.  See the         *
- *   GNU Library General Public License for more details.                  *
- *                                                                         *
- *   You should have received a copy of the GNU Library General Public     *
- *   License along with this library; see the file COPYING.LIB. If not,    *
- *   write to the Free Software Foundation, Inc., 59 Temple Place,         *
- *   Suite 330, Boston, MA  02111-1307, USA                                *
- *                                                                         *
- ***************************************************************************/
-
-
-#ifndef PROPERTYEDITOR_H
-#define PROPERTYEDITOR_H
-
-#include <map>
-#include <string>
-#include <vector>
-#include <unordered_set>
-
-#include <QTreeView>
-
-#include <App/DocumentObserver.h>
-#include "PropertyItem.h"
-#include "PropertyModel.h"
-
-namespace App {
-class Property;
-}
-
-namespace Gui {
-
-class PropertyView;
-
-namespace PropertyEditor {
-
-class PropertyItemDelegate;
-class PropertyModel;
-/*!
- Put this into the .qss file after Gui--PropertyEditor--PropertyEditor
- 
- Gui--PropertyEditor--PropertyEditor
- {
-    qproperty-groupBackground: gray;
-    qproperty-groupTextColor: white;
- }
-
- See also: https://man42.net/blog/2011/09/qt-4-7-modify-a-custom-q_property-with-a-qt-style-sheet/
-
-*/
-
-class PropertyEditor : public QTreeView
-{
-    Q_OBJECT
-
-    Q_PROPERTY(QBrush groupBackground READ groupBackground WRITE setGroupBackground DESIGNABLE true SCRIPTABLE true)
-    Q_PROPERTY(QColor groupTextColor READ groupTextColor WRITE setGroupTextColor DESIGNABLE true SCRIPTABLE true)
-
-public:
-    PropertyEditor(QWidget *parent = 0);
-    ~PropertyEditor();
-
-    /** Builds up the list view with the properties. */
-<<<<<<< HEAD
-    void buildUp(PropertyModel::PropertyList &&props = PropertyModel::PropertyList());
-=======
-    void buildUp(PropertyModel::PropertyList &&props = PropertyModel::PropertyList(), bool checkDocument=false);
->>>>>>> c0753806
-    void updateProperty(const App::Property&);
-    void updateEditorMode(const App::Property&);
-    bool appendProperty(const App::Property&);
-    void removeProperty(const App::Property&);
-    void setAutomaticDocumentUpdate(bool);
-    bool isAutomaticDocumentUpdate(bool) const;
-    /*! Reset the internal state of the view. */
-    virtual void reset();
-
-    QBrush groupBackground() const;
-    void setGroupBackground(const QBrush& c);
-    QColor groupTextColor() const;
-    void setGroupTextColor(const QColor& c);
-
-    bool isBinding() const { return binding; }
-
-protected Q_SLOTS:
-    void onItemActivated(const QModelIndex &index);
-
-protected:
-    virtual void closeEditor (QWidget * editor, QAbstractItemDelegate::EndEditHint hint);
-    virtual void commitData (QWidget * editor);
-    virtual void editorDestroyed (QObject * editor);
-    virtual void currentChanged (const QModelIndex & current, const QModelIndex & previous);
-    virtual void rowsInserted (const QModelIndex & parent, int start, int end);
-    virtual void drawBranches(QPainter *painter, const QRect &rect, const QModelIndex &index) const;
-    virtual QStyleOptionViewItem viewOptions() const;
-    virtual void contextMenuEvent(QContextMenuEvent *event);
-    virtual bool event(QEvent*);
-
-private:
-    void setEditorMode(const QModelIndex & parent, int start, int end);
-    void updateItemEditor(bool enable, int column, const QModelIndex& parent);
-    void setupTransaction(const QModelIndex &);
-
-private:
-    PropertyItemDelegate *delegate;
-    PropertyModel* propertyModel;
-    QStringList selectedProperty;
-    PropertyModel::PropertyList propList;
-<<<<<<< HEAD
-    std::unordered_set<App::PropertyContainer*> propOwners;
-=======
-    std::unordered_set<const App::PropertyContainer*> propOwners;
->>>>>>> c0753806
-    bool autoupdate;
-    bool committing;
-    bool delaybuild;
-    QColor groupColor;
-    QBrush background;
-
-    bool binding;
-
-    friend class Gui::PropertyView;
-};
-
-} //namespace PropertyEditor
-} //namespace Gui
-
-#endif // PROPERTYEDITOR_H
+/***************************************************************************
+ *   Copyright (c) 2004 Werner Mayer <wmayer[at]users.sourceforge.net>     *
+ *                                                                         *
+ *   This file is part of the FreeCAD CAx development system.              *
+ *                                                                         *
+ *   This library is free software; you can redistribute it and/or         *
+ *   modify it under the terms of the GNU Library General Public           *
+ *   License as published by the Free Software Foundation; either          *
+ *   version 2 of the License, or (at your option) any later version.      *
+ *                                                                         *
+ *   This library  is distributed in the hope that it will be useful,      *
+ *   but WITHOUT ANY WARRANTY; without even the implied warranty of        *
+ *   MERCHANTABILITY or FITNESS FOR A PARTICULAR PURPOSE.  See the         *
+ *   GNU Library General Public License for more details.                  *
+ *                                                                         *
+ *   You should have received a copy of the GNU Library General Public     *
+ *   License along with this library; see the file COPYING.LIB. If not,    *
+ *   write to the Free Software Foundation, Inc., 59 Temple Place,         *
+ *   Suite 330, Boston, MA  02111-1307, USA                                *
+ *                                                                         *
+ ***************************************************************************/
+
+
+#ifndef PROPERTYEDITOR_H
+#define PROPERTYEDITOR_H
+
+#include <map>
+#include <string>
+#include <vector>
+#include <unordered_set>
+
+#include <QTreeView>
+
+#include <App/DocumentObserver.h>
+#include "PropertyItem.h"
+#include "PropertyModel.h"
+
+namespace App {
+class Property;
+}
+
+namespace Gui {
+
+class PropertyView;
+
+namespace PropertyEditor {
+
+class PropertyItemDelegate;
+class PropertyModel;
+/*!
+ Put this into the .qss file after Gui--PropertyEditor--PropertyEditor
+ 
+ Gui--PropertyEditor--PropertyEditor
+ {
+    qproperty-groupBackground: gray;
+    qproperty-groupTextColor: white;
+ }
+
+ See also: https://man42.net/blog/2011/09/qt-4-7-modify-a-custom-q_property-with-a-qt-style-sheet/
+
+*/
+
+class PropertyEditor : public QTreeView
+{
+    Q_OBJECT
+
+    Q_PROPERTY(QBrush groupBackground READ groupBackground WRITE setGroupBackground DESIGNABLE true SCRIPTABLE true)
+    Q_PROPERTY(QColor groupTextColor READ groupTextColor WRITE setGroupTextColor DESIGNABLE true SCRIPTABLE true)
+
+public:
+    PropertyEditor(QWidget *parent = 0);
+    ~PropertyEditor();
+
+    /** Builds up the list view with the properties. */
+    void buildUp(PropertyModel::PropertyList &&props = PropertyModel::PropertyList(), bool checkDocument=false);
+    void updateProperty(const App::Property&);
+    void updateEditorMode(const App::Property&);
+    bool appendProperty(const App::Property&);
+    void removeProperty(const App::Property&);
+    void setAutomaticDocumentUpdate(bool);
+    bool isAutomaticDocumentUpdate(bool) const;
+    /*! Reset the internal state of the view. */
+    virtual void reset();
+
+    QBrush groupBackground() const;
+    void setGroupBackground(const QBrush& c);
+    QColor groupTextColor() const;
+    void setGroupTextColor(const QColor& c);
+
+    bool isBinding() const { return binding; }
+
+protected Q_SLOTS:
+    void onItemActivated(const QModelIndex &index);
+
+protected:
+    virtual void closeEditor (QWidget * editor, QAbstractItemDelegate::EndEditHint hint);
+    virtual void commitData (QWidget * editor);
+    virtual void editorDestroyed (QObject * editor);
+    virtual void currentChanged (const QModelIndex & current, const QModelIndex & previous);
+    virtual void rowsInserted (const QModelIndex & parent, int start, int end);
+    virtual void drawBranches(QPainter *painter, const QRect &rect, const QModelIndex &index) const;
+    virtual QStyleOptionViewItem viewOptions() const;
+    virtual void contextMenuEvent(QContextMenuEvent *event);
+    virtual bool event(QEvent*);
+
+private:
+    void setEditorMode(const QModelIndex & parent, int start, int end);
+    void updateItemEditor(bool enable, int column, const QModelIndex& parent);
+    void setupTransaction(const QModelIndex &);
+
+private:
+    PropertyItemDelegate *delegate;
+    PropertyModel* propertyModel;
+    QStringList selectedProperty;
+    PropertyModel::PropertyList propList;
+    std::unordered_set<const App::PropertyContainer*> propOwners;
+    bool autoupdate;
+    bool committing;
+    bool delaybuild;
+    QColor groupColor;
+    QBrush background;
+
+    bool binding;
+
+    friend class Gui::PropertyView;
+};
+
+} //namespace PropertyEditor
+} //namespace Gui
+
+#endif // PROPERTYEDITOR_H
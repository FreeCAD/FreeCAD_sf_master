--- conflicted
+++ resolved
@@ -1,247 +1,215 @@
-/***************************************************************************
- *   Copyright (c) 2004 Jürgen Riegel <juergen.riegel@web.de>              *
- *                                                                         *
- *   This file is part of the FreeCAD CAx development system.              *
- *                                                                         *
- *   This library is free software; you can redistribute it and/or         *
- *   modify it under the terms of the GNU Library General Public           *
- *   License as published by the Free Software Foundation; either          *
- *   version 2 of the License, or (at your option) any later version.      *
- *                                                                         *
- *   This library  is distributed in the hope that it will be useful,      *
- *   but WITHOUT ANY WARRANTY; without even the implied warranty of        *
- *   MERCHANTABILITY or FITNESS FOR A PARTICULAR PURPOSE.  See the         *
- *   GNU Library General Public License for more details.                  *
- *                                                                         *
- *   You should have received a copy of the GNU Library General Public     *
- *   License along with this library; see the file COPYING.LIB. If not,    *
- *   write to the Free Software Foundation, Inc., 59 Temple Place,         *
- *   Suite 330, Boston, MA  02111-1307, USA                                *
- *                                                                         *
- ***************************************************************************/
-
-
-#ifndef GUI_VIEWPROVIDER_DOCUMENTOBJECT_H
-#define GUI_VIEWPROVIDER_DOCUMENTOBJECT_H
-
-#include <Inventor/SoType.h>
-
-#include "ViewProvider.h"
-#include <App/DocumentObject.h>
-
-class SoMaterial;
-class SoDrawStyle;
-class SoNode;
-class SoType;
-
-namespace App
-{
-  class DocumentObject;
-  class Material;
-}
-
-
-namespace Gui {
-
-class MDIView;
-class Document;
-
-class GuiExport ViewProviderDocumentObject : public ViewProvider
-{
-    PROPERTY_HEADER_WITH_OVERRIDE(Gui::ViewProviderDocumentObject);
-
-public:
-    /// constructor.
-    ViewProviderDocumentObject();
-
-    /// destructor.
-    virtual ~ViewProviderDocumentObject();
-
-    // Display properties
-    App::PropertyEnumeration DisplayMode;
-    App::PropertyBool Visibility;
-    App::PropertyBool ShowInTree;
-    App::PropertyEnumeration OnTopWhenSelected;
-    App::PropertyEnumeration SelectionStyle;
-
-    virtual void attach(App::DocumentObject *pcObject);
-    virtual void reattach(App::DocumentObject *);
-    virtual void update(const App::Property*) override;
-    /// Set the active mode, i.e. the first item of the 'Display' property.
-    void setActiveMode();
-    /// Hide the object in the view
-    virtual void hide(void) override;
-    /// Show the object in the view
-    virtual void show(void) override;
-
-    virtual bool canDropObjectEx(App::DocumentObject *, App::DocumentObject *, 
-            const char *, const std::vector<std::string> &) const override;
-
-    virtual int replaceObject(App::DocumentObject*, App::DocumentObject*) override;
-
-    virtual bool showInTree() const override;
-
-    virtual bool canDropObjectEx(App::DocumentObject *, App::DocumentObject *, 
-            const char *, const std::vector<std::string> &) const override;
-
-    virtual int replaceObject(App::DocumentObject*, App::DocumentObject*) override;
-
-    virtual bool showInTree() const;
-
-    /// Get a list of TaskBoxes associated with this object
-    virtual void getTaskViewContent(std::vector<Gui::TaskView::TaskContent*>&) const override;
-
-    /// Run a redraw
-    void updateView();
-    /// Get the object of this ViewProvider object
-    App::DocumentObject *getObject(void) const {return pcObject;}
-    /// Asks the view provider if the given object can be deleted.
-    virtual bool canDelete(App::DocumentObject* obj) const override;
-    /// Get the GUI document to this ViewProvider object
-    Gui::Document* getDocument() const;
-    /// Get the python wrapper for that ViewProvider
-    PyObject* getPyObject() override;
-
-    /// return a hit element given the picked point which contains the full node path
-    virtual bool getElementPicked(const SoPickedPoint *, std::string &subname) const override;
-    /// return the coin node detail and path to the node of the subname
-    virtual bool getDetailPath(const char *subname, SoFullPath *pPath, bool append, SoDetail *&det) const override;
-
-    /* Force update visual
-     *
-     * These method exists because some view provider skips visual update when
-     * hidden (e.g. PartGui::ViewProviderPartExt). Call this function to force
-     * visual update.
-     */
-    //@{
-    virtual void forceUpdate(bool enable = true) {(void)enable;}
-    virtual bool isUpdateForced() const {return false;}
-    //@}
-
-    /// return a hit element given the picked point which contains the full node path
-    virtual bool getElementPicked(const SoPickedPoint *, std::string &subname) const override;
-    /// return the coin node detail and path to the node of the subname
-    virtual bool getDetailPath(const char *subname, SoFullPath *pPath, bool append, SoDetail *&det) const override;
-
-    /* Force update visual
-     *
-     * These method exists because some view provider skips visual update when
-     * hidden (e.g. PartGui::ViewProviderPartExt). Call this function to force
-     * visual update.
-     */
-    //@{
-    virtual void forceUpdate(bool enable = true) {(void)enable;}
-    virtual bool isUpdateForced() const {return false;}
-    //@}
-
-    /** @name Restoring view provider from document load */
-    //@{
-    virtual void startRestoring();
-    virtual void finishRestoring();
-    //@}
-
-    virtual bool removeDynamicProperty(const char* prop) override;
-
-    virtual App::Property* addDynamicProperty(
-            const char* type, const char* name=0,
-            const char* group=0, const char* doc=0,
-            short attr=0, bool ro=false, bool hidden=false) override;
-
-    /** Return the linked view object
-     *
-     * This function is mainly used for GUI navigation (e.g.
-     * StdCmdLinkSelectLinked). 
-     *
-     * @param subname: output as the subname referencing the linked object
-     * @param recursive: whether to follow the link recursively
-     *
-     * @return Returns the linked view provider. If none, it shall return
-     * itself.
-     */
-    virtual ViewProviderDocumentObject *getLinkedViewProvider(
-            std::string *subname=0, bool recursive=false) const;
-
-<<<<<<< HEAD
-    virtual std::string getFullName(bool python=false) const override;
-
-    virtual App::Document *getOwnerDocument() const override;
-=======
-    virtual std::string getFullName() const override;
-
-    /** Allow this class to be used as an override for the original view provider of the given object
-     *
-     * @sa App::DocumentObject::getViewProviderNameOverride()
-     */
-    virtual bool allowOverride(const App::DocumentObject &) const {
-        return false;
-    }
->>>>>>> c0753806
-
-protected:
-    /*! Get the active mdi view of the document this view provider is part of.
-      @note The returned mdi view doesn't need to be a 3d view but can be e.g.
-      an image view, an SVG view or something else.
-     */
-    Gui::MDIView* getActiveView() const;
-    /*! Get the mdi view of the document this view provider is part of and
-      that is in editing mode.
-      @note In case there is no mdi view in editing mode 0 is returned.
-      If a value different to 0 is returned it is guaranteed to be a 3d view.
-     */
-    Gui::MDIView* getEditingView() const;
-    /*! Get any mdi view of the document this view provider is part of.
-      In case there is an mdi view in editing mode that contains this
-      view provider that mdi view is returned. Otherwise any other
-      3d view that contains this view provider is returned.
-      If a value different to 0 is returned it is guaranteed to be a 3d view.
-     */
-    Gui::MDIView* getInventorView() const;
-    /*! Get the mdi view of the document that contains the given \a node.
-     */
-    Gui::MDIView* getViewOfNode(SoNode* node) const;
-    /// get called before the value is changed
-    virtual void onBeforeChange(const App::Property* prop) override;
-    /// Gets called by the container whenever a property has been changed
-    virtual void onChanged(const App::Property* prop) override;
-    /** Searches in all view providers that are attached to an object that
-     * is part of the same document as the object this view provider is
-     * attached to for an front root of \a type.
-     * Before calling this function this view provider has to be attached
-     * to an object. The method returns after the first front root node 
-     * matches. If no front root node matches, 0 is returned.
-     */
-    SoNode* findFrontRootOfType(const SoType& type) const;
-
-    /** @name Transaction handling
-     */
-    //@{
-<<<<<<< HEAD
-    virtual bool isAttachedToDocument() const;
-    virtual const char* detachFromDocument();
-=======
-    virtual bool isAttachedToDocument() const override;
-    virtual const char* detachFromDocument() override;
->>>>>>> c0753806
-
-    /// get called when a property status has changed
-    virtual void onPropertyStatusChanged(const App::Property &prop, unsigned long oldStatus) override;
-
-    //@}
-
-protected:
-    App::DocumentObject *pcObject;
-    Gui::Document* pcDocument;
-
-private:
-    std::vector<const char*> aDisplayEnumsArray;
-    std::vector<std::string> aDisplayModesArray;
-    bool _UpdatingView;
-
-    friend class Document;
-};
-
-
-} // namespace Gui
-
-#endif // GUI_VIEWPROVIDER_DOCUMENTOBJECT_H
-
+/***************************************************************************
+ *   Copyright (c) 2004 Jürgen Riegel <juergen.riegel@web.de>              *
+ *                                                                         *
+ *   This file is part of the FreeCAD CAx development system.              *
+ *                                                                         *
+ *   This library is free software; you can redistribute it and/or         *
+ *   modify it under the terms of the GNU Library General Public           *
+ *   License as published by the Free Software Foundation; either          *
+ *   version 2 of the License, or (at your option) any later version.      *
+ *                                                                         *
+ *   This library  is distributed in the hope that it will be useful,      *
+ *   but WITHOUT ANY WARRANTY; without even the implied warranty of        *
+ *   MERCHANTABILITY or FITNESS FOR A PARTICULAR PURPOSE.  See the         *
+ *   GNU Library General Public License for more details.                  *
+ *                                                                         *
+ *   You should have received a copy of the GNU Library General Public     *
+ *   License along with this library; see the file COPYING.LIB. If not,    *
+ *   write to the Free Software Foundation, Inc., 59 Temple Place,         *
+ *   Suite 330, Boston, MA  02111-1307, USA                                *
+ *                                                                         *
+ ***************************************************************************/
+
+
+#ifndef GUI_VIEWPROVIDER_DOCUMENTOBJECT_H
+#define GUI_VIEWPROVIDER_DOCUMENTOBJECT_H
+
+#include <Inventor/SoType.h>
+
+#include "ViewProvider.h"
+#include <App/DocumentObject.h>
+
+class SoMaterial;
+class SoDrawStyle;
+class SoNode;
+class SoType;
+
+namespace App
+{
+  class DocumentObject;
+  class Material;
+}
+
+
+namespace Gui {
+
+class MDIView;
+class Document;
+
+class GuiExport ViewProviderDocumentObject : public ViewProvider
+{
+    PROPERTY_HEADER_WITH_OVERRIDE(Gui::ViewProviderDocumentObject);
+
+public:
+    /// constructor.
+    ViewProviderDocumentObject();
+
+    /// destructor.
+    virtual ~ViewProviderDocumentObject();
+
+    // Display properties
+    App::PropertyEnumeration DisplayMode;
+    App::PropertyBool Visibility;
+    App::PropertyBool ShowInTree;
+    App::PropertyEnumeration OnTopWhenSelected;
+    App::PropertyEnumeration SelectionStyle;
+
+    virtual void attach(App::DocumentObject *pcObject);
+    virtual void reattach(App::DocumentObject *);
+    virtual void update(const App::Property*) override;
+    /// Set the active mode, i.e. the first item of the 'Display' property.
+    void setActiveMode();
+    /// Hide the object in the view
+    virtual void hide(void) override;
+    /// Show the object in the view
+    virtual void show(void) override;
+
+    virtual bool canDropObjectEx(App::DocumentObject *, App::DocumentObject *, 
+            const char *, const std::vector<std::string> &) const override;
+
+    virtual int replaceObject(App::DocumentObject*, App::DocumentObject*) override;
+
+    virtual bool showInTree() const override;
+
+    /// Get a list of TaskBoxes associated with this object
+    virtual void getTaskViewContent(std::vector<Gui::TaskView::TaskContent*>&) const override;
+
+    /// Run a redraw
+    void updateView();
+    /// Get the object of this ViewProvider object
+    App::DocumentObject *getObject(void) const {return pcObject;}
+    /// Asks the view provider if the given object can be deleted.
+    virtual bool canDelete(App::DocumentObject* obj) const override;
+    /// Get the GUI document to this ViewProvider object
+    Gui::Document* getDocument() const;
+    /// Get the python wrapper for that ViewProvider
+    PyObject* getPyObject() override;
+
+    /// return a hit element given the picked point which contains the full node path
+    virtual bool getElementPicked(const SoPickedPoint *, std::string &subname) const override;
+    /// return the coin node detail and path to the node of the subname
+    virtual bool getDetailPath(const char *subname, SoFullPath *pPath, bool append, SoDetail *&det) const override;
+
+    /* Force update visual
+     *
+     * These method exists because some view provider skips visual update when
+     * hidden (e.g. PartGui::ViewProviderPartExt). Call this function to force
+     * visual update.
+     */
+    //@{
+    virtual void forceUpdate(bool enable = true) {(void)enable;}
+    virtual bool isUpdateForced() const {return false;}
+    //@}
+
+    /** @name Restoring view provider from document load */
+    //@{
+    virtual void startRestoring();
+    virtual void finishRestoring();
+    //@}
+
+    virtual bool removeDynamicProperty(const char* prop) override;
+
+    virtual App::Property* addDynamicProperty(
+            const char* type, const char* name=0,
+            const char* group=0, const char* doc=0,
+            short attr=0, bool ro=false, bool hidden=false) override;
+
+    /** Return the linked view object
+     *
+     * This function is mainly used for GUI navigation (e.g.
+     * StdCmdLinkSelectLinked). 
+     *
+     * @param subname: output as the subname referencing the linked object
+     * @param recursive: whether to follow the link recursively
+     *
+     * @return Returns the linked view provider. If none, it shall return
+     * itself.
+     */
+    virtual ViewProviderDocumentObject *getLinkedViewProvider(
+            std::string *subname=0, bool recursive=false) const;
+
+    virtual std::string getFullName(bool python=false) const override;
+
+    virtual App::Document *getOwnerDocument() const override;
+
+    /** Allow this class to be used as an override for the original view provider of the given object
+     *
+     * @sa App::DocumentObject::getViewProviderNameOverride()
+     */
+    virtual bool allowOverride(const App::DocumentObject &) const {
+        return false;
+    }
+
+protected:
+    /*! Get the active mdi view of the document this view provider is part of.
+      @note The returned mdi view doesn't need to be a 3d view but can be e.g.
+      an image view, an SVG view or something else.
+     */
+    Gui::MDIView* getActiveView() const;
+    /*! Get the mdi view of the document this view provider is part of and
+      that is in editing mode.
+      @note In case there is no mdi view in editing mode 0 is returned.
+      If a value different to 0 is returned it is guaranteed to be a 3d view.
+     */
+    Gui::MDIView* getEditingView() const;
+    /*! Get any mdi view of the document this view provider is part of.
+      In case there is an mdi view in editing mode that contains this
+      view provider that mdi view is returned. Otherwise any other
+      3d view that contains this view provider is returned.
+      If a value different to 0 is returned it is guaranteed to be a 3d view.
+     */
+    Gui::MDIView* getInventorView() const;
+    /*! Get the mdi view of the document that contains the given \a node.
+     */
+    Gui::MDIView* getViewOfNode(SoNode* node) const;
+    /// get called before the value is changed
+    virtual void onBeforeChange(const App::Property* prop) override;
+    /// Gets called by the container whenever a property has been changed
+    virtual void onChanged(const App::Property* prop) override;
+    /** Searches in all view providers that are attached to an object that
+     * is part of the same document as the object this view provider is
+     * attached to for an front root of \a type.
+     * Before calling this function this view provider has to be attached
+     * to an object. The method returns after the first front root node 
+     * matches. If no front root node matches, 0 is returned.
+     */
+    SoNode* findFrontRootOfType(const SoType& type) const;
+
+    /** @name Transaction handling
+     */
+    //@{
+    virtual bool isAttachedToDocument() const override;
+    virtual const char* detachFromDocument() override;
+
+    /// get called when a property status has changed
+    virtual void onPropertyStatusChanged(const App::Property &prop, unsigned long oldStatus) override;
+
+    //@}
+
+protected:
+    App::DocumentObject *pcObject;
+    Gui::Document* pcDocument;
+
+private:
+    std::vector<const char*> aDisplayEnumsArray;
+    std::vector<std::string> aDisplayModesArray;
+    bool _UpdatingView;
+
+    friend class Document;
+};
+
+
+} // namespace Gui
+
+#endif // GUI_VIEWPROVIDER_DOCUMENTOBJECT_H
+
--- conflicted
+++ resolved
@@ -219,10 +219,7 @@
 
 void DlgExpressionInput::mousePressEvent(QMouseEvent* ev)
 {
-<<<<<<< HEAD
-=======
-
->>>>>>> a8b222be
+
     Q_UNUSED(ev);
     // The 'FramelessWindowHint' is also set when the background is transparent.
     if (windowFlags() & Qt::FramelessWindowHint) {

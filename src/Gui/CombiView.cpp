/***************************************************************************
 *   Copyright (c) 2009 Jürgen Riegel <juergen.riegel@web.de>              *
 *                                                                         *
 *   This file is part of the FreeCAD CAx development system.              *
 *                                                                         *
 *   This library is free software; you can redistribute it and/or         *
 *   modify it under the terms of the GNU Library General Public           *
 *   License as published by the Free Software Foundation; either          *
 *   version 2 of the License, or (at your option) any later version.      *
 *                                                                         *
 *   This library  is distributed in the hope that it will be useful,      *
 *   but WITHOUT ANY WARRANTY; without even the implied warranty of        *
 *   MERCHANTABILITY or FITNESS FOR A PARTICULAR PURPOSE.  See the         *
 *   GNU Library General Public License for more details.                  *
 *                                                                         *
 *   You should have received a copy of the GNU Library General Public     *
 *   License along with this library; see the file COPYING.LIB. If not,    *
 *   write to the Free Software Foundation, Inc., 59 Temple Place,         *
 *   Suite 330, Boston, MA  02111-1307, USA                                *
 *                                                                         *
 ***************************************************************************/


#include "PreCompiled.h"
#ifndef _PreComp_
# include <QSplitter>
#endif

/// Here the FreeCAD includes sorted by Base,App,Gui......

#include "CombiView.h"
#include "BitmapFactory.h"
#include "PropertyView.h"
#include "ProjectView.h"
#include "Application.h"
#include "Document.h"
#include "Tree.h"
#include "TaskView/TaskView.h"
#include "propertyeditor/PropertyEditor.h"

using namespace Gui;
using namespace Gui::DockWnd;


/* TRANSLATOR Gui::DockWnd::CombiView */

CombiView::CombiView(Gui::Document* pcDocument, QWidget *parent)
  : DockWindow(pcDocument,parent), oldTabIndex(0)
{
    setWindowTitle(tr("CombiView"));

    QGridLayout* pLayout = new QGridLayout(this); 
    pLayout->setSpacing( 0 );
    pLayout->setMargin ( 0 );

    // tabs to switch between Tree/Properties and TaskPanel
    tabs = new QTabWidget ();
    tabs->setObjectName(QString::fromUtf8("combiTab"));
    tabs->setTabPosition(QTabWidget::North);
    pLayout->addWidget( tabs, 0, 0 );

    // splitter between tree and property view
    QSplitter *splitter = new QSplitter();
    splitter->setOrientation(Qt::Vertical);

    // tree widget
<<<<<<< HEAD
    tree =  new TreeWidget("ComboView",this);
    //tree->setRootIsDecorated(false);
    ParameterGrp::handle hGrp = App::GetApplication().GetParameterGroupByPath("User parameter:BaseApp/Preferences/TreeView");
    tree->setIndentation(hGrp->GetInt("Indentation", tree->indentation()));
=======
    tree =  new TreePanel(this);
>>>>>>> 73df4e6f
    splitter->addWidget(tree);

    // property view
    prop = new PropertyView(this);
    splitter->addWidget(prop);
    tabs->addTab(splitter,trUtf8("Model"));

    // task panel
    taskPanel = new Gui::TaskView::TaskView(this);
    tabs->addTab(taskPanel, trUtf8("Tasks"));

    // task panel
    //projectView = new Gui::ProjectWidget(this);
    //tabs->addTab(projectView, trUtf8("Project"));
}

CombiView::~CombiView()
{
}

void CombiView::showDialog(Gui::TaskView::TaskDialog *dlg)
{
    static QIcon icon = Gui::BitmapFactory().pixmap("edit-edit.svg");

    // switch to the TaskView tab
    oldTabIndex = tabs->currentIndex();
    tabs->setCurrentIndex(1);
    tabs->setTabIcon(1, icon);
    // set the dialog
    taskPanel->showDialog(dlg);
}

void CombiView::closeDialog()
{
    // close the dialog
    taskPanel->removeDialog();
}

void CombiView::closedDialog()
{
    static QIcon icon = QIcon();

    // dialog has been closed
    tabs->setCurrentIndex(oldTabIndex);
    tabs->setTabIcon(1, icon);
}

void CombiView::showTreeView()
{
    // switch to the tree view
    tabs->setCurrentIndex(0);
}

void CombiView::showTaskView()
{
    // switch to the task view
    tabs->setCurrentIndex(1);
}

void CombiView::changeEvent(QEvent *e)
{
    if (e->type() == QEvent::LanguageChange) {
        tabs->setTabText(0, trUtf8("Model"));
        tabs->setTabText(1, trUtf8("Tasks"));
        //tabs->setTabText(2, trUtf8("Project"));
    }

    DockWindow::changeEvent(e);
}


#include "moc_CombiView.cpp"
<|MERGE_RESOLUTION|>--- conflicted
+++ resolved
@@ -1,146 +1,138 @@
-/***************************************************************************
- *   Copyright (c) 2009 Jürgen Riegel <juergen.riegel@web.de>              *
- *                                                                         *
- *   This file is part of the FreeCAD CAx development system.              *
- *                                                                         *
- *   This library is free software; you can redistribute it and/or         *
- *   modify it under the terms of the GNU Library General Public           *
- *   License as published by the Free Software Foundation; either          *
- *   version 2 of the License, or (at your option) any later version.      *
- *                                                                         *
- *   This library  is distributed in the hope that it will be useful,      *
- *   but WITHOUT ANY WARRANTY; without even the implied warranty of        *
- *   MERCHANTABILITY or FITNESS FOR A PARTICULAR PURPOSE.  See the         *
- *   GNU Library General Public License for more details.                  *
- *                                                                         *
- *   You should have received a copy of the GNU Library General Public     *
- *   License along with this library; see the file COPYING.LIB. If not,    *
- *   write to the Free Software Foundation, Inc., 59 Temple Place,         *
- *   Suite 330, Boston, MA  02111-1307, USA                                *
- *                                                                         *
- ***************************************************************************/
-
-
-#include "PreCompiled.h"
-#ifndef _PreComp_
-# include <QSplitter>
-#endif
-
-/// Here the FreeCAD includes sorted by Base,App,Gui......
-
-#include "CombiView.h"
-#include "BitmapFactory.h"
-#include "PropertyView.h"
-#include "ProjectView.h"
-#include "Application.h"
-#include "Document.h"
-#include "Tree.h"
-#include "TaskView/TaskView.h"
-#include "propertyeditor/PropertyEditor.h"
-
-using namespace Gui;
-using namespace Gui::DockWnd;
-
-
-/* TRANSLATOR Gui::DockWnd::CombiView */
-
-CombiView::CombiView(Gui::Document* pcDocument, QWidget *parent)
-  : DockWindow(pcDocument,parent), oldTabIndex(0)
-{
-    setWindowTitle(tr("CombiView"));
-
-    QGridLayout* pLayout = new QGridLayout(this); 
-    pLayout->setSpacing( 0 );
-    pLayout->setMargin ( 0 );
-
-    // tabs to switch between Tree/Properties and TaskPanel
-    tabs = new QTabWidget ();
-    tabs->setObjectName(QString::fromUtf8("combiTab"));
-    tabs->setTabPosition(QTabWidget::North);
-    pLayout->addWidget( tabs, 0, 0 );
-
-    // splitter between tree and property view
-    QSplitter *splitter = new QSplitter();
-    splitter->setOrientation(Qt::Vertical);
-
-    // tree widget
-<<<<<<< HEAD
-    tree =  new TreeWidget("ComboView",this);
-    //tree->setRootIsDecorated(false);
-    ParameterGrp::handle hGrp = App::GetApplication().GetParameterGroupByPath("User parameter:BaseApp/Preferences/TreeView");
-    tree->setIndentation(hGrp->GetInt("Indentation", tree->indentation()));
-=======
-    tree =  new TreePanel(this);
->>>>>>> 73df4e6f
-    splitter->addWidget(tree);
-
-    // property view
-    prop = new PropertyView(this);
-    splitter->addWidget(prop);
-    tabs->addTab(splitter,trUtf8("Model"));
-
-    // task panel
-    taskPanel = new Gui::TaskView::TaskView(this);
-    tabs->addTab(taskPanel, trUtf8("Tasks"));
-
-    // task panel
-    //projectView = new Gui::ProjectWidget(this);
-    //tabs->addTab(projectView, trUtf8("Project"));
-}
-
-CombiView::~CombiView()
-{
-}
-
-void CombiView::showDialog(Gui::TaskView::TaskDialog *dlg)
-{
-    static QIcon icon = Gui::BitmapFactory().pixmap("edit-edit.svg");
-
-    // switch to the TaskView tab
-    oldTabIndex = tabs->currentIndex();
-    tabs->setCurrentIndex(1);
-    tabs->setTabIcon(1, icon);
-    // set the dialog
-    taskPanel->showDialog(dlg);
-}
-
-void CombiView::closeDialog()
-{
-    // close the dialog
-    taskPanel->removeDialog();
-}
-
-void CombiView::closedDialog()
-{
-    static QIcon icon = QIcon();
-
-    // dialog has been closed
-    tabs->setCurrentIndex(oldTabIndex);
-    tabs->setTabIcon(1, icon);
-}
-
-void CombiView::showTreeView()
-{
-    // switch to the tree view
-    tabs->setCurrentIndex(0);
-}
-
-void CombiView::showTaskView()
-{
-    // switch to the task view
-    tabs->setCurrentIndex(1);
-}
-
-void CombiView::changeEvent(QEvent *e)
-{
-    if (e->type() == QEvent::LanguageChange) {
-        tabs->setTabText(0, trUtf8("Model"));
-        tabs->setTabText(1, trUtf8("Tasks"));
-        //tabs->setTabText(2, trUtf8("Project"));
-    }
-
-    DockWindow::changeEvent(e);
-}
-
-
-#include "moc_CombiView.cpp"
+/***************************************************************************
+ *   Copyright (c) 2009 Jürgen Riegel <juergen.riegel@web.de>              *
+ *                                                                         *
+ *   This file is part of the FreeCAD CAx development system.              *
+ *                                                                         *
+ *   This library is free software; you can redistribute it and/or         *
+ *   modify it under the terms of the GNU Library General Public           *
+ *   License as published by the Free Software Foundation; either          *
+ *   version 2 of the License, or (at your option) any later version.      *
+ *                                                                         *
+ *   This library  is distributed in the hope that it will be useful,      *
+ *   but WITHOUT ANY WARRANTY; without even the implied warranty of        *
+ *   MERCHANTABILITY or FITNESS FOR A PARTICULAR PURPOSE.  See the         *
+ *   GNU Library General Public License for more details.                  *
+ *                                                                         *
+ *   You should have received a copy of the GNU Library General Public     *
+ *   License along with this library; see the file COPYING.LIB. If not,    *
+ *   write to the Free Software Foundation, Inc., 59 Temple Place,         *
+ *   Suite 330, Boston, MA  02111-1307, USA                                *
+ *                                                                         *
+ ***************************************************************************/
+
+
+#include "PreCompiled.h"
+#ifndef _PreComp_
+# include <QSplitter>
+#endif
+
+/// Here the FreeCAD includes sorted by Base,App,Gui......
+
+#include "CombiView.h"
+#include "BitmapFactory.h"
+#include "PropertyView.h"
+#include "ProjectView.h"
+#include "Application.h"
+#include "Document.h"
+#include "Tree.h"
+#include "TaskView/TaskView.h"
+#include "propertyeditor/PropertyEditor.h"
+
+using namespace Gui;
+using namespace Gui::DockWnd;
+
+
+/* TRANSLATOR Gui::DockWnd::CombiView */
+
+CombiView::CombiView(Gui::Document* pcDocument, QWidget *parent)
+  : DockWindow(pcDocument,parent), oldTabIndex(0)
+{
+    setWindowTitle(tr("CombiView"));
+
+    QGridLayout* pLayout = new QGridLayout(this); 
+    pLayout->setSpacing( 0 );
+    pLayout->setMargin ( 0 );
+
+    // tabs to switch between Tree/Properties and TaskPanel
+    tabs = new QTabWidget ();
+    tabs->setObjectName(QString::fromUtf8("combiTab"));
+    tabs->setTabPosition(QTabWidget::North);
+    pLayout->addWidget( tabs, 0, 0 );
+
+    // splitter between tree and property view
+    QSplitter *splitter = new QSplitter();
+    splitter->setOrientation(Qt::Vertical);
+
+    tree =  new TreePanel("ComboView", this);
+    splitter->addWidget(tree);
+
+    // property view
+    prop = new PropertyView(this);
+    splitter->addWidget(prop);
+    tabs->addTab(splitter,trUtf8("Model"));
+
+    // task panel
+    taskPanel = new Gui::TaskView::TaskView(this);
+    tabs->addTab(taskPanel, trUtf8("Tasks"));
+
+    // task panel
+    //projectView = new Gui::ProjectWidget(this);
+    //tabs->addTab(projectView, trUtf8("Project"));
+}
+
+CombiView::~CombiView()
+{
+}
+
+void CombiView::showDialog(Gui::TaskView::TaskDialog *dlg)
+{
+    static QIcon icon = Gui::BitmapFactory().pixmap("edit-edit.svg");
+
+    // switch to the TaskView tab
+    oldTabIndex = tabs->currentIndex();
+    tabs->setCurrentIndex(1);
+    tabs->setTabIcon(1, icon);
+    // set the dialog
+    taskPanel->showDialog(dlg);
+}
+
+void CombiView::closeDialog()
+{
+    // close the dialog
+    taskPanel->removeDialog();
+}
+
+void CombiView::closedDialog()
+{
+    static QIcon icon = QIcon();
+
+    // dialog has been closed
+    tabs->setCurrentIndex(oldTabIndex);
+    tabs->setTabIcon(1, icon);
+}
+
+void CombiView::showTreeView()
+{
+    // switch to the tree view
+    tabs->setCurrentIndex(0);
+}
+
+void CombiView::showTaskView()
+{
+    // switch to the task view
+    tabs->setCurrentIndex(1);
+}
+
+void CombiView::changeEvent(QEvent *e)
+{
+    if (e->type() == QEvent::LanguageChange) {
+        tabs->setTabText(0, trUtf8("Model"));
+        tabs->setTabText(1, trUtf8("Tasks"));
+        //tabs->setTabText(2, trUtf8("Project"));
+    }
+
+    DockWindow::changeEvent(e);
+}
+
+
+#include "moc_CombiView.cpp"
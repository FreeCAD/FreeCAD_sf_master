--- conflicted
+++ resolved
@@ -1046,19 +1046,11 @@
   // to avoid that we process the delay queue in paintGL()
   PRIVATE(this)->processdelayqueue = false;
 
-<<<<<<< HEAD
-  // For some reason, there is recursive repaint warning caused by repaint()
-  // here. It happens when switching active documents. Based on call stacks, it
-  // happens like this, the repaint event first triggers a series calls of
-  // QWidgetPrivate::paintSiblingsRecrusive(), and then reaches one of the
-  // QuarterWidget. From its paintEvent(), it calls
-=======
   // When stylesheet is used, there is recursive repaint warning caused by
   // repaint() here. It happens when switching active documents. Based on call
   // stacks, it happens like this, the repaint event first triggers a series
   // calls of QWidgetPrivate::paintSiblingsRecrusive(), and then reaches one of
   // the QuarterWidget. From its paintEvent(), it calls
->>>>>>> 99a99f48
   // SoSensorManager::processDelayQueue(), which triggers redraw() of another
   // QuarterWidget. And if repaint() is called here, it will trigger another
   // series call of QWidgetPrivate::paintSiblingRecursive(), and eventually
@@ -1067,11 +1059,7 @@
   //
   // Note that, the recursive repaint is not infinite due to setting
   // 'processdelayqueue = false' above. However, it does cause annoying
-<<<<<<< HEAD
-  // flickering, and it seem to crash on Windows.
-=======
   // flickering, and actually crash on Windows.
->>>>>>> 99a99f48
 #if 1
   this->viewport()->update();
 #else

--- conflicted
+++ resolved
@@ -1,307 +1,302 @@
-/***************************************************************************
- *   Copyright (c) 2006 Werner Mayer <wmayer[at]users.sourceforge.net>     *
- *                                                                         *
- *   This file is part of the FreeCAD CAx development system.              *
- *                                                                         *
- *   This library is free software; you can redistribute it and/or         *
- *   modify it under the terms of the GNU Library General Public           *
- *   License as published by the Free Software Foundation; either          *
- *   version 2 of the License, or (at your option) any later version.      *
- *                                                                         *
- *   This library  is distributed in the hope that it will be useful,      *
- *   but WITHOUT ANY WARRANTY; without even the implied warranty of        *
- *   MERCHANTABILITY or FITNESS FOR A PARTICULAR PURPOSE.  See the         *
- *   GNU Library General Public License for more details.                  *
- *                                                                         *
- *   You should have received a copy of the GNU Library General Public     *
- *   License along with this library; see the file COPYING.LIB. If not,    *
- *   write to the Free Software Foundation, Inc., 59 Temple Place,         *
- *   Suite 330, Boston, MA  02111-1307, USA                                *
- *                                                                         *
- ***************************************************************************/
-
-
-#include "PreCompiled.h"
-
-#ifndef _PreComp_
-# include <cfloat>
-# include <QAction>
-# include <QMenu>
-# include <Inventor/actions/SoSearchAction.h>
-# include <Inventor/draggers/SoDragger.h>
-# include <Inventor/draggers/SoCenterballDragger.h>
-# include <Inventor/manips/SoCenterballManip.h>
-# include <Inventor/nodes/SoBaseColor.h>
-# include <Inventor/nodes/SoCamera.h>
-# include <Inventor/nodes/SoDrawStyle.h>
-# include <Inventor/nodes/SoMaterial.h>
-# include <Inventor/nodes/SoSeparator.h>
-# include <Inventor/nodes/SoSwitch.h>
-# include <Inventor/nodes/SoDirectionalLight.h>
-# include <Inventor/nodes/SoPickStyle.h>
-# include <Inventor/sensors/SoNodeSensor.h> 
-# include <Inventor/SoPickedPoint.h>
-# include <Inventor/actions/SoRayPickAction.h> 
-#endif
-
-/// Here the FreeCAD includes sorted by Base,App,Gui......
-#include "ViewProviderGeometryObject.h"
-#include "View3DInventorViewer.h"
-#include "SoFCSelection.h"
-#include "SoFCBoundingBox.h"
-#include "Application.h"
-#include "Document.h"
-#include "Window.h"
-#include "ViewParams.h"
-
-#include <Base/Console.h>
-#include <Base/Placement.h>
-#include <App/PropertyGeo.h>
-#include <App/GeoFeature.h>
-#include <Inventor/draggers/SoCenterballDragger.h>
-#include <Inventor/nodes/SoResetTransform.h>
-#if (COIN_MAJOR_VERSION > 2)
-#include <Inventor/nodes/SoDepthBuffer.h>
-#endif
-#include "SoFCUnifiedSelection.h"
-#include "SoFCCSysDragger.h"
-#include "Control.h"
-#include "TaskCSysDragger.h"
-#include <boost/math/special_functions/fpclassify.hpp>
-
-using namespace Gui;
-
-PROPERTY_SOURCE(Gui::ViewProviderGeometryObject, Gui::ViewProviderDragger)
-
-const App::PropertyIntegerConstraint::Constraints intPercent = {0,100,1};
-
-ViewProviderGeometryObject::ViewProviderGeometryObject()
-    : pcBoundSwitch(0)
-    , pcBoundColor(0)
-{
-    float r,g,b;
-
-    if (ViewParams::instance()->getRandomColor()){
-        float fMax = (float)RAND_MAX;
-        r = (float)rand()/fMax;
-        g = (float)rand()/fMax;
-        b = (float)rand()/fMax;
-    }
-    else {
-        unsigned long shcol = ViewParams::instance()->getDefaultShapeColor();
-        r = ((shcol >> 24) & 0xff) / 255.0; 
-        g = ((shcol >> 16) & 0xff) / 255.0; 
-        b = ((shcol >> 8) & 0xff) / 255.0;
-    }
-
-    ADD_PROPERTY(ShapeColor,(r, g, b));
-    ADD_PROPERTY(Transparency,(0));
-    Transparency.setConstraints(&intPercent);
-    App::Material mat(App::Material::DEFAULT);
-    ADD_PROPERTY(ShapeMaterial,(mat));
-    ADD_PROPERTY(BoundingBox,(false));
-    ADD_PROPERTY(Selectable,(true));
-
-<<<<<<< HEAD
-    Selectable.setValue(ViewParams::instance()->getEnableSelection());
-=======
-    bool enableSel = hGrp->GetBool("EnableSelection", true);
-    Selectable.setValue(enableSel);
->>>>>>> c0753806
-
-    pcShapeMaterial = new SoMaterial;
-    pcShapeMaterial->ref();
-    //ShapeMaterial.touch(); materials are rarely used, so better to initialize with default shape color
-    ShapeColor.touch();
-
-    pcBoundingBox = new Gui::SoFCBoundingBox;
-    pcBoundingBox->ref();
-
-    pcBoundColor = new SoBaseColor();
-    pcBoundColor->ref();
-
-    sPixmap = "Feature";
-}
-
-ViewProviderGeometryObject::~ViewProviderGeometryObject()
-{
-    pcShapeMaterial->unref();
-    pcBoundingBox->unref();
-    pcBoundColor->unref();
-}
-
-void ViewProviderGeometryObject::onChanged(const App::Property* prop)
-{
-    // Actually, the properties 'ShapeColor' and 'Transparency' are part of the property 'ShapeMaterial'.
-    // Both redundant properties are kept due to more convenience for the user. But we must keep the values
-    // consistent of all these properties.
-    if (prop == &Selectable) {
-        bool Sel = Selectable.getValue();
-        setSelectable(Sel);
-    }
-    else if (prop == &ShapeColor) {
-        const App::Color& c = ShapeColor.getValue();
-        pcShapeMaterial->diffuseColor.setValue(c.r,c.g,c.b);
-        if (c != ShapeMaterial.getValue().diffuseColor)
-            ShapeMaterial.setDiffuseColor(c);
-    }
-    else if (prop == &Transparency) {
-        const App::Material& Mat = ShapeMaterial.getValue();
-        long value = (long)(100*Mat.transparency);
-        if (value != Transparency.getValue()) {
-            float trans = Transparency.getValue()/100.0f;
-            pcShapeMaterial->transparency = trans;
-            ShapeMaterial.setTransparency(trans);
-        }
-    }
-    else if (prop == &ShapeMaterial) {
-        const App::Material& Mat = ShapeMaterial.getValue();
-        long value = (long)(100*Mat.transparency);
-        if (value != Transparency.getValue())
-            Transparency.setValue(value);
-        const App::Color& color = Mat.diffuseColor;
-        pcShapeMaterial->ambientColor.setValue(Mat.ambientColor.r,Mat.ambientColor.g,Mat.ambientColor.b);
-        pcShapeMaterial->diffuseColor.setValue(Mat.diffuseColor.r,Mat.diffuseColor.g,Mat.diffuseColor.b);
-        pcShapeMaterial->specularColor.setValue(Mat.specularColor.r,Mat.specularColor.g,Mat.specularColor.b);
-        pcShapeMaterial->emissiveColor.setValue(Mat.emissiveColor.r,Mat.emissiveColor.g,Mat.emissiveColor.b);
-        pcShapeMaterial->shininess.setValue(Mat.shininess);
-        pcShapeMaterial->transparency.setValue(Mat.transparency);
-        if (color != ShapeColor.getValue())
-            ShapeColor.setValue(Mat.diffuseColor);
-    }
-    else if (prop == &BoundingBox) {
-        showBoundingBox(BoundingBox.getValue());
-    }
-
-    ViewProviderDragger::onChanged(prop);
-}
-
-void ViewProviderGeometryObject::attach(App::DocumentObject *pcObj)
-{
-    ViewProviderDragger::attach(pcObj);
-}
-
-void ViewProviderGeometryObject::updateData(const App::Property* prop)
-{
-    if (prop->isDerivedFrom(App::PropertyComplexGeoData::getClassTypeId())) {
-        Base::BoundBox3d box = static_cast<const App::PropertyComplexGeoData*>(prop)->getBoundingBox();
-        pcBoundingBox->minBounds.setValue(box.MinX, box.MinY, box.MinZ);
-        pcBoundingBox->maxBounds.setValue(box.MaxX, box.MaxY, box.MaxZ);
-    }
-    else if (prop->isDerivedFrom(App::PropertyPlacement::getClassTypeId())) {
-        App::GeoFeature* geometry = dynamic_cast<App::GeoFeature*>(getObject());
-        if (geometry && prop == &geometry->Placement) {
-            const App::PropertyComplexGeoData* data = geometry->getPropertyOfGeometry();
-            if (data) {
-                Base::BoundBox3d box = data->getBoundingBox();
-                pcBoundingBox->minBounds.setValue(box.MinX, box.MinY, box.MinZ);
-                pcBoundingBox->maxBounds.setValue(box.MaxX, box.MaxY, box.MaxZ);
-            }
-        }
-    }
-
-    ViewProviderDragger::updateData(prop);
-}
-
-SoPickedPointList ViewProviderGeometryObject::getPickedPoints(const SbVec2s& pos, const View3DInventorViewer& viewer,bool pickAll) const
-{
-    SoSeparator* root = new SoSeparator;
-    root->ref();
-    root->addChild(viewer.getHeadlight());
-    root->addChild(viewer.getSoRenderManager()->getCamera());
-    root->addChild(const_cast<ViewProviderGeometryObject*>(this)->getRoot());
-
-    SoRayPickAction rp(viewer.getSoRenderManager()->getViewportRegion());
-    rp.setPickAll(pickAll);
-    rp.setRadius(viewer.getPickRadius());
-    rp.setPoint(pos);
-    rp.apply(root);
-    root->unref();
-
-    // returns a copy of the list
-    return rp.getPickedPointList();
-}
-
-SoPickedPoint* ViewProviderGeometryObject::getPickedPoint(const SbVec2s& pos, const View3DInventorViewer& viewer) const
-{
-    SoSeparator* root = new SoSeparator;
-    root->ref();
-    root->addChild(viewer.getHeadlight());
-    root->addChild(viewer.getSoRenderManager()->getCamera());
-    root->addChild(const_cast<ViewProviderGeometryObject*>(this)->getRoot());
-
-    SoRayPickAction rp(viewer.getSoRenderManager()->getViewportRegion());
-    rp.setPoint(pos);
-    rp.setRadius(viewer.getPickRadius());
-    rp.apply(root);
-    root->unref();
-
-    // returns a copy of the point
-    SoPickedPoint* pick = rp.getPickedPoint();
-    //return (pick ? pick->copy() : 0); // needs the same instance of CRT under MS Windows
-    return (pick ? new SoPickedPoint(*pick) : 0);
-}
-
-unsigned long ViewProviderGeometryObject::getBoundColor() const
-{
-    return ViewParams::instance()->getBoundingBoxColor();
-}
-
-void ViewProviderGeometryObject::showBoundingBox(bool show)
-{
-    if (!pcBoundSwitch && show) {
-        unsigned long bbcol = getBoundColor();
-        float r,g,b;
-        r = ((bbcol >> 24) & 0xff) / 255.0; g = ((bbcol >> 16) & 0xff) / 255.0; b = ((bbcol >> 8) & 0xff) / 255.0;
-
-        pcBoundSwitch = new SoSwitch();
-        SoSeparator* pBoundingSep = new SoSeparator();
-        SoDrawStyle* lineStyle = new SoDrawStyle;
-        lineStyle->lineWidth = 2.0f;
-        pBoundingSep->addChild(lineStyle);
-
-        pcBoundColor->rgb.setValue(r, g, b);
-        pBoundingSep->addChild(pcBoundColor);
-
-        pBoundingSep->addChild(new SoResetTransform());
-        pBoundingSep->addChild(pcBoundingBox);
-        pcBoundingBox->coordsOn.setValue(false);
-        pcBoundingBox->dimensionsOn.setValue(true);
-
-        // add to the highlight node
-        pcBoundSwitch->addChild(pBoundingSep);
-        pcRoot->addChild(pcBoundSwitch);
-    }
-
-    if (pcBoundSwitch) {
-        pcBoundSwitch->whichChild = (show ? 0 : -1);
-    }
-}
-
-void ViewProviderGeometryObject::setSelectable(bool selectable)
-{
-    SoSearchAction sa;
-    sa.setInterest(SoSearchAction::ALL);
-    sa.setSearchingAll(true);
-    sa.setType(Gui::SoFCSelection::getClassTypeId());
-    sa.apply(pcRoot);
-
-    SoPathList & pathList = sa.getPaths();
-
-    for (int i=0;i<pathList.getLength();i++) {
-        SoFCSelection *selNode = dynamic_cast<SoFCSelection*>(pathList[i]->getTail());
-        if (selectable) {
-            if (selNode) {
-                selNode->selectionMode = SoFCSelection::SEL_ON;
-                selNode->highlightMode = SoFCSelection::AUTO;
-            }
-        }
-        else {
-            if (selNode) {
-                selNode->selectionMode = SoFCSelection::SEL_OFF;
-                selNode->highlightMode = SoFCSelection::OFF;
-                selNode->selected = SoFCSelection::NOTSELECTED;
-            }
-        }
-    }
-}
+/***************************************************************************
+ *   Copyright (c) 2006 Werner Mayer <wmayer[at]users.sourceforge.net>     *
+ *                                                                         *
+ *   This file is part of the FreeCAD CAx development system.              *
+ *                                                                         *
+ *   This library is free software; you can redistribute it and/or         *
+ *   modify it under the terms of the GNU Library General Public           *
+ *   License as published by the Free Software Foundation; either          *
+ *   version 2 of the License, or (at your option) any later version.      *
+ *                                                                         *
+ *   This library  is distributed in the hope that it will be useful,      *
+ *   but WITHOUT ANY WARRANTY; without even the implied warranty of        *
+ *   MERCHANTABILITY or FITNESS FOR A PARTICULAR PURPOSE.  See the         *
+ *   GNU Library General Public License for more details.                  *
+ *                                                                         *
+ *   You should have received a copy of the GNU Library General Public     *
+ *   License along with this library; see the file COPYING.LIB. If not,    *
+ *   write to the Free Software Foundation, Inc., 59 Temple Place,         *
+ *   Suite 330, Boston, MA  02111-1307, USA                                *
+ *                                                                         *
+ ***************************************************************************/
+
+
+#include "PreCompiled.h"
+
+#ifndef _PreComp_
+# include <cfloat>
+# include <QAction>
+# include <QMenu>
+# include <Inventor/actions/SoSearchAction.h>
+# include <Inventor/draggers/SoDragger.h>
+# include <Inventor/draggers/SoCenterballDragger.h>
+# include <Inventor/manips/SoCenterballManip.h>
+# include <Inventor/nodes/SoBaseColor.h>
+# include <Inventor/nodes/SoCamera.h>
+# include <Inventor/nodes/SoDrawStyle.h>
+# include <Inventor/nodes/SoMaterial.h>
+# include <Inventor/nodes/SoSeparator.h>
+# include <Inventor/nodes/SoSwitch.h>
+# include <Inventor/nodes/SoDirectionalLight.h>
+# include <Inventor/nodes/SoPickStyle.h>
+# include <Inventor/sensors/SoNodeSensor.h> 
+# include <Inventor/SoPickedPoint.h>
+# include <Inventor/actions/SoRayPickAction.h> 
+#endif
+
+/// Here the FreeCAD includes sorted by Base,App,Gui......
+#include "ViewProviderGeometryObject.h"
+#include "View3DInventorViewer.h"
+#include "SoFCSelection.h"
+#include "SoFCBoundingBox.h"
+#include "Application.h"
+#include "Document.h"
+#include "Window.h"
+#include "ViewParams.h"
+
+#include <Base/Console.h>
+#include <Base/Placement.h>
+#include <App/PropertyGeo.h>
+#include <App/GeoFeature.h>
+#include <Inventor/draggers/SoCenterballDragger.h>
+#include <Inventor/nodes/SoResetTransform.h>
+#if (COIN_MAJOR_VERSION > 2)
+#include <Inventor/nodes/SoDepthBuffer.h>
+#endif
+#include "SoFCUnifiedSelection.h"
+#include "SoFCCSysDragger.h"
+#include "Control.h"
+#include "TaskCSysDragger.h"
+#include <boost/math/special_functions/fpclassify.hpp>
+
+using namespace Gui;
+
+PROPERTY_SOURCE(Gui::ViewProviderGeometryObject, Gui::ViewProviderDragger)
+
+const App::PropertyIntegerConstraint::Constraints intPercent = {0,100,1};
+
+ViewProviderGeometryObject::ViewProviderGeometryObject()
+    : pcBoundSwitch(0)
+    , pcBoundColor(0)
+{
+    float r,g,b;
+
+    if (ViewParams::instance()->getRandomColor()){
+        float fMax = (float)RAND_MAX;
+        r = (float)rand()/fMax;
+        g = (float)rand()/fMax;
+        b = (float)rand()/fMax;
+    }
+    else {
+        unsigned long shcol = ViewParams::instance()->getDefaultShapeColor();
+        r = ((shcol >> 24) & 0xff) / 255.0; 
+        g = ((shcol >> 16) & 0xff) / 255.0; 
+        b = ((shcol >> 8) & 0xff) / 255.0;
+    }
+
+    ADD_PROPERTY(ShapeColor,(r, g, b));
+    ADD_PROPERTY(Transparency,(0));
+    Transparency.setConstraints(&intPercent);
+    App::Material mat(App::Material::DEFAULT);
+    ADD_PROPERTY(ShapeMaterial,(mat));
+    ADD_PROPERTY(BoundingBox,(false));
+    ADD_PROPERTY(Selectable,(true));
+
+    Selectable.setValue(ViewParams::instance()->getEnableSelection());
+
+    pcShapeMaterial = new SoMaterial;
+    pcShapeMaterial->ref();
+    //ShapeMaterial.touch(); materials are rarely used, so better to initialize with default shape color
+    ShapeColor.touch();
+
+    pcBoundingBox = new Gui::SoFCBoundingBox;
+    pcBoundingBox->ref();
+
+    pcBoundColor = new SoBaseColor();
+    pcBoundColor->ref();
+
+    sPixmap = "Feature";
+}
+
+ViewProviderGeometryObject::~ViewProviderGeometryObject()
+{
+    pcShapeMaterial->unref();
+    pcBoundingBox->unref();
+    pcBoundColor->unref();
+}
+
+void ViewProviderGeometryObject::onChanged(const App::Property* prop)
+{
+    // Actually, the properties 'ShapeColor' and 'Transparency' are part of the property 'ShapeMaterial'.
+    // Both redundant properties are kept due to more convenience for the user. But we must keep the values
+    // consistent of all these properties.
+    if (prop == &Selectable) {
+        bool Sel = Selectable.getValue();
+        setSelectable(Sel);
+    }
+    else if (prop == &ShapeColor) {
+        const App::Color& c = ShapeColor.getValue();
+        pcShapeMaterial->diffuseColor.setValue(c.r,c.g,c.b);
+        if (c != ShapeMaterial.getValue().diffuseColor)
+            ShapeMaterial.setDiffuseColor(c);
+    }
+    else if (prop == &Transparency) {
+        const App::Material& Mat = ShapeMaterial.getValue();
+        long value = (long)(100*Mat.transparency);
+        if (value != Transparency.getValue()) {
+            float trans = Transparency.getValue()/100.0f;
+            pcShapeMaterial->transparency = trans;
+            ShapeMaterial.setTransparency(trans);
+        }
+    }
+    else if (prop == &ShapeMaterial) {
+        const App::Material& Mat = ShapeMaterial.getValue();
+        long value = (long)(100*Mat.transparency);
+        if (value != Transparency.getValue())
+            Transparency.setValue(value);
+        const App::Color& color = Mat.diffuseColor;
+        pcShapeMaterial->ambientColor.setValue(Mat.ambientColor.r,Mat.ambientColor.g,Mat.ambientColor.b);
+        pcShapeMaterial->diffuseColor.setValue(Mat.diffuseColor.r,Mat.diffuseColor.g,Mat.diffuseColor.b);
+        pcShapeMaterial->specularColor.setValue(Mat.specularColor.r,Mat.specularColor.g,Mat.specularColor.b);
+        pcShapeMaterial->emissiveColor.setValue(Mat.emissiveColor.r,Mat.emissiveColor.g,Mat.emissiveColor.b);
+        pcShapeMaterial->shininess.setValue(Mat.shininess);
+        pcShapeMaterial->transparency.setValue(Mat.transparency);
+        if (color != ShapeColor.getValue())
+            ShapeColor.setValue(Mat.diffuseColor);
+    }
+    else if (prop == &BoundingBox) {
+        showBoundingBox(BoundingBox.getValue());
+    }
+
+    ViewProviderDragger::onChanged(prop);
+}
+
+void ViewProviderGeometryObject::attach(App::DocumentObject *pcObj)
+{
+    ViewProviderDragger::attach(pcObj);
+}
+
+void ViewProviderGeometryObject::updateData(const App::Property* prop)
+{
+    if (prop->isDerivedFrom(App::PropertyComplexGeoData::getClassTypeId())) {
+        Base::BoundBox3d box = static_cast<const App::PropertyComplexGeoData*>(prop)->getBoundingBox();
+        pcBoundingBox->minBounds.setValue(box.MinX, box.MinY, box.MinZ);
+        pcBoundingBox->maxBounds.setValue(box.MaxX, box.MaxY, box.MaxZ);
+    }
+    else if (prop->isDerivedFrom(App::PropertyPlacement::getClassTypeId())) {
+        App::GeoFeature* geometry = dynamic_cast<App::GeoFeature*>(getObject());
+        if (geometry && prop == &geometry->Placement) {
+            const App::PropertyComplexGeoData* data = geometry->getPropertyOfGeometry();
+            if (data) {
+                Base::BoundBox3d box = data->getBoundingBox();
+                pcBoundingBox->minBounds.setValue(box.MinX, box.MinY, box.MinZ);
+                pcBoundingBox->maxBounds.setValue(box.MaxX, box.MaxY, box.MaxZ);
+            }
+        }
+    }
+
+    ViewProviderDragger::updateData(prop);
+}
+
+SoPickedPointList ViewProviderGeometryObject::getPickedPoints(const SbVec2s& pos, const View3DInventorViewer& viewer,bool pickAll) const
+{
+    SoSeparator* root = new SoSeparator;
+    root->ref();
+    root->addChild(viewer.getHeadlight());
+    root->addChild(viewer.getSoRenderManager()->getCamera());
+    root->addChild(const_cast<ViewProviderGeometryObject*>(this)->getRoot());
+
+    SoRayPickAction rp(viewer.getSoRenderManager()->getViewportRegion());
+    rp.setPickAll(pickAll);
+    rp.setRadius(viewer.getPickRadius());
+    rp.setPoint(pos);
+    rp.apply(root);
+    root->unref();
+
+    // returns a copy of the list
+    return rp.getPickedPointList();
+}
+
+SoPickedPoint* ViewProviderGeometryObject::getPickedPoint(const SbVec2s& pos, const View3DInventorViewer& viewer) const
+{
+    SoSeparator* root = new SoSeparator;
+    root->ref();
+    root->addChild(viewer.getHeadlight());
+    root->addChild(viewer.getSoRenderManager()->getCamera());
+    root->addChild(const_cast<ViewProviderGeometryObject*>(this)->getRoot());
+
+    SoRayPickAction rp(viewer.getSoRenderManager()->getViewportRegion());
+    rp.setPoint(pos);
+    rp.setRadius(viewer.getPickRadius());
+    rp.apply(root);
+    root->unref();
+
+    // returns a copy of the point
+    SoPickedPoint* pick = rp.getPickedPoint();
+    //return (pick ? pick->copy() : 0); // needs the same instance of CRT under MS Windows
+    return (pick ? new SoPickedPoint(*pick) : 0);
+}
+
+unsigned long ViewProviderGeometryObject::getBoundColor() const
+{
+    return ViewParams::instance()->getBoundingBoxColor();
+}
+
+void ViewProviderGeometryObject::showBoundingBox(bool show)
+{
+    if (!pcBoundSwitch && show) {
+        unsigned long bbcol = getBoundColor();
+        float r,g,b;
+        r = ((bbcol >> 24) & 0xff) / 255.0; g = ((bbcol >> 16) & 0xff) / 255.0; b = ((bbcol >> 8) & 0xff) / 255.0;
+
+        pcBoundSwitch = new SoSwitch();
+        SoSeparator* pBoundingSep = new SoSeparator();
+        SoDrawStyle* lineStyle = new SoDrawStyle;
+        lineStyle->lineWidth = 2.0f;
+        pBoundingSep->addChild(lineStyle);
+
+        pcBoundColor->rgb.setValue(r, g, b);
+        pBoundingSep->addChild(pcBoundColor);
+
+        pBoundingSep->addChild(new SoResetTransform());
+        pBoundingSep->addChild(pcBoundingBox);
+        pcBoundingBox->coordsOn.setValue(false);
+        pcBoundingBox->dimensionsOn.setValue(true);
+
+        // add to the highlight node
+        pcBoundSwitch->addChild(pBoundingSep);
+        pcRoot->addChild(pcBoundSwitch);
+    }
+
+    if (pcBoundSwitch) {
+        pcBoundSwitch->whichChild = (show ? 0 : -1);
+    }
+}
+
+void ViewProviderGeometryObject::setSelectable(bool selectable)
+{
+    SoSearchAction sa;
+    sa.setInterest(SoSearchAction::ALL);
+    sa.setSearchingAll(true);
+    sa.setType(Gui::SoFCSelection::getClassTypeId());
+    sa.apply(pcRoot);
+
+    SoPathList & pathList = sa.getPaths();
+
+    for (int i=0;i<pathList.getLength();i++) {
+        SoFCSelection *selNode = dynamic_cast<SoFCSelection*>(pathList[i]->getTail());
+        if (selectable) {
+            if (selNode) {
+                selNode->selectionMode = SoFCSelection::SEL_ON;
+                selNode->highlightMode = SoFCSelection::AUTO;
+            }
+        }
+        else {
+            if (selNode) {
+                selNode->selectionMode = SoFCSelection::SEL_OFF;
+                selNode->highlightMode = SoFCSelection::OFF;
+                selNode->selected = SoFCSelection::NOTSELECTED;
+            }
+        }
+    }
+}
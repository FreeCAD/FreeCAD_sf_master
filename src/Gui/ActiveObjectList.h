/***************************************************************************
*   (c) Jürgen Riegel (juergen.riegel@web.de) 2014                        *
*                                                                         *
*   This file is part of the FreeCAD CAx development system.              *
*                                                                         *
*   This program is free software; you can redistribute it and/or modify  *
*   it under the terms of the GNU Library General Public License (LGPL)   *
*   as published by the Free Software Foundation; either version 2 of     *
*   the License, or (at your option) any later version.                   *
*   for detail see the LICENCE text file.                                 *
*                                                                         *
*   FreeCAD is distributed in the hope that it will be useful,            *
*   but WITHOUT ANY WARRANTY; without even the implied warranty of        *
*   MERCHANTABILITY or FITNESS FOR A PARTICULAR PURPOSE.  See the         *
*   GNU Library General Public License for more details.                  *
*                                                                         *
*   You should have received a copy of the GNU Library General Public     *
*   License along with FreeCAD; if not, write to the Free Software        *
*   Foundation, Inc., 59 Temple Place, Suite 330, Boston, MA  02111-1307  *
*   USA                                                                   *
*                                                                         *
*   Juergen Riegel 2014                                                   *
***************************************************************************/


#ifndef GUI_ActiveObjectList_H
#define GUI_ActiveObjectList_H

#include <map>
#include "Tree.h"
<<<<<<< HEAD
=======
namespace App {
    class DocumentObject;
}
>>>>>>> 052d8a70

namespace Gui
{

<<<<<<< HEAD
	/** List of active or special objects
	* This class holds a list of objects with a special name.
	* Its mainly used to points to something like the active Body or Part in a edit session.
	* The class is used the viewer (editor) of a document.
	* @see Gui::MDIViewer
	* @author Jürgen Riegel
	*/
    class GuiExport ActiveObjectList 
    {
    public:
        ActiveObjectList(Document *doc)
            :_Doc(doc)
        {}

        template<typename _T>
        inline _T getObject(const char* name, App::DocumentObject **parent=0, std::string *subname=0) const {
            auto it = _ObjectMap.find(name);
            if(it==_ObjectMap.end())
                return 0;
            return dynamic_cast<_T>(getObject(it->second,true,parent,subname));
        }
        void setObject(App::DocumentObject*, const char*, const char *subname=0,
                const Gui::HighlightMode& m = Gui::LightBlue);
        bool hasObject(const char*)const;
        void objectDeleted(const ViewProviderDocumentObject& viewProviderIn);
        bool hasObject(App::DocumentObject *obj, const char *, const char *subname=0) const;

    private:
        struct ObjectInfo;
        void setHighlight(const ObjectInfo &info, Gui::HighlightMode mode, bool enable);
        App::DocumentObject *getObject(const ObjectInfo &info, bool resolve,
                App::DocumentObject **parent=0, std::string *subname=0) const;
        ObjectInfo getObjectInfo(App::DocumentObject *obj, const char *subname) const;

    private:
        struct ObjectInfo {
            App::DocumentObject *obj;
            std::string subname;
        };
        std::map<std::string, ObjectInfo> _ObjectMap;
        Document *_Doc;
=======
    class Document;
    class ViewProviderDocumentObject;

   /** List of active or special objects
    * This class holds a list of objects with a special name.
    * Its mainly used to points to something like the active Body or Part in a edit session.
    * The class is used the viewer (editor) of a document.
    * @see Gui::MDIViewer
    * @author Jürgen Riegel
    */
    class GuiExport ActiveObjectList
    {

    public:
        template<typename _T>
        inline _T getObject(const char* name) const
        {
            std::map<std::string, App::DocumentObject*>::const_iterator pos = _ObjectMap.find(name);
            return  pos == _ObjectMap.end() ? 0 : dynamic_cast<_T>(pos->second);
        }
        void setObject(App::DocumentObject*, const char*, const Gui::HighlightMode& m = Gui::UserDefined);
        bool hasObject(const char*)const;
        void objectDeleted(const ViewProviderDocumentObject& viewProviderIn);
    protected:
        std::map<std::string, App::DocumentObject*> _ObjectMap;
>>>>>>> 052d8a70
    };

} //namespace Gui

static const char PDBODYKEY[] = "pdbody";
static const char PARTKEY[] = "part";

#endif <|MERGE_RESOLUTION|>--- conflicted
+++ resolved
@@ -28,17 +28,15 @@
 
 #include <map>
 #include "Tree.h"
-<<<<<<< HEAD
-=======
 namespace App {
     class DocumentObject;
 }
->>>>>>> 052d8a70
 
 namespace Gui
 {
+    class Document;
+    class ViewProviderDocumentObject;
 
-<<<<<<< HEAD
 	/** List of active or special objects
 	* This class holds a list of objects with a special name.
 	* Its mainly used to points to something like the active Body or Part in a edit session.
@@ -80,33 +78,6 @@
         };
         std::map<std::string, ObjectInfo> _ObjectMap;
         Document *_Doc;
-=======
-    class Document;
-    class ViewProviderDocumentObject;
-
-   /** List of active or special objects
-    * This class holds a list of objects with a special name.
-    * Its mainly used to points to something like the active Body or Part in a edit session.
-    * The class is used the viewer (editor) of a document.
-    * @see Gui::MDIViewer
-    * @author Jürgen Riegel
-    */
-    class GuiExport ActiveObjectList
-    {
-
-    public:
-        template<typename _T>
-        inline _T getObject(const char* name) const
-        {
-            std::map<std::string, App::DocumentObject*>::const_iterator pos = _ObjectMap.find(name);
-            return  pos == _ObjectMap.end() ? 0 : dynamic_cast<_T>(pos->second);
-        }
-        void setObject(App::DocumentObject*, const char*, const Gui::HighlightMode& m = Gui::UserDefined);
-        bool hasObject(const char*)const;
-        void objectDeleted(const ViewProviderDocumentObject& viewProviderIn);
-    protected:
-        std::map<std::string, App::DocumentObject*> _ObjectMap;
->>>>>>> 052d8a70
     };
 
 } //namespace Gui

/***************************************************************************
 *   Copyright (c) 2004 Jürgen Riegel <juergen.riegel@web.de>              *
 *                                                                         *
 *   This file is part of the FreeCAD CAx development system.              *
 *                                                                         *
 *   This library is free software; you can redistribute it and/or         *
 *   modify it under the terms of the GNU Library General Public           *
 *   License as published by the Free Software Foundation; either          *
 *   version 2 of the License, or (at your option) any later version.      *
 *                                                                         *
 *   This library  is distributed in the hope that it will be useful,      *
 *   but WITHOUT ANY WARRANTY; without even the implied warranty of        *
 *   MERCHANTABILITY or FITNESS FOR A PARTICULAR PURPOSE.  See the         *
 *   GNU Library General Public License for more details.                  *
 *                                                                         *
 *   You should have received a copy of the GNU Library General Public     *
 *   License along with this library; see the file COPYING.LIB. If not,    *
 *   write to the Free Software Foundation, Inc., 59 Temple Place,         *
 *   Suite 330, Boston, MA  02111-1307, USA                                *
 *                                                                         *
 ***************************************************************************/


#ifndef GUI_VIEW3DINVENTORVIEWER_H
#define GUI_VIEW3DINVENTORVIEWER_H

#include <list>
#include <map>
#include <set>
#include <vector>
#include <unordered_map>

#include <Base/Type.h>
#include <Base/Placement.h>
#include <Base/BoundBox.h>
#include <Inventor/nodes/SoEventCallback.h>
#include <Inventor/nodes/SoSwitch.h>
#include <Inventor/SbRotation.h>
#include <Inventor/SbTime.h>
#include <Gui/Quarter/SoQTQuarterAdaptor.h>
#include <QCursor>
#include <QImage>

#include <App/DocumentObserver.h>
#include <Gui/Selection.h>
#include <Gui/Namespace.h>
#include <Gui/InventorBase.h>

class SoTranslation;
class SoTransform;
class SoText2;
class SoGetBoundingBoxAction;

class SoSeparator;
class SoDetail;
class SoShapeHints;
class SoMaterial;
class SoRotationXYZ;
class SbSphereSheetProjector;
class SoEventCallback;
class SbBox2s;
class SoVectorizeAction;
class QImage;
class SoGroup;
class SoPickStyle;
class NaviCube;
class SoClipPlane;
class SoTimerSensor;
class SoSensor;
class SbBox3f;
class SoFCSwitch;
class SoFCDisplayMode;

namespace Quarter = SIM::Coin3D::Quarter;

namespace Gui {

class ViewProvider;
class SoFCBackgroundGradient;
class NavigationStyle;
class SoFCUnifiedSelection;
class SoFCSelectionRoot;
class SoFCPathAnnotation;
class SoSelectionElementAction;
class SoHighlightElementAction;
class SoFCSelectionAction;
class SoFCHighlightAction;
class SoFCPathAnnotation;
class SoFCDirectionalLight;
class SoFCSpotLight;
class Document;
class GLGraphicsItem;
class SoShapeScale;
class ViewerEventFilter;
class AbstractMouseSelection;

/** GUI view into a 3D scene provided by View3DInventor
 *
 */
class GuiExport View3DInventorViewer : public Quarter::SoQTQuarterAdaptor, public SelectionObserver
{
    typedef Quarter::SoQTQuarterAdaptor inherited;
    Q_OBJECT

public:
    /// Pick modes for picking points in the scene
    enum SelectionMode {
        Lasso       = 0,  /**< Select objects using a lasso. */
        Rectangle   = 1,  /**< Select objects using a rectangle. */
        Rubberband  = 2,  /**< Select objects using a rubberband. */
        BoxZoom     = 3,  /**< Perform a box zoom. */
        Clip        = 4,  /**< Clip objects using a lasso. */
    };
    /** @name Modus handling of the viewer
      * Here you can switch several features on/off
      * and modes of the Viewer
      */
    //@{
    enum ViewerMod {
        ShowCoord=1,       /**< Enables the Coordinate system in the corner. */
        ShowFPS  =2,       /**< Enables the Frams per Second counter. */
        SimpleBackground=4,/**< switch to a simple background. */
        DisallowRotation=8,/**< switch off the rotation. */
        DisallowPanning=16,/**< switch off the panning. */
        DisallowZooming=32,/**< switch off the zooming. */
    };
    //@}

    /** @name Anti-Aliasing modes of the rendered 3D scene
      * Specifies Anti-Aliasing (AA) method
      * - Smoothing enables OpenGL line and vertex smoothing (basically deprecated)
      * - MSAA is hardware multi sampling (with 2, 4 or 8 passes), a quite common and efficient AA technique
      */
    //@{
    enum AntiAliasing {
        None,
        Smoothing,
        MSAA2x,
        MSAA4x,
        MSAA8x
    };
    //@}

    /** @name Render mode
      */
    //@{
    enum RenderType {
        Native,
        Framebuffer,
        Image
    };
    //@}

    View3DInventorViewer (QWidget *parent, const QtGLWidget* sharewidget = 0);
    View3DInventorViewer (const QtGLFormat& format, QWidget *parent, const QtGLWidget* sharewidget = 0);
    virtual ~View3DInventorViewer();

    void init();

    /// Observer message from the Selection
    virtual void onSelectionChanged(const SelectionChanges &Reason);
    void checkGroupOnTop(const SelectionChanges &Reason, bool alt=false);
    void clearGroupOnTop(bool alt=false);

    bool isInGroupOnTop(const char *objname, const char *subname, bool altOnly=true) const;
    bool isInGroupOnTop(const std::string &key, bool altOnly=true) const;
    const std::set<App::SubObjectT> &getObjectsOnTop() const;

    SoDirectionalLight* getBacklight(void) const;
    void setBacklight(SbBool on);
    SbBool isBacklight(void) const;
    void setSceneGraph (SoNode *root);
    SbBool searchNode(SoNode*) const;

    void setAnimationEnabled(const SbBool enable);
    SbBool isAnimationEnabled(void) const;

    void setPopupMenuEnabled(const SbBool on);
    SbBool isPopupMenuEnabled(void) const;

    void startAnimating(const SbVec3f& axis, float velocity);
    void stopAnimating(void);
    SbBool isAnimating(void) const;

    void setFeedbackVisibility(const SbBool enable);
    SbBool isFeedbackVisible(void) const;

    void setFeedbackSize(const int size);
    int getFeedbackSize(void) const;

    /// Get the preferred samples from the user settings
    static int getNumSamples();
    void setRenderType(const RenderType type);
    RenderType getRenderType() const;
    void renderToFramebuffer(QtGLFramebufferObject*);
    QImage grabFramebuffer();
    void imageFromFramebuffer(int width, int height, int samples,
                              const QColor& bgcolor, QImage& img);

    virtual void setViewing(SbBool enable);
    virtual void setCursorEnabled(SbBool enable);

    void addGraphicsItem(GLGraphicsItem*);
    void removeGraphicsItem(GLGraphicsItem*);
    std::list<GLGraphicsItem*> getGraphicsItems() const;
    std::list<GLGraphicsItem*> getGraphicsItemsOfType(const Base::Type&) const;
    void clearGraphicsItems();

    /** @name Handling of view providers */
    //@{
    /// Checks if the view provider is a top-level object of the scene
    SbBool hasViewProvider(ViewProvider*) const;
    /// Checks if the view provider is part of the scene.
    /// In contrast to hasViewProvider() this method also checks if the view
    /// provider is a child of another view provider
    SbBool containsViewProvider(const ViewProvider*) const;
    /// adds an ViewProvider to the view, e.g. from a feature
    void addViewProvider(ViewProvider*);
    /// remove a ViewProvider
    void removeViewProvider(ViewProvider*);
    /// Check viewprovider to see if it should be added to or removed from scene graph root
    void toggleViewProvider(ViewProvider*);
    /// get view provider by path
    ViewProvider* getViewProviderByPath(SoPath*) const;
    ViewProvider* getViewProviderByPathFromTail(SoPath*) const;
    /// get all view providers of given type
    std::vector<ViewProvider*> getViewProvidersOfType(const Base::Type& typeId) const;
    /// set the ViewProvider in special edit mode
    void setEditingViewProvider(Gui::ViewProvider* p, int ModNum);
    /// return whether a view provider is edited
    SbBool isEditingViewProvider() const;
    /// reset from edit mode
    void resetEditingViewProvider();
    void setupEditingRoot(SoNode *node=0, const Base::Matrix4D *mat=0);
    void resetEditingRoot(bool updateLinks=true);
    void setEditingTransform(const Base::Matrix4D &mat);
    SoSeparator * getEditRootNode() const { return pcEditingRoot; }
    /** Helper method to get picked entities while editing.
     * It's in the responsibility of the caller to delete the returned instance.
     */
    SoPickedPoint* getPointOnRay(const SbVec2s& pos, ViewProvider* vp) const;
    /** Helper method to get picked entities while editing.
     * It's in the responsibility of the caller to delete the returned instance.
     */
    SoPickedPoint* getPointOnRay(const SbVec3f& pos, const SbVec3f& dir, ViewProvider* vp) const;
    /// display override mode
    void setOverrideMode(const std::string &mode);
    void applyOverrideMode();
    std::string getOverrideMode() const {return overrideMode;}
    //@}

    /** @name Making pictures */
    //@{
    /**
     * Creates an image with width \a w and height \a h of the current scene graph
     * using a multi-sampling of \a s and exports the rendered scenegraph to an image.
     */
    void savePicture(int w, int h, int s, const QColor&, QImage&) const;
    void saveGraphic(int pagesize, const QColor&, SoVectorizeAction* va) const;
    //@}
    /**
     * Writes the current scenegraph to an Inventor file, either in ascii or binary.
     */
    bool dumpToFile(SoNode* node, const char* filename, bool binary) const;

    void dump(const char *filename, bool onlyVisible) const;

    /** @name Selection methods */
    //@{
<<<<<<< HEAD
    AbstractMouseSelection *startSelection(SelectionMode = Lasso);
=======
    void startSelection(SelectionMode = Lasso);
    void abortSelection();
>>>>>>> f58faa60
    void stopSelection();
    bool isSelecting() const;
    std::vector<SbVec2f> getGLPolygon(SelectionRole* role=0) const;
    std::vector<SbVec2f> getGLPolygon(const std::vector<SbVec2s>&) const;
    const std::vector<SbVec2s>& getPolygon(SelectionRole* role=0) const;
    void setSelectionEnabled(const SbBool enable);
    SbBool isSelectionEnabled(void) const;
    //@}

    /// Returns the screen coordinates of the origin of the path's tail object
    /*! Return value is in floating-point pixels, origin at bottom-left. */
    SbVec2f screenCoordsOfPath(SoPath *path) const;

    /** @name Edit methods */
    //@{
    void setEditing(SbBool edit);
    SbBool isEditing() const { return this->editing; }
    void setEditingCursor (const QCursor& cursor);
    void setComponentCursor(const QCursor& cursor);
    void setRedirectToSceneGraph(SbBool redirect) { this->redirected = redirect; }
    SbBool isRedirectedToSceneGraph() const { return this->redirected; }
    void setRedirectToSceneGraphEnabled(SbBool enable) { this->allowredir = enable; }
    SbBool isRedirectToSceneGraphEnabled(void) const { return this->allowredir; }
    //@}

    /** @name Pick actions */
    //@{
    // calls a PickAction on the scene graph
    bool pickPoint(const SbVec2s& pos,SbVec3f &point,SbVec3f &norm) const;
    SoPickedPoint* pickPoint(const SbVec2s& pos) const;
    SoPickedPoint* getPickedPoint(SoEventCallback * n) const;
    SbBool pubSeekToPoint(const SbVec2s& pos);
    void pubSeekToPoint(const SbVec3f& pos);

    std::vector<App::SubObjectT> getPickedList(bool singlePick=false) const;

    std::vector<App::SubObjectT> getPickedList(const SbVec2s &pos,
                                               bool singlePick = false,
                                               bool mapCoords = false) const;

    std::vector<App::SubObjectT> getPickedList(const std::vector<SbVec2f> &points,
                                               bool center = false,
                                               bool pickElement = true,
                                               bool backfaceCull = true,
                                               bool currentSelection = false,
                                               bool unselect = false,
                                               bool mapCoords = true) const;
    //@}

    /**
     * Set up a callback function \a cb which will be invoked for the given eventtype.
     * \a userdata will be given as the first argument to the callback function.
     */
    void addEventCallback(SoType eventtype, SoEventCallbackCB * cb, void* userdata = 0);
    /**
     * Unregister the given callback function \a cb.
     */
    void removeEventCallback(SoType eventtype, SoEventCallbackCB * cb, void* userdata = 0);

    /** @name Clipping plane, near and far plane */
    //@{
    /** Returns the view direction from the user's eye point in direction to the
     * viewport which is actually the negative normal of the near plane.
     * The vector is normalized to length of 1.
     */
    SbVec3f getViewDirection() const;
    void    setViewDirection(SbVec3f);
    /** Returns the up direction */
    SbVec3f getUpDirection() const;
    /** Returns the orientation of the camera. */
    SbRotation getCameraOrientation() const;
    /** Returns the 3d point on the focal plane to the given 2d point. */
    SbVec3f getPointOnScreen(const SbVec2s&) const;
    /** Returns the near plane represented by its normal and base point. */
    void getNearPlane(SbVec3f& rcPt, SbVec3f& rcNormal) const;
    /** Returns the far plane represented by its normal and base point. */
    void getFarPlane(SbVec3f& rcPt, SbVec3f& rcNormal) const;
    /** Adds or remove a manipulator to/from the scenegraph. */
    void toggleClippingPlane(int toggle=-1, bool beforeEditing=false,
            bool noManip=false, const Base::Placement &pla = Base::Placement());
    /** Checks whether a clipping plane is set or not. */
    bool hasClippingPlane() const;
    /** Project the given normalized 2d point onto the near plane */
    SbVec3f projectOnNearPlane(const SbVec2f&) const;
    /** Project the given normalized 2d point onto the far plane */
    SbVec3f projectOnFarPlane(const SbVec2f&) const;
    //@}

    /** @name Dimension controls
     * the "turn*" functions are wired up to parameter groups through view3dinventor.
     * don't call them directly. instead set the parameter groups.
     * @see TaskDimension
     */
    //@{
    void turnAllDimensionsOn();
    void turnAllDimensionsOff();
    void turn3dDimensionsOn();
    void turn3dDimensionsOff();
    void turnDeltaDimensionsOn();
    void turnDeltaDimensionsOff();
    void eraseAllDimensions();
    void addDimension3d(SoNode *node);
    void addDimensionDelta(SoNode *node);
    //@}
    
    SoGroup * getAuxSceneGraph() const;

    /**
     * Set the camera's orientation. If isAnimationEnabled() returns
     * \a true the reorientation is animated, otherwise its directly
     * set.
     */
    void setCameraOrientation(const SbRotation& rot, SbBool moveTocenter=false);
    void setCameraType(SoType t);
    void moveCameraTo(const SbRotation& rot, const SbVec3f& pos, int steps, int ms);
    /**
     * Zooms the viewport to the size of the bounding box.
     */
    void boxZoom(const SbBox2s&);
    /**
     * Reposition the current camera so we can see the complete scene.
     */
    void viewAll();
    void viewAll(float factor);
    void viewBoundBox(const SbBox3f &box);

    /// Breaks out a VR window for a Rift
    void viewVR(void);

    /**
     * Reposition the current camera so we can see all selected objects.
     *
     * @param extend: Whether to extend the current view (zoom out if
     * necessary) to include the selection, or zoom in the camera to view only
     * the selection.
     */
    void viewSelection(bool extend = false);

    /** Reposition the current camera so we can see the given objects
     *
     * @param objs: viewing objects
     *
     * @param extend: Whether to extend the current view (zoom out if
     * necessary) to include the objects, or zoom in the camera to view only
     * the given objects.
     */
    void viewObjects(const std::vector<App::SubObjectT> &objs, bool extend = false);

    void setRotationCenterSelection();

    void setGradientBackground(bool b);
    bool hasGradientBackground() const;
    void setGradientBackgroundColor(const SbColor& fromColor,
                                    const SbColor& toColor);
    void setGradientBackgroundColor(const SbColor& fromColor,
                                    const SbColor& toColor,
                                    const SbColor& midColor);
    void setNavigationType(Base::Type);

    void setAxisCross(bool b);
    bool hasAxisCross(void);

    void setEnabledFPSCounter(bool b);
    void setEnabledNaviCube(bool b);
    bool isEnabledNaviCube(void) const;
    void setNaviCubeCorner(int);
    NaviCube* getNavigationCube() const;
    void setEnabledVBO(bool b);
    bool isEnabledVBO() const;
    void setRenderCache(int);
    void setRendererType(const std::string &);

    void updateHatchTexture();

    NavigationStyle* navigationStyle() const;

    void setDocument(Gui::Document *pcDocument);
    Gui::Document* getDocument();

    virtual PyObject *getPyObject(void);

    const SoPath *getGroupOnTopPath() {return pcGroupOnTopPath;}

    const SoPath *getRootPath() {return pcRootPath;}

    bool getSceneBoundBox(SbBox3f &box) const;
    bool getSceneBoundBox(Base::BoundBox3d &box) const;

    void callEventFilter(QEvent *);

    void toggleShadowLightManip(int toggle = -1);

    void setTransparencyOnTop(float t);

    void onGetBoundingBox(SoGetBoundingBoxAction *);

    struct Private;
    friend struct Private;

protected:
    GLenum getInternalTextureFormat() const;
    void renderScene();
    void renderFramebuffer();
    void renderGLImage();
    void animatedViewAll(const SbBox3f &bbox, int steps, int ms);
    virtual void actualRedraw(void);
    virtual void setSeekMode(SbBool enable);
    virtual void afterRealizeHook(void);
    virtual bool processSoEvent(const SoEvent * ev);
    void dropEvent (QDropEvent * e);
    void dragEnterEvent (QDragEnterEvent * e);
    void dragMoveEvent(QDragMoveEvent *e);
    void dragLeaveEvent(QDragLeaveEvent *e);
    SbBool processSoEventBase(const SoEvent * const ev);
    void printDimension();
    void selectAll();
    void slotChangeDocument(const App::Document &, const App::Property &);

private:
    static void setViewportCB(void * userdata, SoAction * action);
    static void clearBufferCB(void * userdata, SoAction * action);
    static void setGLWidgetCB(void * userdata, SoAction * action);
    static void handleEventCB(void * userdata, SoEventCallback * n);
    static void interactionStartCB(void * data, Quarter::SoQTQuarterAdaptor * viewer);
    static void interactionFinishCB(void * data, Quarter::SoQTQuarterAdaptor * viewer);
    static void interactionLoggerCB(void * ud, SoAction* action);

private:
    static void selectCB(void * closure, SoPath * p);
    static void deselectCB(void * closure, SoPath * p);
    static SoPath * pickFilterCB(void * data, const SoPickedPoint * pick);
    void initialize();
    void drawAxisCross(void);
    static void drawArrow(void);
    void setCursorRepresentation(int mode);
    void aboutToDestroyGLContext();
    void createStandardCursors(double);

private Q_SLOTS:
    void redrawShadow();

private:
    NaviCube* naviCube;
    std::set<ViewProvider*> _ViewProviderSet;
    std::list<GLGraphicsItem*> graphicsItems;
    ViewProvider* editViewProvider;
    SoFCBackgroundGradient *pcBackGround;
    SoSwitch               *pcBackGroundSwitch;
    SoSeparator * backgroundroot;
    SoSeparator * foregroundroot;
    SoDirectionalLight* backlight;

    SoMaterial  * pcRootMaterial;
    SoSeparator * pcViewProviderRoot;

    mutable std::unique_ptr<Private> _pimpl;

    SoFCSwitch        * pcGroupOnTopSwitch;
    SoFCSelectionRoot * pcGroupOnTopSel;
    SoFCSelectionRoot * pcGroupOnTopPreSel;
    SoPath            * pcGroupOnTopPath;
    SoPath            * pCurrentHighlightPath;
    SoFCDisplayMode   * pcGroupOnTopDispMode;
    SoPath            * pcRootPath;

    struct OnTopInfo {
        SoFCPathAnnotation *node;
        bool alt;
        std::unordered_map<std::string, SoDetail*> elements;

        OnTopInfo();
        OnTopInfo(OnTopInfo &&other);
        ~OnTopInfo();

        void clearElements();
    };

    std::unordered_map<std::string,OnTopInfo> objectsOnTopSel;
    std::unordered_map<std::string,OnTopInfo> objectsOnTopPreSel;

    SoSelectionElementAction *selAction;
    SoHighlightElementAction *preselAction;
    SoFCSelectionAction *selectionAction;
    SoFCHighlightAction *highlightAction;

    SoSeparator * pcEditingRoot;
    SoTransform * pcEditingTransform;
    bool restoreEditingRoot;
    SoEventCallback* pEventCallback;
    NavigationStyle* navigation;
    SoFCUnifiedSelection* selectionRoot;

    SoClipPlane *pcClipPlane;

    RenderType renderType;
    QtGLFramebufferObject* framebuffer;
    QImage glImage;
    SbBool shading;
    SoSwitch *dimensionRoot;

    // small axis cross in the corner
    SbBool axiscrossEnabled;
    int axiscrossSize;
    // big one in the middle
    SoShapeScale* axisCross;
    SoGroup* axisGroup;

    //stuff needed to draw the fps counter
    bool fpsEnabled;
    bool vboEnabled;
    SbBool naviCubeEnabled;

    SbBool editing;
    QCursor editCursor, zoomCursor, panCursor, spinCursor;
    SbBool redirected;
    SbBool allowredir;

    std::string overrideMode;
    uint32_t overrideBGColor = 0;
    Gui::Document* guiDocument = nullptr;

    ViewerEventFilter* viewerEventFilter;

    PyObject *_viewerPy;

    bool _applyingOverride = false;

    // friends
    friend class NavigationStyle;
    friend class GLPainter;
    friend class ViewerEventFilter;
};

} // namespace Gui

#endif  // GUI_VIEW3DINVENTORVIEWER_H
<|MERGE_RESOLUTION|>--- conflicted
+++ resolved
@@ -1,611 +1,607 @@
-/***************************************************************************
- *   Copyright (c) 2004 Jürgen Riegel <juergen.riegel@web.de>              *
- *                                                                         *
- *   This file is part of the FreeCAD CAx development system.              *
- *                                                                         *
- *   This library is free software; you can redistribute it and/or         *
- *   modify it under the terms of the GNU Library General Public           *
- *   License as published by the Free Software Foundation; either          *
- *   version 2 of the License, or (at your option) any later version.      *
- *                                                                         *
- *   This library  is distributed in the hope that it will be useful,      *
- *   but WITHOUT ANY WARRANTY; without even the implied warranty of        *
- *   MERCHANTABILITY or FITNESS FOR A PARTICULAR PURPOSE.  See the         *
- *   GNU Library General Public License for more details.                  *
- *                                                                         *
- *   You should have received a copy of the GNU Library General Public     *
- *   License along with this library; see the file COPYING.LIB. If not,    *
- *   write to the Free Software Foundation, Inc., 59 Temple Place,         *
- *   Suite 330, Boston, MA  02111-1307, USA                                *
- *                                                                         *
- ***************************************************************************/
-
-
-#ifndef GUI_VIEW3DINVENTORVIEWER_H
-#define GUI_VIEW3DINVENTORVIEWER_H
-
-#include <list>
-#include <map>
-#include <set>
-#include <vector>
-#include <unordered_map>
-
-#include <Base/Type.h>
-#include <Base/Placement.h>
-#include <Base/BoundBox.h>
-#include <Inventor/nodes/SoEventCallback.h>
-#include <Inventor/nodes/SoSwitch.h>
-#include <Inventor/SbRotation.h>
-#include <Inventor/SbTime.h>
-#include <Gui/Quarter/SoQTQuarterAdaptor.h>
-#include <QCursor>
-#include <QImage>
-
-#include <App/DocumentObserver.h>
-#include <Gui/Selection.h>
-#include <Gui/Namespace.h>
-#include <Gui/InventorBase.h>
-
-class SoTranslation;
-class SoTransform;
-class SoText2;
-class SoGetBoundingBoxAction;
-
-class SoSeparator;
-class SoDetail;
-class SoShapeHints;
-class SoMaterial;
-class SoRotationXYZ;
-class SbSphereSheetProjector;
-class SoEventCallback;
-class SbBox2s;
-class SoVectorizeAction;
-class QImage;
-class SoGroup;
-class SoPickStyle;
-class NaviCube;
-class SoClipPlane;
-class SoTimerSensor;
-class SoSensor;
-class SbBox3f;
-class SoFCSwitch;
-class SoFCDisplayMode;
-
-namespace Quarter = SIM::Coin3D::Quarter;
-
-namespace Gui {
-
-class ViewProvider;
-class SoFCBackgroundGradient;
-class NavigationStyle;
-class SoFCUnifiedSelection;
-class SoFCSelectionRoot;
-class SoFCPathAnnotation;
-class SoSelectionElementAction;
-class SoHighlightElementAction;
-class SoFCSelectionAction;
-class SoFCHighlightAction;
-class SoFCPathAnnotation;
-class SoFCDirectionalLight;
-class SoFCSpotLight;
-class Document;
-class GLGraphicsItem;
-class SoShapeScale;
-class ViewerEventFilter;
-class AbstractMouseSelection;
-
-/** GUI view into a 3D scene provided by View3DInventor
- *
- */
-class GuiExport View3DInventorViewer : public Quarter::SoQTQuarterAdaptor, public SelectionObserver
-{
-    typedef Quarter::SoQTQuarterAdaptor inherited;
-    Q_OBJECT
-
-public:
-    /// Pick modes for picking points in the scene
-    enum SelectionMode {
-        Lasso       = 0,  /**< Select objects using a lasso. */
-        Rectangle   = 1,  /**< Select objects using a rectangle. */
-        Rubberband  = 2,  /**< Select objects using a rubberband. */
-        BoxZoom     = 3,  /**< Perform a box zoom. */
-        Clip        = 4,  /**< Clip objects using a lasso. */
-    };
-    /** @name Modus handling of the viewer
-      * Here you can switch several features on/off
-      * and modes of the Viewer
-      */
-    //@{
-    enum ViewerMod {
-        ShowCoord=1,       /**< Enables the Coordinate system in the corner. */
-        ShowFPS  =2,       /**< Enables the Frams per Second counter. */
-        SimpleBackground=4,/**< switch to a simple background. */
-        DisallowRotation=8,/**< switch off the rotation. */
-        DisallowPanning=16,/**< switch off the panning. */
-        DisallowZooming=32,/**< switch off the zooming. */
-    };
-    //@}
-
-    /** @name Anti-Aliasing modes of the rendered 3D scene
-      * Specifies Anti-Aliasing (AA) method
-      * - Smoothing enables OpenGL line and vertex smoothing (basically deprecated)
-      * - MSAA is hardware multi sampling (with 2, 4 or 8 passes), a quite common and efficient AA technique
-      */
-    //@{
-    enum AntiAliasing {
-        None,
-        Smoothing,
-        MSAA2x,
-        MSAA4x,
-        MSAA8x
-    };
-    //@}
-
-    /** @name Render mode
-      */
-    //@{
-    enum RenderType {
-        Native,
-        Framebuffer,
-        Image
-    };
-    //@}
-
-    View3DInventorViewer (QWidget *parent, const QtGLWidget* sharewidget = 0);
-    View3DInventorViewer (const QtGLFormat& format, QWidget *parent, const QtGLWidget* sharewidget = 0);
-    virtual ~View3DInventorViewer();
-
-    void init();
-
-    /// Observer message from the Selection
-    virtual void onSelectionChanged(const SelectionChanges &Reason);
-    void checkGroupOnTop(const SelectionChanges &Reason, bool alt=false);
-    void clearGroupOnTop(bool alt=false);
-
-    bool isInGroupOnTop(const char *objname, const char *subname, bool altOnly=true) const;
-    bool isInGroupOnTop(const std::string &key, bool altOnly=true) const;
-    const std::set<App::SubObjectT> &getObjectsOnTop() const;
-
-    SoDirectionalLight* getBacklight(void) const;
-    void setBacklight(SbBool on);
-    SbBool isBacklight(void) const;
-    void setSceneGraph (SoNode *root);
-    SbBool searchNode(SoNode*) const;
-
-    void setAnimationEnabled(const SbBool enable);
-    SbBool isAnimationEnabled(void) const;
-
-    void setPopupMenuEnabled(const SbBool on);
-    SbBool isPopupMenuEnabled(void) const;
-
-    void startAnimating(const SbVec3f& axis, float velocity);
-    void stopAnimating(void);
-    SbBool isAnimating(void) const;
-
-    void setFeedbackVisibility(const SbBool enable);
-    SbBool isFeedbackVisible(void) const;
-
-    void setFeedbackSize(const int size);
-    int getFeedbackSize(void) const;
-
-    /// Get the preferred samples from the user settings
-    static int getNumSamples();
-    void setRenderType(const RenderType type);
-    RenderType getRenderType() const;
-    void renderToFramebuffer(QtGLFramebufferObject*);
-    QImage grabFramebuffer();
-    void imageFromFramebuffer(int width, int height, int samples,
-                              const QColor& bgcolor, QImage& img);
-
-    virtual void setViewing(SbBool enable);
-    virtual void setCursorEnabled(SbBool enable);
-
-    void addGraphicsItem(GLGraphicsItem*);
-    void removeGraphicsItem(GLGraphicsItem*);
-    std::list<GLGraphicsItem*> getGraphicsItems() const;
-    std::list<GLGraphicsItem*> getGraphicsItemsOfType(const Base::Type&) const;
-    void clearGraphicsItems();
-
-    /** @name Handling of view providers */
-    //@{
-    /// Checks if the view provider is a top-level object of the scene
-    SbBool hasViewProvider(ViewProvider*) const;
-    /// Checks if the view provider is part of the scene.
-    /// In contrast to hasViewProvider() this method also checks if the view
-    /// provider is a child of another view provider
-    SbBool containsViewProvider(const ViewProvider*) const;
-    /// adds an ViewProvider to the view, e.g. from a feature
-    void addViewProvider(ViewProvider*);
-    /// remove a ViewProvider
-    void removeViewProvider(ViewProvider*);
-    /// Check viewprovider to see if it should be added to or removed from scene graph root
-    void toggleViewProvider(ViewProvider*);
-    /// get view provider by path
-    ViewProvider* getViewProviderByPath(SoPath*) const;
-    ViewProvider* getViewProviderByPathFromTail(SoPath*) const;
-    /// get all view providers of given type
-    std::vector<ViewProvider*> getViewProvidersOfType(const Base::Type& typeId) const;
-    /// set the ViewProvider in special edit mode
-    void setEditingViewProvider(Gui::ViewProvider* p, int ModNum);
-    /// return whether a view provider is edited
-    SbBool isEditingViewProvider() const;
-    /// reset from edit mode
-    void resetEditingViewProvider();
-    void setupEditingRoot(SoNode *node=0, const Base::Matrix4D *mat=0);
-    void resetEditingRoot(bool updateLinks=true);
-    void setEditingTransform(const Base::Matrix4D &mat);
-    SoSeparator * getEditRootNode() const { return pcEditingRoot; }
-    /** Helper method to get picked entities while editing.
-     * It's in the responsibility of the caller to delete the returned instance.
-     */
-    SoPickedPoint* getPointOnRay(const SbVec2s& pos, ViewProvider* vp) const;
-    /** Helper method to get picked entities while editing.
-     * It's in the responsibility of the caller to delete the returned instance.
-     */
-    SoPickedPoint* getPointOnRay(const SbVec3f& pos, const SbVec3f& dir, ViewProvider* vp) const;
-    /// display override mode
-    void setOverrideMode(const std::string &mode);
-    void applyOverrideMode();
-    std::string getOverrideMode() const {return overrideMode;}
-    //@}
-
-    /** @name Making pictures */
-    //@{
-    /**
-     * Creates an image with width \a w and height \a h of the current scene graph
-     * using a multi-sampling of \a s and exports the rendered scenegraph to an image.
-     */
-    void savePicture(int w, int h, int s, const QColor&, QImage&) const;
-    void saveGraphic(int pagesize, const QColor&, SoVectorizeAction* va) const;
-    //@}
-    /**
-     * Writes the current scenegraph to an Inventor file, either in ascii or binary.
-     */
-    bool dumpToFile(SoNode* node, const char* filename, bool binary) const;
-
-    void dump(const char *filename, bool onlyVisible) const;
-
-    /** @name Selection methods */
-    //@{
-<<<<<<< HEAD
-    AbstractMouseSelection *startSelection(SelectionMode = Lasso);
-=======
-    void startSelection(SelectionMode = Lasso);
-    void abortSelection();
->>>>>>> f58faa60
-    void stopSelection();
-    bool isSelecting() const;
-    std::vector<SbVec2f> getGLPolygon(SelectionRole* role=0) const;
-    std::vector<SbVec2f> getGLPolygon(const std::vector<SbVec2s>&) const;
-    const std::vector<SbVec2s>& getPolygon(SelectionRole* role=0) const;
-    void setSelectionEnabled(const SbBool enable);
-    SbBool isSelectionEnabled(void) const;
-    //@}
-
-    /// Returns the screen coordinates of the origin of the path's tail object
-    /*! Return value is in floating-point pixels, origin at bottom-left. */
-    SbVec2f screenCoordsOfPath(SoPath *path) const;
-
-    /** @name Edit methods */
-    //@{
-    void setEditing(SbBool edit);
-    SbBool isEditing() const { return this->editing; }
-    void setEditingCursor (const QCursor& cursor);
-    void setComponentCursor(const QCursor& cursor);
-    void setRedirectToSceneGraph(SbBool redirect) { this->redirected = redirect; }
-    SbBool isRedirectedToSceneGraph() const { return this->redirected; }
-    void setRedirectToSceneGraphEnabled(SbBool enable) { this->allowredir = enable; }
-    SbBool isRedirectToSceneGraphEnabled(void) const { return this->allowredir; }
-    //@}
-
-    /** @name Pick actions */
-    //@{
-    // calls a PickAction on the scene graph
-    bool pickPoint(const SbVec2s& pos,SbVec3f &point,SbVec3f &norm) const;
-    SoPickedPoint* pickPoint(const SbVec2s& pos) const;
-    SoPickedPoint* getPickedPoint(SoEventCallback * n) const;
-    SbBool pubSeekToPoint(const SbVec2s& pos);
-    void pubSeekToPoint(const SbVec3f& pos);
-
-    std::vector<App::SubObjectT> getPickedList(bool singlePick=false) const;
-
-    std::vector<App::SubObjectT> getPickedList(const SbVec2s &pos,
-                                               bool singlePick = false,
-                                               bool mapCoords = false) const;
-
-    std::vector<App::SubObjectT> getPickedList(const std::vector<SbVec2f> &points,
-                                               bool center = false,
-                                               bool pickElement = true,
-                                               bool backfaceCull = true,
-                                               bool currentSelection = false,
-                                               bool unselect = false,
-                                               bool mapCoords = true) const;
-    //@}
-
-    /**
-     * Set up a callback function \a cb which will be invoked for the given eventtype.
-     * \a userdata will be given as the first argument to the callback function.
-     */
-    void addEventCallback(SoType eventtype, SoEventCallbackCB * cb, void* userdata = 0);
-    /**
-     * Unregister the given callback function \a cb.
-     */
-    void removeEventCallback(SoType eventtype, SoEventCallbackCB * cb, void* userdata = 0);
-
-    /** @name Clipping plane, near and far plane */
-    //@{
-    /** Returns the view direction from the user's eye point in direction to the
-     * viewport which is actually the negative normal of the near plane.
-     * The vector is normalized to length of 1.
-     */
-    SbVec3f getViewDirection() const;
-    void    setViewDirection(SbVec3f);
-    /** Returns the up direction */
-    SbVec3f getUpDirection() const;
-    /** Returns the orientation of the camera. */
-    SbRotation getCameraOrientation() const;
-    /** Returns the 3d point on the focal plane to the given 2d point. */
-    SbVec3f getPointOnScreen(const SbVec2s&) const;
-    /** Returns the near plane represented by its normal and base point. */
-    void getNearPlane(SbVec3f& rcPt, SbVec3f& rcNormal) const;
-    /** Returns the far plane represented by its normal and base point. */
-    void getFarPlane(SbVec3f& rcPt, SbVec3f& rcNormal) const;
-    /** Adds or remove a manipulator to/from the scenegraph. */
-    void toggleClippingPlane(int toggle=-1, bool beforeEditing=false,
-            bool noManip=false, const Base::Placement &pla = Base::Placement());
-    /** Checks whether a clipping plane is set or not. */
-    bool hasClippingPlane() const;
-    /** Project the given normalized 2d point onto the near plane */
-    SbVec3f projectOnNearPlane(const SbVec2f&) const;
-    /** Project the given normalized 2d point onto the far plane */
-    SbVec3f projectOnFarPlane(const SbVec2f&) const;
-    //@}
-
-    /** @name Dimension controls
-     * the "turn*" functions are wired up to parameter groups through view3dinventor.
-     * don't call them directly. instead set the parameter groups.
-     * @see TaskDimension
-     */
-    //@{
-    void turnAllDimensionsOn();
-    void turnAllDimensionsOff();
-    void turn3dDimensionsOn();
-    void turn3dDimensionsOff();
-    void turnDeltaDimensionsOn();
-    void turnDeltaDimensionsOff();
-    void eraseAllDimensions();
-    void addDimension3d(SoNode *node);
-    void addDimensionDelta(SoNode *node);
-    //@}
-    
-    SoGroup * getAuxSceneGraph() const;
-
-    /**
-     * Set the camera's orientation. If isAnimationEnabled() returns
-     * \a true the reorientation is animated, otherwise its directly
-     * set.
-     */
-    void setCameraOrientation(const SbRotation& rot, SbBool moveTocenter=false);
-    void setCameraType(SoType t);
-    void moveCameraTo(const SbRotation& rot, const SbVec3f& pos, int steps, int ms);
-    /**
-     * Zooms the viewport to the size of the bounding box.
-     */
-    void boxZoom(const SbBox2s&);
-    /**
-     * Reposition the current camera so we can see the complete scene.
-     */
-    void viewAll();
-    void viewAll(float factor);
-    void viewBoundBox(const SbBox3f &box);
-
-    /// Breaks out a VR window for a Rift
-    void viewVR(void);
-
-    /**
-     * Reposition the current camera so we can see all selected objects.
-     *
-     * @param extend: Whether to extend the current view (zoom out if
-     * necessary) to include the selection, or zoom in the camera to view only
-     * the selection.
-     */
-    void viewSelection(bool extend = false);
-
-    /** Reposition the current camera so we can see the given objects
-     *
-     * @param objs: viewing objects
-     *
-     * @param extend: Whether to extend the current view (zoom out if
-     * necessary) to include the objects, or zoom in the camera to view only
-     * the given objects.
-     */
-    void viewObjects(const std::vector<App::SubObjectT> &objs, bool extend = false);
-
-    void setRotationCenterSelection();
-
-    void setGradientBackground(bool b);
-    bool hasGradientBackground() const;
-    void setGradientBackgroundColor(const SbColor& fromColor,
-                                    const SbColor& toColor);
-    void setGradientBackgroundColor(const SbColor& fromColor,
-                                    const SbColor& toColor,
-                                    const SbColor& midColor);
-    void setNavigationType(Base::Type);
-
-    void setAxisCross(bool b);
-    bool hasAxisCross(void);
-
-    void setEnabledFPSCounter(bool b);
-    void setEnabledNaviCube(bool b);
-    bool isEnabledNaviCube(void) const;
-    void setNaviCubeCorner(int);
-    NaviCube* getNavigationCube() const;
-    void setEnabledVBO(bool b);
-    bool isEnabledVBO() const;
-    void setRenderCache(int);
-    void setRendererType(const std::string &);
-
-    void updateHatchTexture();
-
-    NavigationStyle* navigationStyle() const;
-
-    void setDocument(Gui::Document *pcDocument);
-    Gui::Document* getDocument();
-
-    virtual PyObject *getPyObject(void);
-
-    const SoPath *getGroupOnTopPath() {return pcGroupOnTopPath;}
-
-    const SoPath *getRootPath() {return pcRootPath;}
-
-    bool getSceneBoundBox(SbBox3f &box) const;
-    bool getSceneBoundBox(Base::BoundBox3d &box) const;
-
-    void callEventFilter(QEvent *);
-
-    void toggleShadowLightManip(int toggle = -1);
-
-    void setTransparencyOnTop(float t);
-
-    void onGetBoundingBox(SoGetBoundingBoxAction *);
-
-    struct Private;
-    friend struct Private;
-
-protected:
-    GLenum getInternalTextureFormat() const;
-    void renderScene();
-    void renderFramebuffer();
-    void renderGLImage();
-    void animatedViewAll(const SbBox3f &bbox, int steps, int ms);
-    virtual void actualRedraw(void);
-    virtual void setSeekMode(SbBool enable);
-    virtual void afterRealizeHook(void);
-    virtual bool processSoEvent(const SoEvent * ev);
-    void dropEvent (QDropEvent * e);
-    void dragEnterEvent (QDragEnterEvent * e);
-    void dragMoveEvent(QDragMoveEvent *e);
-    void dragLeaveEvent(QDragLeaveEvent *e);
-    SbBool processSoEventBase(const SoEvent * const ev);
-    void printDimension();
-    void selectAll();
-    void slotChangeDocument(const App::Document &, const App::Property &);
-
-private:
-    static void setViewportCB(void * userdata, SoAction * action);
-    static void clearBufferCB(void * userdata, SoAction * action);
-    static void setGLWidgetCB(void * userdata, SoAction * action);
-    static void handleEventCB(void * userdata, SoEventCallback * n);
-    static void interactionStartCB(void * data, Quarter::SoQTQuarterAdaptor * viewer);
-    static void interactionFinishCB(void * data, Quarter::SoQTQuarterAdaptor * viewer);
-    static void interactionLoggerCB(void * ud, SoAction* action);
-
-private:
-    static void selectCB(void * closure, SoPath * p);
-    static void deselectCB(void * closure, SoPath * p);
-    static SoPath * pickFilterCB(void * data, const SoPickedPoint * pick);
-    void initialize();
-    void drawAxisCross(void);
-    static void drawArrow(void);
-    void setCursorRepresentation(int mode);
-    void aboutToDestroyGLContext();
-    void createStandardCursors(double);
-
-private Q_SLOTS:
-    void redrawShadow();
-
-private:
-    NaviCube* naviCube;
-    std::set<ViewProvider*> _ViewProviderSet;
-    std::list<GLGraphicsItem*> graphicsItems;
-    ViewProvider* editViewProvider;
-    SoFCBackgroundGradient *pcBackGround;
-    SoSwitch               *pcBackGroundSwitch;
-    SoSeparator * backgroundroot;
-    SoSeparator * foregroundroot;
-    SoDirectionalLight* backlight;
-
-    SoMaterial  * pcRootMaterial;
-    SoSeparator * pcViewProviderRoot;
-
-    mutable std::unique_ptr<Private> _pimpl;
-
-    SoFCSwitch        * pcGroupOnTopSwitch;
-    SoFCSelectionRoot * pcGroupOnTopSel;
-    SoFCSelectionRoot * pcGroupOnTopPreSel;
-    SoPath            * pcGroupOnTopPath;
-    SoPath            * pCurrentHighlightPath;
-    SoFCDisplayMode   * pcGroupOnTopDispMode;
-    SoPath            * pcRootPath;
-
-    struct OnTopInfo {
-        SoFCPathAnnotation *node;
-        bool alt;
-        std::unordered_map<std::string, SoDetail*> elements;
-
-        OnTopInfo();
-        OnTopInfo(OnTopInfo &&other);
-        ~OnTopInfo();
-
-        void clearElements();
-    };
-
-    std::unordered_map<std::string,OnTopInfo> objectsOnTopSel;
-    std::unordered_map<std::string,OnTopInfo> objectsOnTopPreSel;
-
-    SoSelectionElementAction *selAction;
-    SoHighlightElementAction *preselAction;
-    SoFCSelectionAction *selectionAction;
-    SoFCHighlightAction *highlightAction;
-
-    SoSeparator * pcEditingRoot;
-    SoTransform * pcEditingTransform;
-    bool restoreEditingRoot;
-    SoEventCallback* pEventCallback;
-    NavigationStyle* navigation;
-    SoFCUnifiedSelection* selectionRoot;
-
-    SoClipPlane *pcClipPlane;
-
-    RenderType renderType;
-    QtGLFramebufferObject* framebuffer;
-    QImage glImage;
-    SbBool shading;
-    SoSwitch *dimensionRoot;
-
-    // small axis cross in the corner
-    SbBool axiscrossEnabled;
-    int axiscrossSize;
-    // big one in the middle
-    SoShapeScale* axisCross;
-    SoGroup* axisGroup;
-
-    //stuff needed to draw the fps counter
-    bool fpsEnabled;
-    bool vboEnabled;
-    SbBool naviCubeEnabled;
-
-    SbBool editing;
-    QCursor editCursor, zoomCursor, panCursor, spinCursor;
-    SbBool redirected;
-    SbBool allowredir;
-
-    std::string overrideMode;
-    uint32_t overrideBGColor = 0;
-    Gui::Document* guiDocument = nullptr;
-
-    ViewerEventFilter* viewerEventFilter;
-
-    PyObject *_viewerPy;
-
-    bool _applyingOverride = false;
-
-    // friends
-    friend class NavigationStyle;
-    friend class GLPainter;
-    friend class ViewerEventFilter;
-};
-
-} // namespace Gui
-
-#endif  // GUI_VIEW3DINVENTORVIEWER_H
+/***************************************************************************
+ *   Copyright (c) 2004 Jürgen Riegel <juergen.riegel@web.de>              *
+ *                                                                         *
+ *   This file is part of the FreeCAD CAx development system.              *
+ *                                                                         *
+ *   This library is free software; you can redistribute it and/or         *
+ *   modify it under the terms of the GNU Library General Public           *
+ *   License as published by the Free Software Foundation; either          *
+ *   version 2 of the License, or (at your option) any later version.      *
+ *                                                                         *
+ *   This library  is distributed in the hope that it will be useful,      *
+ *   but WITHOUT ANY WARRANTY; without even the implied warranty of        *
+ *   MERCHANTABILITY or FITNESS FOR A PARTICULAR PURPOSE.  See the         *
+ *   GNU Library General Public License for more details.                  *
+ *                                                                         *
+ *   You should have received a copy of the GNU Library General Public     *
+ *   License along with this library; see the file COPYING.LIB. If not,    *
+ *   write to the Free Software Foundation, Inc., 59 Temple Place,         *
+ *   Suite 330, Boston, MA  02111-1307, USA                                *
+ *                                                                         *
+ ***************************************************************************/
+
+
+#ifndef GUI_VIEW3DINVENTORVIEWER_H
+#define GUI_VIEW3DINVENTORVIEWER_H
+
+#include <list>
+#include <map>
+#include <set>
+#include <vector>
+#include <unordered_map>
+
+#include <Base/Type.h>
+#include <Base/Placement.h>
+#include <Base/BoundBox.h>
+#include <Inventor/nodes/SoEventCallback.h>
+#include <Inventor/nodes/SoSwitch.h>
+#include <Inventor/SbRotation.h>
+#include <Inventor/SbTime.h>
+#include <Gui/Quarter/SoQTQuarterAdaptor.h>
+#include <QCursor>
+#include <QImage>
+
+#include <App/DocumentObserver.h>
+#include <Gui/Selection.h>
+#include <Gui/Namespace.h>
+#include <Gui/InventorBase.h>
+
+class SoTranslation;
+class SoTransform;
+class SoText2;
+class SoGetBoundingBoxAction;
+
+class SoSeparator;
+class SoDetail;
+class SoShapeHints;
+class SoMaterial;
+class SoRotationXYZ;
+class SbSphereSheetProjector;
+class SoEventCallback;
+class SbBox2s;
+class SoVectorizeAction;
+class QImage;
+class SoGroup;
+class SoPickStyle;
+class NaviCube;
+class SoClipPlane;
+class SoTimerSensor;
+class SoSensor;
+class SbBox3f;
+class SoFCSwitch;
+class SoFCDisplayMode;
+
+namespace Quarter = SIM::Coin3D::Quarter;
+
+namespace Gui {
+
+class ViewProvider;
+class SoFCBackgroundGradient;
+class NavigationStyle;
+class SoFCUnifiedSelection;
+class SoFCSelectionRoot;
+class SoFCPathAnnotation;
+class SoSelectionElementAction;
+class SoHighlightElementAction;
+class SoFCSelectionAction;
+class SoFCHighlightAction;
+class SoFCPathAnnotation;
+class SoFCDirectionalLight;
+class SoFCSpotLight;
+class Document;
+class GLGraphicsItem;
+class SoShapeScale;
+class ViewerEventFilter;
+class AbstractMouseSelection;
+
+/** GUI view into a 3D scene provided by View3DInventor
+ *
+ */
+class GuiExport View3DInventorViewer : public Quarter::SoQTQuarterAdaptor, public SelectionObserver
+{
+    typedef Quarter::SoQTQuarterAdaptor inherited;
+    Q_OBJECT
+
+public:
+    /// Pick modes for picking points in the scene
+    enum SelectionMode {
+        Lasso       = 0,  /**< Select objects using a lasso. */
+        Rectangle   = 1,  /**< Select objects using a rectangle. */
+        Rubberband  = 2,  /**< Select objects using a rubberband. */
+        BoxZoom     = 3,  /**< Perform a box zoom. */
+        Clip        = 4,  /**< Clip objects using a lasso. */
+    };
+    /** @name Modus handling of the viewer
+      * Here you can switch several features on/off
+      * and modes of the Viewer
+      */
+    //@{
+    enum ViewerMod {
+        ShowCoord=1,       /**< Enables the Coordinate system in the corner. */
+        ShowFPS  =2,       /**< Enables the Frams per Second counter. */
+        SimpleBackground=4,/**< switch to a simple background. */
+        DisallowRotation=8,/**< switch off the rotation. */
+        DisallowPanning=16,/**< switch off the panning. */
+        DisallowZooming=32,/**< switch off the zooming. */
+    };
+    //@}
+
+    /** @name Anti-Aliasing modes of the rendered 3D scene
+      * Specifies Anti-Aliasing (AA) method
+      * - Smoothing enables OpenGL line and vertex smoothing (basically deprecated)
+      * - MSAA is hardware multi sampling (with 2, 4 or 8 passes), a quite common and efficient AA technique
+      */
+    //@{
+    enum AntiAliasing {
+        None,
+        Smoothing,
+        MSAA2x,
+        MSAA4x,
+        MSAA8x
+    };
+    //@}
+
+    /** @name Render mode
+      */
+    //@{
+    enum RenderType {
+        Native,
+        Framebuffer,
+        Image
+    };
+    //@}
+
+    View3DInventorViewer (QWidget *parent, const QtGLWidget* sharewidget = 0);
+    View3DInventorViewer (const QtGLFormat& format, QWidget *parent, const QtGLWidget* sharewidget = 0);
+    virtual ~View3DInventorViewer();
+
+    void init();
+
+    /// Observer message from the Selection
+    virtual void onSelectionChanged(const SelectionChanges &Reason);
+    void checkGroupOnTop(const SelectionChanges &Reason, bool alt=false);
+    void clearGroupOnTop(bool alt=false);
+
+    bool isInGroupOnTop(const char *objname, const char *subname, bool altOnly=true) const;
+    bool isInGroupOnTop(const std::string &key, bool altOnly=true) const;
+    const std::set<App::SubObjectT> &getObjectsOnTop() const;
+
+    SoDirectionalLight* getBacklight(void) const;
+    void setBacklight(SbBool on);
+    SbBool isBacklight(void) const;
+    void setSceneGraph (SoNode *root);
+    SbBool searchNode(SoNode*) const;
+
+    void setAnimationEnabled(const SbBool enable);
+    SbBool isAnimationEnabled(void) const;
+
+    void setPopupMenuEnabled(const SbBool on);
+    SbBool isPopupMenuEnabled(void) const;
+
+    void startAnimating(const SbVec3f& axis, float velocity);
+    void stopAnimating(void);
+    SbBool isAnimating(void) const;
+
+    void setFeedbackVisibility(const SbBool enable);
+    SbBool isFeedbackVisible(void) const;
+
+    void setFeedbackSize(const int size);
+    int getFeedbackSize(void) const;
+
+    /// Get the preferred samples from the user settings
+    static int getNumSamples();
+    void setRenderType(const RenderType type);
+    RenderType getRenderType() const;
+    void renderToFramebuffer(QtGLFramebufferObject*);
+    QImage grabFramebuffer();
+    void imageFromFramebuffer(int width, int height, int samples,
+                              const QColor& bgcolor, QImage& img);
+
+    virtual void setViewing(SbBool enable);
+    virtual void setCursorEnabled(SbBool enable);
+
+    void addGraphicsItem(GLGraphicsItem*);
+    void removeGraphicsItem(GLGraphicsItem*);
+    std::list<GLGraphicsItem*> getGraphicsItems() const;
+    std::list<GLGraphicsItem*> getGraphicsItemsOfType(const Base::Type&) const;
+    void clearGraphicsItems();
+
+    /** @name Handling of view providers */
+    //@{
+    /// Checks if the view provider is a top-level object of the scene
+    SbBool hasViewProvider(ViewProvider*) const;
+    /// Checks if the view provider is part of the scene.
+    /// In contrast to hasViewProvider() this method also checks if the view
+    /// provider is a child of another view provider
+    SbBool containsViewProvider(const ViewProvider*) const;
+    /// adds an ViewProvider to the view, e.g. from a feature
+    void addViewProvider(ViewProvider*);
+    /// remove a ViewProvider
+    void removeViewProvider(ViewProvider*);
+    /// Check viewprovider to see if it should be added to or removed from scene graph root
+    void toggleViewProvider(ViewProvider*);
+    /// get view provider by path
+    ViewProvider* getViewProviderByPath(SoPath*) const;
+    ViewProvider* getViewProviderByPathFromTail(SoPath*) const;
+    /// get all view providers of given type
+    std::vector<ViewProvider*> getViewProvidersOfType(const Base::Type& typeId) const;
+    /// set the ViewProvider in special edit mode
+    void setEditingViewProvider(Gui::ViewProvider* p, int ModNum);
+    /// return whether a view provider is edited
+    SbBool isEditingViewProvider() const;
+    /// reset from edit mode
+    void resetEditingViewProvider();
+    void setupEditingRoot(SoNode *node=0, const Base::Matrix4D *mat=0);
+    void resetEditingRoot(bool updateLinks=true);
+    void setEditingTransform(const Base::Matrix4D &mat);
+    SoSeparator * getEditRootNode() const { return pcEditingRoot; }
+    /** Helper method to get picked entities while editing.
+     * It's in the responsibility of the caller to delete the returned instance.
+     */
+    SoPickedPoint* getPointOnRay(const SbVec2s& pos, ViewProvider* vp) const;
+    /** Helper method to get picked entities while editing.
+     * It's in the responsibility of the caller to delete the returned instance.
+     */
+    SoPickedPoint* getPointOnRay(const SbVec3f& pos, const SbVec3f& dir, ViewProvider* vp) const;
+    /// display override mode
+    void setOverrideMode(const std::string &mode);
+    void applyOverrideMode();
+    std::string getOverrideMode() const {return overrideMode;}
+    //@}
+
+    /** @name Making pictures */
+    //@{
+    /**
+     * Creates an image with width \a w and height \a h of the current scene graph
+     * using a multi-sampling of \a s and exports the rendered scenegraph to an image.
+     */
+    void savePicture(int w, int h, int s, const QColor&, QImage&) const;
+    void saveGraphic(int pagesize, const QColor&, SoVectorizeAction* va) const;
+    //@}
+    /**
+     * Writes the current scenegraph to an Inventor file, either in ascii or binary.
+     */
+    bool dumpToFile(SoNode* node, const char* filename, bool binary) const;
+
+    void dump(const char *filename, bool onlyVisible) const;
+
+    /** @name Selection methods */
+    //@{
+    AbstractMouseSelection *startSelection(SelectionMode = Lasso);
+    void abortSelection();
+    void stopSelection();
+    bool isSelecting() const;
+    std::vector<SbVec2f> getGLPolygon(SelectionRole* role=0) const;
+    std::vector<SbVec2f> getGLPolygon(const std::vector<SbVec2s>&) const;
+    const std::vector<SbVec2s>& getPolygon(SelectionRole* role=0) const;
+    void setSelectionEnabled(const SbBool enable);
+    SbBool isSelectionEnabled(void) const;
+    //@}
+
+    /// Returns the screen coordinates of the origin of the path's tail object
+    /*! Return value is in floating-point pixels, origin at bottom-left. */
+    SbVec2f screenCoordsOfPath(SoPath *path) const;
+
+    /** @name Edit methods */
+    //@{
+    void setEditing(SbBool edit);
+    SbBool isEditing() const { return this->editing; }
+    void setEditingCursor (const QCursor& cursor);
+    void setComponentCursor(const QCursor& cursor);
+    void setRedirectToSceneGraph(SbBool redirect) { this->redirected = redirect; }
+    SbBool isRedirectedToSceneGraph() const { return this->redirected; }
+    void setRedirectToSceneGraphEnabled(SbBool enable) { this->allowredir = enable; }
+    SbBool isRedirectToSceneGraphEnabled(void) const { return this->allowredir; }
+    //@}
+
+    /** @name Pick actions */
+    //@{
+    // calls a PickAction on the scene graph
+    bool pickPoint(const SbVec2s& pos,SbVec3f &point,SbVec3f &norm) const;
+    SoPickedPoint* pickPoint(const SbVec2s& pos) const;
+    SoPickedPoint* getPickedPoint(SoEventCallback * n) const;
+    SbBool pubSeekToPoint(const SbVec2s& pos);
+    void pubSeekToPoint(const SbVec3f& pos);
+
+    std::vector<App::SubObjectT> getPickedList(bool singlePick=false) const;
+
+    std::vector<App::SubObjectT> getPickedList(const SbVec2s &pos,
+                                               bool singlePick = false,
+                                               bool mapCoords = false) const;
+
+    std::vector<App::SubObjectT> getPickedList(const std::vector<SbVec2f> &points,
+                                               bool center = false,
+                                               bool pickElement = true,
+                                               bool backfaceCull = true,
+                                               bool currentSelection = false,
+                                               bool unselect = false,
+                                               bool mapCoords = true) const;
+    //@}
+
+    /**
+     * Set up a callback function \a cb which will be invoked for the given eventtype.
+     * \a userdata will be given as the first argument to the callback function.
+     */
+    void addEventCallback(SoType eventtype, SoEventCallbackCB * cb, void* userdata = 0);
+    /**
+     * Unregister the given callback function \a cb.
+     */
+    void removeEventCallback(SoType eventtype, SoEventCallbackCB * cb, void* userdata = 0);
+
+    /** @name Clipping plane, near and far plane */
+    //@{
+    /** Returns the view direction from the user's eye point in direction to the
+     * viewport which is actually the negative normal of the near plane.
+     * The vector is normalized to length of 1.
+     */
+    SbVec3f getViewDirection() const;
+    void    setViewDirection(SbVec3f);
+    /** Returns the up direction */
+    SbVec3f getUpDirection() const;
+    /** Returns the orientation of the camera. */
+    SbRotation getCameraOrientation() const;
+    /** Returns the 3d point on the focal plane to the given 2d point. */
+    SbVec3f getPointOnScreen(const SbVec2s&) const;
+    /** Returns the near plane represented by its normal and base point. */
+    void getNearPlane(SbVec3f& rcPt, SbVec3f& rcNormal) const;
+    /** Returns the far plane represented by its normal and base point. */
+    void getFarPlane(SbVec3f& rcPt, SbVec3f& rcNormal) const;
+    /** Adds or remove a manipulator to/from the scenegraph. */
+    void toggleClippingPlane(int toggle=-1, bool beforeEditing=false,
+            bool noManip=false, const Base::Placement &pla = Base::Placement());
+    /** Checks whether a clipping plane is set or not. */
+    bool hasClippingPlane() const;
+    /** Project the given normalized 2d point onto the near plane */
+    SbVec3f projectOnNearPlane(const SbVec2f&) const;
+    /** Project the given normalized 2d point onto the far plane */
+    SbVec3f projectOnFarPlane(const SbVec2f&) const;
+    //@}
+
+    /** @name Dimension controls
+     * the "turn*" functions are wired up to parameter groups through view3dinventor.
+     * don't call them directly. instead set the parameter groups.
+     * @see TaskDimension
+     */
+    //@{
+    void turnAllDimensionsOn();
+    void turnAllDimensionsOff();
+    void turn3dDimensionsOn();
+    void turn3dDimensionsOff();
+    void turnDeltaDimensionsOn();
+    void turnDeltaDimensionsOff();
+    void eraseAllDimensions();
+    void addDimension3d(SoNode *node);
+    void addDimensionDelta(SoNode *node);
+    //@}
+    
+    SoGroup * getAuxSceneGraph() const;
+
+    /**
+     * Set the camera's orientation. If isAnimationEnabled() returns
+     * \a true the reorientation is animated, otherwise its directly
+     * set.
+     */
+    void setCameraOrientation(const SbRotation& rot, SbBool moveTocenter=false);
+    void setCameraType(SoType t);
+    void moveCameraTo(const SbRotation& rot, const SbVec3f& pos, int steps, int ms);
+    /**
+     * Zooms the viewport to the size of the bounding box.
+     */
+    void boxZoom(const SbBox2s&);
+    /**
+     * Reposition the current camera so we can see the complete scene.
+     */
+    void viewAll();
+    void viewAll(float factor);
+    void viewBoundBox(const SbBox3f &box);
+
+    /// Breaks out a VR window for a Rift
+    void viewVR(void);
+
+    /**
+     * Reposition the current camera so we can see all selected objects.
+     *
+     * @param extend: Whether to extend the current view (zoom out if
+     * necessary) to include the selection, or zoom in the camera to view only
+     * the selection.
+     */
+    void viewSelection(bool extend = false);
+
+    /** Reposition the current camera so we can see the given objects
+     *
+     * @param objs: viewing objects
+     *
+     * @param extend: Whether to extend the current view (zoom out if
+     * necessary) to include the objects, or zoom in the camera to view only
+     * the given objects.
+     */
+    void viewObjects(const std::vector<App::SubObjectT> &objs, bool extend = false);
+
+    void setRotationCenterSelection();
+
+    void setGradientBackground(bool b);
+    bool hasGradientBackground() const;
+    void setGradientBackgroundColor(const SbColor& fromColor,
+                                    const SbColor& toColor);
+    void setGradientBackgroundColor(const SbColor& fromColor,
+                                    const SbColor& toColor,
+                                    const SbColor& midColor);
+    void setNavigationType(Base::Type);
+
+    void setAxisCross(bool b);
+    bool hasAxisCross(void);
+
+    void setEnabledFPSCounter(bool b);
+    void setEnabledNaviCube(bool b);
+    bool isEnabledNaviCube(void) const;
+    void setNaviCubeCorner(int);
+    NaviCube* getNavigationCube() const;
+    void setEnabledVBO(bool b);
+    bool isEnabledVBO() const;
+    void setRenderCache(int);
+    void setRendererType(const std::string &);
+
+    void updateHatchTexture();
+
+    NavigationStyle* navigationStyle() const;
+
+    void setDocument(Gui::Document *pcDocument);
+    Gui::Document* getDocument();
+
+    virtual PyObject *getPyObject(void);
+
+    const SoPath *getGroupOnTopPath() {return pcGroupOnTopPath;}
+
+    const SoPath *getRootPath() {return pcRootPath;}
+
+    bool getSceneBoundBox(SbBox3f &box) const;
+    bool getSceneBoundBox(Base::BoundBox3d &box) const;
+
+    void callEventFilter(QEvent *);
+
+    void toggleShadowLightManip(int toggle = -1);
+
+    void setTransparencyOnTop(float t);
+
+    void onGetBoundingBox(SoGetBoundingBoxAction *);
+
+    struct Private;
+    friend struct Private;
+
+protected:
+    GLenum getInternalTextureFormat() const;
+    void renderScene();
+    void renderFramebuffer();
+    void renderGLImage();
+    void animatedViewAll(const SbBox3f &bbox, int steps, int ms);
+    virtual void actualRedraw(void);
+    virtual void setSeekMode(SbBool enable);
+    virtual void afterRealizeHook(void);
+    virtual bool processSoEvent(const SoEvent * ev);
+    void dropEvent (QDropEvent * e);
+    void dragEnterEvent (QDragEnterEvent * e);
+    void dragMoveEvent(QDragMoveEvent *e);
+    void dragLeaveEvent(QDragLeaveEvent *e);
+    SbBool processSoEventBase(const SoEvent * const ev);
+    void printDimension();
+    void selectAll();
+    void slotChangeDocument(const App::Document &, const App::Property &);
+
+private:
+    static void setViewportCB(void * userdata, SoAction * action);
+    static void clearBufferCB(void * userdata, SoAction * action);
+    static void setGLWidgetCB(void * userdata, SoAction * action);
+    static void handleEventCB(void * userdata, SoEventCallback * n);
+    static void interactionStartCB(void * data, Quarter::SoQTQuarterAdaptor * viewer);
+    static void interactionFinishCB(void * data, Quarter::SoQTQuarterAdaptor * viewer);
+    static void interactionLoggerCB(void * ud, SoAction* action);
+
+private:
+    static void selectCB(void * closure, SoPath * p);
+    static void deselectCB(void * closure, SoPath * p);
+    static SoPath * pickFilterCB(void * data, const SoPickedPoint * pick);
+    void initialize();
+    void drawAxisCross(void);
+    static void drawArrow(void);
+    void setCursorRepresentation(int mode);
+    void aboutToDestroyGLContext();
+    void createStandardCursors(double);
+
+private Q_SLOTS:
+    void redrawShadow();
+
+private:
+    NaviCube* naviCube;
+    std::set<ViewProvider*> _ViewProviderSet;
+    std::list<GLGraphicsItem*> graphicsItems;
+    ViewProvider* editViewProvider;
+    SoFCBackgroundGradient *pcBackGround;
+    SoSwitch               *pcBackGroundSwitch;
+    SoSeparator * backgroundroot;
+    SoSeparator * foregroundroot;
+    SoDirectionalLight* backlight;
+
+    SoMaterial  * pcRootMaterial;
+    SoSeparator * pcViewProviderRoot;
+
+    mutable std::unique_ptr<Private> _pimpl;
+
+    SoFCSwitch        * pcGroupOnTopSwitch;
+    SoFCSelectionRoot * pcGroupOnTopSel;
+    SoFCSelectionRoot * pcGroupOnTopPreSel;
+    SoPath            * pcGroupOnTopPath;
+    SoPath            * pCurrentHighlightPath;
+    SoFCDisplayMode   * pcGroupOnTopDispMode;
+    SoPath            * pcRootPath;
+
+    struct OnTopInfo {
+        SoFCPathAnnotation *node;
+        bool alt;
+        std::unordered_map<std::string, SoDetail*> elements;
+
+        OnTopInfo();
+        OnTopInfo(OnTopInfo &&other);
+        ~OnTopInfo();
+
+        void clearElements();
+    };
+
+    std::unordered_map<std::string,OnTopInfo> objectsOnTopSel;
+    std::unordered_map<std::string,OnTopInfo> objectsOnTopPreSel;
+
+    SoSelectionElementAction *selAction;
+    SoHighlightElementAction *preselAction;
+    SoFCSelectionAction *selectionAction;
+    SoFCHighlightAction *highlightAction;
+
+    SoSeparator * pcEditingRoot;
+    SoTransform * pcEditingTransform;
+    bool restoreEditingRoot;
+    SoEventCallback* pEventCallback;
+    NavigationStyle* navigation;
+    SoFCUnifiedSelection* selectionRoot;
+
+    SoClipPlane *pcClipPlane;
+
+    RenderType renderType;
+    QtGLFramebufferObject* framebuffer;
+    QImage glImage;
+    SbBool shading;
+    SoSwitch *dimensionRoot;
+
+    // small axis cross in the corner
+    SbBool axiscrossEnabled;
+    int axiscrossSize;
+    // big one in the middle
+    SoShapeScale* axisCross;
+    SoGroup* axisGroup;
+
+    //stuff needed to draw the fps counter
+    bool fpsEnabled;
+    bool vboEnabled;
+    SbBool naviCubeEnabled;
+
+    SbBool editing;
+    QCursor editCursor, zoomCursor, panCursor, spinCursor;
+    SbBool redirected;
+    SbBool allowredir;
+
+    std::string overrideMode;
+    uint32_t overrideBGColor = 0;
+    Gui::Document* guiDocument = nullptr;
+
+    ViewerEventFilter* viewerEventFilter;
+
+    PyObject *_viewerPy;
+
+    bool _applyingOverride = false;
+
+    // friends
+    friend class NavigationStyle;
+    friend class GLPainter;
+    friend class ViewerEventFilter;
+};
+
+} // namespace Gui
+
+#endif  // GUI_VIEW3DINVENTORVIEWER_H
/***************************************************************************
 *   Copyright (c) 2004 Jürgen Riegel <juergen.riegel@web.de>              *
 *                                                                         *
 *   This file is part of the FreeCAD CAx development system.              *
 *                                                                         *
 *   This library is free software; you can redistribute it and/or         *
 *   modify it under the terms of the GNU Library General Public           *
 *   License as published by the Free Software Foundation; either          *
 *   version 2 of the License, or (at your option) any later version.      *
 *                                                                         *
 *   This library  is distributed in the hope that it will be useful,      *
 *   but WITHOUT ANY WARRANTY; without even the implied warranty of        *
 *   MERCHANTABILITY or FITNESS FOR A PARTICULAR PURPOSE.  See the         *
 *   GNU Library General Public License for more details.                  *
 *                                                                         *
 *   You should have received a copy of the GNU Library General Public     *
 *   License along with this library; see the file COPYING.LIB. If not,    *
 *   write to the Free Software Foundation, Inc., 59 Temple Place,         *
 *   Suite 330, Boston, MA  02111-1307, USA                                *
 *                                                                         *
 ***************************************************************************/


#include "PreCompiled.h"

#ifndef _PreComp_
# include <algorithm>
# include <QAbstractButton>
# include <qapplication.h>
# include <qdir.h>
# include <qfileinfo.h>
# include <QKeySequence>
# include <qmessagebox.h>
# include <qstatusbar.h>
# include <boost/signals2.hpp>
# include <boost_bind_bind.hpp>
# include <Inventor/actions/SoSearchAction.h>
# include <Inventor/nodes/SoSeparator.h>
#endif

#include <boost/algorithm/string/predicate.hpp>
#include <cctype>

#include <Base/Console.h>
#include <Base/Exception.h>
#include <Base/Matrix.h>
#include <Base/Reader.h>
#include <Base/Writer.h>
#include <Base/Tools.h>

#include <App/Document.h>
#include <App/DocumentObject.h>
#include <App/DocumentObjectGroup.h>
#include <App/Transactions.h>
#include <App/AutoTransaction.h>
#include <App/GeoFeatureGroupExtension.h>

#include "Application.h"
#include "MainWindow.h"
#include "Tree.h"
#include "Document.h"
#include "DocumentPy.h"
#include "Command.h"
#include "Control.h"
#include "FileDialog.h"
#include "View3DInventor.h"
#include "View3DInventorViewer.h"
#include "BitmapFactory.h"
#include "ViewProviderDocumentObject.h"
#include "ViewProviderDocumentObjectGroup.h"
#include "Selection.h"
#include "WaitCursor.h"
#include "Thumbnail.h"
#include "ViewProviderLink.h"

FC_LOG_LEVEL_INIT("Gui",true,true)

using namespace Gui;
namespace bp = boost::placeholders;

namespace Gui {

struct CameraInfo {
    int id;
    int binding;
    std::string settings;

    CameraInfo(int i, int b, std::string &&s)
        :id(i), binding(b), settings(std::move(s))
    {}
};

// Pimpl class
struct DocumentP
{
    Thumbnail thumb;
    int        _iWinCount;
    int        _iDocId;
    bool       _isClosing;
    bool       _isModified;
    bool       _isTransacting;
    bool       _hasExpansion;
    bool       _changeViewTouchDocument;
    int                         _editMode;
    ViewProvider*               _editViewProvider;
    App::DocumentObject*        _editingObject;
    ViewProviderDocumentObject* _editViewProviderParent;
    std::string                 _editSubname;
    std::string                 _editSubElement;
    Base::Matrix4D              _editingTransform;
    View3DInventorViewer*       _editingViewer;
    std::set<const App::DocumentObject*> _editObjs;

    std::vector<CameraInfo>     _savedViews;

    Application*    _pcAppWnd;
    // the doc/Document
    App::Document*  _pcDocument;
    /// List of all registered views
    std::list<Gui::BaseView*> baseViews;
    /// List of all registered views
    std::list<Gui::BaseView*> passiveViews;
    std::map<const App::DocumentObject*,ViewProviderDocumentObject*> _ViewProviderMap;
    std::map<SoSeparator *,ViewProviderDocumentObject*> _CoinMap;
    std::map<std::string,ViewProvider*> _ViewProviderMapAnnotation;
    std::list<ViewProviderDocumentObject*> _redoViewProviders;

    // cache map from view provider to its 3D claimed children
    std::unordered_map<const ViewProvider*,std::vector<App::DocumentObject*> > _ChildrenMap;

    // Reference counted view providers that are 3D claimed by other object.
    // These view providers shouldn't appear at secen graph root.
    std::unordered_map<const ViewProvider*, int> _ClaimedViewProviders;

    typedef boost::signals2::connection Connection;
    Connection connectNewObject;
    Connection connectDelObject;
    Connection connectCngObject;
    Connection connectRenObject;
    Connection connectActObject;
    Connection connectSaveDocument;
    Connection connectRestDocument;
    Connection connectStartLoadDocument;
    Connection connectFinishLoadDocument;
    Connection connectShowHidden;
    Connection connectFinishRestoreObject;
    Connection connectExportObjects;
    Connection connectImportObjects;
    Connection connectFinishImportObjects;
    Connection connectUndoDocument;
    Connection connectRedoDocument;
    Connection connectRecomputed;
    Connection connectSkipRecompute;
    Connection connectTransactionAppend;
    Connection connectTransactionRemove;
    Connection connectTouchedObject;
    Connection connectPurgeTouchedObject;
    Connection connectChangePropertyEditor;
    Connection connectChanged;

    typedef boost::signals2::shared_connection_block ConnectionBlock;
    ConnectionBlock connectActObjectBlocker;
};

} // namespace Gui

/* TRANSLATOR Gui::Document */

/// @namespace Gui @class Document

int Document::_iDocCount = 0;

Document::Document(App::Document* pcDocument,Application * app)
{
    d = new DocumentP;
    d->_iWinCount = 1;
    // new instance
    d->_iDocId = (++_iDocCount);
    d->_isClosing = false;
    d->_isModified = false;
    d->_isTransacting = false;
    d->_hasExpansion = false;
    d->_pcAppWnd = app;
    d->_pcDocument = pcDocument;
    d->_editViewProvider = 0;
    d->_editingObject = 0;
    d->_editViewProviderParent = 0;
    d->_editingViewer = 0;
    d->_editMode = 0;

    // Setup the connections
    d->connectNewObject = pcDocument->signalNewObject.connect
        (boost::bind(&Gui::Document::slotNewObject, this, bp::_1));
    d->connectDelObject = pcDocument->signalDeletedObject.connect
        (boost::bind(&Gui::Document::slotDeletedObject, this, bp::_1));
    d->connectCngObject = pcDocument->signalChangedObject.connect
        (boost::bind(&Gui::Document::slotChangedObject, this, bp::_1, bp::_2));
    d->connectRenObject = pcDocument->signalRelabelObject.connect
        (boost::bind(&Gui::Document::slotRelabelObject, this, bp::_1));
    d->connectActObject = pcDocument->signalActivatedObject.connect
        (boost::bind(&Gui::Document::slotActivatedObject, this, bp::_1));
    d->connectActObjectBlocker = boost::signals2::shared_connection_block
        (d->connectActObject, false);
    d->connectSaveDocument = pcDocument->signalSaveDocument.connect
        (boost::bind(&Gui::Document::Save, this, bp::_1));
    d->connectRestDocument = pcDocument->signalRestoreDocument.connect
        (boost::bind(&Gui::Document::Restore, this, bp::_1));
    d->connectStartLoadDocument = App::GetApplication().signalStartRestoreDocument.connect
        (boost::bind(&Gui::Document::slotStartRestoreDocument, this, bp::_1));
    d->connectFinishLoadDocument = App::GetApplication().signalFinishRestoreDocument.connect
        (boost::bind(&Gui::Document::slotFinishRestoreDocument, this, bp::_1));
    d->connectShowHidden = App::GetApplication().signalShowHidden.connect
        (boost::bind(&Gui::Document::slotShowHidden, this, bp::_1));

    d->connectChangePropertyEditor = pcDocument->signalChangePropertyEditor.connect
        (boost::bind(&Gui::Document::slotChangePropertyEditor, this, bp::_1, bp::_2));
    d->connectFinishRestoreObject = pcDocument->signalFinishRestoreObject.connect
        (boost::bind(&Gui::Document::slotFinishRestoreObject, this, bp::_1));
    d->connectExportObjects = pcDocument->signalExportViewObjects.connect
        (boost::bind(&Gui::Document::exportObjects, this, bp::_1, bp::_2));
    d->connectImportObjects = pcDocument->signalImportViewObjects.connect
        (boost::bind(&Gui::Document::importObjects, this, bp::_1, bp::_2, bp::_3));
    d->connectFinishImportObjects = pcDocument->signalFinishImportObjects.connect
        (boost::bind(&Gui::Document::slotFinishImportObjects, this, bp::_1));
        
    d->connectUndoDocument = pcDocument->signalUndo.connect
        (boost::bind(&Gui::Document::slotUndoDocument, this, bp::_1));
    d->connectRedoDocument = pcDocument->signalRedo.connect
        (boost::bind(&Gui::Document::slotRedoDocument, this, bp::_1));
    d->connectRecomputed = pcDocument->signalRecomputed.connect
        (boost::bind(&Gui::Document::slotRecomputed, this, bp::_1));
    d->connectSkipRecompute = pcDocument->signalSkipRecompute.connect
        (boost::bind(&Gui::Document::slotSkipRecompute, this, bp::_1, bp::_2));
    d->connectTouchedObject = pcDocument->signalTouchedObject.connect
<<<<<<< HEAD
        (boost::bind(&Gui::Document::slotTouchedObject, this, _1));
    d->connectPurgeTouchedObject = pcDocument->signalPurgeTouchedObject.connect
        (boost::bind(&Gui::Document::slotTouchedObject, this, _1));
=======
        (boost::bind(&Gui::Document::slotTouchedObject, this, bp::_1));
>>>>>>> 6e40c19f

    d->connectTransactionAppend = pcDocument->signalTransactionAppend.connect
        (boost::bind(&Gui::Document::slotTransactionAppend, this, bp::_1, bp::_2));
    d->connectTransactionRemove = pcDocument->signalTransactionRemove.connect
<<<<<<< HEAD
        (boost::bind(&Gui::Document::slotTransactionRemove, this, _1, _2));

    d->connectChanged = pcDocument->signalChanged.connect(
        [this](const App::Document &, const App::Property &Prop) {
            if(!d->_isModified) {
                FC_LOG(Prop.getFullName() << " modified");
                setModified(true);
            }
        });

=======
        (boost::bind(&Gui::Document::slotTransactionRemove, this, bp::_1, bp::_2));
>>>>>>> 6e40c19f
    // pointer to the python class
    // NOTE: As this Python object doesn't get returned to the interpreter we
    // mustn't increment it (Werner Jan-12-2006)
    _pcDocPy = new Gui::DocumentPy(this);

    ParameterGrp::handle hGrp = App::GetApplication().GetParameterGroupByPath("User parameter:BaseApp/Preferences/Document");
    if (hGrp->GetBool("UsingUndo",true)) {
        d->_pcDocument->setUndoMode(1);
        // set the maximum stack size
        d->_pcDocument->setMaxUndoStackSize(hGrp->GetInt("MaxUndoSize",20));
    }

    d->_changeViewTouchDocument = hGrp->GetBool("ChangeViewProviderTouchDocument", true);
}

Document::~Document()
{
    // disconnect everything to avoid to be double-deleted
    // in case an exception is raised somewhere
    d->connectNewObject.disconnect();
    d->connectDelObject.disconnect();
    d->connectCngObject.disconnect();
    d->connectRenObject.disconnect();
    d->connectActObject.disconnect();
    d->connectSaveDocument.disconnect();
    d->connectRestDocument.disconnect();
    d->connectStartLoadDocument.disconnect();
    d->connectFinishLoadDocument.disconnect();
    d->connectShowHidden.disconnect();
    d->connectFinishRestoreObject.disconnect();
    d->connectExportObjects.disconnect();
    d->connectImportObjects.disconnect();
    d->connectFinishImportObjects.disconnect();
    d->connectUndoDocument.disconnect();
    d->connectRedoDocument.disconnect();
    d->connectRecomputed.disconnect();
    d->connectSkipRecompute.disconnect();
    d->connectTransactionAppend.disconnect();
    d->connectTransactionRemove.disconnect();
    d->connectTouchedObject.disconnect();
    d->connectPurgeTouchedObject.disconnect();
    d->connectChangePropertyEditor.disconnect();
    d->connectChanged.disconnect();

    // e.g. if document gets closed from within a Python command
    d->_isClosing = true;
    // calls Document::detachView() and alter the view list
    std::list<Gui::BaseView*> temp = d->baseViews;
    for(std::list<Gui::BaseView*>::iterator it=temp.begin();it!=temp.end();++it)
        (*it)->deleteSelf();

    std::map<const App::DocumentObject*,ViewProviderDocumentObject*>::iterator jt;
    for (jt = d->_ViewProviderMap.begin();jt != d->_ViewProviderMap.end(); ++jt)
        delete jt->second;
    std::map<std::string,ViewProvider*>::iterator it2;
    for (it2 = d->_ViewProviderMapAnnotation.begin();it2 != d->_ViewProviderMapAnnotation.end(); ++it2)
        delete it2->second;

    // remove the reference from the object
    Base::PyGILStateLocker lock;
    _pcDocPy->setInvalid();
    _pcDocPy->DecRef();
    delete d;
}

//*****************************************************************************************************
// 3D viewer handling
//*****************************************************************************************************

struct EditDocumentGuard {
    EditDocumentGuard():active(true) {}

    ~EditDocumentGuard() {
        if(active)
            Application::Instance->setEditDocument(0);
    }

    bool active;
};

bool Document::setEdit(Gui::ViewProvider* p, int ModNum, const char *subname)
{
    ViewProviderDocumentObject* vp = dynamic_cast<ViewProviderDocumentObject*>(p);
    if (!vp) {
        FC_ERR("cannot edit non ViewProviderDocumentObject");
        return false;
    }

    // Fix regression: https://forum.freecadweb.org/viewtopic.php?f=19&t=43629&p=371972#p371972
    // When an object is already in edit mode a subsequent call for editing is only possible
    // when resetting the currently edited object.
    if (d->_editViewProvider) {
        _resetEdit();
    }

    auto obj = vp->getObject();
    if(!obj->getNameInDocument()) {
        FC_ERR("cannot edit detached object");
        return false;
    }

    std::string _subname;
    if(!subname || !subname[0]) {
        // No subname reference is given, we try to extract one from the current
        // selection in order to obtain the correct transformation matrix below
        auto sels = Gui::Selection().getCompleteSelection(false);
        App::DocumentObject *parentObj = 0;
        for(auto &sel : sels) {
            if(!sel.pObject || !sel.pObject->getNameInDocument())
                continue;
            if(!parentObj)
                parentObj = sel.pObject;
            else if(parentObj!=sel.pObject) {
                FC_LOG("Cannot deduce subname for editing, more than one parent?");
                parentObj = 0;
                break;
            }
            auto sobj = parentObj->getSubObject(sel.SubName);
            if(!sobj || (sobj!=obj && sobj->getLinkedObject(true)!= obj)) {
                FC_LOG("Cannot deduce subname for editing, subname mismatch");
                parentObj = 0;
                break;
            }
            _subname = sel.SubName;
        }
        if(parentObj) {
            FC_LOG("deduced editing reference " << parentObj->getFullName() << '.' << _subname);
            subname = _subname.c_str();
            obj = parentObj;
            vp = dynamic_cast<ViewProviderDocumentObject*>(
                    Application::Instance->getViewProvider(obj));
            if(!vp || !vp->getDocument()) {
                FC_ERR("invliad view provider for parent object");
                return false;
            }
            if(vp->getDocument()!=this)
                return vp->getDocument()->setEdit(vp,ModNum,subname);
        }
    }

    if (d->_ViewProviderMap.find(obj) == d->_ViewProviderMap.end()) {
        // We can actually support editing external object, by calling
        // View3DInventViewer::setupEditingRoot() before exiting from
        // ViewProvider::setEditViewer(), which transfer all child node of the view
        // provider into an editing node inside the viewer of this document. And
        // that's may actually be the case, as the subname referenced sub object
        // is allowed to be in other documents. 
        //
        // We just disabling editing external parent object here, for bug
        // tracking purpose. Because, bringing an unrelated external object to
        // the current view for editing will confuse user, and is certainly a
        // bug. By right, the top parent object should always belong to the
        // editing document, and the actually editing sub object can be
        // external.
        //
        // So, you can either call setEdit() with subname set to 0, which cause
        // the code above to auto detect selection context, and dispatch the
        // editing call to the correct document. Or, supply subname yourself,
        // and make sure you get the document right.
        //
        FC_ERR("cannot edit object '" << obj->getNameInDocument() << "': not found in document "
                << "'" << getDocument()->getName() << "'");
        return false;
    }

    d->_editingTransform = Base::Matrix4D();
    // Geo feature group now handles subname like link group. So no need of the
    // following code.
    //
    // if(!subname || !subname[0]) {
    //     auto group = App::GeoFeatureGroupExtension::getGroupOfObject(obj);
    //     if(group) {
    //         auto ext = group->getExtensionByType<App::GeoFeatureGroupExtension>();
    //         d->_editingTransform = ext->globalGroupPlacement().toMatrix();
    //     }
    // }
    auto sobj = obj->getSubObject(subname,0,&d->_editingTransform);
    if(!sobj || !sobj->getNameInDocument()) {
        FC_ERR("Invalid sub object '" << obj->getFullName() 
                << '.' << (subname?subname:"") << "'");
        return false;
    }
    auto svp = vp;
    if(sobj!=obj) {
        svp = dynamic_cast<ViewProviderDocumentObject*>(
                Application::Instance->getViewProvider(sobj));
        if(!svp) {
            FC_ERR("Cannot edit '" << sobj->getFullName() << "' without view provider");
            return false;
        }
    }

    View3DInventor *view3d = dynamic_cast<View3DInventor *>(getActiveView());
    // if the currently active view is not the 3d view search for it and activate it
    if (view3d) 
        getMainWindow()->setActiveWindow(view3d);
    else
        view3d = dynamic_cast<View3DInventor *>(setActiveView(vp));

    EditDocumentGuard guard;
    Application::Instance->setEditDocument(this);

    d->_editViewProviderParent = vp;
    d->_editSubElement.clear();
    d->_editSubname.clear();
    if(subname) {
        const char *element = Data::ComplexGeoData::findElementName(subname);
        if(element) {
            d->_editSubname = std::string(subname,element-subname);
            d->_editSubElement = element;
        }else
            d->_editSubname = subname;
    }

    auto sobjs = obj->getSubObjectList(subname);
    d->_editObjs.clear();
    d->_editObjs.insert(sobjs.begin(),sobjs.end());
    d->_editingObject = sobj;

    d->_editMode = ModNum;
    d->_editViewProvider = svp->startEditing(ModNum);
    if(!d->_editViewProvider) {
        d->_editViewProviderParent = 0;
        d->_editObjs.clear();
        d->_editingObject = 0;
        FC_LOG("object '" << sobj->getFullName() << "' refuse to edit");
        return false;
    }

    if(view3d) {
        view3d->getViewer()->setEditingViewProvider(d->_editViewProvider,ModNum);
        d->_editingViewer = view3d->getViewer();
    }
    Gui::TaskView::TaskDialog* dlg = Gui::Control().activeDialog();
    if (dlg)
        dlg->setDocumentName(this->getDocument()->getName());
    if (d->_editViewProvider->isDerivedFrom(ViewProviderDocumentObject::getClassTypeId())) {
        auto vpd = static_cast<ViewProviderDocumentObject*>(d->_editViewProvider);
        vpd->getDocument()->signalInEdit(*vpd);
    }
    guard.active = false;
    App::AutoTransaction::setEnable(false);
    return true;
}

const Base::Matrix4D &Document::getEditingTransform() const {
    return d->_editingTransform;
}

void Document::setEditingTransform(const Base::Matrix4D &mat) {
    d->_editObjs.clear();
    d->_editingTransform = mat;
    View3DInventor *activeView = dynamic_cast<View3DInventor *>(getActiveView());
    if (activeView) 
        activeView->getViewer()->setEditingTransform(mat);
}

void Document::resetEdit(void) {
    Application::Instance->setEditDocument(0);
}

void Document::_resetEdit(void)
{
    std::list<Gui::BaseView*>::iterator it;
    if (d->_editViewProvider) {
        for (it = d->baseViews.begin();it != d->baseViews.end();++it) {
            View3DInventor *activeView = dynamic_cast<View3DInventor *>(*it);
            if (activeView)
                activeView->getViewer()->resetEditingViewProvider();
        }

        d->_editViewProvider->finishEditing();

        // Have to check d->_editViewProvider below, because there is a chance
        // the editing object gets deleted inside the above call to
        // 'finishEditing()', which will trigger our slotDeletedObject(), which
        // nullifies _editViewProvider.
        if (d->_editViewProvider && d->_editViewProvider->isDerivedFrom(ViewProviderDocumentObject::getClassTypeId())) 
            signalResetEdit(*(static_cast<ViewProviderDocumentObject*>(d->_editViewProvider)));
        d->_editViewProvider = 0;

        // The logic below is not necessary anymore, because this method is
        // changed into a private one,  _resetEdit(). And the exposed
        // resetEdit() above calls into Application->setEditDocument(0) which
        // will prevent recursive calling.
#if 0
        // Nullify the member variable before calling finishEditing().
        // This is to avoid a possible stack overflow when a view provider wrongly
        // invokes the document's resetEdit() method.
        ViewProvider* editViewProvider = d->_editViewProvider;
        d->_editViewProvider = nullptr;

        editViewProvider->finishEditing();
        if (editViewProvider->isDerivedFrom(ViewProviderDocumentObject::getClassTypeId()))
            signalResetEdit(*(static_cast<ViewProviderDocumentObject*>(editViewProvider)));
#endif
        App::GetApplication().closeActiveTransaction();
    }
    d->_editViewProviderParent = 0;
    d->_editingViewer = 0;
    d->_editObjs.clear();
    d->_editingObject = 0;
    if(Application::Instance->editDocument() == this)
        Application::Instance->setEditDocument(0);
}

ViewProvider *Document::getInEdit(ViewProviderDocumentObject **parentVp, 
        std::string *subname, int *mode, std::string *subelement) const
{
    if(parentVp) *parentVp = d->_editViewProviderParent;
    if(subname) *subname = d->_editSubname;
    if(subelement) *subelement = d->_editSubElement;
    if(mode) *mode = d->_editMode;

    if (d->_editViewProvider) {
        // there is only one 3d view which is in edit mode
        View3DInventor *activeView = dynamic_cast<View3DInventor *>(getActiveView());
        if (activeView && activeView->getViewer()->isEditingViewProvider())
            return d->_editViewProvider;
    }

    return 0;
}

void Document::setInEdit(ViewProviderDocumentObject *parentVp, const char *subname) {
    if (d->_editViewProvider) {
        d->_editViewProviderParent = parentVp;
        d->_editSubname = subname?subname:"";
    }
}

void Document::setAnnotationViewProvider(const char* name, ViewProvider *pcProvider)
{
    std::list<Gui::BaseView*>::iterator vIt;

    // already in ?
    std::map<std::string,ViewProvider*>::iterator it = d->_ViewProviderMapAnnotation.find(name);
    if (it != d->_ViewProviderMapAnnotation.end())
        removeAnnotationViewProvider(name);

    // add 
    d->_ViewProviderMapAnnotation[name] = pcProvider;

    // cycling to all views of the document
    for (vIt = d->baseViews.begin();vIt != d->baseViews.end();++vIt) {
        View3DInventor *activeView = dynamic_cast<View3DInventor *>(*vIt);
        if (activeView)
            activeView->getViewer()->addViewProvider(pcProvider);
    }
}

ViewProvider * Document::getAnnotationViewProvider(const char* name) const
{
    std::map<std::string,ViewProvider*>::const_iterator it = d->_ViewProviderMapAnnotation.find(name);
    return ( (it != d->_ViewProviderMapAnnotation.end()) ? it->second : 0 );
}

void Document::removeAnnotationViewProvider(const char* name)
{
    std::map<std::string,ViewProvider*>::iterator it = d->_ViewProviderMapAnnotation.find(name);
    std::list<Gui::BaseView*>::iterator vIt;

    // cycling to all views of the document
    for (vIt = d->baseViews.begin();vIt != d->baseViews.end();++vIt) {
        View3DInventor *activeView = dynamic_cast<View3DInventor *>(*vIt);
        if (activeView)
            activeView->getViewer()->removeViewProvider(it->second);
    }

    delete it->second;
    d->_ViewProviderMapAnnotation.erase(it); 
}


ViewProvider* Document::getViewProvider(const App::DocumentObject* Feat) const
{
    std::map<const App::DocumentObject*,ViewProviderDocumentObject*>::const_iterator
    it = d->_ViewProviderMap.find( Feat );
    return ( (it != d->_ViewProviderMap.end()) ? it->second : 0 );
}

std::vector<ViewProvider*> Document::getViewProvidersOfType(const Base::Type& typeId) const
{
    std::vector<ViewProvider*> Objects;
    for (std::map<const App::DocumentObject*,ViewProviderDocumentObject*>::const_iterator it = 
         d->_ViewProviderMap.begin(); it != d->_ViewProviderMap.end(); ++it ) {
        if (it->second->getTypeId().isDerivedFrom(typeId))
            Objects.push_back(it->second);
    }
    return Objects;
}

ViewProvider *Document::getViewProviderByName(const char* name) const
{
    // first check on feature name
    App::DocumentObject *pcFeat = getDocument()->getObject(name);

    if (pcFeat)
    {
        std::map<const App::DocumentObject*,ViewProviderDocumentObject*>::const_iterator
        it = d->_ViewProviderMap.find( pcFeat );

        if (it != d->_ViewProviderMap.end())
            return it->second;
    } else {
        // then try annotation name
        std::map<std::string,ViewProvider*>::const_iterator it2 = d->_ViewProviderMapAnnotation.find( name );

        if (it2 != d->_ViewProviderMapAnnotation.end())
            return it2->second;
    }

    return 0;
}

bool Document::isShow(const char* name)
{
    ViewProvider* pcProv = getViewProviderByName(name);
    return pcProv ? pcProv->isShow() : false;
}

/// put the feature in show
void Document::setShow(const char* name)
{
    ViewProvider* pcProv = getViewProviderByName(name);

    if (pcProv && pcProv->getTypeId().isDerivedFrom(ViewProviderDocumentObject::getClassTypeId())) {
        ((ViewProviderDocumentObject*)pcProv)->Visibility.setValue(true);
    }
}

/// set the feature in Noshow
void Document::setHide(const char* name)
{
    ViewProvider* pcProv = getViewProviderByName(name);

    if (pcProv && pcProv->getTypeId().isDerivedFrom(ViewProviderDocumentObject::getClassTypeId())) {
        ((ViewProviderDocumentObject*)pcProv)->Visibility.setValue(false);
    }
}

/// set the feature in Noshow
void Document::setPos(const char* name, const Base::Matrix4D& rclMtrx)
{
    ViewProvider* pcProv = getViewProviderByName(name);
    if (pcProv)
        pcProv->setTransformation(rclMtrx);

}

//*****************************************************************************************************
// Document
//*****************************************************************************************************
void Document::slotNewObject(const App::DocumentObject& Obj)
{
    ViewProviderDocumentObject* pcProvider = static_cast<ViewProviderDocumentObject*>(getViewProvider(&Obj));
    if (!pcProvider) {
        //Base::Console().Log("Document::slotNewObject() called\n");
        std::string cName = Obj.getViewProviderNameStored();
        for(;;) {
            if (cName.empty()) {
                // handle document object with no view provider specified
                FC_LOG(Obj.getFullName() << " has no view provider specified");
                return;
            }
            Base::BaseClass* base = static_cast<Base::BaseClass*>(
                    Base::Type::createInstanceByName(cName.c_str(),true));
            pcProvider = Base::freecad_dynamic_cast<ViewProviderDocumentObject>(base);
            if (!pcProvider) {
                // type not derived from ViewProviderDocumentObject!!!
                FC_ERR("Invalid view provider type '" << cName << "' for " << Obj.getFullName());
                delete base;
                return;
            } else if (cName!=Obj.getViewProviderName() && !pcProvider->allowOverride(Obj)) {
                FC_WARN("View provider type '" << cName << "' does not support " << Obj.getFullName());
                delete base;
                pcProvider = 0;
                cName = Obj.getViewProviderName();
            } else
                break;
        }

        setModified(true);
        d->_ViewProviderMap[&Obj] = pcProvider;
        d->_CoinMap[pcProvider->getRoot()] = pcProvider;
        pcProvider->setStatus(Gui::ViewStatus::TouchDocument, d->_changeViewTouchDocument);

        try {
            // if successfully created set the right name and calculate the view
            //FIXME: Consider to change argument of attach() to const pointer
            pcProvider->attach(const_cast<App::DocumentObject*>(&Obj));
            pcProvider->updateView();
            pcProvider->setActiveMode();
        }
        catch(const Base::MemoryException& e){
            FC_ERR("Memory exception in " << Obj.getFullName() << " thrown: " << e.what());
        }
        catch(Base::Exception &e){
            e.ReportException();
        }
#ifndef FC_DEBUG
        catch(...){
            FC_ERR("Unknown exception in Feature " << Obj.getFullName() << " thrown");
        }
#endif
    }else{
        try {
            pcProvider->reattach(const_cast<App::DocumentObject*>(&Obj));
        } catch(Base::Exception &e){
            e.ReportException();
        }
    }

    if (pcProvider) {
        std::list<Gui::BaseView*>::iterator vIt;
        // cycling to all views of the document
        for (vIt = d->baseViews.begin();vIt != d->baseViews.end();++vIt) {
            View3DInventor *activeView = dynamic_cast<View3DInventor *>(*vIt);
            if (activeView)
                activeView->getViewer()->addViewProvider(pcProvider);
        }

        // adding to the tree
        signalNewObject(*pcProvider);
        pcProvider->pcDocument = this;

        // it is possible that a new viewprovider already claims children
        handleChildren3D(pcProvider);
        if (d->_isTransacting) {
            d->_redoViewProviders.push_back(pcProvider);
        }
    }
}

void Document::slotDeletedObject(const App::DocumentObject& Obj)
{
    std::list<Gui::BaseView*>::iterator vIt;
    setModified(true);
    //Base::Console().Log("Document::slotDeleteObject() called\n");
  
    // cycling to all views of the document
    ViewProvider* viewProvider = getViewProvider(&Obj);
    if(!viewProvider) return;

    if (d->_editViewProvider==viewProvider || d->_editViewProviderParent==viewProvider)
        _resetEdit();
    else if(Application::Instance->editDocument()) {
        auto editDoc = Application::Instance->editDocument();
        if(editDoc->d->_editViewProvider==viewProvider ||
           editDoc->d->_editViewProviderParent==viewProvider)
            Application::Instance->setEditDocument(0);
    }

    handleChildren3D(viewProvider,true);

#if 0 // With this we can show child objects again if this method was called by undo
    viewProvider->onDelete(std::vector<std::string>());
#endif
    if (viewProvider && viewProvider->getTypeId().isDerivedFrom
        (ViewProviderDocumentObject::getClassTypeId())) {
        // go through the views
        for (vIt = d->baseViews.begin();vIt != d->baseViews.end();++vIt) {
            View3DInventor *activeView = dynamic_cast<View3DInventor *>(*vIt);
            if (activeView)
                activeView->getViewer()->removeViewProvider(viewProvider);
        }

        // removing from tree
        signalDeletedObject(*(static_cast<ViewProviderDocumentObject*>(viewProvider)));
    }

    viewProvider->beforeDelete();
}

void Document::beforeDelete() {
    auto editDoc = Application::Instance->editDocument();
    if(editDoc) {
        auto vp = dynamic_cast<ViewProviderDocumentObject*>(editDoc->d->_editViewProvider);
        auto vpp = dynamic_cast<ViewProviderDocumentObject*>(editDoc->d->_editViewProviderParent);
        if(editDoc == this || 
           (vp && vp->getDocument()==this) ||
           (vpp && vpp->getDocument()==this))
        {
            Application::Instance->setEditDocument(0);
        }
    }
    for(auto &v : d->_ViewProviderMap)
        v.second->beforeDelete();
}

void Document::slotChangedObject(const App::DocumentObject& Obj, const App::Property& Prop)
{
    //Base::Console().Log("Document::slotChangedObject() called\n");
    ViewProvider* viewProvider = getViewProvider(&Obj);
    if (viewProvider) {
        ViewProvider::clearBoundingBoxCache();
        try {
            viewProvider->update(&Prop);
            if(d->_editingViewer 
                    && d->_editingObject
                    && d->_editViewProviderParent 
                    && (Prop.isDerivedFrom(App::PropertyPlacement::getClassTypeId())
                        // Issue ID 0004230 : getName() can return null in which case strstr() crashes
                        || (Prop.getName() && strstr(Prop.getName(),"Scale")))
                    && d->_editObjs.count(&Obj)) 
            {
                Base::Matrix4D mat;
                auto sobj = d->_editViewProviderParent->getObject()->getSubObject(
                                                        d->_editSubname.c_str(),0,&mat);
                if(sobj == d->_editingObject && d->_editingTransform!=mat) {
                    d->_editingTransform = mat;
                    d->_editingViewer->setEditingTransform(d->_editingTransform);
                }
            }
        }
        catch(const Base::MemoryException& e) {
            FC_ERR("Memory exception in " << Obj.getFullName() << " thrown: " << e.what());
        }
        catch(Base::Exception& e){
            e.ReportException();
        }
        catch(const std::exception& e){
            FC_ERR("C++ exception in " << Obj.getFullName() << " thrown " << e.what());
        }
        catch (...) {
            FC_ERR("Cannot update representation for " << Obj.getFullName());
        }

        handleChildren3D(viewProvider);

        if (viewProvider->isDerivedFrom(ViewProviderDocumentObject::getClassTypeId()))
            signalChangedObject(static_cast<ViewProviderDocumentObject&>(*viewProvider), Prop);
    }

    // a property of an object has changed
    if(!Prop.testStatus(App::Property::NoModify) && !isModified()) {
        FC_LOG(Prop.getFullName() << " modified");
        setModified(true);
    }

    getMainWindow()->updateActions(true);
}

void Document::slotRelabelObject(const App::DocumentObject& Obj)
{
    ViewProvider* viewProvider = getViewProvider(&Obj);
    if (viewProvider && viewProvider->isDerivedFrom(ViewProviderDocumentObject::getClassTypeId())) {
        signalRelabelObject(*(static_cast<ViewProviderDocumentObject*>(viewProvider)));
    }
}

void Document::slotTransactionAppend(const App::DocumentObject& obj, App::Transaction* transaction)
{
    ViewProvider* viewProvider = getViewProvider(&obj);
    if (viewProvider && viewProvider->isDerivedFrom(ViewProviderDocumentObject::getClassTypeId())) {
        transaction->addObjectDel(viewProvider);
    }
}

void Document::slotTransactionRemove(const App::DocumentObject& obj, App::Transaction* transaction)
{
    std::map<const App::DocumentObject*,ViewProviderDocumentObject*>::const_iterator
    it = d->_ViewProviderMap.find(&obj);
    if (it != d->_ViewProviderMap.end()) {
        ViewProvider* viewProvider = it->second;

        auto itC = d->_CoinMap.find(viewProvider->getRoot());
        if(itC != d->_CoinMap.end())
            d->_CoinMap.erase(itC);

        d->_ViewProviderMap.erase(&obj);
        // transaction being a nullptr indicates that undo/redo is off and the object
        // can be safely deleted
        if (transaction)
            transaction->addObjectNew(viewProvider);
        else
            delete viewProvider;
    }
}

void Document::slotActivatedObject(const App::DocumentObject& Obj)
{
    ViewProvider* viewProvider = getViewProvider(&Obj);
    if (viewProvider && viewProvider->isDerivedFrom(ViewProviderDocumentObject::getClassTypeId())) {
        signalActivatedObject(*(static_cast<ViewProviderDocumentObject*>(viewProvider)));
    }
}

void Document::slotUndoDocument(const App::Document& doc)
{
    if (d->_pcDocument != &doc)
        return;
    
    signalUndoDocument(*this);  
    getMainWindow()->updateActions();
}

void Document::slotRedoDocument(const App::Document& doc)
{
    if (d->_pcDocument != &doc)
        return;
    
    signalRedoDocument(*this);   
    getMainWindow()->updateActions();
}

void Document::slotRecomputed(const App::Document& doc)
{
    if (d->_pcDocument != &doc)
        return;
    getMainWindow()->updateActions();
    TreeWidget::updateStatus();
}

// This function is called when some asks to recompute a document that is marked
// as 'SkipRecompute'. We'll check if we are the current document, and if either
// not given an explicit recomputing object list, or the given single object is
// the eidting object or the active object. If the conditions are met, we'll
// force recompute only that object and all its dependent objects.
void Document::slotSkipRecompute(const App::Document& doc, const std::vector<App::DocumentObject*> &objs)
{
    if (d->_pcDocument != &doc)
        return;
    if(objs.size()>1 || 
       App::GetApplication().getActiveDocument()!=&doc || 
       !doc.testStatus(App::Document::AllowPartialRecompute))
        return;
    App::DocumentObject *obj = 0;
    auto editDoc = Application::Instance->editDocument();
    if(editDoc) {
        auto vp = dynamic_cast<ViewProviderDocumentObject*>(editDoc->getInEdit());
        if(vp)
            obj = vp->getObject();
    }
    if(!obj)
        obj = doc.getActiveObject();
    if(!obj || !obj->getNameInDocument() || (objs.size() && objs.front()!=obj))
        return;
    obj->recomputeFeature(true);
}

void Document::slotTouchedObject(const App::DocumentObject &Obj)
{
    getMainWindow()->updateActions(true);
    if(!isModified()) {
        FC_LOG(Obj.getFullName() << (Obj.isTouched()?" touched":" purged"));
        setModified(true);
    }
    if (Obj.isTouched()) {
        auto it = d->_ViewProviderMap.find(&Obj);
        if (it !=d->_ViewProviderMap.end())
            it->second->updateChildren(true);
    }
}

void Document::addViewProvider(Gui::ViewProviderDocumentObject* vp)
{
    // Hint: The undo/redo first adds the view provider to the Gui
    // document before adding the objects to the App document.

    // the view provider is added by TransactionViewProvider and an
    // object can be there only once
    assert(d->_ViewProviderMap.find(vp->getObject()) == d->_ViewProviderMap.end());
    vp->setStatus(Detach, false);
    d->_ViewProviderMap[vp->getObject()] = vp;
    d->_CoinMap[vp->getRoot()] = vp;
}

void Document::setModified(bool b)
{
    if(d->_isModified == b)
        return;
    d->_isModified = b;
    
    std::list<MDIView*> mdis = getMDIViews();
    for (std::list<MDIView*>::iterator it = mdis.begin(); it != mdis.end(); ++it) {
        (*it)->setWindowModified(b);
    }

    signalChangedModified(*this);
}

bool Document::isModified() const
{
    return d->_isModified;
}


ViewProviderDocumentObject* Document::getViewProviderByPathFromTail(SoPath * path) const
{
    // Get the lowest root node in the pick path!
    for (int i = 0; i < path->getLength(); i++) {
        SoNode *node = path->getNodeFromTail(i);
        if (node->isOfType(SoSeparator::getClassTypeId())) {
            auto it = d->_CoinMap.find(static_cast<SoSeparator*>(node));
            if(it!=d->_CoinMap.end())
                return it->second;
        }
    }

    return 0;
}

ViewProviderDocumentObject* Document::getViewProviderByPathFromHead(SoPath * path) const
{
    for (int i = 0; i < path->getLength(); i++) {
        SoNode *node = path->getNode(i);
        if (node->isOfType(SoSeparator::getClassTypeId())) {
            auto it = d->_CoinMap.find(static_cast<SoSeparator*>(node));
            if(it!=d->_CoinMap.end())
                return it->second;
        }
    }

    return 0;
}

ViewProviderDocumentObject *Document::getViewProvider(SoNode *node) const {
    if(!node || !node->isOfType(SoSeparator::getClassTypeId()))
        return 0;
    auto it = d->_CoinMap.find(static_cast<SoSeparator*>(node));
    if(it!=d->_CoinMap.end())
        return it->second;
    return 0;
}

std::vector<std::pair<ViewProviderDocumentObject*,int> > Document::getViewProvidersByPath(SoPath * path) const
{
    std::vector<std::pair<ViewProviderDocumentObject*,int> > ret;
    for (int i = 0; i < path->getLength(); i++) {
        SoNode *node = path->getNodeFromTail(i);
        if (node->isOfType(SoSeparator::getClassTypeId())) {
            auto it = d->_CoinMap.find(static_cast<SoSeparator*>(node));
            if(it!=d->_CoinMap.end())
                ret.emplace_back(it->second,i);
        }
    }
    return ret;
}

App::Document* Document::getDocument(void) const
{
    return d->_pcDocument;
}

/// Save the document
bool Document::save(void)
{
    if (d->_pcDocument->isSaved()) {
        try {
            std::vector<std::pair<Gui::Document*,bool> > docs;
            int mcount = 0;
            try {
                for(auto doc : getDocument()->getDependentDocuments()) {
                    auto gdoc = Application::Instance->getDocument(doc);
                    if(!gdoc)
                        continue;
                    if(gdoc!=this && gdoc->isModified())
                        ++mcount;
                     docs.emplace_back(gdoc,doc->mustExecute());
                }
            }catch(const Base::RuntimeError &e) {
                FC_ERR(e.what());
                docs.emplace_back(this, getDocument()->mustExecute());
            }
            if(mcount > 0) {
                int ret = QMessageBox::question(getMainWindow(),
                        QObject::tr("Save dependent files"),
                        QObject::tr("The file contains external dependencies. "
                        "Do you want to save the dependent files, too?"),
                        QMessageBox::Yes,QMessageBox::No);
                if (ret != QMessageBox::Yes) {
                    docs.clear();
                    docs.emplace_back(this, getDocument()->mustExecute());
                }
            }
            Gui::WaitCursor wc;
            // save all documents
            for(auto v : docs) {
                if(v.first != this && !v.first->isModified())
                    continue;
                auto doc = v.first->getDocument();
                // Changed 'mustExecute' status may be triggered by saving external document
                if(!v.second && doc->mustExecute()) {
                    App::AutoTransaction trans("Recompute");
                    Command::doCommand(Command::Doc,"App.getDocument(\"%s\").recompute()",doc->getName());
                }
                Command::doCommand(Command::Doc,"App.getDocument(\"%s\").save()",doc->getName());
                v.first->setModified(false);
            }
        }
        catch (const Base::Exception& e) {
            QMessageBox::critical(getMainWindow(), QObject::tr("Saving document failed"),
                QString::fromLatin1(e.what()));
        }
        return true;
    }
    else {
        return saveAs();
    }
}

/// Save the document under a new file name
bool Document::saveAs(void)
{
    getMainWindow()->showMessage(QObject::tr("Save document under new filename..."));

    QString exe = qApp->applicationName();
    QString fn = FileDialog::getSaveFileName(getMainWindow(), QObject::tr("Save %1 Document").arg(exe), 
        QString::fromUtf8(getDocument()->FileName.getValue()), 
        QString::fromLatin1("%1 %2 (*.FCStd)").arg(exe).arg(QObject::tr("Document")));
    if (!fn.isEmpty()) {
        QFileInfo fi;
        fi.setFile(fn);

        const char * DocName = App::GetApplication().getDocumentName(getDocument());

        // save as new file name
        try {
            Gui::WaitCursor wc;
            std::string escapedstr = Base::Tools::escapedUnicodeFromUtf8(fn.toUtf8());
            escapedstr = Base::Tools::escapeEncodeFilename(escapedstr);
            Command::doCommand(Command::Doc,"App.getDocument(\"%s\").saveAs(u\"%s\")"
                                           , DocName, escapedstr.c_str());
            setModified(false);
            getMainWindow()->appendRecentFile(fi.filePath());
        }
        catch (const Base::Exception& e) {
            QMessageBox::critical(getMainWindow(), QObject::tr("Saving document failed"),
                QString::fromLatin1(e.what()));
        }
        return true;
    }
    else {
        getMainWindow()->showMessage(QObject::tr("Saving aborted"), 2000);
        return false;
    }
}

void Document::saveAll() {
    std::vector<App::Document*> docs;
    try {
        docs = App::Document::getDependentDocuments(App::GetApplication().getDocuments(),true);
    }catch(Base::Exception &e) {
        e.ReportException();
        int ret = QMessageBox::critical(getMainWindow(), QObject::tr("Failed to save document"),
                QObject::tr("Documents contains cyclic dependencies. Do you still want to save them?"),
                QMessageBox::Yes,QMessageBox::No);
        if(ret!=QMessageBox::Yes)
            return;
        docs = App::GetApplication().getDocuments();
    }
    std::map<App::Document *, bool> dmap;
    for(auto doc : docs)
        dmap[doc] = doc->mustExecute();
    for(auto doc : docs) {
        if(doc->testStatus(App::Document::PartialDoc) || doc->testStatus(App::Document::TempDoc))
            continue;
        auto gdoc = Application::Instance->getDocument(doc);
        if(!gdoc)
            continue;
        if(!doc->isSaved()) {
            if(!gdoc->saveAs())
                break;
        }
        Gui::WaitCursor wc;

        try {
            // Changed 'mustExecute' status may be triggered by saving external document
            if(!dmap[doc] && doc->mustExecute()) {
                App::AutoTransaction trans("Recompute");
                Command::doCommand(Command::Doc,"App.getDocument('%s').recompute()",doc->getName());
            }
            Command::doCommand(Command::Doc,"App.getDocument('%s').save()",doc->getName());
            gdoc->setModified(false);
        } catch (const Base::Exception& e) {
            QMessageBox::critical(getMainWindow(), 
                    QObject::tr("Failed to save document") + 
                        QString::fromLatin1(": %1").arg(QString::fromUtf8(doc->getName())), 
                    QString::fromLatin1(e.what()));
            break;
        }
    }
}

/// Save a copy of the document under a new file name
bool Document::saveCopy(void)
{
    getMainWindow()->showMessage(QObject::tr("Save a copy of the document under new filename..."));

    QString exe = qApp->applicationName();
    QString fn = FileDialog::getSaveFileName(getMainWindow(), QObject::tr("Save %1 Document").arg(exe), 
                                             QString::fromUtf8(getDocument()->FileName.getValue()), 
                                             QObject::tr("%1 document (*.FCStd)").arg(exe));
    if (!fn.isEmpty()) {
        const char * DocName = App::GetApplication().getDocumentName(getDocument());

        // save as new file name
        Gui::WaitCursor wc;
        QString pyfn = Base::Tools::escapeEncodeFilename(fn);
        Command::doCommand(Command::Doc,"App.getDocument(\"%s\").saveCopy(\"%s\")"
                                       , DocName, (const char*)pyfn.toUtf8());

        return true;
    }
    else {
        getMainWindow()->showMessage(QObject::tr("Saving aborted"), 2000);
        return false;
    }
}

unsigned int Document::getMemSize (void) const
{
    unsigned int size = 0;

    // size of the view providers in the document
    std::map<const App::DocumentObject*,ViewProviderDocumentObject*>::const_iterator it;
    for (it = d->_ViewProviderMap.begin(); it != d->_ViewProviderMap.end(); ++it)
        size += it->second->getMemSize();
    return size;
}

/** 
 * Adds a separate XML file to the projects file that contains information about the view providers.
 */
void Document::Save (Base::Writer &writer) const
{
    writer.addFile("GuiDocument.xml", this);

    ParameterGrp::handle hGrp = App::GetApplication().GetParameterGroupByPath("User parameter:BaseApp/Preferences/Document");
    if (hGrp->GetBool("SaveThumbnail",false)) {
        int size = hGrp->GetInt("ThumbnailSize", 128);
        size = Base::clamp<int>(size, 64, 512);
        std::list<MDIView*> mdi = getMDIViews();
        for (std::list<MDIView*>::iterator it = mdi.begin(); it != mdi.end(); ++it) {
            if ((*it)->getTypeId().isDerivedFrom(View3DInventor::getClassTypeId())) {
                View3DInventorViewer* view = static_cast<View3DInventor*>(*it)->getViewer();
                d->thumb.setFileName(d->_pcDocument->FileName.getValue());
                d->thumb.setSize(size);
                d->thumb.setViewer(view);
                d->thumb.Save(writer);
                break;
            }
        }
    }
}

/** 
 * Loads a separate XML file from the projects file with information about the view providers.
 */
void Document::Restore(Base::XMLReader &reader)
{
    reader.addFile("GuiDocument.xml",this);
    // hide all elements to avoid to update the 3d view when loading data files
    // RestoreDocFile then restores the visibility status again
    std::map<const App::DocumentObject*,ViewProviderDocumentObject*>::iterator it;
    for (it = d->_ViewProviderMap.begin(); it != d->_ViewProviderMap.end(); ++it) {
        it->second->startRestoring();
        it->second->setStatus(Gui::isRestoring,true);
    }
}

void Document::readObject(Base::XMLReader &xmlReader) {
    std::string name = xmlReader.getAttribute("name");
    bool expanded = !d->_hasExpansion && !!xmlReader.getAttributeAsInteger("expanded","0");
    ViewProvider* pObj = getViewProviderByName(name.c_str());
    if (pObj) // check if this feature has been registered
        pObj->Restore(xmlReader);
    if (pObj && expanded) {
        Gui::ViewProviderDocumentObject* vp = static_cast<Gui::ViewProviderDocumentObject*>(pObj);
        this->signalExpandObject(*vp, TreeItemMode::ExpandItem,0,0);
    }
}

#define FC_GUI_SCHEMA_VER 1
#define FC_XML_GUI_POSTFIX ".Gui.xml"
#define FC_ATTR_SPLIT_XML "Split"
#define FC_ATTR_TREE_EXPANSION "HasExpansion"

/**
 * Restores the properties of the view providers.
 */
void Document::RestoreDocFile(Base::Reader &reader)
{
    Base::XMLReader xmlReader(reader);
    xmlReader.readElement("Document");
    xmlReader.DocumentSchema = xmlReader.getAttributeAsInteger("SchemaVersion","");
    if(!xmlReader.DocumentSchema)
        xmlReader.DocumentSchema = reader.getDocumentSchema();
    xmlReader.FileVersion = xmlReader.getAttributeAsInteger("FileVersion","");
    if(!xmlReader.FileVersion)
        xmlReader.FileVersion = reader.getFileVersion();

    if(boost::ends_with(reader.getFileName(),FC_XML_GUI_POSTFIX)) {
        xmlReader.readElement("ViewProvider");
        readObject(xmlReader);
        return;
    }

    bool split = !!xmlReader.getAttributeAsInteger(FC_ATTR_SPLIT_XML,"0");

    d->_hasExpansion = !!xmlReader.getAttributeAsInteger(FC_ATTR_TREE_EXPANSION,"0");
    if(d->_hasExpansion) {
        auto tree = TreeWidget::instance();
        if(tree) {
            auto docItem = tree->getDocumentItem(this);
            if(docItem)
                docItem->Restore(xmlReader);
        }
    }

    // At this stage all the document objects and their associated view providers exist.
    // Now we must restore the properties of the view providers only.
    //
    // SchemeVersion "1"
    if (xmlReader.DocumentSchema == 1) {

        if(!split) {
            // read the viewproviders itself
            xmlReader.readElement("ViewProviderData");
            int Cnt = xmlReader.getAttributeAsInteger("Count");
            for (int i=0; i<Cnt; i++) {
                int guard;
                xmlReader.readElement("ViewProvider",&guard);
                readObject(xmlReader);
                xmlReader.readEndElement("ViewProvider",&guard);
            }
            xmlReader.readEndElement("ViewProviderData");
        } else {
            for(const auto &v : d->_ViewProviderMap)
                xmlReader.addFile(std::string(v.first->getNameInDocument())+FC_XML_GUI_POSTFIX,this);
        }

        // read camera settings
        xmlReader.readElement("Camera");

        int cameraExtra = xmlReader.getAttributeAsInteger("extra", "0");
        int cameraBinding = xmlReader.getAttributeAsInteger("binding", "0");
        int cameraId = xmlReader.getAttributeAsInteger("id", "0");

        cameraSettings.clear();
        if(xmlReader.hasAttribute("settings"))
            saveCameraSettings(xmlReader.getAttribute("settings"));
        else
            saveCameraSettings(xmlReader.readCharacters().c_str());

        if(cameraSettings.size()) {
            try {
                const char** pReturnIgnore=0;
                std::list<MDIView*> mdi = getMDIViews();
                for (std::list<MDIView*>::iterator it = mdi.begin(); it != mdi.end(); ++it) {
                    if ((*it)->onHasMsg("SetCamera"))
                        (*it)->onMsg(cameraSettings.c_str(), pReturnIgnore);
                }
            }
            catch (const Base::Exception& e) {
                Base::Console().Error("%s\n", e.what());
            }
        }

        d->_savedViews.clear();
        if(cameraExtra) {
            d->_savedViews.emplace_back(cameraId, cameraBinding, std::string(cameraSettings));
            for(int i=0; i<cameraExtra; ++i) {
                xmlReader.readElement("CameraExtra");
                int id = xmlReader.getAttributeAsInteger("id");
                int binding = xmlReader.getAttributeAsInteger("binding", "0");
                std::string settings;
                saveCameraSettings(xmlReader.readCharacters().c_str(),&settings);
                d->_savedViews.emplace_back(id, binding, std::move(settings));
            }

            auto views = getMDIViewsOfType(View3DInventor::getClassTypeId());
            if(views.size()) {
                while(views.size() < d->_savedViews.size())
                    views.push_back(createView(View3DInventor::getClassTypeId()));

                std::map<int,View3DInventor*> viewMap;
                size_t i=0;
                for(auto v : views) {
                    if(i == d->_savedViews.size())
                        break;
                    auto &info = d->_savedViews[i++];
                    auto view = static_cast<View3DInventor*>(v);
                    const char *ppReturn = 0;
                    view->onMsg(info.settings.c_str(), &ppReturn);
                    viewMap[info.id] = view;
                }
                i=0;
                for(auto v : views) {
                    if(i == d->_savedViews.size())
                        break;
                    auto &info = d->_savedViews[i++];
                    auto view = static_cast<View3DInventor*>(v);
                    auto it = viewMap.find(info.binding);
                    if(it != viewMap.end())
                        view->bindCamera(it->second->getCamera());
                }
            }
        }
    }

    xmlReader.readEndElement("Document");

    // In the file GuiDocument.xml new data files might be added
    if (!xmlReader.getFilenames().empty())
        xmlReader.readFiles();

    // reset modified flag
    setModified(false);
}

void Document::slotStartRestoreDocument(const App::Document& doc)
{
    if (d->_pcDocument != &doc)
        return;
    // disable this signal while loading a document
    d->connectActObjectBlocker.block();
}

void Document::slotFinishRestoreObject(const App::DocumentObject &obj) {
    auto vpd = dynamic_cast<ViewProviderDocumentObject*>(getViewProvider(&obj));
    if(vpd) {
        vpd->setStatus(Gui::isRestoring,false);
        vpd->finishRestoring();
        if(!vpd->canAddToSceneGraph())
            toggleInSceneGraph(vpd);
    }
}

void Document::slotFinishRestoreDocument(const App::Document& doc)
{
    if (d->_pcDocument != &doc)
        return;

    // Refresh ViewProviderDocumentObject isShowable status. Since it is
    // calculated based on parent status, so must call it reverse dependency
    // order.
    const auto &objs = doc.getObjects();
    auto sorted = doc.getDependencyList(objs,App::Document::DepSort);
    for (auto rit=sorted.rbegin(); rit!=sorted.rend(); ++rit) {
        auto obj = *rit;
        if(obj->getDocument() != &doc)
            continue;
        auto vpd = Base::freecad_dynamic_cast<ViewProviderDocumentObject>(getViewProvider(*rit));
        if(vpd)
            vpd->isShowable(true);
    }

    d->connectActObjectBlocker.unblock();
    App::DocumentObject* act = doc.getActiveObject();
    if (act) {
        ViewProvider* viewProvider = getViewProvider(act);
        if (viewProvider && viewProvider->isDerivedFrom(ViewProviderDocumentObject::getClassTypeId())) {
            signalActivatedObject(*(static_cast<ViewProviderDocumentObject*>(viewProvider)));
        }
    }

    setModified(doc.testStatus(App::Document::LinkStampChanged));
}

void Document::slotShowHidden(const App::Document& doc)
{
    if (d->_pcDocument != &doc)
        return;

    Application::Instance->signalShowHidden(*this);
}

void Document::writeObject(Base::Writer &writer, 
        const App::DocumentObject *doc, const ViewProvider *obj) const
{
    writer.Stream() << writer.ind() << "<ViewProvider name=\"" 
        << doc->getNameInDocument() << "\" expanded=\"" 
        << (doc->testStatus(App::Expand) ? 1:0) << "\"";

    if (obj->hasExtensions())
        writer.Stream() << " Extensions=\"True\"";

    writer.Stream() << ">\n";
    obj->Save(writer);
    writer.Stream() << writer.ind() << "</ViewProvider>\n";
}

/**
 * Saves the properties of the view providers.
 */
void Document::SaveDocFile (Base::Writer &writer) const
{
    writer.Stream() << "<?xml version='1.0' encoding='utf-8'?>\n";

    if(boost::ends_with(writer.getCurrentFileName(),FC_XML_GUI_POSTFIX)) {
        const std::string &name = writer.getCurrentFileName();
        static const std::size_t plen = std::strlen(FC_XML_GUI_POSTFIX);
        std::string objName = name.substr(0,name.size()-plen);
        auto obj = getDocument()->getObject(objName.c_str());
        auto it = d->_ViewProviderMap.find(obj);
        if(it == d->_ViewProviderMap.end())
            FC_ERR("View object not fount: " << getDocument()->getName() << '#' << objName);
        else {
            writer.Stream() << "<!-- FreeCAD ViewProvider -->\n"
                << "<Document SchemaVersion=\"" << FC_GUI_SCHEMA_VER 
                << "\" FileVersion=\"" << writer.getFileVersion() 
                << "\">\n";
            writeObject(writer,it->first,it->second);
            writer.Stream() << "</Document>\n";
        }
        return;
    }

    writer.Stream() << "<!--\n"
                    << " FreeCAD Document, see http://www.freecadweb.org for more information..."
                    << "\n-->\n";

    writer.Stream() << "<Document SchemaVersion=\"" << FC_GUI_SCHEMA_VER 
        << "\" FileVersion=\"" << writer.getFileVersion() << "\" "
        << FC_ATTR_SPLIT_XML "=\"" << (writer.isSplitXML()?1:0) << "\"";

    auto tree = TreeWidget::instance();
    bool hasExpansion = false;
    if(tree) {
        auto docItem = tree->getDocumentItem(this);
        if(docItem) {
            hasExpansion = true;
            writer.Stream() << " " FC_ATTR_TREE_EXPANSION "=\"1\">\n";
            docItem->Save(writer);
        }
    }
    if(!hasExpansion)
        writer.Stream() << ">\n";

    if(writer.isSplitXML()) {
        for(const auto &v : d->_ViewProviderMap)
            writer.addFile(std::string(v.first->getNameInDocument())+FC_XML_GUI_POSTFIX,this);
    } else {
        writer.incInd(); 

        std::map<const App::DocumentObject*,ViewProviderDocumentObject*>::const_iterator it;

        // writing the view provider names itself
        writer.Stream() << writer.ind() << "<ViewProviderData Count=\"" 
                        << d->_ViewProviderMap.size() <<"\">\n";

        writer.incInd(); // indentation for 'ViewProvider name'
        for(it = d->_ViewProviderMap.begin(); it != d->_ViewProviderMap.end(); ++it)
            writeObject(writer,it->first, it->second);
        writer.decInd(); // indentation for 'ViewProvider name'
        writer.Stream() << writer.ind() << "</ViewProviderData>\n";
        writer.decInd();  // indentation for 'ViewProviderData Count'
    }

    writer.incInd(); // indentation for camera settings

    // save camera settings
    std::list<MDIView*> mdi = getMDIViews();
    std::vector<CameraInfo> cameraInfo;
    bool first = true;
    for (std::list<MDIView*>::iterator it = mdi.begin(); it != mdi.end(); ++it) {
        auto v = *it;
        if (v->onHasMsg("GetCamera")) {
            const char* ppReturn=0;
            v->onMsg("GetCamera",&ppReturn);

            std::string settings;
            if(!saveCameraSettings(ppReturn, &settings))
                continue;
            if(first) {
                first = false;
                cameraSettings = settings;
            }

            auto view = Base::freecad_dynamic_cast<View3DInventor>(v);
            if(!view)
                continue;
            auto binding = view->boundView();
            cameraInfo.emplace_back(view->getID(),
                    binding?binding->getID():0, std::move(settings));
        }
    }

    writer.Stream() << writer.ind() << "<Camera";
    if(cameraInfo.size())
        writer.Stream() << " extra=\"" << cameraInfo.size()-1 << "\" id=\""
            << cameraInfo[0].id << "\" binding=\"" << cameraInfo[0].binding << "\"";
    if(writer.getFileVersion() > 1) {
        writer.Stream() << ">\n";
        writer.beginCharStream(false) << '\n' << getCameraSettings();
        writer.endCharStream() << '\n' << writer.ind() << "</Camera>\n";
    } else {
        writer.Stream() << " settings=\"" 
            << encodeAttribute(getCameraSettings()) << "\"/>\n";
    }
    if(cameraInfo.size()>1) {
        for(size_t i=1; i<cameraInfo.size(); ++i) {
            auto &info = cameraInfo[i];
            writer.Stream() << writer.ind() << "<CameraExtra id=\""
                << info.id << "\" binding=\"" << info.binding << "\">\n";
            writer.beginCharStream(false) << '\n' << getCameraSettings(&info.settings);
            writer.endCharStream() << '\n' << writer.ind() << "</CameraExtra>\n";
        }
    }
    d->_savedViews = std::move(cameraInfo);

    writer.decInd(); // indentation for camera settings
    writer.Stream() << "</Document>\n";
}

void Document::exportObjects(const std::vector<App::DocumentObject*>& obj, Base::Writer& writer)
{
    writer.Stream() << "<?xml version='1.0' encoding='utf-8'?>\n";
    writer.Stream() << "<Document SchemaVersion=\"" << FC_GUI_SCHEMA_VER << "\">\n";

    std::map<const App::DocumentObject*,ViewProvider*> views;
    for (std::vector<App::DocumentObject*>::const_iterator it = obj.begin(); it != obj.end(); ++it) {
        Document* doc = Application::Instance->getDocument((*it)->getDocument());
        if (doc) {
            ViewProvider* vp = doc->getViewProvider(*it);
            if (vp) views[*it] = vp;
        }
    }

    // writing the view provider names itself
    writer.incInd(); // indentation for 'ViewProviderData Count'
    writer.Stream() << writer.ind() << "<ViewProviderData Count=\"" 
                    << views.size() <<"\">\n";

    writer.incInd(); // indentation for 'ViewProvider name'
    std::map<const App::DocumentObject*,ViewProvider*>::const_iterator jt;
    for (jt = views.begin(); jt != views.end(); ++jt)
        writeObject(writer,jt->first, jt->second);

    writer.decInd(); // indentation for 'ViewProvider name'
    writer.Stream() << writer.ind() << "</ViewProviderData>\n";
    writer.decInd();  // indentation for 'ViewProviderData Count'
    writer.incInd(); // indentation for camera settings
    writer.Stream() << writer.ind() << "<Camera settings=\"\"/>\n";
    writer.decInd(); // indentation for camera settings
    writer.Stream() << "</Document>\n";
}

void Document::importObjects(const std::vector<App::DocumentObject*>& obj, Base::Reader& reader,
                             const std::map<std::string, std::string>& nameMapping)
{
    // We must create an XML parser to read from the input stream
    Base::XMLReader xmlReader(reader);
    xmlReader.readElement("Document");
    long scheme = xmlReader.getAttributeAsInteger("SchemaVersion");

    // At this stage all the document objects and their associated view providers exist.
    // Now we must restore the properties of the view providers only.
    //
    // SchemeVersion "1"
    if (scheme == 1) {
        // read the viewproviders itself
        xmlReader.readElement("ViewProviderData");
        int Cnt = xmlReader.getAttributeAsInteger("Count");
        std::vector<App::DocumentObject*>::const_iterator it = obj.begin();
        for (int i=0;i<Cnt&&it!=obj.end();++i,++it) {
            // The stored name usually doesn't match with the current name anymore
            // thus we try to match by type. This should work because the order of
            // objects should not have changed
            xmlReader.readElement("ViewProvider");
            std::string name = xmlReader.getAttribute("name");
            std::map<std::string, std::string>::const_iterator jt = nameMapping.find(name);
            if (jt != nameMapping.end())
                name = jt->second;
            bool expanded = false;
            if (xmlReader.hasAttribute("expanded")) {
                const char* attr = xmlReader.getAttribute("expanded");
                if (strcmp(attr,"1") == 0) {
                    expanded = true;
                }
            }
            Gui::ViewProvider* pObj = this->getViewProviderByName(name.c_str());
            if (pObj) {
                pObj->setStatus(Gui::isRestoring,true);
                auto vpd = Base::freecad_dynamic_cast<ViewProviderDocumentObject>(pObj);
                if(vpd) vpd->startRestoring();
                pObj->Restore(xmlReader);
                if (expanded && vpd) 
                    this->signalExpandObject(*vpd, TreeItemMode::ExpandItem,0,0);
            }
            xmlReader.readEndElement("ViewProvider");
            if (it == obj.end())
                break;
        }
        xmlReader.readEndElement("ViewProviderData");
    }

    xmlReader.readEndElement("Document");

    // In the file GuiDocument.xml new data files might be added
    if (!xmlReader.getFilenames().empty())
        xmlReader.readFiles();
}

void Document::slotFinishImportObjects(const std::vector<App::DocumentObject*> &objs) {
    (void)objs;
    // finishRestoring() is now triggered by signalFinishRestoreObject
    //
    // for(auto obj : objs) {
    //     auto vp = getViewProvider(obj);
    //     if(!vp) continue;
    //     vp->setStatus(Gui::isRestoring,false);
    //     auto vpd = dynamic_cast<ViewProviderDocumentObject*>(vp);
    //     if(vpd) vpd->finishRestoring();
    // }
}


void Document::addRootObjectsToGroup(const std::vector<App::DocumentObject*>& obj, App::DocumentObjectGroup* grp)
{
    std::map<App::DocumentObject*, bool> rootMap;
    for (std::vector<App::DocumentObject*>::const_iterator it = obj.begin(); it != obj.end(); ++it) {
        rootMap[*it] = true;
    }
    // get the view providers and check which objects are children
    for (std::vector<App::DocumentObject*>::const_iterator it = obj.begin(); it != obj.end(); ++it) {
        Gui::ViewProvider* vp = getViewProvider(*it);
        if (vp) {
            std::vector<App::DocumentObject*> child = vp->claimChildren();
            for (std::vector<App::DocumentObject*>::iterator jt = child.begin(); jt != child.end(); ++jt) {
                std::map<App::DocumentObject*, bool>::iterator kt = rootMap.find(*jt);
                if (kt != rootMap.end()) {
                    kt->second = false;
                }
            }
        }
    }

    // all objects that are not children of other objects can be added to the group
    for (std::map<App::DocumentObject*, bool>::iterator it = rootMap.begin(); it != rootMap.end(); ++it) {
        if (it->second)
            grp->addObject(it->first);
    }
}

MDIView *Document::createView(const Base::Type& typeId)
{
    if (!typeId.isDerivedFrom(MDIView::getClassTypeId()))
        return 0;

    std::list<MDIView*> theViews = this->getMDIViewsOfType(typeId);
    if (typeId == View3DInventor::getClassTypeId()) {

        QtGLWidget* shareWidget = 0;
        // VBO rendering doesn't work correctly when we don't share the OpenGL widgets
        if (!theViews.empty()) {
            View3DInventor* firstView = static_cast<View3DInventor*>(theViews.front());
            shareWidget = qobject_cast<QtGLWidget*>(firstView->getViewer()->getGLWidget());

            const char *ppReturn = 0;
            firstView->onMsg("GetCamera",&ppReturn);
            saveCameraSettings(ppReturn);
        }

        View3DInventor* view3D = new View3DInventor(this, getMainWindow(), shareWidget);

        // Views can now have independent draw styles (i.e. override modes)
        //
        // if (!theViews.empty()) {
        //     View3DInventor* firstView = static_cast<View3DInventor*>(theViews.front());
        //     std::string overrideMode = firstView->getViewer()->getOverrideMode();
        //     view3D->getViewer()->setOverrideMode(overrideMode);
        // }

        std::map<const App::DocumentObject*,ViewProviderDocumentObject*>::const_iterator It1;
        for (It1=d->_ViewProviderMap.begin();It1!=d->_ViewProviderMap.end();++It1) {
            view3D->getViewer()->addViewProvider(It1->second);
        }
        std::map<std::string,ViewProvider*>::const_iterator It2;
        for (It2=d->_ViewProviderMapAnnotation.begin();It2!=d->_ViewProviderMapAnnotation.end();++It2) {
            view3D->getViewer()->addViewProvider(It2->second);
        }

        const char* name = getDocument()->Label.getValue();
        QString title = QString::fromLatin1("%1 : %2[*]")
            .arg(QString::fromUtf8(name)).arg(d->_iWinCount++);

        view3D->setWindowTitle(title);
        view3D->setWindowModified(this->isModified());
        view3D->setWindowIcon(QApplication::windowIcon());
        view3D->resize(400, 300);

        if (!cameraSettings.empty()) {
            const char *ppReturn = 0;
            view3D->onMsg(cameraSettings.c_str(),&ppReturn);
        }

        getMainWindow()->addWindow(view3D);
        return view3D;
    }
    return 0;
}

Gui::MDIView* Document::cloneView(Gui::MDIView* oldview)
{
    if (!oldview)
        return 0;

    if (oldview->getTypeId() == View3DInventor::getClassTypeId()) {
        View3DInventor* view3D = new View3DInventor(this, getMainWindow());

        View3DInventor* firstView = static_cast<View3DInventor*>(oldview);
        std::string overrideMode = firstView->getViewer()->getOverrideMode();
        view3D->getViewer()->setOverrideMode(overrideMode);
        Application::Instance->signalViewModeChanged(view3D);

<<<<<<< HEAD
=======
        view3D->getViewer()->setAxisCross(firstView->getViewer()->hasAxisCross());

        // attach the viewproviders. we need to make sure that we only attach the toplevel ones
        // and not viewproviders which are claimed by other providers. To ensure this we first
        // add all providers and then remove the ones already claimed
>>>>>>> 6e40c19f
        std::map<const App::DocumentObject*,ViewProviderDocumentObject*>::const_iterator It1;
        for (It1=d->_ViewProviderMap.begin();It1!=d->_ViewProviderMap.end();++It1) {
            view3D->getViewer()->addViewProvider(It1->second);
        }
        std::map<std::string,ViewProvider*>::const_iterator It2;
        for (It2=d->_ViewProviderMapAnnotation.begin();It2!=d->_ViewProviderMapAnnotation.end();++It2) {
            view3D->getViewer()->addViewProvider(It2->second);
        }

        view3D->setWindowTitle(oldview->windowTitle());
        view3D->setWindowModified(oldview->isWindowModified());
        view3D->setWindowIcon(oldview->windowIcon());
        view3D->resize(oldview->size());

        // FIXME: Add parameter to define behaviour by the calling instance
        // View provider editing
        if (d->_editViewProvider) {
            firstView->getViewer()->resetEditingViewProvider();
            view3D->getViewer()->setEditingViewProvider(d->_editViewProvider, d->_editMode);
        }

        return view3D;
    }

    return 0;
}

const char *Document::getCameraSettings(const std::string *settings) const {
    if(!settings)
        settings = &cameraSettings;
    return settings->size()>10?settings->c_str()+10:settings->c_str();
}

bool Document::saveCameraSettings(const char *settings, std::string *dst) const {
    if(!settings)
        return false;

    if(!dst)
        dst = &cameraSettings;

    // skip starting comment lines
    bool skipping = false;
    char c = *settings;
    for(;c;c=*(++settings)) {
        if(skipping) {
            if(c == '\n')
                skipping = false;
        } else if(c == '#')
            skipping = true;
        else if(!std::isspace(c))
            break;
    }

    if(!c)
        return false;

    *dst = std::string("SetCamera ") + settings;
    return true;
}

void Document::attachView(Gui::BaseView* pcView, bool bPassiv)
{
    if (!bPassiv)
        d->baseViews.push_back(pcView);
    else
        d->passiveViews.push_back(pcView);
}

void Document::detachView(Gui::BaseView* pcView, bool bPassiv)
{
    if (bPassiv) {
        if (find(d->passiveViews.begin(),d->passiveViews.end(),pcView)
            != d->passiveViews.end())
        d->passiveViews.remove(pcView);
    }
    else {
        if (find(d->baseViews.begin(),d->baseViews.end(),pcView)
            != d->baseViews.end())
        d->baseViews.remove(pcView);

        // last view?
        if (d->baseViews.size() == 0) {
            // decouple a passive view
            std::list<Gui::BaseView*>::iterator it = d->passiveViews.begin();
            while (it != d->passiveViews.end()) {
                (*it)->setDocument(0);
                it = d->passiveViews.begin();
            }

            // is already closing the document, and is not linked by other documents
            if (d->_isClosing == false &&
                App::PropertyXLink::getDocumentInList(getDocument()).empty())
            {
                d->_pcAppWnd->onLastWindowClosed(this);
            }
        }
    }
}

void Document::onUpdate(void)
{
#ifdef FC_LOGUPDATECHAIN
    Base::Console().Log("Acti: Gui::Document::onUpdate()");
#endif

    std::list<Gui::BaseView*>::iterator it;

    for (it = d->baseViews.begin();it != d->baseViews.end();++it) {
        (*it)->onUpdate();
    }

    for (it = d->passiveViews.begin();it != d->passiveViews.end();++it) {
        (*it)->onUpdate();
    }
}

void Document::onRelabel(void)
{
#ifdef FC_LOGUPDATECHAIN
    Base::Console().Log("Acti: Gui::Document::onRelabel()");
#endif

    std::list<Gui::BaseView*>::iterator it;

    for (it = d->baseViews.begin();it != d->baseViews.end();++it) {
        (*it)->onRelabel(this);
    }

    for (it = d->passiveViews.begin();it != d->passiveViews.end();++it) {
        (*it)->onRelabel(this);
    }
}

bool Document::isLastView(void)
{
    if (d->baseViews.size() <= 1)
        return true;
    return false;
}

/** 
 *  This method checks if the document can be closed. It checks on
 *  the save state of the document and is able to abort the closing.
 */
bool Document::canClose (bool checkModify, bool checkLink)
{
    if (d->_isClosing)
        return true;
    if (!getDocument()->isClosable()) {
        QMessageBox::warning(getActiveView(),
            QObject::tr("Document not closable"),
            QObject::tr("The document is not closable for the moment."));
        return false;
    }
    //else if (!Gui::Control().isAllowedAlterDocument()) {
    //    std::string name = Gui::Control().activeDialog()->getDocumentName();
    //    if (name == this->getDocument()->getName()) {
    //        QMessageBox::warning(getActiveView(),
    //            QObject::tr("Document not closable"),
    //            QObject::tr("The document is in editing mode and thus cannot be closed for the moment.\n"
    //                        "You either have to finish or cancel the editing in the task panel."));
    //        Gui::TaskView::TaskDialog* dlg = Gui::Control().activeDialog();
    //        if (dlg) Gui::Control().showDialog(dlg);
    //        return false;
    //    }
    //}

    if (checkLink && App::PropertyXLink::getDocumentInList(getDocument()).size())
        return true;

    if (getDocument()->testStatus(App::Document::TempDoc))
        return true;

    bool ok = true;
    if (checkModify && isModified() && !getDocument()->testStatus(App::Document::PartialDoc)) {
        int res = getMainWindow()->confirmSave(getDocument()->Label.getValue(),getActiveView());
        if(res>0)
            ok = save();
        else
            ok = res<0;
    }

    if (ok) {
        // If a task dialog is open that doesn't allow other commands to modify
        // the document it must be closed by resetting the edit mode of the
        // corresponding view provider.
        if (!Gui::Control().isAllowedAlterDocument()) {
            std::string name = Gui::Control().activeDialog()->getDocumentName();
            if (name == this->getDocument()->getName()) {
                // getInEdit() only checks if the currently active MDI view is
                // a 3D view and that it is in edit mode. However, when closing a
                // document then the edit mode must be reset independent of the
                // active view.
                if (d->_editViewProvider)
                    this->_resetEdit();
            }
        }
    }

    return ok;
}

const std::list<BaseView*> &Document::getViews() const {
    return d->baseViews;
}

std::list<MDIView*> Document::getMDIViews() const
{
    std::list<MDIView*> views;
    for (std::list<BaseView*>::const_iterator it = d->baseViews.begin();
         it != d->baseViews.end(); ++it) {
        MDIView* view = dynamic_cast<MDIView*>(*it);
        if (view)
            views.push_back(view);
    }

    return views;
}

std::list<MDIView*> Document::getMDIViewsOfType(const Base::Type& typeId) const
{
    std::list<MDIView*> views;
    for (std::list<BaseView*>::const_iterator it = d->baseViews.begin();
         it != d->baseViews.end(); ++it) {
        MDIView* view = dynamic_cast<MDIView*>(*it);
        if (view && view->isDerivedFrom(typeId))
            views.push_back(view);
    }

    return views;
}

/// send messages to the active view
bool Document::sendMsgToViews(const char* pMsg)
{
    std::list<Gui::BaseView*>::iterator it;
    const char** pReturnIgnore=0;

    for (it = d->baseViews.begin();it != d->baseViews.end();++it) {
        if ((*it)->onMsg(pMsg,pReturnIgnore)) {
            return true;
        }
    }

    for (it = d->passiveViews.begin();it != d->passiveViews.end();++it) {
        if ((*it)->onMsg(pMsg,pReturnIgnore)) {
            return true;
        }
    }

    return false;
}

bool Document::sendMsgToFirstView(const Base::Type& typeId, const char* pMsg, const char** ppReturn)
{
    // first try the active view
    Gui::MDIView* view = getActiveView();
    if (view && view->isDerivedFrom(typeId)) {
        if (view->onMsg(pMsg, ppReturn))
            return true;
    }

    // now try the other views
    std::list<Gui::MDIView*> views = getMDIViewsOfType(typeId);
    for (std::list<Gui::MDIView*>::iterator it = views.begin(); it != views.end(); ++it) {
        if ((*it != view) && (*it)->onMsg(pMsg, ppReturn)) {
            return true;
        }
    }

    return false;
}

/// Getter for the active view
MDIView* Document::getActiveView(void) const
{
    // get the main window's active view 
    MDIView* active = getMainWindow()->activeWindow();

    // get all MDI views of the document
    std::list<MDIView*> mdis = getMDIViews();

    // check whether the active view is part of this document
    bool ok=false;
    for (std::list<MDIView*>::const_iterator it = mdis.begin(); it != mdis.end(); ++it) {
        if ((*it) == active) {
            ok = true;
            break;
        }
    }

    if (ok) 
        return active;

    // the active view is not part of this document, just use the last view
    const auto &windows = Gui::getMainWindow()->windows();
    for(auto rit=mdis.rbegin();rit!=mdis.rend();++rit) {
        // Some view is removed from window list for some reason, e.g. TechDraw
        // hidden page has view but not in the list. By right, the view will
        // self delete, but not the case for TechDraw, especially during
        // document restore.
        if(windows.contains(*rit) || (*rit)->isDerivedFrom(View3DInventor::getClassTypeId()))
            return *rit;
    }
    return 0;
}

MDIView *Document::setActiveView(ViewProviderDocumentObject *vp, Base::Type typeId)
{
    MDIView *view = nullptr;
    if (!vp) {
        view = getActiveView();
    }
    else {
        view = vp->getMDIView();
        if (!view) {
            auto obj = vp->getObject();
            if (!obj) {
                view = getActiveView();
            }
            else {
                auto linked = obj->getLinkedObject(true);
                if (linked!=obj) {
                    auto vpLinked = dynamic_cast<ViewProviderDocumentObject*>(
                                Application::Instance->getViewProvider(linked));
                    if (vpLinked)
                        view = vpLinked->getMDIView();
                }

                if (!view && typeId.isBad()) {
                    MDIView* active = getActiveView();
                    if (active && active->containsViewProvider(vp))
                        view = active;
                    else
                        typeId = View3DInventor::getClassTypeId();
                }
            }
        }
    }

    if (!view || (!typeId.isBad() && !view->isDerivedFrom(typeId))) {
        view = nullptr;
        for (auto *v : d->baseViews) {
            if (v->isDerivedFrom(MDIView::getClassTypeId()) &&
               (typeId.isBad() || v->isDerivedFrom(typeId))) {
                view = static_cast<MDIView*>(v);
                break;
            }
        }
    }

    if (!view && !typeId.isBad())
        view = createView(typeId);

    if (view)
        getMainWindow()->setActiveWindow(view);

    return view;
}

/**
 * @brief Document::setActiveWindow
 * If this document is active and the view is part of it then it will be
 * activated. If the document is not active of the view is already active
 * nothing is done.
 * @param view
 */
void Document::setActiveWindow(Gui::MDIView* view)
{
    // get the main window's active view
    MDIView* active = getMainWindow()->activeWindow();

    // view is already active
    if (active == view)
        return;

    // get all MDI views of the document
    std::list<MDIView*> mdis = getMDIViews();

    // this document is not active
    if (std::find(mdis.begin(), mdis.end(), active) == mdis.end())
        return;

    // the view is not part of the document
    if (std::find(mdis.begin(), mdis.end(), view) == mdis.end())
        return;

    getMainWindow()->setActiveWindow(view);
}

Gui::MDIView* Document::getViewOfNode(SoNode* node) const
{
    for(auto v : getViews()) {
        auto view = Base::freecad_dynamic_cast<View3DInventor>(v);
        if (view && view->getViewer()->searchNode(node))
            return view;
    }

    return 0;
}

Gui::MDIView* Document::getViewOfViewProvider(Gui::ViewProvider* vp) const
{
    return getViewOfNode(vp->getRoot());
}

Gui::MDIView* Document::getEditingViewOfViewProvider(Gui::ViewProvider* vp) const
{
    (void)vp;
    for (auto v : getViews()) {
        View3DInventor* view = Base::freecad_dynamic_cast<View3DInventor>(v);
        // there is only one 3d view which is in edit mode
        if (view && view->getViewer()->isEditingViewProvider())
            return view;
    }

    return 0;
}

//--------------------------------------------------------------------------
// UNDO REDO transaction handling  
//--------------------------------------------------------------------------
/** Open a new Undo transaction on the active document
 *  This method opens a new UNDO transaction on the active document. This transaction
 *  will later appear in the UNDO/REDO dialog with the name of the command. If the user 
 *  recall the transaction everything changed on the document between OpenCommand() and 
 *  CommitCommand will be undone (or redone). You can use an alternative name for the 
 *  operation default is the command name.
 *  @see CommitCommand(),AbortCommand()
 */
void Document::openCommand(const char* sName)
{
    getDocument()->openTransaction(sName);
}

void Document::commitCommand(void)
{
    getDocument()->commitTransaction();
}

void Document::abortCommand(void)
{
    getDocument()->abortTransaction();
}

bool Document::hasPendingCommand(void) const
{
    return getDocument()->hasPendingTransaction();
}

/// Get a string vector with the 'Undo' actions
std::vector<std::string> Document::getUndoVector(void) const
{
    return getDocument()->getAvailableUndoNames();
}

/// Get a string vector with the 'Redo' actions
std::vector<std::string> Document::getRedoVector(void) const
{
    return getDocument()->getAvailableRedoNames();
}

bool Document::checkTransactionID(bool undo, int iSteps) {
    if(!iSteps)
        return false;

    std::vector<int> ids;
    for (int i=0;i<iSteps;i++) {
        int id = getDocument()->getTransactionID(undo,i);
        if(!id) break;
        ids.push_back(id);
    }
    std::set<App::Document*> prompts;
    std::map<App::Document*,int> dmap;
    for(auto doc : App::GetApplication().getDocuments()) {
        if(doc == getDocument())
            continue;
        for(auto id : ids) {
            int steps = undo?doc->getAvailableUndos(id):doc->getAvailableRedos(id);
            if(!steps) continue;
            int &currentSteps = dmap[doc];
            if(currentSteps+1 != steps)
                prompts.insert(doc);
            if(currentSteps < steps)
                currentSteps = steps;
        }
    }
    if(prompts.size()) {
        std::ostringstream str;
        int i=0;
        for(auto doc : prompts) {
            if(i++==5) {
                str << "...\n";
                break;
            }
            str << "    " << doc->getName() << "\n";
        }
        int ret = QMessageBox::warning(getMainWindow(), 
                    undo?QObject::tr("Undo"):QObject::tr("Redo"),
                    QString::fromLatin1("%1,\n%2%3")
                        .arg(QObject::tr(
                            "There are grouped transactions in the following documents with "
                            "other preceding transactions"))
                        .arg(QString::fromUtf8(str.str().c_str()))
                        .arg(QObject::tr("Choose 'Yes' to roll back all preceding transactions.\n"
                                         "Choose 'No' to roll back in the active document only.\n"
                                         "Choose 'Abort' to abort")),
                    QMessageBox::Yes|QMessageBox::No|QMessageBox::Abort, QMessageBox::Yes);
        if(ret == QMessageBox::Abort)
            return false;
        if(ret == QMessageBox::No)
            return true;
    }
    for(auto &v : dmap) {
        for(int i=0;i<v.second;++i) {
            if(undo)
                v.first->undo();
            else
                v.first->redo();
        }
    }
    return true;
}

bool Document::isPerformingTransaction() const {
    return d->_isTransacting;
}

/// Will UNDO one or more steps
void Document::undo(int iSteps)
{
    Base::FlagToggler<> flag(d->_isTransacting);

    Gui::Selection().clearCompleteSelection();

    {
        App::TransactionGuard guard(true);

        if(!checkTransactionID(true,iSteps))
            return;

        for (int i=0;i<iSteps;i++) {
            getDocument()->undo();
        }
    }
}

/// Will REDO one or more steps
void Document::redo(int iSteps)
{
    Base::FlagToggler<> flag(d->_isTransacting);

    Gui::Selection().clearCompleteSelection();

    {
        App::TransactionGuard guard(false);

        if(!checkTransactionID(false,iSteps))
            return;

        for (int i=0;i<iSteps;i++) {
            getDocument()->redo();
        }
    }
    for (auto it : d->_redoViewProviders)
        handleChildren3D(it);
    d->_redoViewProviders.clear();
}

PyObject* Document::getPyObject(void)
{
    _pcDocPy->IncRef();
    return _pcDocPy;
}

void Document::handleChildren3D(ViewProvider* viewProvider, bool deleting)
{
    if(!viewProvider)
        return;
    SoGroup* childGroup =  viewProvider->getChildRoot();
    if(!childGroup)
        return;

    std::vector<App::DocumentObject*> children, *childCache;

    if(deleting) {
        // When we are deleting this view provider, do not call
        // claimChildren3D(), but fetch the last claimed result from cache.
        auto it = d->_ChildrenMap.find(viewProvider);
        childCache = &children;
        if(it != d->_ChildrenMap.end()) {
            children = std::move(it->second);
            d->_ChildrenMap.erase(it);
        }
    } else {
        // If not deleting, check if children have changed
        children = viewProvider->claimChildren3D();
        childCache = &d->_ChildrenMap[viewProvider];
        if(children == *childCache)
            return;
    }

    // Obtained the old view provider
    std::set<ViewProviderDocumentObject*> oldChildren;
    for(auto child : *childCache) {
        auto vp = Base::freecad_dynamic_cast<ViewProviderDocumentObject>(getViewProvider(child));
        if(vp)
            oldChildren.insert(vp);
    }

    if(deleting) 
        Gui::coinRemoveAllChildren(childGroup);
    else {

        bool handled = viewProvider->handleChildren3D(children);
        if(!handled)
            Gui::coinRemoveAllChildren(childGroup);

        for(auto it=children.begin();it!=children.end();) {
            auto child = *it;
            auto vp = Base::freecad_dynamic_cast<ViewProviderDocumentObject>(getViewProvider(child));
            if(!vp || !vp->getRoot()) {
                it = children.erase(it);
                continue;
            }
            ++it;

            if(!handled) {
                // If the view provider does not handle its own children, we do it by
                // simply adding the child root node to child group node.
                childGroup->addChild(vp->getRoot());
            }

            auto iter = oldChildren.find(vp);
            if(iter!=oldChildren.end())
                oldChildren.erase(iter);
            else if(++d->_ClaimedViewProviders[vp] == 1) {
                foreachView<View3DInventor>([=](View3DInventor* view){
                    view->getViewer()->toggleViewProvider(vp);
                });
            }
        }

        *childCache = std::move(children);
    }

    for(auto it=oldChildren.begin();it!=oldChildren.end();) {
        auto iter = d->_ClaimedViewProviders.find(*it);
        if(iter != d->_ClaimedViewProviders.end()) {
            if(--iter->second > 0) {
                it = oldChildren.erase(it);
                continue;
            } else
                d->_ClaimedViewProviders.erase(iter);
        }
        ++it;
    }

    // add the remaining old children back to toplevel invertor node
    foreachView<View3DInventor>([&](View3DInventor *view) {
        for(auto vpd : oldChildren) {
            auto obj = vpd->getObject();
            if(obj && obj->getNameInDocument())
                view->getViewer()->toggleViewProvider(vpd);
        }
    });
}

bool Document::isClaimed3D(ViewProvider *vp) const {
    return d->_ClaimedViewProviders.count(vp)!=0;
}

void Document::toggleInSceneGraph(ViewProvider *vp) {
    foreachView<View3DInventor>([&](View3DInventor *view) {
        view->getViewer()->toggleViewProvider(vp);
    });
}

void Document::slotChangePropertyEditor(const App::Document &doc, const App::Property &Prop) {
    if(getDocument() == &doc) {
        FC_LOG(Prop.getFullName() << " editor changed");
        setModified(true);
    }
}

<|MERGE_RESOLUTION|>--- conflicted
+++ resolved
@@ -1,2560 +1,2546 @@
-/***************************************************************************
- *   Copyright (c) 2004 Jürgen Riegel <juergen.riegel@web.de>              *
- *                                                                         *
- *   This file is part of the FreeCAD CAx development system.              *
- *                                                                         *
- *   This library is free software; you can redistribute it and/or         *
- *   modify it under the terms of the GNU Library General Public           *
- *   License as published by the Free Software Foundation; either          *
- *   version 2 of the License, or (at your option) any later version.      *
- *                                                                         *
- *   This library  is distributed in the hope that it will be useful,      *
- *   but WITHOUT ANY WARRANTY; without even the implied warranty of        *
- *   MERCHANTABILITY or FITNESS FOR A PARTICULAR PURPOSE.  See the         *
- *   GNU Library General Public License for more details.                  *
- *                                                                         *
- *   You should have received a copy of the GNU Library General Public     *
- *   License along with this library; see the file COPYING.LIB. If not,    *
- *   write to the Free Software Foundation, Inc., 59 Temple Place,         *
- *   Suite 330, Boston, MA  02111-1307, USA                                *
- *                                                                         *
- ***************************************************************************/
-
-
-#include "PreCompiled.h"
-
-#ifndef _PreComp_
-# include <algorithm>
-# include <QAbstractButton>
-# include <qapplication.h>
-# include <qdir.h>
-# include <qfileinfo.h>
-# include <QKeySequence>
-# include <qmessagebox.h>
-# include <qstatusbar.h>
-# include <boost/signals2.hpp>
-# include <boost_bind_bind.hpp>
-# include <Inventor/actions/SoSearchAction.h>
-# include <Inventor/nodes/SoSeparator.h>
-#endif
-
-#include <boost/algorithm/string/predicate.hpp>
-#include <cctype>
-
-#include <Base/Console.h>
-#include <Base/Exception.h>
-#include <Base/Matrix.h>
-#include <Base/Reader.h>
-#include <Base/Writer.h>
-#include <Base/Tools.h>
-
-#include <App/Document.h>
-#include <App/DocumentObject.h>
-#include <App/DocumentObjectGroup.h>
-#include <App/Transactions.h>
-#include <App/AutoTransaction.h>
-#include <App/GeoFeatureGroupExtension.h>
-
-#include "Application.h"
-#include "MainWindow.h"
-#include "Tree.h"
-#include "Document.h"
-#include "DocumentPy.h"
-#include "Command.h"
-#include "Control.h"
-#include "FileDialog.h"
-#include "View3DInventor.h"
-#include "View3DInventorViewer.h"
-#include "BitmapFactory.h"
-#include "ViewProviderDocumentObject.h"
-#include "ViewProviderDocumentObjectGroup.h"
-#include "Selection.h"
-#include "WaitCursor.h"
-#include "Thumbnail.h"
-#include "ViewProviderLink.h"
-
-FC_LOG_LEVEL_INIT("Gui",true,true)
-
-using namespace Gui;
-namespace bp = boost::placeholders;
-
-namespace Gui {
-
-struct CameraInfo {
-    int id;
-    int binding;
-    std::string settings;
-
-    CameraInfo(int i, int b, std::string &&s)
-        :id(i), binding(b), settings(std::move(s))
-    {}
-};
-
-// Pimpl class
-struct DocumentP
-{
-    Thumbnail thumb;
-    int        _iWinCount;
-    int        _iDocId;
-    bool       _isClosing;
-    bool       _isModified;
-    bool       _isTransacting;
-    bool       _hasExpansion;
-    bool       _changeViewTouchDocument;
-    int                         _editMode;
-    ViewProvider*               _editViewProvider;
-    App::DocumentObject*        _editingObject;
-    ViewProviderDocumentObject* _editViewProviderParent;
-    std::string                 _editSubname;
-    std::string                 _editSubElement;
-    Base::Matrix4D              _editingTransform;
-    View3DInventorViewer*       _editingViewer;
-    std::set<const App::DocumentObject*> _editObjs;
-
-    std::vector<CameraInfo>     _savedViews;
-
-    Application*    _pcAppWnd;
-    // the doc/Document
-    App::Document*  _pcDocument;
-    /// List of all registered views
-    std::list<Gui::BaseView*> baseViews;
-    /// List of all registered views
-    std::list<Gui::BaseView*> passiveViews;
-    std::map<const App::DocumentObject*,ViewProviderDocumentObject*> _ViewProviderMap;
-    std::map<SoSeparator *,ViewProviderDocumentObject*> _CoinMap;
-    std::map<std::string,ViewProvider*> _ViewProviderMapAnnotation;
-    std::list<ViewProviderDocumentObject*> _redoViewProviders;
-
-    // cache map from view provider to its 3D claimed children
-    std::unordered_map<const ViewProvider*,std::vector<App::DocumentObject*> > _ChildrenMap;
-
-    // Reference counted view providers that are 3D claimed by other object.
-    // These view providers shouldn't appear at secen graph root.
-    std::unordered_map<const ViewProvider*, int> _ClaimedViewProviders;
-
-    typedef boost::signals2::connection Connection;
-    Connection connectNewObject;
-    Connection connectDelObject;
-    Connection connectCngObject;
-    Connection connectRenObject;
-    Connection connectActObject;
-    Connection connectSaveDocument;
-    Connection connectRestDocument;
-    Connection connectStartLoadDocument;
-    Connection connectFinishLoadDocument;
-    Connection connectShowHidden;
-    Connection connectFinishRestoreObject;
-    Connection connectExportObjects;
-    Connection connectImportObjects;
-    Connection connectFinishImportObjects;
-    Connection connectUndoDocument;
-    Connection connectRedoDocument;
-    Connection connectRecomputed;
-    Connection connectSkipRecompute;
-    Connection connectTransactionAppend;
-    Connection connectTransactionRemove;
-    Connection connectTouchedObject;
-    Connection connectPurgeTouchedObject;
-    Connection connectChangePropertyEditor;
-    Connection connectChanged;
-
-    typedef boost::signals2::shared_connection_block ConnectionBlock;
-    ConnectionBlock connectActObjectBlocker;
-};
-
-} // namespace Gui
-
-/* TRANSLATOR Gui::Document */
-
-/// @namespace Gui @class Document
-
-int Document::_iDocCount = 0;
-
-Document::Document(App::Document* pcDocument,Application * app)
-{
-    d = new DocumentP;
-    d->_iWinCount = 1;
-    // new instance
-    d->_iDocId = (++_iDocCount);
-    d->_isClosing = false;
-    d->_isModified = false;
-    d->_isTransacting = false;
-    d->_hasExpansion = false;
-    d->_pcAppWnd = app;
-    d->_pcDocument = pcDocument;
-    d->_editViewProvider = 0;
-    d->_editingObject = 0;
-    d->_editViewProviderParent = 0;
-    d->_editingViewer = 0;
-    d->_editMode = 0;
-
-    // Setup the connections
-    d->connectNewObject = pcDocument->signalNewObject.connect
-        (boost::bind(&Gui::Document::slotNewObject, this, bp::_1));
-    d->connectDelObject = pcDocument->signalDeletedObject.connect
-        (boost::bind(&Gui::Document::slotDeletedObject, this, bp::_1));
-    d->connectCngObject = pcDocument->signalChangedObject.connect
-        (boost::bind(&Gui::Document::slotChangedObject, this, bp::_1, bp::_2));
-    d->connectRenObject = pcDocument->signalRelabelObject.connect
-        (boost::bind(&Gui::Document::slotRelabelObject, this, bp::_1));
-    d->connectActObject = pcDocument->signalActivatedObject.connect
-        (boost::bind(&Gui::Document::slotActivatedObject, this, bp::_1));
-    d->connectActObjectBlocker = boost::signals2::shared_connection_block
-        (d->connectActObject, false);
-    d->connectSaveDocument = pcDocument->signalSaveDocument.connect
-        (boost::bind(&Gui::Document::Save, this, bp::_1));
-    d->connectRestDocument = pcDocument->signalRestoreDocument.connect
-        (boost::bind(&Gui::Document::Restore, this, bp::_1));
-    d->connectStartLoadDocument = App::GetApplication().signalStartRestoreDocument.connect
-        (boost::bind(&Gui::Document::slotStartRestoreDocument, this, bp::_1));
-    d->connectFinishLoadDocument = App::GetApplication().signalFinishRestoreDocument.connect
-        (boost::bind(&Gui::Document::slotFinishRestoreDocument, this, bp::_1));
-    d->connectShowHidden = App::GetApplication().signalShowHidden.connect
-        (boost::bind(&Gui::Document::slotShowHidden, this, bp::_1));
-
-    d->connectChangePropertyEditor = pcDocument->signalChangePropertyEditor.connect
-        (boost::bind(&Gui::Document::slotChangePropertyEditor, this, bp::_1, bp::_2));
-    d->connectFinishRestoreObject = pcDocument->signalFinishRestoreObject.connect
-        (boost::bind(&Gui::Document::slotFinishRestoreObject, this, bp::_1));
-    d->connectExportObjects = pcDocument->signalExportViewObjects.connect
-        (boost::bind(&Gui::Document::exportObjects, this, bp::_1, bp::_2));
-    d->connectImportObjects = pcDocument->signalImportViewObjects.connect
-        (boost::bind(&Gui::Document::importObjects, this, bp::_1, bp::_2, bp::_3));
-    d->connectFinishImportObjects = pcDocument->signalFinishImportObjects.connect
-        (boost::bind(&Gui::Document::slotFinishImportObjects, this, bp::_1));
-        
-    d->connectUndoDocument = pcDocument->signalUndo.connect
-        (boost::bind(&Gui::Document::slotUndoDocument, this, bp::_1));
-    d->connectRedoDocument = pcDocument->signalRedo.connect
-        (boost::bind(&Gui::Document::slotRedoDocument, this, bp::_1));
-    d->connectRecomputed = pcDocument->signalRecomputed.connect
-        (boost::bind(&Gui::Document::slotRecomputed, this, bp::_1));
-    d->connectSkipRecompute = pcDocument->signalSkipRecompute.connect
-        (boost::bind(&Gui::Document::slotSkipRecompute, this, bp::_1, bp::_2));
-    d->connectTouchedObject = pcDocument->signalTouchedObject.connect
-<<<<<<< HEAD
-        (boost::bind(&Gui::Document::slotTouchedObject, this, _1));
-    d->connectPurgeTouchedObject = pcDocument->signalPurgeTouchedObject.connect
-        (boost::bind(&Gui::Document::slotTouchedObject, this, _1));
-=======
-        (boost::bind(&Gui::Document::slotTouchedObject, this, bp::_1));
->>>>>>> 6e40c19f
-
-    d->connectTransactionAppend = pcDocument->signalTransactionAppend.connect
-        (boost::bind(&Gui::Document::slotTransactionAppend, this, bp::_1, bp::_2));
-    d->connectTransactionRemove = pcDocument->signalTransactionRemove.connect
-<<<<<<< HEAD
-        (boost::bind(&Gui::Document::slotTransactionRemove, this, _1, _2));
-
-    d->connectChanged = pcDocument->signalChanged.connect(
-        [this](const App::Document &, const App::Property &Prop) {
-            if(!d->_isModified) {
-                FC_LOG(Prop.getFullName() << " modified");
-                setModified(true);
-            }
-        });
-
-=======
-        (boost::bind(&Gui::Document::slotTransactionRemove, this, bp::_1, bp::_2));
->>>>>>> 6e40c19f
-    // pointer to the python class
-    // NOTE: As this Python object doesn't get returned to the interpreter we
-    // mustn't increment it (Werner Jan-12-2006)
-    _pcDocPy = new Gui::DocumentPy(this);
-
-    ParameterGrp::handle hGrp = App::GetApplication().GetParameterGroupByPath("User parameter:BaseApp/Preferences/Document");
-    if (hGrp->GetBool("UsingUndo",true)) {
-        d->_pcDocument->setUndoMode(1);
-        // set the maximum stack size
-        d->_pcDocument->setMaxUndoStackSize(hGrp->GetInt("MaxUndoSize",20));
-    }
-
-    d->_changeViewTouchDocument = hGrp->GetBool("ChangeViewProviderTouchDocument", true);
-}
-
-Document::~Document()
-{
-    // disconnect everything to avoid to be double-deleted
-    // in case an exception is raised somewhere
-    d->connectNewObject.disconnect();
-    d->connectDelObject.disconnect();
-    d->connectCngObject.disconnect();
-    d->connectRenObject.disconnect();
-    d->connectActObject.disconnect();
-    d->connectSaveDocument.disconnect();
-    d->connectRestDocument.disconnect();
-    d->connectStartLoadDocument.disconnect();
-    d->connectFinishLoadDocument.disconnect();
-    d->connectShowHidden.disconnect();
-    d->connectFinishRestoreObject.disconnect();
-    d->connectExportObjects.disconnect();
-    d->connectImportObjects.disconnect();
-    d->connectFinishImportObjects.disconnect();
-    d->connectUndoDocument.disconnect();
-    d->connectRedoDocument.disconnect();
-    d->connectRecomputed.disconnect();
-    d->connectSkipRecompute.disconnect();
-    d->connectTransactionAppend.disconnect();
-    d->connectTransactionRemove.disconnect();
-    d->connectTouchedObject.disconnect();
-    d->connectPurgeTouchedObject.disconnect();
-    d->connectChangePropertyEditor.disconnect();
-    d->connectChanged.disconnect();
-
-    // e.g. if document gets closed from within a Python command
-    d->_isClosing = true;
-    // calls Document::detachView() and alter the view list
-    std::list<Gui::BaseView*> temp = d->baseViews;
-    for(std::list<Gui::BaseView*>::iterator it=temp.begin();it!=temp.end();++it)
-        (*it)->deleteSelf();
-
-    std::map<const App::DocumentObject*,ViewProviderDocumentObject*>::iterator jt;
-    for (jt = d->_ViewProviderMap.begin();jt != d->_ViewProviderMap.end(); ++jt)
-        delete jt->second;
-    std::map<std::string,ViewProvider*>::iterator it2;
-    for (it2 = d->_ViewProviderMapAnnotation.begin();it2 != d->_ViewProviderMapAnnotation.end(); ++it2)
-        delete it2->second;
-
-    // remove the reference from the object
-    Base::PyGILStateLocker lock;
-    _pcDocPy->setInvalid();
-    _pcDocPy->DecRef();
-    delete d;
-}
-
-//*****************************************************************************************************
-// 3D viewer handling
-//*****************************************************************************************************
-
-struct EditDocumentGuard {
-    EditDocumentGuard():active(true) {}
-
-    ~EditDocumentGuard() {
-        if(active)
-            Application::Instance->setEditDocument(0);
-    }
-
-    bool active;
-};
-
-bool Document::setEdit(Gui::ViewProvider* p, int ModNum, const char *subname)
-{
-    ViewProviderDocumentObject* vp = dynamic_cast<ViewProviderDocumentObject*>(p);
-    if (!vp) {
-        FC_ERR("cannot edit non ViewProviderDocumentObject");
-        return false;
-    }
-
-    // Fix regression: https://forum.freecadweb.org/viewtopic.php?f=19&t=43629&p=371972#p371972
-    // When an object is already in edit mode a subsequent call for editing is only possible
-    // when resetting the currently edited object.
-    if (d->_editViewProvider) {
-        _resetEdit();
-    }
-
-    auto obj = vp->getObject();
-    if(!obj->getNameInDocument()) {
-        FC_ERR("cannot edit detached object");
-        return false;
-    }
-
-    std::string _subname;
-    if(!subname || !subname[0]) {
-        // No subname reference is given, we try to extract one from the current
-        // selection in order to obtain the correct transformation matrix below
-        auto sels = Gui::Selection().getCompleteSelection(false);
-        App::DocumentObject *parentObj = 0;
-        for(auto &sel : sels) {
-            if(!sel.pObject || !sel.pObject->getNameInDocument())
-                continue;
-            if(!parentObj)
-                parentObj = sel.pObject;
-            else if(parentObj!=sel.pObject) {
-                FC_LOG("Cannot deduce subname for editing, more than one parent?");
-                parentObj = 0;
-                break;
-            }
-            auto sobj = parentObj->getSubObject(sel.SubName);
-            if(!sobj || (sobj!=obj && sobj->getLinkedObject(true)!= obj)) {
-                FC_LOG("Cannot deduce subname for editing, subname mismatch");
-                parentObj = 0;
-                break;
-            }
-            _subname = sel.SubName;
-        }
-        if(parentObj) {
-            FC_LOG("deduced editing reference " << parentObj->getFullName() << '.' << _subname);
-            subname = _subname.c_str();
-            obj = parentObj;
-            vp = dynamic_cast<ViewProviderDocumentObject*>(
-                    Application::Instance->getViewProvider(obj));
-            if(!vp || !vp->getDocument()) {
-                FC_ERR("invliad view provider for parent object");
-                return false;
-            }
-            if(vp->getDocument()!=this)
-                return vp->getDocument()->setEdit(vp,ModNum,subname);
-        }
-    }
-
-    if (d->_ViewProviderMap.find(obj) == d->_ViewProviderMap.end()) {
-        // We can actually support editing external object, by calling
-        // View3DInventViewer::setupEditingRoot() before exiting from
-        // ViewProvider::setEditViewer(), which transfer all child node of the view
-        // provider into an editing node inside the viewer of this document. And
-        // that's may actually be the case, as the subname referenced sub object
-        // is allowed to be in other documents. 
-        //
-        // We just disabling editing external parent object here, for bug
-        // tracking purpose. Because, bringing an unrelated external object to
-        // the current view for editing will confuse user, and is certainly a
-        // bug. By right, the top parent object should always belong to the
-        // editing document, and the actually editing sub object can be
-        // external.
-        //
-        // So, you can either call setEdit() with subname set to 0, which cause
-        // the code above to auto detect selection context, and dispatch the
-        // editing call to the correct document. Or, supply subname yourself,
-        // and make sure you get the document right.
-        //
-        FC_ERR("cannot edit object '" << obj->getNameInDocument() << "': not found in document "
-                << "'" << getDocument()->getName() << "'");
-        return false;
-    }
-
-    d->_editingTransform = Base::Matrix4D();
-    // Geo feature group now handles subname like link group. So no need of the
-    // following code.
-    //
-    // if(!subname || !subname[0]) {
-    //     auto group = App::GeoFeatureGroupExtension::getGroupOfObject(obj);
-    //     if(group) {
-    //         auto ext = group->getExtensionByType<App::GeoFeatureGroupExtension>();
-    //         d->_editingTransform = ext->globalGroupPlacement().toMatrix();
-    //     }
-    // }
-    auto sobj = obj->getSubObject(subname,0,&d->_editingTransform);
-    if(!sobj || !sobj->getNameInDocument()) {
-        FC_ERR("Invalid sub object '" << obj->getFullName() 
-                << '.' << (subname?subname:"") << "'");
-        return false;
-    }
-    auto svp = vp;
-    if(sobj!=obj) {
-        svp = dynamic_cast<ViewProviderDocumentObject*>(
-                Application::Instance->getViewProvider(sobj));
-        if(!svp) {
-            FC_ERR("Cannot edit '" << sobj->getFullName() << "' without view provider");
-            return false;
-        }
-    }
-
-    View3DInventor *view3d = dynamic_cast<View3DInventor *>(getActiveView());
-    // if the currently active view is not the 3d view search for it and activate it
-    if (view3d) 
-        getMainWindow()->setActiveWindow(view3d);
-    else
-        view3d = dynamic_cast<View3DInventor *>(setActiveView(vp));
-
-    EditDocumentGuard guard;
-    Application::Instance->setEditDocument(this);
-
-    d->_editViewProviderParent = vp;
-    d->_editSubElement.clear();
-    d->_editSubname.clear();
-    if(subname) {
-        const char *element = Data::ComplexGeoData::findElementName(subname);
-        if(element) {
-            d->_editSubname = std::string(subname,element-subname);
-            d->_editSubElement = element;
-        }else
-            d->_editSubname = subname;
-    }
-
-    auto sobjs = obj->getSubObjectList(subname);
-    d->_editObjs.clear();
-    d->_editObjs.insert(sobjs.begin(),sobjs.end());
-    d->_editingObject = sobj;
-
-    d->_editMode = ModNum;
-    d->_editViewProvider = svp->startEditing(ModNum);
-    if(!d->_editViewProvider) {
-        d->_editViewProviderParent = 0;
-        d->_editObjs.clear();
-        d->_editingObject = 0;
-        FC_LOG("object '" << sobj->getFullName() << "' refuse to edit");
-        return false;
-    }
-
-    if(view3d) {
-        view3d->getViewer()->setEditingViewProvider(d->_editViewProvider,ModNum);
-        d->_editingViewer = view3d->getViewer();
-    }
-    Gui::TaskView::TaskDialog* dlg = Gui::Control().activeDialog();
-    if (dlg)
-        dlg->setDocumentName(this->getDocument()->getName());
-    if (d->_editViewProvider->isDerivedFrom(ViewProviderDocumentObject::getClassTypeId())) {
-        auto vpd = static_cast<ViewProviderDocumentObject*>(d->_editViewProvider);
-        vpd->getDocument()->signalInEdit(*vpd);
-    }
-    guard.active = false;
-    App::AutoTransaction::setEnable(false);
-    return true;
-}
-
-const Base::Matrix4D &Document::getEditingTransform() const {
-    return d->_editingTransform;
-}
-
-void Document::setEditingTransform(const Base::Matrix4D &mat) {
-    d->_editObjs.clear();
-    d->_editingTransform = mat;
-    View3DInventor *activeView = dynamic_cast<View3DInventor *>(getActiveView());
-    if (activeView) 
-        activeView->getViewer()->setEditingTransform(mat);
-}
-
-void Document::resetEdit(void) {
-    Application::Instance->setEditDocument(0);
-}
-
-void Document::_resetEdit(void)
-{
-    std::list<Gui::BaseView*>::iterator it;
-    if (d->_editViewProvider) {
-        for (it = d->baseViews.begin();it != d->baseViews.end();++it) {
-            View3DInventor *activeView = dynamic_cast<View3DInventor *>(*it);
-            if (activeView)
-                activeView->getViewer()->resetEditingViewProvider();
-        }
-
-        d->_editViewProvider->finishEditing();
-
-        // Have to check d->_editViewProvider below, because there is a chance
-        // the editing object gets deleted inside the above call to
-        // 'finishEditing()', which will trigger our slotDeletedObject(), which
-        // nullifies _editViewProvider.
-        if (d->_editViewProvider && d->_editViewProvider->isDerivedFrom(ViewProviderDocumentObject::getClassTypeId())) 
-            signalResetEdit(*(static_cast<ViewProviderDocumentObject*>(d->_editViewProvider)));
-        d->_editViewProvider = 0;
-
-        // The logic below is not necessary anymore, because this method is
-        // changed into a private one,  _resetEdit(). And the exposed
-        // resetEdit() above calls into Application->setEditDocument(0) which
-        // will prevent recursive calling.
-#if 0
-        // Nullify the member variable before calling finishEditing().
-        // This is to avoid a possible stack overflow when a view provider wrongly
-        // invokes the document's resetEdit() method.
-        ViewProvider* editViewProvider = d->_editViewProvider;
-        d->_editViewProvider = nullptr;
-
-        editViewProvider->finishEditing();
-        if (editViewProvider->isDerivedFrom(ViewProviderDocumentObject::getClassTypeId()))
-            signalResetEdit(*(static_cast<ViewProviderDocumentObject*>(editViewProvider)));
-#endif
-        App::GetApplication().closeActiveTransaction();
-    }
-    d->_editViewProviderParent = 0;
-    d->_editingViewer = 0;
-    d->_editObjs.clear();
-    d->_editingObject = 0;
-    if(Application::Instance->editDocument() == this)
-        Application::Instance->setEditDocument(0);
-}
-
-ViewProvider *Document::getInEdit(ViewProviderDocumentObject **parentVp, 
-        std::string *subname, int *mode, std::string *subelement) const
-{
-    if(parentVp) *parentVp = d->_editViewProviderParent;
-    if(subname) *subname = d->_editSubname;
-    if(subelement) *subelement = d->_editSubElement;
-    if(mode) *mode = d->_editMode;
-
-    if (d->_editViewProvider) {
-        // there is only one 3d view which is in edit mode
-        View3DInventor *activeView = dynamic_cast<View3DInventor *>(getActiveView());
-        if (activeView && activeView->getViewer()->isEditingViewProvider())
-            return d->_editViewProvider;
-    }
-
-    return 0;
-}
-
-void Document::setInEdit(ViewProviderDocumentObject *parentVp, const char *subname) {
-    if (d->_editViewProvider) {
-        d->_editViewProviderParent = parentVp;
-        d->_editSubname = subname?subname:"";
-    }
-}
-
-void Document::setAnnotationViewProvider(const char* name, ViewProvider *pcProvider)
-{
-    std::list<Gui::BaseView*>::iterator vIt;
-
-    // already in ?
-    std::map<std::string,ViewProvider*>::iterator it = d->_ViewProviderMapAnnotation.find(name);
-    if (it != d->_ViewProviderMapAnnotation.end())
-        removeAnnotationViewProvider(name);
-
-    // add 
-    d->_ViewProviderMapAnnotation[name] = pcProvider;
-
-    // cycling to all views of the document
-    for (vIt = d->baseViews.begin();vIt != d->baseViews.end();++vIt) {
-        View3DInventor *activeView = dynamic_cast<View3DInventor *>(*vIt);
-        if (activeView)
-            activeView->getViewer()->addViewProvider(pcProvider);
-    }
-}
-
-ViewProvider * Document::getAnnotationViewProvider(const char* name) const
-{
-    std::map<std::string,ViewProvider*>::const_iterator it = d->_ViewProviderMapAnnotation.find(name);
-    return ( (it != d->_ViewProviderMapAnnotation.end()) ? it->second : 0 );
-}
-
-void Document::removeAnnotationViewProvider(const char* name)
-{
-    std::map<std::string,ViewProvider*>::iterator it = d->_ViewProviderMapAnnotation.find(name);
-    std::list<Gui::BaseView*>::iterator vIt;
-
-    // cycling to all views of the document
-    for (vIt = d->baseViews.begin();vIt != d->baseViews.end();++vIt) {
-        View3DInventor *activeView = dynamic_cast<View3DInventor *>(*vIt);
-        if (activeView)
-            activeView->getViewer()->removeViewProvider(it->second);
-    }
-
-    delete it->second;
-    d->_ViewProviderMapAnnotation.erase(it); 
-}
-
-
-ViewProvider* Document::getViewProvider(const App::DocumentObject* Feat) const
-{
-    std::map<const App::DocumentObject*,ViewProviderDocumentObject*>::const_iterator
-    it = d->_ViewProviderMap.find( Feat );
-    return ( (it != d->_ViewProviderMap.end()) ? it->second : 0 );
-}
-
-std::vector<ViewProvider*> Document::getViewProvidersOfType(const Base::Type& typeId) const
-{
-    std::vector<ViewProvider*> Objects;
-    for (std::map<const App::DocumentObject*,ViewProviderDocumentObject*>::const_iterator it = 
-         d->_ViewProviderMap.begin(); it != d->_ViewProviderMap.end(); ++it ) {
-        if (it->second->getTypeId().isDerivedFrom(typeId))
-            Objects.push_back(it->second);
-    }
-    return Objects;
-}
-
-ViewProvider *Document::getViewProviderByName(const char* name) const
-{
-    // first check on feature name
-    App::DocumentObject *pcFeat = getDocument()->getObject(name);
-
-    if (pcFeat)
-    {
-        std::map<const App::DocumentObject*,ViewProviderDocumentObject*>::const_iterator
-        it = d->_ViewProviderMap.find( pcFeat );
-
-        if (it != d->_ViewProviderMap.end())
-            return it->second;
-    } else {
-        // then try annotation name
-        std::map<std::string,ViewProvider*>::const_iterator it2 = d->_ViewProviderMapAnnotation.find( name );
-
-        if (it2 != d->_ViewProviderMapAnnotation.end())
-            return it2->second;
-    }
-
-    return 0;
-}
-
-bool Document::isShow(const char* name)
-{
-    ViewProvider* pcProv = getViewProviderByName(name);
-    return pcProv ? pcProv->isShow() : false;
-}
-
-/// put the feature in show
-void Document::setShow(const char* name)
-{
-    ViewProvider* pcProv = getViewProviderByName(name);
-
-    if (pcProv && pcProv->getTypeId().isDerivedFrom(ViewProviderDocumentObject::getClassTypeId())) {
-        ((ViewProviderDocumentObject*)pcProv)->Visibility.setValue(true);
-    }
-}
-
-/// set the feature in Noshow
-void Document::setHide(const char* name)
-{
-    ViewProvider* pcProv = getViewProviderByName(name);
-
-    if (pcProv && pcProv->getTypeId().isDerivedFrom(ViewProviderDocumentObject::getClassTypeId())) {
-        ((ViewProviderDocumentObject*)pcProv)->Visibility.setValue(false);
-    }
-}
-
-/// set the feature in Noshow
-void Document::setPos(const char* name, const Base::Matrix4D& rclMtrx)
-{
-    ViewProvider* pcProv = getViewProviderByName(name);
-    if (pcProv)
-        pcProv->setTransformation(rclMtrx);
-
-}
-
-//*****************************************************************************************************
-// Document
-//*****************************************************************************************************
-void Document::slotNewObject(const App::DocumentObject& Obj)
-{
-    ViewProviderDocumentObject* pcProvider = static_cast<ViewProviderDocumentObject*>(getViewProvider(&Obj));
-    if (!pcProvider) {
-        //Base::Console().Log("Document::slotNewObject() called\n");
-        std::string cName = Obj.getViewProviderNameStored();
-        for(;;) {
-            if (cName.empty()) {
-                // handle document object with no view provider specified
-                FC_LOG(Obj.getFullName() << " has no view provider specified");
-                return;
-            }
-            Base::BaseClass* base = static_cast<Base::BaseClass*>(
-                    Base::Type::createInstanceByName(cName.c_str(),true));
-            pcProvider = Base::freecad_dynamic_cast<ViewProviderDocumentObject>(base);
-            if (!pcProvider) {
-                // type not derived from ViewProviderDocumentObject!!!
-                FC_ERR("Invalid view provider type '" << cName << "' for " << Obj.getFullName());
-                delete base;
-                return;
-            } else if (cName!=Obj.getViewProviderName() && !pcProvider->allowOverride(Obj)) {
-                FC_WARN("View provider type '" << cName << "' does not support " << Obj.getFullName());
-                delete base;
-                pcProvider = 0;
-                cName = Obj.getViewProviderName();
-            } else
-                break;
-        }
-
-        setModified(true);
-        d->_ViewProviderMap[&Obj] = pcProvider;
-        d->_CoinMap[pcProvider->getRoot()] = pcProvider;
-        pcProvider->setStatus(Gui::ViewStatus::TouchDocument, d->_changeViewTouchDocument);
-
-        try {
-            // if successfully created set the right name and calculate the view
-            //FIXME: Consider to change argument of attach() to const pointer
-            pcProvider->attach(const_cast<App::DocumentObject*>(&Obj));
-            pcProvider->updateView();
-            pcProvider->setActiveMode();
-        }
-        catch(const Base::MemoryException& e){
-            FC_ERR("Memory exception in " << Obj.getFullName() << " thrown: " << e.what());
-        }
-        catch(Base::Exception &e){
-            e.ReportException();
-        }
-#ifndef FC_DEBUG
-        catch(...){
-            FC_ERR("Unknown exception in Feature " << Obj.getFullName() << " thrown");
-        }
-#endif
-    }else{
-        try {
-            pcProvider->reattach(const_cast<App::DocumentObject*>(&Obj));
-        } catch(Base::Exception &e){
-            e.ReportException();
-        }
-    }
-
-    if (pcProvider) {
-        std::list<Gui::BaseView*>::iterator vIt;
-        // cycling to all views of the document
-        for (vIt = d->baseViews.begin();vIt != d->baseViews.end();++vIt) {
-            View3DInventor *activeView = dynamic_cast<View3DInventor *>(*vIt);
-            if (activeView)
-                activeView->getViewer()->addViewProvider(pcProvider);
-        }
-
-        // adding to the tree
-        signalNewObject(*pcProvider);
-        pcProvider->pcDocument = this;
-
-        // it is possible that a new viewprovider already claims children
-        handleChildren3D(pcProvider);
-        if (d->_isTransacting) {
-            d->_redoViewProviders.push_back(pcProvider);
-        }
-    }
-}
-
-void Document::slotDeletedObject(const App::DocumentObject& Obj)
-{
-    std::list<Gui::BaseView*>::iterator vIt;
-    setModified(true);
-    //Base::Console().Log("Document::slotDeleteObject() called\n");
-  
-    // cycling to all views of the document
-    ViewProvider* viewProvider = getViewProvider(&Obj);
-    if(!viewProvider) return;
-
-    if (d->_editViewProvider==viewProvider || d->_editViewProviderParent==viewProvider)
-        _resetEdit();
-    else if(Application::Instance->editDocument()) {
-        auto editDoc = Application::Instance->editDocument();
-        if(editDoc->d->_editViewProvider==viewProvider ||
-           editDoc->d->_editViewProviderParent==viewProvider)
-            Application::Instance->setEditDocument(0);
-    }
-
-    handleChildren3D(viewProvider,true);
-
-#if 0 // With this we can show child objects again if this method was called by undo
-    viewProvider->onDelete(std::vector<std::string>());
-#endif
-    if (viewProvider && viewProvider->getTypeId().isDerivedFrom
-        (ViewProviderDocumentObject::getClassTypeId())) {
-        // go through the views
-        for (vIt = d->baseViews.begin();vIt != d->baseViews.end();++vIt) {
-            View3DInventor *activeView = dynamic_cast<View3DInventor *>(*vIt);
-            if (activeView)
-                activeView->getViewer()->removeViewProvider(viewProvider);
-        }
-
-        // removing from tree
-        signalDeletedObject(*(static_cast<ViewProviderDocumentObject*>(viewProvider)));
-    }
-
-    viewProvider->beforeDelete();
-}
-
-void Document::beforeDelete() {
-    auto editDoc = Application::Instance->editDocument();
-    if(editDoc) {
-        auto vp = dynamic_cast<ViewProviderDocumentObject*>(editDoc->d->_editViewProvider);
-        auto vpp = dynamic_cast<ViewProviderDocumentObject*>(editDoc->d->_editViewProviderParent);
-        if(editDoc == this || 
-           (vp && vp->getDocument()==this) ||
-           (vpp && vpp->getDocument()==this))
-        {
-            Application::Instance->setEditDocument(0);
-        }
-    }
-    for(auto &v : d->_ViewProviderMap)
-        v.second->beforeDelete();
-}
-
-void Document::slotChangedObject(const App::DocumentObject& Obj, const App::Property& Prop)
-{
-    //Base::Console().Log("Document::slotChangedObject() called\n");
-    ViewProvider* viewProvider = getViewProvider(&Obj);
-    if (viewProvider) {
-        ViewProvider::clearBoundingBoxCache();
-        try {
-            viewProvider->update(&Prop);
-            if(d->_editingViewer 
-                    && d->_editingObject
-                    && d->_editViewProviderParent 
-                    && (Prop.isDerivedFrom(App::PropertyPlacement::getClassTypeId())
-                        // Issue ID 0004230 : getName() can return null in which case strstr() crashes
-                        || (Prop.getName() && strstr(Prop.getName(),"Scale")))
-                    && d->_editObjs.count(&Obj)) 
-            {
-                Base::Matrix4D mat;
-                auto sobj = d->_editViewProviderParent->getObject()->getSubObject(
-                                                        d->_editSubname.c_str(),0,&mat);
-                if(sobj == d->_editingObject && d->_editingTransform!=mat) {
-                    d->_editingTransform = mat;
-                    d->_editingViewer->setEditingTransform(d->_editingTransform);
-                }
-            }
-        }
-        catch(const Base::MemoryException& e) {
-            FC_ERR("Memory exception in " << Obj.getFullName() << " thrown: " << e.what());
-        }
-        catch(Base::Exception& e){
-            e.ReportException();
-        }
-        catch(const std::exception& e){
-            FC_ERR("C++ exception in " << Obj.getFullName() << " thrown " << e.what());
-        }
-        catch (...) {
-            FC_ERR("Cannot update representation for " << Obj.getFullName());
-        }
-
-        handleChildren3D(viewProvider);
-
-        if (viewProvider->isDerivedFrom(ViewProviderDocumentObject::getClassTypeId()))
-            signalChangedObject(static_cast<ViewProviderDocumentObject&>(*viewProvider), Prop);
-    }
-
-    // a property of an object has changed
-    if(!Prop.testStatus(App::Property::NoModify) && !isModified()) {
-        FC_LOG(Prop.getFullName() << " modified");
-        setModified(true);
-    }
-
-    getMainWindow()->updateActions(true);
-}
-
-void Document::slotRelabelObject(const App::DocumentObject& Obj)
-{
-    ViewProvider* viewProvider = getViewProvider(&Obj);
-    if (viewProvider && viewProvider->isDerivedFrom(ViewProviderDocumentObject::getClassTypeId())) {
-        signalRelabelObject(*(static_cast<ViewProviderDocumentObject*>(viewProvider)));
-    }
-}
-
-void Document::slotTransactionAppend(const App::DocumentObject& obj, App::Transaction* transaction)
-{
-    ViewProvider* viewProvider = getViewProvider(&obj);
-    if (viewProvider && viewProvider->isDerivedFrom(ViewProviderDocumentObject::getClassTypeId())) {
-        transaction->addObjectDel(viewProvider);
-    }
-}
-
-void Document::slotTransactionRemove(const App::DocumentObject& obj, App::Transaction* transaction)
-{
-    std::map<const App::DocumentObject*,ViewProviderDocumentObject*>::const_iterator
-    it = d->_ViewProviderMap.find(&obj);
-    if (it != d->_ViewProviderMap.end()) {
-        ViewProvider* viewProvider = it->second;
-
-        auto itC = d->_CoinMap.find(viewProvider->getRoot());
-        if(itC != d->_CoinMap.end())
-            d->_CoinMap.erase(itC);
-
-        d->_ViewProviderMap.erase(&obj);
-        // transaction being a nullptr indicates that undo/redo is off and the object
-        // can be safely deleted
-        if (transaction)
-            transaction->addObjectNew(viewProvider);
-        else
-            delete viewProvider;
-    }
-}
-
-void Document::slotActivatedObject(const App::DocumentObject& Obj)
-{
-    ViewProvider* viewProvider = getViewProvider(&Obj);
-    if (viewProvider && viewProvider->isDerivedFrom(ViewProviderDocumentObject::getClassTypeId())) {
-        signalActivatedObject(*(static_cast<ViewProviderDocumentObject*>(viewProvider)));
-    }
-}
-
-void Document::slotUndoDocument(const App::Document& doc)
-{
-    if (d->_pcDocument != &doc)
-        return;
-    
-    signalUndoDocument(*this);  
-    getMainWindow()->updateActions();
-}
-
-void Document::slotRedoDocument(const App::Document& doc)
-{
-    if (d->_pcDocument != &doc)
-        return;
-    
-    signalRedoDocument(*this);   
-    getMainWindow()->updateActions();
-}
-
-void Document::slotRecomputed(const App::Document& doc)
-{
-    if (d->_pcDocument != &doc)
-        return;
-    getMainWindow()->updateActions();
-    TreeWidget::updateStatus();
-}
-
-// This function is called when some asks to recompute a document that is marked
-// as 'SkipRecompute'. We'll check if we are the current document, and if either
-// not given an explicit recomputing object list, or the given single object is
-// the eidting object or the active object. If the conditions are met, we'll
-// force recompute only that object and all its dependent objects.
-void Document::slotSkipRecompute(const App::Document& doc, const std::vector<App::DocumentObject*> &objs)
-{
-    if (d->_pcDocument != &doc)
-        return;
-    if(objs.size()>1 || 
-       App::GetApplication().getActiveDocument()!=&doc || 
-       !doc.testStatus(App::Document::AllowPartialRecompute))
-        return;
-    App::DocumentObject *obj = 0;
-    auto editDoc = Application::Instance->editDocument();
-    if(editDoc) {
-        auto vp = dynamic_cast<ViewProviderDocumentObject*>(editDoc->getInEdit());
-        if(vp)
-            obj = vp->getObject();
-    }
-    if(!obj)
-        obj = doc.getActiveObject();
-    if(!obj || !obj->getNameInDocument() || (objs.size() && objs.front()!=obj))
-        return;
-    obj->recomputeFeature(true);
-}
-
-void Document::slotTouchedObject(const App::DocumentObject &Obj)
-{
-    getMainWindow()->updateActions(true);
-    if(!isModified()) {
-        FC_LOG(Obj.getFullName() << (Obj.isTouched()?" touched":" purged"));
-        setModified(true);
-    }
-    if (Obj.isTouched()) {
-        auto it = d->_ViewProviderMap.find(&Obj);
-        if (it !=d->_ViewProviderMap.end())
-            it->second->updateChildren(true);
-    }
-}
-
-void Document::addViewProvider(Gui::ViewProviderDocumentObject* vp)
-{
-    // Hint: The undo/redo first adds the view provider to the Gui
-    // document before adding the objects to the App document.
-
-    // the view provider is added by TransactionViewProvider and an
-    // object can be there only once
-    assert(d->_ViewProviderMap.find(vp->getObject()) == d->_ViewProviderMap.end());
-    vp->setStatus(Detach, false);
-    d->_ViewProviderMap[vp->getObject()] = vp;
-    d->_CoinMap[vp->getRoot()] = vp;
-}
-
-void Document::setModified(bool b)
-{
-    if(d->_isModified == b)
-        return;
-    d->_isModified = b;
-    
-    std::list<MDIView*> mdis = getMDIViews();
-    for (std::list<MDIView*>::iterator it = mdis.begin(); it != mdis.end(); ++it) {
-        (*it)->setWindowModified(b);
-    }
-
-    signalChangedModified(*this);
-}
-
-bool Document::isModified() const
-{
-    return d->_isModified;
-}
-
-
-ViewProviderDocumentObject* Document::getViewProviderByPathFromTail(SoPath * path) const
-{
-    // Get the lowest root node in the pick path!
-    for (int i = 0; i < path->getLength(); i++) {
-        SoNode *node = path->getNodeFromTail(i);
-        if (node->isOfType(SoSeparator::getClassTypeId())) {
-            auto it = d->_CoinMap.find(static_cast<SoSeparator*>(node));
-            if(it!=d->_CoinMap.end())
-                return it->second;
-        }
-    }
-
-    return 0;
-}
-
-ViewProviderDocumentObject* Document::getViewProviderByPathFromHead(SoPath * path) const
-{
-    for (int i = 0; i < path->getLength(); i++) {
-        SoNode *node = path->getNode(i);
-        if (node->isOfType(SoSeparator::getClassTypeId())) {
-            auto it = d->_CoinMap.find(static_cast<SoSeparator*>(node));
-            if(it!=d->_CoinMap.end())
-                return it->second;
-        }
-    }
-
-    return 0;
-}
-
-ViewProviderDocumentObject *Document::getViewProvider(SoNode *node) const {
-    if(!node || !node->isOfType(SoSeparator::getClassTypeId()))
-        return 0;
-    auto it = d->_CoinMap.find(static_cast<SoSeparator*>(node));
-    if(it!=d->_CoinMap.end())
-        return it->second;
-    return 0;
-}
-
-std::vector<std::pair<ViewProviderDocumentObject*,int> > Document::getViewProvidersByPath(SoPath * path) const
-{
-    std::vector<std::pair<ViewProviderDocumentObject*,int> > ret;
-    for (int i = 0; i < path->getLength(); i++) {
-        SoNode *node = path->getNodeFromTail(i);
-        if (node->isOfType(SoSeparator::getClassTypeId())) {
-            auto it = d->_CoinMap.find(static_cast<SoSeparator*>(node));
-            if(it!=d->_CoinMap.end())
-                ret.emplace_back(it->second,i);
-        }
-    }
-    return ret;
-}
-
-App::Document* Document::getDocument(void) const
-{
-    return d->_pcDocument;
-}
-
-/// Save the document
-bool Document::save(void)
-{
-    if (d->_pcDocument->isSaved()) {
-        try {
-            std::vector<std::pair<Gui::Document*,bool> > docs;
-            int mcount = 0;
-            try {
-                for(auto doc : getDocument()->getDependentDocuments()) {
-                    auto gdoc = Application::Instance->getDocument(doc);
-                    if(!gdoc)
-                        continue;
-                    if(gdoc!=this && gdoc->isModified())
-                        ++mcount;
-                     docs.emplace_back(gdoc,doc->mustExecute());
-                }
-            }catch(const Base::RuntimeError &e) {
-                FC_ERR(e.what());
-                docs.emplace_back(this, getDocument()->mustExecute());
-            }
-            if(mcount > 0) {
-                int ret = QMessageBox::question(getMainWindow(),
-                        QObject::tr("Save dependent files"),
-                        QObject::tr("The file contains external dependencies. "
-                        "Do you want to save the dependent files, too?"),
-                        QMessageBox::Yes,QMessageBox::No);
-                if (ret != QMessageBox::Yes) {
-                    docs.clear();
-                    docs.emplace_back(this, getDocument()->mustExecute());
-                }
-            }
-            Gui::WaitCursor wc;
-            // save all documents
-            for(auto v : docs) {
-                if(v.first != this && !v.first->isModified())
-                    continue;
-                auto doc = v.first->getDocument();
-                // Changed 'mustExecute' status may be triggered by saving external document
-                if(!v.second && doc->mustExecute()) {
-                    App::AutoTransaction trans("Recompute");
-                    Command::doCommand(Command::Doc,"App.getDocument(\"%s\").recompute()",doc->getName());
-                }
-                Command::doCommand(Command::Doc,"App.getDocument(\"%s\").save()",doc->getName());
-                v.first->setModified(false);
-            }
-        }
-        catch (const Base::Exception& e) {
-            QMessageBox::critical(getMainWindow(), QObject::tr("Saving document failed"),
-                QString::fromLatin1(e.what()));
-        }
-        return true;
-    }
-    else {
-        return saveAs();
-    }
-}
-
-/// Save the document under a new file name
-bool Document::saveAs(void)
-{
-    getMainWindow()->showMessage(QObject::tr("Save document under new filename..."));
-
-    QString exe = qApp->applicationName();
-    QString fn = FileDialog::getSaveFileName(getMainWindow(), QObject::tr("Save %1 Document").arg(exe), 
-        QString::fromUtf8(getDocument()->FileName.getValue()), 
-        QString::fromLatin1("%1 %2 (*.FCStd)").arg(exe).arg(QObject::tr("Document")));
-    if (!fn.isEmpty()) {
-        QFileInfo fi;
-        fi.setFile(fn);
-
-        const char * DocName = App::GetApplication().getDocumentName(getDocument());
-
-        // save as new file name
-        try {
-            Gui::WaitCursor wc;
-            std::string escapedstr = Base::Tools::escapedUnicodeFromUtf8(fn.toUtf8());
-            escapedstr = Base::Tools::escapeEncodeFilename(escapedstr);
-            Command::doCommand(Command::Doc,"App.getDocument(\"%s\").saveAs(u\"%s\")"
-                                           , DocName, escapedstr.c_str());
-            setModified(false);
-            getMainWindow()->appendRecentFile(fi.filePath());
-        }
-        catch (const Base::Exception& e) {
-            QMessageBox::critical(getMainWindow(), QObject::tr("Saving document failed"),
-                QString::fromLatin1(e.what()));
-        }
-        return true;
-    }
-    else {
-        getMainWindow()->showMessage(QObject::tr("Saving aborted"), 2000);
-        return false;
-    }
-}
-
-void Document::saveAll() {
-    std::vector<App::Document*> docs;
-    try {
-        docs = App::Document::getDependentDocuments(App::GetApplication().getDocuments(),true);
-    }catch(Base::Exception &e) {
-        e.ReportException();
-        int ret = QMessageBox::critical(getMainWindow(), QObject::tr("Failed to save document"),
-                QObject::tr("Documents contains cyclic dependencies. Do you still want to save them?"),
-                QMessageBox::Yes,QMessageBox::No);
-        if(ret!=QMessageBox::Yes)
-            return;
-        docs = App::GetApplication().getDocuments();
-    }
-    std::map<App::Document *, bool> dmap;
-    for(auto doc : docs)
-        dmap[doc] = doc->mustExecute();
-    for(auto doc : docs) {
-        if(doc->testStatus(App::Document::PartialDoc) || doc->testStatus(App::Document::TempDoc))
-            continue;
-        auto gdoc = Application::Instance->getDocument(doc);
-        if(!gdoc)
-            continue;
-        if(!doc->isSaved()) {
-            if(!gdoc->saveAs())
-                break;
-        }
-        Gui::WaitCursor wc;
-
-        try {
-            // Changed 'mustExecute' status may be triggered by saving external document
-            if(!dmap[doc] && doc->mustExecute()) {
-                App::AutoTransaction trans("Recompute");
-                Command::doCommand(Command::Doc,"App.getDocument('%s').recompute()",doc->getName());
-            }
-            Command::doCommand(Command::Doc,"App.getDocument('%s').save()",doc->getName());
-            gdoc->setModified(false);
-        } catch (const Base::Exception& e) {
-            QMessageBox::critical(getMainWindow(), 
-                    QObject::tr("Failed to save document") + 
-                        QString::fromLatin1(": %1").arg(QString::fromUtf8(doc->getName())), 
-                    QString::fromLatin1(e.what()));
-            break;
-        }
-    }
-}
-
-/// Save a copy of the document under a new file name
-bool Document::saveCopy(void)
-{
-    getMainWindow()->showMessage(QObject::tr("Save a copy of the document under new filename..."));
-
-    QString exe = qApp->applicationName();
-    QString fn = FileDialog::getSaveFileName(getMainWindow(), QObject::tr("Save %1 Document").arg(exe), 
-                                             QString::fromUtf8(getDocument()->FileName.getValue()), 
-                                             QObject::tr("%1 document (*.FCStd)").arg(exe));
-    if (!fn.isEmpty()) {
-        const char * DocName = App::GetApplication().getDocumentName(getDocument());
-
-        // save as new file name
-        Gui::WaitCursor wc;
-        QString pyfn = Base::Tools::escapeEncodeFilename(fn);
-        Command::doCommand(Command::Doc,"App.getDocument(\"%s\").saveCopy(\"%s\")"
-                                       , DocName, (const char*)pyfn.toUtf8());
-
-        return true;
-    }
-    else {
-        getMainWindow()->showMessage(QObject::tr("Saving aborted"), 2000);
-        return false;
-    }
-}
-
-unsigned int Document::getMemSize (void) const
-{
-    unsigned int size = 0;
-
-    // size of the view providers in the document
-    std::map<const App::DocumentObject*,ViewProviderDocumentObject*>::const_iterator it;
-    for (it = d->_ViewProviderMap.begin(); it != d->_ViewProviderMap.end(); ++it)
-        size += it->second->getMemSize();
-    return size;
-}
-
-/** 
- * Adds a separate XML file to the projects file that contains information about the view providers.
- */
-void Document::Save (Base::Writer &writer) const
-{
-    writer.addFile("GuiDocument.xml", this);
-
-    ParameterGrp::handle hGrp = App::GetApplication().GetParameterGroupByPath("User parameter:BaseApp/Preferences/Document");
-    if (hGrp->GetBool("SaveThumbnail",false)) {
-        int size = hGrp->GetInt("ThumbnailSize", 128);
-        size = Base::clamp<int>(size, 64, 512);
-        std::list<MDIView*> mdi = getMDIViews();
-        for (std::list<MDIView*>::iterator it = mdi.begin(); it != mdi.end(); ++it) {
-            if ((*it)->getTypeId().isDerivedFrom(View3DInventor::getClassTypeId())) {
-                View3DInventorViewer* view = static_cast<View3DInventor*>(*it)->getViewer();
-                d->thumb.setFileName(d->_pcDocument->FileName.getValue());
-                d->thumb.setSize(size);
-                d->thumb.setViewer(view);
-                d->thumb.Save(writer);
-                break;
-            }
-        }
-    }
-}
-
-/** 
- * Loads a separate XML file from the projects file with information about the view providers.
- */
-void Document::Restore(Base::XMLReader &reader)
-{
-    reader.addFile("GuiDocument.xml",this);
-    // hide all elements to avoid to update the 3d view when loading data files
-    // RestoreDocFile then restores the visibility status again
-    std::map<const App::DocumentObject*,ViewProviderDocumentObject*>::iterator it;
-    for (it = d->_ViewProviderMap.begin(); it != d->_ViewProviderMap.end(); ++it) {
-        it->second->startRestoring();
-        it->second->setStatus(Gui::isRestoring,true);
-    }
-}
-
-void Document::readObject(Base::XMLReader &xmlReader) {
-    std::string name = xmlReader.getAttribute("name");
-    bool expanded = !d->_hasExpansion && !!xmlReader.getAttributeAsInteger("expanded","0");
-    ViewProvider* pObj = getViewProviderByName(name.c_str());
-    if (pObj) // check if this feature has been registered
-        pObj->Restore(xmlReader);
-    if (pObj && expanded) {
-        Gui::ViewProviderDocumentObject* vp = static_cast<Gui::ViewProviderDocumentObject*>(pObj);
-        this->signalExpandObject(*vp, TreeItemMode::ExpandItem,0,0);
-    }
-}
-
-#define FC_GUI_SCHEMA_VER 1
-#define FC_XML_GUI_POSTFIX ".Gui.xml"
-#define FC_ATTR_SPLIT_XML "Split"
-#define FC_ATTR_TREE_EXPANSION "HasExpansion"
-
-/**
- * Restores the properties of the view providers.
- */
-void Document::RestoreDocFile(Base::Reader &reader)
-{
-    Base::XMLReader xmlReader(reader);
-    xmlReader.readElement("Document");
-    xmlReader.DocumentSchema = xmlReader.getAttributeAsInteger("SchemaVersion","");
-    if(!xmlReader.DocumentSchema)
-        xmlReader.DocumentSchema = reader.getDocumentSchema();
-    xmlReader.FileVersion = xmlReader.getAttributeAsInteger("FileVersion","");
-    if(!xmlReader.FileVersion)
-        xmlReader.FileVersion = reader.getFileVersion();
-
-    if(boost::ends_with(reader.getFileName(),FC_XML_GUI_POSTFIX)) {
-        xmlReader.readElement("ViewProvider");
-        readObject(xmlReader);
-        return;
-    }
-
-    bool split = !!xmlReader.getAttributeAsInteger(FC_ATTR_SPLIT_XML,"0");
-
-    d->_hasExpansion = !!xmlReader.getAttributeAsInteger(FC_ATTR_TREE_EXPANSION,"0");
-    if(d->_hasExpansion) {
-        auto tree = TreeWidget::instance();
-        if(tree) {
-            auto docItem = tree->getDocumentItem(this);
-            if(docItem)
-                docItem->Restore(xmlReader);
-        }
-    }
-
-    // At this stage all the document objects and their associated view providers exist.
-    // Now we must restore the properties of the view providers only.
-    //
-    // SchemeVersion "1"
-    if (xmlReader.DocumentSchema == 1) {
-
-        if(!split) {
-            // read the viewproviders itself
-            xmlReader.readElement("ViewProviderData");
-            int Cnt = xmlReader.getAttributeAsInteger("Count");
-            for (int i=0; i<Cnt; i++) {
-                int guard;
-                xmlReader.readElement("ViewProvider",&guard);
-                readObject(xmlReader);
-                xmlReader.readEndElement("ViewProvider",&guard);
-            }
-            xmlReader.readEndElement("ViewProviderData");
-        } else {
-            for(const auto &v : d->_ViewProviderMap)
-                xmlReader.addFile(std::string(v.first->getNameInDocument())+FC_XML_GUI_POSTFIX,this);
-        }
-
-        // read camera settings
-        xmlReader.readElement("Camera");
-
-        int cameraExtra = xmlReader.getAttributeAsInteger("extra", "0");
-        int cameraBinding = xmlReader.getAttributeAsInteger("binding", "0");
-        int cameraId = xmlReader.getAttributeAsInteger("id", "0");
-
-        cameraSettings.clear();
-        if(xmlReader.hasAttribute("settings"))
-            saveCameraSettings(xmlReader.getAttribute("settings"));
-        else
-            saveCameraSettings(xmlReader.readCharacters().c_str());
-
-        if(cameraSettings.size()) {
-            try {
-                const char** pReturnIgnore=0;
-                std::list<MDIView*> mdi = getMDIViews();
-                for (std::list<MDIView*>::iterator it = mdi.begin(); it != mdi.end(); ++it) {
-                    if ((*it)->onHasMsg("SetCamera"))
-                        (*it)->onMsg(cameraSettings.c_str(), pReturnIgnore);
-                }
-            }
-            catch (const Base::Exception& e) {
-                Base::Console().Error("%s\n", e.what());
-            }
-        }
-
-        d->_savedViews.clear();
-        if(cameraExtra) {
-            d->_savedViews.emplace_back(cameraId, cameraBinding, std::string(cameraSettings));
-            for(int i=0; i<cameraExtra; ++i) {
-                xmlReader.readElement("CameraExtra");
-                int id = xmlReader.getAttributeAsInteger("id");
-                int binding = xmlReader.getAttributeAsInteger("binding", "0");
-                std::string settings;
-                saveCameraSettings(xmlReader.readCharacters().c_str(),&settings);
-                d->_savedViews.emplace_back(id, binding, std::move(settings));
-            }
-
-            auto views = getMDIViewsOfType(View3DInventor::getClassTypeId());
-            if(views.size()) {
-                while(views.size() < d->_savedViews.size())
-                    views.push_back(createView(View3DInventor::getClassTypeId()));
-
-                std::map<int,View3DInventor*> viewMap;
-                size_t i=0;
-                for(auto v : views) {
-                    if(i == d->_savedViews.size())
-                        break;
-                    auto &info = d->_savedViews[i++];
-                    auto view = static_cast<View3DInventor*>(v);
-                    const char *ppReturn = 0;
-                    view->onMsg(info.settings.c_str(), &ppReturn);
-                    viewMap[info.id] = view;
-                }
-                i=0;
-                for(auto v : views) {
-                    if(i == d->_savedViews.size())
-                        break;
-                    auto &info = d->_savedViews[i++];
-                    auto view = static_cast<View3DInventor*>(v);
-                    auto it = viewMap.find(info.binding);
-                    if(it != viewMap.end())
-                        view->bindCamera(it->second->getCamera());
-                }
-            }
-        }
-    }
-
-    xmlReader.readEndElement("Document");
-
-    // In the file GuiDocument.xml new data files might be added
-    if (!xmlReader.getFilenames().empty())
-        xmlReader.readFiles();
-
-    // reset modified flag
-    setModified(false);
-}
-
-void Document::slotStartRestoreDocument(const App::Document& doc)
-{
-    if (d->_pcDocument != &doc)
-        return;
-    // disable this signal while loading a document
-    d->connectActObjectBlocker.block();
-}
-
-void Document::slotFinishRestoreObject(const App::DocumentObject &obj) {
-    auto vpd = dynamic_cast<ViewProviderDocumentObject*>(getViewProvider(&obj));
-    if(vpd) {
-        vpd->setStatus(Gui::isRestoring,false);
-        vpd->finishRestoring();
-        if(!vpd->canAddToSceneGraph())
-            toggleInSceneGraph(vpd);
-    }
-}
-
-void Document::slotFinishRestoreDocument(const App::Document& doc)
-{
-    if (d->_pcDocument != &doc)
-        return;
-
-    // Refresh ViewProviderDocumentObject isShowable status. Since it is
-    // calculated based on parent status, so must call it reverse dependency
-    // order.
-    const auto &objs = doc.getObjects();
-    auto sorted = doc.getDependencyList(objs,App::Document::DepSort);
-    for (auto rit=sorted.rbegin(); rit!=sorted.rend(); ++rit) {
-        auto obj = *rit;
-        if(obj->getDocument() != &doc)
-            continue;
-        auto vpd = Base::freecad_dynamic_cast<ViewProviderDocumentObject>(getViewProvider(*rit));
-        if(vpd)
-            vpd->isShowable(true);
-    }
-
-    d->connectActObjectBlocker.unblock();
-    App::DocumentObject* act = doc.getActiveObject();
-    if (act) {
-        ViewProvider* viewProvider = getViewProvider(act);
-        if (viewProvider && viewProvider->isDerivedFrom(ViewProviderDocumentObject::getClassTypeId())) {
-            signalActivatedObject(*(static_cast<ViewProviderDocumentObject*>(viewProvider)));
-        }
-    }
-
-    setModified(doc.testStatus(App::Document::LinkStampChanged));
-}
-
-void Document::slotShowHidden(const App::Document& doc)
-{
-    if (d->_pcDocument != &doc)
-        return;
-
-    Application::Instance->signalShowHidden(*this);
-}
-
-void Document::writeObject(Base::Writer &writer, 
-        const App::DocumentObject *doc, const ViewProvider *obj) const
-{
-    writer.Stream() << writer.ind() << "<ViewProvider name=\"" 
-        << doc->getNameInDocument() << "\" expanded=\"" 
-        << (doc->testStatus(App::Expand) ? 1:0) << "\"";
-
-    if (obj->hasExtensions())
-        writer.Stream() << " Extensions=\"True\"";
-
-    writer.Stream() << ">\n";
-    obj->Save(writer);
-    writer.Stream() << writer.ind() << "</ViewProvider>\n";
-}
-
-/**
- * Saves the properties of the view providers.
- */
-void Document::SaveDocFile (Base::Writer &writer) const
-{
-    writer.Stream() << "<?xml version='1.0' encoding='utf-8'?>\n";
-
-    if(boost::ends_with(writer.getCurrentFileName(),FC_XML_GUI_POSTFIX)) {
-        const std::string &name = writer.getCurrentFileName();
-        static const std::size_t plen = std::strlen(FC_XML_GUI_POSTFIX);
-        std::string objName = name.substr(0,name.size()-plen);
-        auto obj = getDocument()->getObject(objName.c_str());
-        auto it = d->_ViewProviderMap.find(obj);
-        if(it == d->_ViewProviderMap.end())
-            FC_ERR("View object not fount: " << getDocument()->getName() << '#' << objName);
-        else {
-            writer.Stream() << "<!-- FreeCAD ViewProvider -->\n"
-                << "<Document SchemaVersion=\"" << FC_GUI_SCHEMA_VER 
-                << "\" FileVersion=\"" << writer.getFileVersion() 
-                << "\">\n";
-            writeObject(writer,it->first,it->second);
-            writer.Stream() << "</Document>\n";
-        }
-        return;
-    }
-
-    writer.Stream() << "<!--\n"
-                    << " FreeCAD Document, see http://www.freecadweb.org for more information..."
-                    << "\n-->\n";
-
-    writer.Stream() << "<Document SchemaVersion=\"" << FC_GUI_SCHEMA_VER 
-        << "\" FileVersion=\"" << writer.getFileVersion() << "\" "
-        << FC_ATTR_SPLIT_XML "=\"" << (writer.isSplitXML()?1:0) << "\"";
-
-    auto tree = TreeWidget::instance();
-    bool hasExpansion = false;
-    if(tree) {
-        auto docItem = tree->getDocumentItem(this);
-        if(docItem) {
-            hasExpansion = true;
-            writer.Stream() << " " FC_ATTR_TREE_EXPANSION "=\"1\">\n";
-            docItem->Save(writer);
-        }
-    }
-    if(!hasExpansion)
-        writer.Stream() << ">\n";
-
-    if(writer.isSplitXML()) {
-        for(const auto &v : d->_ViewProviderMap)
-            writer.addFile(std::string(v.first->getNameInDocument())+FC_XML_GUI_POSTFIX,this);
-    } else {
-        writer.incInd(); 
-
-        std::map<const App::DocumentObject*,ViewProviderDocumentObject*>::const_iterator it;
-
-        // writing the view provider names itself
-        writer.Stream() << writer.ind() << "<ViewProviderData Count=\"" 
-                        << d->_ViewProviderMap.size() <<"\">\n";
-
-        writer.incInd(); // indentation for 'ViewProvider name'
-        for(it = d->_ViewProviderMap.begin(); it != d->_ViewProviderMap.end(); ++it)
-            writeObject(writer,it->first, it->second);
-        writer.decInd(); // indentation for 'ViewProvider name'
-        writer.Stream() << writer.ind() << "</ViewProviderData>\n";
-        writer.decInd();  // indentation for 'ViewProviderData Count'
-    }
-
-    writer.incInd(); // indentation for camera settings
-
-    // save camera settings
-    std::list<MDIView*> mdi = getMDIViews();
-    std::vector<CameraInfo> cameraInfo;
-    bool first = true;
-    for (std::list<MDIView*>::iterator it = mdi.begin(); it != mdi.end(); ++it) {
-        auto v = *it;
-        if (v->onHasMsg("GetCamera")) {
-            const char* ppReturn=0;
-            v->onMsg("GetCamera",&ppReturn);
-
-            std::string settings;
-            if(!saveCameraSettings(ppReturn, &settings))
-                continue;
-            if(first) {
-                first = false;
-                cameraSettings = settings;
-            }
-
-            auto view = Base::freecad_dynamic_cast<View3DInventor>(v);
-            if(!view)
-                continue;
-            auto binding = view->boundView();
-            cameraInfo.emplace_back(view->getID(),
-                    binding?binding->getID():0, std::move(settings));
-        }
-    }
-
-    writer.Stream() << writer.ind() << "<Camera";
-    if(cameraInfo.size())
-        writer.Stream() << " extra=\"" << cameraInfo.size()-1 << "\" id=\""
-            << cameraInfo[0].id << "\" binding=\"" << cameraInfo[0].binding << "\"";
-    if(writer.getFileVersion() > 1) {
-        writer.Stream() << ">\n";
-        writer.beginCharStream(false) << '\n' << getCameraSettings();
-        writer.endCharStream() << '\n' << writer.ind() << "</Camera>\n";
-    } else {
-        writer.Stream() << " settings=\"" 
-            << encodeAttribute(getCameraSettings()) << "\"/>\n";
-    }
-    if(cameraInfo.size()>1) {
-        for(size_t i=1; i<cameraInfo.size(); ++i) {
-            auto &info = cameraInfo[i];
-            writer.Stream() << writer.ind() << "<CameraExtra id=\""
-                << info.id << "\" binding=\"" << info.binding << "\">\n";
-            writer.beginCharStream(false) << '\n' << getCameraSettings(&info.settings);
-            writer.endCharStream() << '\n' << writer.ind() << "</CameraExtra>\n";
-        }
-    }
-    d->_savedViews = std::move(cameraInfo);
-
-    writer.decInd(); // indentation for camera settings
-    writer.Stream() << "</Document>\n";
-}
-
-void Document::exportObjects(const std::vector<App::DocumentObject*>& obj, Base::Writer& writer)
-{
-    writer.Stream() << "<?xml version='1.0' encoding='utf-8'?>\n";
-    writer.Stream() << "<Document SchemaVersion=\"" << FC_GUI_SCHEMA_VER << "\">\n";
-
-    std::map<const App::DocumentObject*,ViewProvider*> views;
-    for (std::vector<App::DocumentObject*>::const_iterator it = obj.begin(); it != obj.end(); ++it) {
-        Document* doc = Application::Instance->getDocument((*it)->getDocument());
-        if (doc) {
-            ViewProvider* vp = doc->getViewProvider(*it);
-            if (vp) views[*it] = vp;
-        }
-    }
-
-    // writing the view provider names itself
-    writer.incInd(); // indentation for 'ViewProviderData Count'
-    writer.Stream() << writer.ind() << "<ViewProviderData Count=\"" 
-                    << views.size() <<"\">\n";
-
-    writer.incInd(); // indentation for 'ViewProvider name'
-    std::map<const App::DocumentObject*,ViewProvider*>::const_iterator jt;
-    for (jt = views.begin(); jt != views.end(); ++jt)
-        writeObject(writer,jt->first, jt->second);
-
-    writer.decInd(); // indentation for 'ViewProvider name'
-    writer.Stream() << writer.ind() << "</ViewProviderData>\n";
-    writer.decInd();  // indentation for 'ViewProviderData Count'
-    writer.incInd(); // indentation for camera settings
-    writer.Stream() << writer.ind() << "<Camera settings=\"\"/>\n";
-    writer.decInd(); // indentation for camera settings
-    writer.Stream() << "</Document>\n";
-}
-
-void Document::importObjects(const std::vector<App::DocumentObject*>& obj, Base::Reader& reader,
-                             const std::map<std::string, std::string>& nameMapping)
-{
-    // We must create an XML parser to read from the input stream
-    Base::XMLReader xmlReader(reader);
-    xmlReader.readElement("Document");
-    long scheme = xmlReader.getAttributeAsInteger("SchemaVersion");
-
-    // At this stage all the document objects and their associated view providers exist.
-    // Now we must restore the properties of the view providers only.
-    //
-    // SchemeVersion "1"
-    if (scheme == 1) {
-        // read the viewproviders itself
-        xmlReader.readElement("ViewProviderData");
-        int Cnt = xmlReader.getAttributeAsInteger("Count");
-        std::vector<App::DocumentObject*>::const_iterator it = obj.begin();
-        for (int i=0;i<Cnt&&it!=obj.end();++i,++it) {
-            // The stored name usually doesn't match with the current name anymore
-            // thus we try to match by type. This should work because the order of
-            // objects should not have changed
-            xmlReader.readElement("ViewProvider");
-            std::string name = xmlReader.getAttribute("name");
-            std::map<std::string, std::string>::const_iterator jt = nameMapping.find(name);
-            if (jt != nameMapping.end())
-                name = jt->second;
-            bool expanded = false;
-            if (xmlReader.hasAttribute("expanded")) {
-                const char* attr = xmlReader.getAttribute("expanded");
-                if (strcmp(attr,"1") == 0) {
-                    expanded = true;
-                }
-            }
-            Gui::ViewProvider* pObj = this->getViewProviderByName(name.c_str());
-            if (pObj) {
-                pObj->setStatus(Gui::isRestoring,true);
-                auto vpd = Base::freecad_dynamic_cast<ViewProviderDocumentObject>(pObj);
-                if(vpd) vpd->startRestoring();
-                pObj->Restore(xmlReader);
-                if (expanded && vpd) 
-                    this->signalExpandObject(*vpd, TreeItemMode::ExpandItem,0,0);
-            }
-            xmlReader.readEndElement("ViewProvider");
-            if (it == obj.end())
-                break;
-        }
-        xmlReader.readEndElement("ViewProviderData");
-    }
-
-    xmlReader.readEndElement("Document");
-
-    // In the file GuiDocument.xml new data files might be added
-    if (!xmlReader.getFilenames().empty())
-        xmlReader.readFiles();
-}
-
-void Document::slotFinishImportObjects(const std::vector<App::DocumentObject*> &objs) {
-    (void)objs;
-    // finishRestoring() is now triggered by signalFinishRestoreObject
-    //
-    // for(auto obj : objs) {
-    //     auto vp = getViewProvider(obj);
-    //     if(!vp) continue;
-    //     vp->setStatus(Gui::isRestoring,false);
-    //     auto vpd = dynamic_cast<ViewProviderDocumentObject*>(vp);
-    //     if(vpd) vpd->finishRestoring();
-    // }
-}
-
-
-void Document::addRootObjectsToGroup(const std::vector<App::DocumentObject*>& obj, App::DocumentObjectGroup* grp)
-{
-    std::map<App::DocumentObject*, bool> rootMap;
-    for (std::vector<App::DocumentObject*>::const_iterator it = obj.begin(); it != obj.end(); ++it) {
-        rootMap[*it] = true;
-    }
-    // get the view providers and check which objects are children
-    for (std::vector<App::DocumentObject*>::const_iterator it = obj.begin(); it != obj.end(); ++it) {
-        Gui::ViewProvider* vp = getViewProvider(*it);
-        if (vp) {
-            std::vector<App::DocumentObject*> child = vp->claimChildren();
-            for (std::vector<App::DocumentObject*>::iterator jt = child.begin(); jt != child.end(); ++jt) {
-                std::map<App::DocumentObject*, bool>::iterator kt = rootMap.find(*jt);
-                if (kt != rootMap.end()) {
-                    kt->second = false;
-                }
-            }
-        }
-    }
-
-    // all objects that are not children of other objects can be added to the group
-    for (std::map<App::DocumentObject*, bool>::iterator it = rootMap.begin(); it != rootMap.end(); ++it) {
-        if (it->second)
-            grp->addObject(it->first);
-    }
-}
-
-MDIView *Document::createView(const Base::Type& typeId)
-{
-    if (!typeId.isDerivedFrom(MDIView::getClassTypeId()))
-        return 0;
-
-    std::list<MDIView*> theViews = this->getMDIViewsOfType(typeId);
-    if (typeId == View3DInventor::getClassTypeId()) {
-
-        QtGLWidget* shareWidget = 0;
-        // VBO rendering doesn't work correctly when we don't share the OpenGL widgets
-        if (!theViews.empty()) {
-            View3DInventor* firstView = static_cast<View3DInventor*>(theViews.front());
-            shareWidget = qobject_cast<QtGLWidget*>(firstView->getViewer()->getGLWidget());
-
-            const char *ppReturn = 0;
-            firstView->onMsg("GetCamera",&ppReturn);
-            saveCameraSettings(ppReturn);
-        }
-
-        View3DInventor* view3D = new View3DInventor(this, getMainWindow(), shareWidget);
-
-        // Views can now have independent draw styles (i.e. override modes)
-        //
-        // if (!theViews.empty()) {
-        //     View3DInventor* firstView = static_cast<View3DInventor*>(theViews.front());
-        //     std::string overrideMode = firstView->getViewer()->getOverrideMode();
-        //     view3D->getViewer()->setOverrideMode(overrideMode);
-        // }
-
-        std::map<const App::DocumentObject*,ViewProviderDocumentObject*>::const_iterator It1;
-        for (It1=d->_ViewProviderMap.begin();It1!=d->_ViewProviderMap.end();++It1) {
-            view3D->getViewer()->addViewProvider(It1->second);
-        }
-        std::map<std::string,ViewProvider*>::const_iterator It2;
-        for (It2=d->_ViewProviderMapAnnotation.begin();It2!=d->_ViewProviderMapAnnotation.end();++It2) {
-            view3D->getViewer()->addViewProvider(It2->second);
-        }
-
-        const char* name = getDocument()->Label.getValue();
-        QString title = QString::fromLatin1("%1 : %2[*]")
-            .arg(QString::fromUtf8(name)).arg(d->_iWinCount++);
-
-        view3D->setWindowTitle(title);
-        view3D->setWindowModified(this->isModified());
-        view3D->setWindowIcon(QApplication::windowIcon());
-        view3D->resize(400, 300);
-
-        if (!cameraSettings.empty()) {
-            const char *ppReturn = 0;
-            view3D->onMsg(cameraSettings.c_str(),&ppReturn);
-        }
-
-        getMainWindow()->addWindow(view3D);
-        return view3D;
-    }
-    return 0;
-}
-
-Gui::MDIView* Document::cloneView(Gui::MDIView* oldview)
-{
-    if (!oldview)
-        return 0;
-
-    if (oldview->getTypeId() == View3DInventor::getClassTypeId()) {
-        View3DInventor* view3D = new View3DInventor(this, getMainWindow());
-
-        View3DInventor* firstView = static_cast<View3DInventor*>(oldview);
-        std::string overrideMode = firstView->getViewer()->getOverrideMode();
-        view3D->getViewer()->setOverrideMode(overrideMode);
-        Application::Instance->signalViewModeChanged(view3D);
-
-<<<<<<< HEAD
-=======
-        view3D->getViewer()->setAxisCross(firstView->getViewer()->hasAxisCross());
-
-        // attach the viewproviders. we need to make sure that we only attach the toplevel ones
-        // and not viewproviders which are claimed by other providers. To ensure this we first
-        // add all providers and then remove the ones already claimed
->>>>>>> 6e40c19f
-        std::map<const App::DocumentObject*,ViewProviderDocumentObject*>::const_iterator It1;
-        for (It1=d->_ViewProviderMap.begin();It1!=d->_ViewProviderMap.end();++It1) {
-            view3D->getViewer()->addViewProvider(It1->second);
-        }
-        std::map<std::string,ViewProvider*>::const_iterator It2;
-        for (It2=d->_ViewProviderMapAnnotation.begin();It2!=d->_ViewProviderMapAnnotation.end();++It2) {
-            view3D->getViewer()->addViewProvider(It2->second);
-        }
-
-        view3D->setWindowTitle(oldview->windowTitle());
-        view3D->setWindowModified(oldview->isWindowModified());
-        view3D->setWindowIcon(oldview->windowIcon());
-        view3D->resize(oldview->size());
-
-        // FIXME: Add parameter to define behaviour by the calling instance
-        // View provider editing
-        if (d->_editViewProvider) {
-            firstView->getViewer()->resetEditingViewProvider();
-            view3D->getViewer()->setEditingViewProvider(d->_editViewProvider, d->_editMode);
-        }
-
-        return view3D;
-    }
-
-    return 0;
-}
-
-const char *Document::getCameraSettings(const std::string *settings) const {
-    if(!settings)
-        settings = &cameraSettings;
-    return settings->size()>10?settings->c_str()+10:settings->c_str();
-}
-
-bool Document::saveCameraSettings(const char *settings, std::string *dst) const {
-    if(!settings)
-        return false;
-
-    if(!dst)
-        dst = &cameraSettings;
-
-    // skip starting comment lines
-    bool skipping = false;
-    char c = *settings;
-    for(;c;c=*(++settings)) {
-        if(skipping) {
-            if(c == '\n')
-                skipping = false;
-        } else if(c == '#')
-            skipping = true;
-        else if(!std::isspace(c))
-            break;
-    }
-
-    if(!c)
-        return false;
-
-    *dst = std::string("SetCamera ") + settings;
-    return true;
-}
-
-void Document::attachView(Gui::BaseView* pcView, bool bPassiv)
-{
-    if (!bPassiv)
-        d->baseViews.push_back(pcView);
-    else
-        d->passiveViews.push_back(pcView);
-}
-
-void Document::detachView(Gui::BaseView* pcView, bool bPassiv)
-{
-    if (bPassiv) {
-        if (find(d->passiveViews.begin(),d->passiveViews.end(),pcView)
-            != d->passiveViews.end())
-        d->passiveViews.remove(pcView);
-    }
-    else {
-        if (find(d->baseViews.begin(),d->baseViews.end(),pcView)
-            != d->baseViews.end())
-        d->baseViews.remove(pcView);
-
-        // last view?
-        if (d->baseViews.size() == 0) {
-            // decouple a passive view
-            std::list<Gui::BaseView*>::iterator it = d->passiveViews.begin();
-            while (it != d->passiveViews.end()) {
-                (*it)->setDocument(0);
-                it = d->passiveViews.begin();
-            }
-
-            // is already closing the document, and is not linked by other documents
-            if (d->_isClosing == false &&
-                App::PropertyXLink::getDocumentInList(getDocument()).empty())
-            {
-                d->_pcAppWnd->onLastWindowClosed(this);
-            }
-        }
-    }
-}
-
-void Document::onUpdate(void)
-{
-#ifdef FC_LOGUPDATECHAIN
-    Base::Console().Log("Acti: Gui::Document::onUpdate()");
-#endif
-
-    std::list<Gui::BaseView*>::iterator it;
-
-    for (it = d->baseViews.begin();it != d->baseViews.end();++it) {
-        (*it)->onUpdate();
-    }
-
-    for (it = d->passiveViews.begin();it != d->passiveViews.end();++it) {
-        (*it)->onUpdate();
-    }
-}
-
-void Document::onRelabel(void)
-{
-#ifdef FC_LOGUPDATECHAIN
-    Base::Console().Log("Acti: Gui::Document::onRelabel()");
-#endif
-
-    std::list<Gui::BaseView*>::iterator it;
-
-    for (it = d->baseViews.begin();it != d->baseViews.end();++it) {
-        (*it)->onRelabel(this);
-    }
-
-    for (it = d->passiveViews.begin();it != d->passiveViews.end();++it) {
-        (*it)->onRelabel(this);
-    }
-}
-
-bool Document::isLastView(void)
-{
-    if (d->baseViews.size() <= 1)
-        return true;
-    return false;
-}
-
-/** 
- *  This method checks if the document can be closed. It checks on
- *  the save state of the document and is able to abort the closing.
- */
-bool Document::canClose (bool checkModify, bool checkLink)
-{
-    if (d->_isClosing)
-        return true;
-    if (!getDocument()->isClosable()) {
-        QMessageBox::warning(getActiveView(),
-            QObject::tr("Document not closable"),
-            QObject::tr("The document is not closable for the moment."));
-        return false;
-    }
-    //else if (!Gui::Control().isAllowedAlterDocument()) {
-    //    std::string name = Gui::Control().activeDialog()->getDocumentName();
-    //    if (name == this->getDocument()->getName()) {
-    //        QMessageBox::warning(getActiveView(),
-    //            QObject::tr("Document not closable"),
-    //            QObject::tr("The document is in editing mode and thus cannot be closed for the moment.\n"
-    //                        "You either have to finish or cancel the editing in the task panel."));
-    //        Gui::TaskView::TaskDialog* dlg = Gui::Control().activeDialog();
-    //        if (dlg) Gui::Control().showDialog(dlg);
-    //        return false;
-    //    }
-    //}
-
-    if (checkLink && App::PropertyXLink::getDocumentInList(getDocument()).size())
-        return true;
-
-    if (getDocument()->testStatus(App::Document::TempDoc))
-        return true;
-
-    bool ok = true;
-    if (checkModify && isModified() && !getDocument()->testStatus(App::Document::PartialDoc)) {
-        int res = getMainWindow()->confirmSave(getDocument()->Label.getValue(),getActiveView());
-        if(res>0)
-            ok = save();
-        else
-            ok = res<0;
-    }
-
-    if (ok) {
-        // If a task dialog is open that doesn't allow other commands to modify
-        // the document it must be closed by resetting the edit mode of the
-        // corresponding view provider.
-        if (!Gui::Control().isAllowedAlterDocument()) {
-            std::string name = Gui::Control().activeDialog()->getDocumentName();
-            if (name == this->getDocument()->getName()) {
-                // getInEdit() only checks if the currently active MDI view is
-                // a 3D view and that it is in edit mode. However, when closing a
-                // document then the edit mode must be reset independent of the
-                // active view.
-                if (d->_editViewProvider)
-                    this->_resetEdit();
-            }
-        }
-    }
-
-    return ok;
-}
-
-const std::list<BaseView*> &Document::getViews() const {
-    return d->baseViews;
-}
-
-std::list<MDIView*> Document::getMDIViews() const
-{
-    std::list<MDIView*> views;
-    for (std::list<BaseView*>::const_iterator it = d->baseViews.begin();
-         it != d->baseViews.end(); ++it) {
-        MDIView* view = dynamic_cast<MDIView*>(*it);
-        if (view)
-            views.push_back(view);
-    }
-
-    return views;
-}
-
-std::list<MDIView*> Document::getMDIViewsOfType(const Base::Type& typeId) const
-{
-    std::list<MDIView*> views;
-    for (std::list<BaseView*>::const_iterator it = d->baseViews.begin();
-         it != d->baseViews.end(); ++it) {
-        MDIView* view = dynamic_cast<MDIView*>(*it);
-        if (view && view->isDerivedFrom(typeId))
-            views.push_back(view);
-    }
-
-    return views;
-}
-
-/// send messages to the active view
-bool Document::sendMsgToViews(const char* pMsg)
-{
-    std::list<Gui::BaseView*>::iterator it;
-    const char** pReturnIgnore=0;
-
-    for (it = d->baseViews.begin();it != d->baseViews.end();++it) {
-        if ((*it)->onMsg(pMsg,pReturnIgnore)) {
-            return true;
-        }
-    }
-
-    for (it = d->passiveViews.begin();it != d->passiveViews.end();++it) {
-        if ((*it)->onMsg(pMsg,pReturnIgnore)) {
-            return true;
-        }
-    }
-
-    return false;
-}
-
-bool Document::sendMsgToFirstView(const Base::Type& typeId, const char* pMsg, const char** ppReturn)
-{
-    // first try the active view
-    Gui::MDIView* view = getActiveView();
-    if (view && view->isDerivedFrom(typeId)) {
-        if (view->onMsg(pMsg, ppReturn))
-            return true;
-    }
-
-    // now try the other views
-    std::list<Gui::MDIView*> views = getMDIViewsOfType(typeId);
-    for (std::list<Gui::MDIView*>::iterator it = views.begin(); it != views.end(); ++it) {
-        if ((*it != view) && (*it)->onMsg(pMsg, ppReturn)) {
-            return true;
-        }
-    }
-
-    return false;
-}
-
-/// Getter for the active view
-MDIView* Document::getActiveView(void) const
-{
-    // get the main window's active view 
-    MDIView* active = getMainWindow()->activeWindow();
-
-    // get all MDI views of the document
-    std::list<MDIView*> mdis = getMDIViews();
-
-    // check whether the active view is part of this document
-    bool ok=false;
-    for (std::list<MDIView*>::const_iterator it = mdis.begin(); it != mdis.end(); ++it) {
-        if ((*it) == active) {
-            ok = true;
-            break;
-        }
-    }
-
-    if (ok) 
-        return active;
-
-    // the active view is not part of this document, just use the last view
-    const auto &windows = Gui::getMainWindow()->windows();
-    for(auto rit=mdis.rbegin();rit!=mdis.rend();++rit) {
-        // Some view is removed from window list for some reason, e.g. TechDraw
-        // hidden page has view but not in the list. By right, the view will
-        // self delete, but not the case for TechDraw, especially during
-        // document restore.
-        if(windows.contains(*rit) || (*rit)->isDerivedFrom(View3DInventor::getClassTypeId()))
-            return *rit;
-    }
-    return 0;
-}
-
-MDIView *Document::setActiveView(ViewProviderDocumentObject *vp, Base::Type typeId)
-{
-    MDIView *view = nullptr;
-    if (!vp) {
-        view = getActiveView();
-    }
-    else {
-        view = vp->getMDIView();
-        if (!view) {
-            auto obj = vp->getObject();
-            if (!obj) {
-                view = getActiveView();
-            }
-            else {
-                auto linked = obj->getLinkedObject(true);
-                if (linked!=obj) {
-                    auto vpLinked = dynamic_cast<ViewProviderDocumentObject*>(
-                                Application::Instance->getViewProvider(linked));
-                    if (vpLinked)
-                        view = vpLinked->getMDIView();
-                }
-
-                if (!view && typeId.isBad()) {
-                    MDIView* active = getActiveView();
-                    if (active && active->containsViewProvider(vp))
-                        view = active;
-                    else
-                        typeId = View3DInventor::getClassTypeId();
-                }
-            }
-        }
-    }
-
-    if (!view || (!typeId.isBad() && !view->isDerivedFrom(typeId))) {
-        view = nullptr;
-        for (auto *v : d->baseViews) {
-            if (v->isDerivedFrom(MDIView::getClassTypeId()) &&
-               (typeId.isBad() || v->isDerivedFrom(typeId))) {
-                view = static_cast<MDIView*>(v);
-                break;
-            }
-        }
-    }
-
-    if (!view && !typeId.isBad())
-        view = createView(typeId);
-
-    if (view)
-        getMainWindow()->setActiveWindow(view);
-
-    return view;
-}
-
-/**
- * @brief Document::setActiveWindow
- * If this document is active and the view is part of it then it will be
- * activated. If the document is not active of the view is already active
- * nothing is done.
- * @param view
- */
-void Document::setActiveWindow(Gui::MDIView* view)
-{
-    // get the main window's active view
-    MDIView* active = getMainWindow()->activeWindow();
-
-    // view is already active
-    if (active == view)
-        return;
-
-    // get all MDI views of the document
-    std::list<MDIView*> mdis = getMDIViews();
-
-    // this document is not active
-    if (std::find(mdis.begin(), mdis.end(), active) == mdis.end())
-        return;
-
-    // the view is not part of the document
-    if (std::find(mdis.begin(), mdis.end(), view) == mdis.end())
-        return;
-
-    getMainWindow()->setActiveWindow(view);
-}
-
-Gui::MDIView* Document::getViewOfNode(SoNode* node) const
-{
-    for(auto v : getViews()) {
-        auto view = Base::freecad_dynamic_cast<View3DInventor>(v);
-        if (view && view->getViewer()->searchNode(node))
-            return view;
-    }
-
-    return 0;
-}
-
-Gui::MDIView* Document::getViewOfViewProvider(Gui::ViewProvider* vp) const
-{
-    return getViewOfNode(vp->getRoot());
-}
-
-Gui::MDIView* Document::getEditingViewOfViewProvider(Gui::ViewProvider* vp) const
-{
-    (void)vp;
-    for (auto v : getViews()) {
-        View3DInventor* view = Base::freecad_dynamic_cast<View3DInventor>(v);
-        // there is only one 3d view which is in edit mode
-        if (view && view->getViewer()->isEditingViewProvider())
-            return view;
-    }
-
-    return 0;
-}
-
-//--------------------------------------------------------------------------
-// UNDO REDO transaction handling  
-//--------------------------------------------------------------------------
-/** Open a new Undo transaction on the active document
- *  This method opens a new UNDO transaction on the active document. This transaction
- *  will later appear in the UNDO/REDO dialog with the name of the command. If the user 
- *  recall the transaction everything changed on the document between OpenCommand() and 
- *  CommitCommand will be undone (or redone). You can use an alternative name for the 
- *  operation default is the command name.
- *  @see CommitCommand(),AbortCommand()
- */
-void Document::openCommand(const char* sName)
-{
-    getDocument()->openTransaction(sName);
-}
-
-void Document::commitCommand(void)
-{
-    getDocument()->commitTransaction();
-}
-
-void Document::abortCommand(void)
-{
-    getDocument()->abortTransaction();
-}
-
-bool Document::hasPendingCommand(void) const
-{
-    return getDocument()->hasPendingTransaction();
-}
-
-/// Get a string vector with the 'Undo' actions
-std::vector<std::string> Document::getUndoVector(void) const
-{
-    return getDocument()->getAvailableUndoNames();
-}
-
-/// Get a string vector with the 'Redo' actions
-std::vector<std::string> Document::getRedoVector(void) const
-{
-    return getDocument()->getAvailableRedoNames();
-}
-
-bool Document::checkTransactionID(bool undo, int iSteps) {
-    if(!iSteps)
-        return false;
-
-    std::vector<int> ids;
-    for (int i=0;i<iSteps;i++) {
-        int id = getDocument()->getTransactionID(undo,i);
-        if(!id) break;
-        ids.push_back(id);
-    }
-    std::set<App::Document*> prompts;
-    std::map<App::Document*,int> dmap;
-    for(auto doc : App::GetApplication().getDocuments()) {
-        if(doc == getDocument())
-            continue;
-        for(auto id : ids) {
-            int steps = undo?doc->getAvailableUndos(id):doc->getAvailableRedos(id);
-            if(!steps) continue;
-            int &currentSteps = dmap[doc];
-            if(currentSteps+1 != steps)
-                prompts.insert(doc);
-            if(currentSteps < steps)
-                currentSteps = steps;
-        }
-    }
-    if(prompts.size()) {
-        std::ostringstream str;
-        int i=0;
-        for(auto doc : prompts) {
-            if(i++==5) {
-                str << "...\n";
-                break;
-            }
-            str << "    " << doc->getName() << "\n";
-        }
-        int ret = QMessageBox::warning(getMainWindow(), 
-                    undo?QObject::tr("Undo"):QObject::tr("Redo"),
-                    QString::fromLatin1("%1,\n%2%3")
-                        .arg(QObject::tr(
-                            "There are grouped transactions in the following documents with "
-                            "other preceding transactions"))
-                        .arg(QString::fromUtf8(str.str().c_str()))
-                        .arg(QObject::tr("Choose 'Yes' to roll back all preceding transactions.\n"
-                                         "Choose 'No' to roll back in the active document only.\n"
-                                         "Choose 'Abort' to abort")),
-                    QMessageBox::Yes|QMessageBox::No|QMessageBox::Abort, QMessageBox::Yes);
-        if(ret == QMessageBox::Abort)
-            return false;
-        if(ret == QMessageBox::No)
-            return true;
-    }
-    for(auto &v : dmap) {
-        for(int i=0;i<v.second;++i) {
-            if(undo)
-                v.first->undo();
-            else
-                v.first->redo();
-        }
-    }
-    return true;
-}
-
-bool Document::isPerformingTransaction() const {
-    return d->_isTransacting;
-}
-
-/// Will UNDO one or more steps
-void Document::undo(int iSteps)
-{
-    Base::FlagToggler<> flag(d->_isTransacting);
-
-    Gui::Selection().clearCompleteSelection();
-
-    {
-        App::TransactionGuard guard(true);
-
-        if(!checkTransactionID(true,iSteps))
-            return;
-
-        for (int i=0;i<iSteps;i++) {
-            getDocument()->undo();
-        }
-    }
-}
-
-/// Will REDO one or more steps
-void Document::redo(int iSteps)
-{
-    Base::FlagToggler<> flag(d->_isTransacting);
-
-    Gui::Selection().clearCompleteSelection();
-
-    {
-        App::TransactionGuard guard(false);
-
-        if(!checkTransactionID(false,iSteps))
-            return;
-
-        for (int i=0;i<iSteps;i++) {
-            getDocument()->redo();
-        }
-    }
-    for (auto it : d->_redoViewProviders)
-        handleChildren3D(it);
-    d->_redoViewProviders.clear();
-}
-
-PyObject* Document::getPyObject(void)
-{
-    _pcDocPy->IncRef();
-    return _pcDocPy;
-}
-
-void Document::handleChildren3D(ViewProvider* viewProvider, bool deleting)
-{
-    if(!viewProvider)
-        return;
-    SoGroup* childGroup =  viewProvider->getChildRoot();
-    if(!childGroup)
-        return;
-
-    std::vector<App::DocumentObject*> children, *childCache;
-
-    if(deleting) {
-        // When we are deleting this view provider, do not call
-        // claimChildren3D(), but fetch the last claimed result from cache.
-        auto it = d->_ChildrenMap.find(viewProvider);
-        childCache = &children;
-        if(it != d->_ChildrenMap.end()) {
-            children = std::move(it->second);
-            d->_ChildrenMap.erase(it);
-        }
-    } else {
-        // If not deleting, check if children have changed
-        children = viewProvider->claimChildren3D();
-        childCache = &d->_ChildrenMap[viewProvider];
-        if(children == *childCache)
-            return;
-    }
-
-    // Obtained the old view provider
-    std::set<ViewProviderDocumentObject*> oldChildren;
-    for(auto child : *childCache) {
-        auto vp = Base::freecad_dynamic_cast<ViewProviderDocumentObject>(getViewProvider(child));
-        if(vp)
-            oldChildren.insert(vp);
-    }
-
-    if(deleting) 
-        Gui::coinRemoveAllChildren(childGroup);
-    else {
-
-        bool handled = viewProvider->handleChildren3D(children);
-        if(!handled)
-            Gui::coinRemoveAllChildren(childGroup);
-
-        for(auto it=children.begin();it!=children.end();) {
-            auto child = *it;
-            auto vp = Base::freecad_dynamic_cast<ViewProviderDocumentObject>(getViewProvider(child));
-            if(!vp || !vp->getRoot()) {
-                it = children.erase(it);
-                continue;
-            }
-            ++it;
-
-            if(!handled) {
-                // If the view provider does not handle its own children, we do it by
-                // simply adding the child root node to child group node.
-                childGroup->addChild(vp->getRoot());
-            }
-
-            auto iter = oldChildren.find(vp);
-            if(iter!=oldChildren.end())
-                oldChildren.erase(iter);
-            else if(++d->_ClaimedViewProviders[vp] == 1) {
-                foreachView<View3DInventor>([=](View3DInventor* view){
-                    view->getViewer()->toggleViewProvider(vp);
-                });
-            }
-        }
-
-        *childCache = std::move(children);
-    }
-
-    for(auto it=oldChildren.begin();it!=oldChildren.end();) {
-        auto iter = d->_ClaimedViewProviders.find(*it);
-        if(iter != d->_ClaimedViewProviders.end()) {
-            if(--iter->second > 0) {
-                it = oldChildren.erase(it);
-                continue;
-            } else
-                d->_ClaimedViewProviders.erase(iter);
-        }
-        ++it;
-    }
-
-    // add the remaining old children back to toplevel invertor node
-    foreachView<View3DInventor>([&](View3DInventor *view) {
-        for(auto vpd : oldChildren) {
-            auto obj = vpd->getObject();
-            if(obj && obj->getNameInDocument())
-                view->getViewer()->toggleViewProvider(vpd);
-        }
-    });
-}
-
-bool Document::isClaimed3D(ViewProvider *vp) const {
-    return d->_ClaimedViewProviders.count(vp)!=0;
-}
-
-void Document::toggleInSceneGraph(ViewProvider *vp) {
-    foreachView<View3DInventor>([&](View3DInventor *view) {
-        view->getViewer()->toggleViewProvider(vp);
-    });
-}
-
-void Document::slotChangePropertyEditor(const App::Document &doc, const App::Property &Prop) {
-    if(getDocument() == &doc) {
-        FC_LOG(Prop.getFullName() << " editor changed");
-        setModified(true);
-    }
-}
-
+/***************************************************************************
+ *   Copyright (c) 2004 Jürgen Riegel <juergen.riegel@web.de>              *
+ *                                                                         *
+ *   This file is part of the FreeCAD CAx development system.              *
+ *                                                                         *
+ *   This library is free software; you can redistribute it and/or         *
+ *   modify it under the terms of the GNU Library General Public           *
+ *   License as published by the Free Software Foundation; either          *
+ *   version 2 of the License, or (at your option) any later version.      *
+ *                                                                         *
+ *   This library  is distributed in the hope that it will be useful,      *
+ *   but WITHOUT ANY WARRANTY; without even the implied warranty of        *
+ *   MERCHANTABILITY or FITNESS FOR A PARTICULAR PURPOSE.  See the         *
+ *   GNU Library General Public License for more details.                  *
+ *                                                                         *
+ *   You should have received a copy of the GNU Library General Public     *
+ *   License along with this library; see the file COPYING.LIB. If not,    *
+ *   write to the Free Software Foundation, Inc., 59 Temple Place,         *
+ *   Suite 330, Boston, MA  02111-1307, USA                                *
+ *                                                                         *
+ ***************************************************************************/
+
+
+#include "PreCompiled.h"
+
+#ifndef _PreComp_
+# include <algorithm>
+# include <QAbstractButton>
+# include <qapplication.h>
+# include <qdir.h>
+# include <qfileinfo.h>
+# include <QKeySequence>
+# include <qmessagebox.h>
+# include <qstatusbar.h>
+# include <boost/signals2.hpp>
+# include <boost_bind_bind.hpp>
+# include <Inventor/actions/SoSearchAction.h>
+# include <Inventor/nodes/SoSeparator.h>
+#endif
+
+#include <boost/algorithm/string/predicate.hpp>
+#include <cctype>
+
+#include <Base/Console.h>
+#include <Base/Exception.h>
+#include <Base/Matrix.h>
+#include <Base/Reader.h>
+#include <Base/Writer.h>
+#include <Base/Tools.h>
+
+#include <App/Document.h>
+#include <App/DocumentObject.h>
+#include <App/DocumentObjectGroup.h>
+#include <App/Transactions.h>
+#include <App/AutoTransaction.h>
+#include <App/GeoFeatureGroupExtension.h>
+
+#include "Application.h"
+#include "MainWindow.h"
+#include "Tree.h"
+#include "Document.h"
+#include "DocumentPy.h"
+#include "Command.h"
+#include "Control.h"
+#include "FileDialog.h"
+#include "View3DInventor.h"
+#include "View3DInventorViewer.h"
+#include "BitmapFactory.h"
+#include "ViewProviderDocumentObject.h"
+#include "ViewProviderDocumentObjectGroup.h"
+#include "Selection.h"
+#include "WaitCursor.h"
+#include "Thumbnail.h"
+#include "ViewProviderLink.h"
+
+FC_LOG_LEVEL_INIT("Gui",true,true)
+
+using namespace Gui;
+namespace bp = boost::placeholders;
+
+namespace Gui {
+
+struct CameraInfo {
+    int id;
+    int binding;
+    std::string settings;
+
+    CameraInfo(int i, int b, std::string &&s)
+        :id(i), binding(b), settings(std::move(s))
+    {}
+};
+
+// Pimpl class
+struct DocumentP
+{
+    Thumbnail thumb;
+    int        _iWinCount;
+    int        _iDocId;
+    bool       _isClosing;
+    bool       _isModified;
+    bool       _isTransacting;
+    bool       _hasExpansion;
+    bool       _changeViewTouchDocument;
+    int                         _editMode;
+    ViewProvider*               _editViewProvider;
+    App::DocumentObject*        _editingObject;
+    ViewProviderDocumentObject* _editViewProviderParent;
+    std::string                 _editSubname;
+    std::string                 _editSubElement;
+    Base::Matrix4D              _editingTransform;
+    View3DInventorViewer*       _editingViewer;
+    std::set<const App::DocumentObject*> _editObjs;
+
+    std::vector<CameraInfo>     _savedViews;
+
+    Application*    _pcAppWnd;
+    // the doc/Document
+    App::Document*  _pcDocument;
+    /// List of all registered views
+    std::list<Gui::BaseView*> baseViews;
+    /// List of all registered views
+    std::list<Gui::BaseView*> passiveViews;
+    std::map<const App::DocumentObject*,ViewProviderDocumentObject*> _ViewProviderMap;
+    std::map<SoSeparator *,ViewProviderDocumentObject*> _CoinMap;
+    std::map<std::string,ViewProvider*> _ViewProviderMapAnnotation;
+    std::list<ViewProviderDocumentObject*> _redoViewProviders;
+
+    // cache map from view provider to its 3D claimed children
+    std::unordered_map<const ViewProvider*,std::vector<App::DocumentObject*> > _ChildrenMap;
+
+    // Reference counted view providers that are 3D claimed by other object.
+    // These view providers shouldn't appear at secen graph root.
+    std::unordered_map<const ViewProvider*, int> _ClaimedViewProviders;
+
+    typedef boost::signals2::connection Connection;
+    Connection connectNewObject;
+    Connection connectDelObject;
+    Connection connectCngObject;
+    Connection connectRenObject;
+    Connection connectActObject;
+    Connection connectSaveDocument;
+    Connection connectRestDocument;
+    Connection connectStartLoadDocument;
+    Connection connectFinishLoadDocument;
+    Connection connectShowHidden;
+    Connection connectFinishRestoreObject;
+    Connection connectExportObjects;
+    Connection connectImportObjects;
+    Connection connectFinishImportObjects;
+    Connection connectUndoDocument;
+    Connection connectRedoDocument;
+    Connection connectRecomputed;
+    Connection connectSkipRecompute;
+    Connection connectTransactionAppend;
+    Connection connectTransactionRemove;
+    Connection connectTouchedObject;
+    Connection connectPurgeTouchedObject;
+    Connection connectChangePropertyEditor;
+    Connection connectChanged;
+
+    typedef boost::signals2::shared_connection_block ConnectionBlock;
+    ConnectionBlock connectActObjectBlocker;
+};
+
+} // namespace Gui
+
+/* TRANSLATOR Gui::Document */
+
+/// @namespace Gui @class Document
+
+int Document::_iDocCount = 0;
+
+Document::Document(App::Document* pcDocument,Application * app)
+{
+    d = new DocumentP;
+    d->_iWinCount = 1;
+    // new instance
+    d->_iDocId = (++_iDocCount);
+    d->_isClosing = false;
+    d->_isModified = false;
+    d->_isTransacting = false;
+    d->_hasExpansion = false;
+    d->_pcAppWnd = app;
+    d->_pcDocument = pcDocument;
+    d->_editViewProvider = 0;
+    d->_editingObject = 0;
+    d->_editViewProviderParent = 0;
+    d->_editingViewer = 0;
+    d->_editMode = 0;
+
+    // Setup the connections
+    d->connectNewObject = pcDocument->signalNewObject.connect
+        (boost::bind(&Gui::Document::slotNewObject, this, bp::_1));
+    d->connectDelObject = pcDocument->signalDeletedObject.connect
+        (boost::bind(&Gui::Document::slotDeletedObject, this, bp::_1));
+    d->connectCngObject = pcDocument->signalChangedObject.connect
+        (boost::bind(&Gui::Document::slotChangedObject, this, bp::_1, bp::_2));
+    d->connectRenObject = pcDocument->signalRelabelObject.connect
+        (boost::bind(&Gui::Document::slotRelabelObject, this, bp::_1));
+    d->connectActObject = pcDocument->signalActivatedObject.connect
+        (boost::bind(&Gui::Document::slotActivatedObject, this, bp::_1));
+    d->connectActObjectBlocker = boost::signals2::shared_connection_block
+        (d->connectActObject, false);
+    d->connectSaveDocument = pcDocument->signalSaveDocument.connect
+        (boost::bind(&Gui::Document::Save, this, bp::_1));
+    d->connectRestDocument = pcDocument->signalRestoreDocument.connect
+        (boost::bind(&Gui::Document::Restore, this, bp::_1));
+    d->connectStartLoadDocument = App::GetApplication().signalStartRestoreDocument.connect
+        (boost::bind(&Gui::Document::slotStartRestoreDocument, this, bp::_1));
+    d->connectFinishLoadDocument = App::GetApplication().signalFinishRestoreDocument.connect
+        (boost::bind(&Gui::Document::slotFinishRestoreDocument, this, bp::_1));
+    d->connectShowHidden = App::GetApplication().signalShowHidden.connect
+        (boost::bind(&Gui::Document::slotShowHidden, this, bp::_1));
+
+    d->connectChangePropertyEditor = pcDocument->signalChangePropertyEditor.connect
+        (boost::bind(&Gui::Document::slotChangePropertyEditor, this, bp::_1, bp::_2));
+    d->connectFinishRestoreObject = pcDocument->signalFinishRestoreObject.connect
+        (boost::bind(&Gui::Document::slotFinishRestoreObject, this, bp::_1));
+    d->connectExportObjects = pcDocument->signalExportViewObjects.connect
+        (boost::bind(&Gui::Document::exportObjects, this, bp::_1, bp::_2));
+    d->connectImportObjects = pcDocument->signalImportViewObjects.connect
+        (boost::bind(&Gui::Document::importObjects, this, bp::_1, bp::_2, bp::_3));
+    d->connectFinishImportObjects = pcDocument->signalFinishImportObjects.connect
+        (boost::bind(&Gui::Document::slotFinishImportObjects, this, bp::_1));
+        
+    d->connectUndoDocument = pcDocument->signalUndo.connect
+        (boost::bind(&Gui::Document::slotUndoDocument, this, bp::_1));
+    d->connectRedoDocument = pcDocument->signalRedo.connect
+        (boost::bind(&Gui::Document::slotRedoDocument, this, bp::_1));
+    d->connectRecomputed = pcDocument->signalRecomputed.connect
+        (boost::bind(&Gui::Document::slotRecomputed, this, bp::_1));
+    d->connectSkipRecompute = pcDocument->signalSkipRecompute.connect
+        (boost::bind(&Gui::Document::slotSkipRecompute, this, bp::_1, bp::_2));
+    d->connectTouchedObject = pcDocument->signalTouchedObject.connect
+        (boost::bind(&Gui::Document::slotTouchedObject, this, bp::_1));
+    d->connectPurgeTouchedObject = pcDocument->signalPurgeTouchedObject.connect
+        (boost::bind(&Gui::Document::slotTouchedObject, this, bp::_1));
+
+    d->connectTransactionAppend = pcDocument->signalTransactionAppend.connect
+        (boost::bind(&Gui::Document::slotTransactionAppend, this, bp::_1, bp::_2));
+    d->connectTransactionRemove = pcDocument->signalTransactionRemove.connect
+        (boost::bind(&Gui::Document::slotTransactionRemove, this, bp::_1, bp::_2));
+
+    d->connectChanged = pcDocument->signalChanged.connect(
+        [this](const App::Document &, const App::Property &Prop) {
+            if(!d->_isModified) {
+                FC_LOG(Prop.getFullName() << " modified");
+                setModified(true);
+            }
+        });
+
+    // pointer to the python class
+    // NOTE: As this Python object doesn't get returned to the interpreter we
+    // mustn't increment it (Werner Jan-12-2006)
+    _pcDocPy = new Gui::DocumentPy(this);
+
+    ParameterGrp::handle hGrp = App::GetApplication().GetParameterGroupByPath("User parameter:BaseApp/Preferences/Document");
+    if (hGrp->GetBool("UsingUndo",true)) {
+        d->_pcDocument->setUndoMode(1);
+        // set the maximum stack size
+        d->_pcDocument->setMaxUndoStackSize(hGrp->GetInt("MaxUndoSize",20));
+    }
+
+    d->_changeViewTouchDocument = hGrp->GetBool("ChangeViewProviderTouchDocument", true);
+}
+
+Document::~Document()
+{
+    // disconnect everything to avoid to be double-deleted
+    // in case an exception is raised somewhere
+    d->connectNewObject.disconnect();
+    d->connectDelObject.disconnect();
+    d->connectCngObject.disconnect();
+    d->connectRenObject.disconnect();
+    d->connectActObject.disconnect();
+    d->connectSaveDocument.disconnect();
+    d->connectRestDocument.disconnect();
+    d->connectStartLoadDocument.disconnect();
+    d->connectFinishLoadDocument.disconnect();
+    d->connectShowHidden.disconnect();
+    d->connectFinishRestoreObject.disconnect();
+    d->connectExportObjects.disconnect();
+    d->connectImportObjects.disconnect();
+    d->connectFinishImportObjects.disconnect();
+    d->connectUndoDocument.disconnect();
+    d->connectRedoDocument.disconnect();
+    d->connectRecomputed.disconnect();
+    d->connectSkipRecompute.disconnect();
+    d->connectTransactionAppend.disconnect();
+    d->connectTransactionRemove.disconnect();
+    d->connectTouchedObject.disconnect();
+    d->connectPurgeTouchedObject.disconnect();
+    d->connectChangePropertyEditor.disconnect();
+    d->connectChanged.disconnect();
+
+    // e.g. if document gets closed from within a Python command
+    d->_isClosing = true;
+    // calls Document::detachView() and alter the view list
+    std::list<Gui::BaseView*> temp = d->baseViews;
+    for(std::list<Gui::BaseView*>::iterator it=temp.begin();it!=temp.end();++it)
+        (*it)->deleteSelf();
+
+    std::map<const App::DocumentObject*,ViewProviderDocumentObject*>::iterator jt;
+    for (jt = d->_ViewProviderMap.begin();jt != d->_ViewProviderMap.end(); ++jt)
+        delete jt->second;
+    std::map<std::string,ViewProvider*>::iterator it2;
+    for (it2 = d->_ViewProviderMapAnnotation.begin();it2 != d->_ViewProviderMapAnnotation.end(); ++it2)
+        delete it2->second;
+
+    // remove the reference from the object
+    Base::PyGILStateLocker lock;
+    _pcDocPy->setInvalid();
+    _pcDocPy->DecRef();
+    delete d;
+}
+
+//*****************************************************************************************************
+// 3D viewer handling
+//*****************************************************************************************************
+
+struct EditDocumentGuard {
+    EditDocumentGuard():active(true) {}
+
+    ~EditDocumentGuard() {
+        if(active)
+            Application::Instance->setEditDocument(0);
+    }
+
+    bool active;
+};
+
+bool Document::setEdit(Gui::ViewProvider* p, int ModNum, const char *subname)
+{
+    ViewProviderDocumentObject* vp = dynamic_cast<ViewProviderDocumentObject*>(p);
+    if (!vp) {
+        FC_ERR("cannot edit non ViewProviderDocumentObject");
+        return false;
+    }
+
+    // Fix regression: https://forum.freecadweb.org/viewtopic.php?f=19&t=43629&p=371972#p371972
+    // When an object is already in edit mode a subsequent call for editing is only possible
+    // when resetting the currently edited object.
+    if (d->_editViewProvider) {
+        _resetEdit();
+    }
+
+    auto obj = vp->getObject();
+    if(!obj->getNameInDocument()) {
+        FC_ERR("cannot edit detached object");
+        return false;
+    }
+
+    std::string _subname;
+    if(!subname || !subname[0]) {
+        // No subname reference is given, we try to extract one from the current
+        // selection in order to obtain the correct transformation matrix below
+        auto sels = Gui::Selection().getCompleteSelection(false);
+        App::DocumentObject *parentObj = 0;
+        for(auto &sel : sels) {
+            if(!sel.pObject || !sel.pObject->getNameInDocument())
+                continue;
+            if(!parentObj)
+                parentObj = sel.pObject;
+            else if(parentObj!=sel.pObject) {
+                FC_LOG("Cannot deduce subname for editing, more than one parent?");
+                parentObj = 0;
+                break;
+            }
+            auto sobj = parentObj->getSubObject(sel.SubName);
+            if(!sobj || (sobj!=obj && sobj->getLinkedObject(true)!= obj)) {
+                FC_LOG("Cannot deduce subname for editing, subname mismatch");
+                parentObj = 0;
+                break;
+            }
+            _subname = sel.SubName;
+        }
+        if(parentObj) {
+            FC_LOG("deduced editing reference " << parentObj->getFullName() << '.' << _subname);
+            subname = _subname.c_str();
+            obj = parentObj;
+            vp = dynamic_cast<ViewProviderDocumentObject*>(
+                    Application::Instance->getViewProvider(obj));
+            if(!vp || !vp->getDocument()) {
+                FC_ERR("invliad view provider for parent object");
+                return false;
+            }
+            if(vp->getDocument()!=this)
+                return vp->getDocument()->setEdit(vp,ModNum,subname);
+        }
+    }
+
+    if (d->_ViewProviderMap.find(obj) == d->_ViewProviderMap.end()) {
+        // We can actually support editing external object, by calling
+        // View3DInventViewer::setupEditingRoot() before exiting from
+        // ViewProvider::setEditViewer(), which transfer all child node of the view
+        // provider into an editing node inside the viewer of this document. And
+        // that's may actually be the case, as the subname referenced sub object
+        // is allowed to be in other documents. 
+        //
+        // We just disabling editing external parent object here, for bug
+        // tracking purpose. Because, bringing an unrelated external object to
+        // the current view for editing will confuse user, and is certainly a
+        // bug. By right, the top parent object should always belong to the
+        // editing document, and the actually editing sub object can be
+        // external.
+        //
+        // So, you can either call setEdit() with subname set to 0, which cause
+        // the code above to auto detect selection context, and dispatch the
+        // editing call to the correct document. Or, supply subname yourself,
+        // and make sure you get the document right.
+        //
+        FC_ERR("cannot edit object '" << obj->getNameInDocument() << "': not found in document "
+                << "'" << getDocument()->getName() << "'");
+        return false;
+    }
+
+    d->_editingTransform = Base::Matrix4D();
+    // Geo feature group now handles subname like link group. So no need of the
+    // following code.
+    //
+    // if(!subname || !subname[0]) {
+    //     auto group = App::GeoFeatureGroupExtension::getGroupOfObject(obj);
+    //     if(group) {
+    //         auto ext = group->getExtensionByType<App::GeoFeatureGroupExtension>();
+    //         d->_editingTransform = ext->globalGroupPlacement().toMatrix();
+    //     }
+    // }
+    auto sobj = obj->getSubObject(subname,0,&d->_editingTransform);
+    if(!sobj || !sobj->getNameInDocument()) {
+        FC_ERR("Invalid sub object '" << obj->getFullName() 
+                << '.' << (subname?subname:"") << "'");
+        return false;
+    }
+    auto svp = vp;
+    if(sobj!=obj) {
+        svp = dynamic_cast<ViewProviderDocumentObject*>(
+                Application::Instance->getViewProvider(sobj));
+        if(!svp) {
+            FC_ERR("Cannot edit '" << sobj->getFullName() << "' without view provider");
+            return false;
+        }
+    }
+
+    View3DInventor *view3d = dynamic_cast<View3DInventor *>(getActiveView());
+    // if the currently active view is not the 3d view search for it and activate it
+    if (view3d) 
+        getMainWindow()->setActiveWindow(view3d);
+    else
+        view3d = dynamic_cast<View3DInventor *>(setActiveView(vp));
+
+    EditDocumentGuard guard;
+    Application::Instance->setEditDocument(this);
+
+    d->_editViewProviderParent = vp;
+    d->_editSubElement.clear();
+    d->_editSubname.clear();
+    if(subname) {
+        const char *element = Data::ComplexGeoData::findElementName(subname);
+        if(element) {
+            d->_editSubname = std::string(subname,element-subname);
+            d->_editSubElement = element;
+        }else
+            d->_editSubname = subname;
+    }
+
+    auto sobjs = obj->getSubObjectList(subname);
+    d->_editObjs.clear();
+    d->_editObjs.insert(sobjs.begin(),sobjs.end());
+    d->_editingObject = sobj;
+
+    d->_editMode = ModNum;
+    d->_editViewProvider = svp->startEditing(ModNum);
+    if(!d->_editViewProvider) {
+        d->_editViewProviderParent = 0;
+        d->_editObjs.clear();
+        d->_editingObject = 0;
+        FC_LOG("object '" << sobj->getFullName() << "' refuse to edit");
+        return false;
+    }
+
+    if(view3d) {
+        view3d->getViewer()->setEditingViewProvider(d->_editViewProvider,ModNum);
+        d->_editingViewer = view3d->getViewer();
+    }
+    Gui::TaskView::TaskDialog* dlg = Gui::Control().activeDialog();
+    if (dlg)
+        dlg->setDocumentName(this->getDocument()->getName());
+    if (d->_editViewProvider->isDerivedFrom(ViewProviderDocumentObject::getClassTypeId())) {
+        auto vpd = static_cast<ViewProviderDocumentObject*>(d->_editViewProvider);
+        vpd->getDocument()->signalInEdit(*vpd);
+    }
+    guard.active = false;
+    App::AutoTransaction::setEnable(false);
+    return true;
+}
+
+const Base::Matrix4D &Document::getEditingTransform() const {
+    return d->_editingTransform;
+}
+
+void Document::setEditingTransform(const Base::Matrix4D &mat) {
+    d->_editObjs.clear();
+    d->_editingTransform = mat;
+    View3DInventor *activeView = dynamic_cast<View3DInventor *>(getActiveView());
+    if (activeView) 
+        activeView->getViewer()->setEditingTransform(mat);
+}
+
+void Document::resetEdit(void) {
+    Application::Instance->setEditDocument(0);
+}
+
+void Document::_resetEdit(void)
+{
+    std::list<Gui::BaseView*>::iterator it;
+    if (d->_editViewProvider) {
+        for (it = d->baseViews.begin();it != d->baseViews.end();++it) {
+            View3DInventor *activeView = dynamic_cast<View3DInventor *>(*it);
+            if (activeView)
+                activeView->getViewer()->resetEditingViewProvider();
+        }
+
+        d->_editViewProvider->finishEditing();
+
+        // Have to check d->_editViewProvider below, because there is a chance
+        // the editing object gets deleted inside the above call to
+        // 'finishEditing()', which will trigger our slotDeletedObject(), which
+        // nullifies _editViewProvider.
+        if (d->_editViewProvider && d->_editViewProvider->isDerivedFrom(ViewProviderDocumentObject::getClassTypeId())) 
+            signalResetEdit(*(static_cast<ViewProviderDocumentObject*>(d->_editViewProvider)));
+        d->_editViewProvider = 0;
+
+        // The logic below is not necessary anymore, because this method is
+        // changed into a private one,  _resetEdit(). And the exposed
+        // resetEdit() above calls into Application->setEditDocument(0) which
+        // will prevent recursive calling.
+#if 0
+        // Nullify the member variable before calling finishEditing().
+        // This is to avoid a possible stack overflow when a view provider wrongly
+        // invokes the document's resetEdit() method.
+        ViewProvider* editViewProvider = d->_editViewProvider;
+        d->_editViewProvider = nullptr;
+
+        editViewProvider->finishEditing();
+        if (editViewProvider->isDerivedFrom(ViewProviderDocumentObject::getClassTypeId()))
+            signalResetEdit(*(static_cast<ViewProviderDocumentObject*>(editViewProvider)));
+#endif
+        App::GetApplication().closeActiveTransaction();
+    }
+    d->_editViewProviderParent = 0;
+    d->_editingViewer = 0;
+    d->_editObjs.clear();
+    d->_editingObject = 0;
+    if(Application::Instance->editDocument() == this)
+        Application::Instance->setEditDocument(0);
+}
+
+ViewProvider *Document::getInEdit(ViewProviderDocumentObject **parentVp, 
+        std::string *subname, int *mode, std::string *subelement) const
+{
+    if(parentVp) *parentVp = d->_editViewProviderParent;
+    if(subname) *subname = d->_editSubname;
+    if(subelement) *subelement = d->_editSubElement;
+    if(mode) *mode = d->_editMode;
+
+    if (d->_editViewProvider) {
+        // there is only one 3d view which is in edit mode
+        View3DInventor *activeView = dynamic_cast<View3DInventor *>(getActiveView());
+        if (activeView && activeView->getViewer()->isEditingViewProvider())
+            return d->_editViewProvider;
+    }
+
+    return 0;
+}
+
+void Document::setInEdit(ViewProviderDocumentObject *parentVp, const char *subname) {
+    if (d->_editViewProvider) {
+        d->_editViewProviderParent = parentVp;
+        d->_editSubname = subname?subname:"";
+    }
+}
+
+void Document::setAnnotationViewProvider(const char* name, ViewProvider *pcProvider)
+{
+    std::list<Gui::BaseView*>::iterator vIt;
+
+    // already in ?
+    std::map<std::string,ViewProvider*>::iterator it = d->_ViewProviderMapAnnotation.find(name);
+    if (it != d->_ViewProviderMapAnnotation.end())
+        removeAnnotationViewProvider(name);
+
+    // add 
+    d->_ViewProviderMapAnnotation[name] = pcProvider;
+
+    // cycling to all views of the document
+    for (vIt = d->baseViews.begin();vIt != d->baseViews.end();++vIt) {
+        View3DInventor *activeView = dynamic_cast<View3DInventor *>(*vIt);
+        if (activeView)
+            activeView->getViewer()->addViewProvider(pcProvider);
+    }
+}
+
+ViewProvider * Document::getAnnotationViewProvider(const char* name) const
+{
+    std::map<std::string,ViewProvider*>::const_iterator it = d->_ViewProviderMapAnnotation.find(name);
+    return ( (it != d->_ViewProviderMapAnnotation.end()) ? it->second : 0 );
+}
+
+void Document::removeAnnotationViewProvider(const char* name)
+{
+    std::map<std::string,ViewProvider*>::iterator it = d->_ViewProviderMapAnnotation.find(name);
+    std::list<Gui::BaseView*>::iterator vIt;
+
+    // cycling to all views of the document
+    for (vIt = d->baseViews.begin();vIt != d->baseViews.end();++vIt) {
+        View3DInventor *activeView = dynamic_cast<View3DInventor *>(*vIt);
+        if (activeView)
+            activeView->getViewer()->removeViewProvider(it->second);
+    }
+
+    delete it->second;
+    d->_ViewProviderMapAnnotation.erase(it); 
+}
+
+
+ViewProvider* Document::getViewProvider(const App::DocumentObject* Feat) const
+{
+    std::map<const App::DocumentObject*,ViewProviderDocumentObject*>::const_iterator
+    it = d->_ViewProviderMap.find( Feat );
+    return ( (it != d->_ViewProviderMap.end()) ? it->second : 0 );
+}
+
+std::vector<ViewProvider*> Document::getViewProvidersOfType(const Base::Type& typeId) const
+{
+    std::vector<ViewProvider*> Objects;
+    for (std::map<const App::DocumentObject*,ViewProviderDocumentObject*>::const_iterator it = 
+         d->_ViewProviderMap.begin(); it != d->_ViewProviderMap.end(); ++it ) {
+        if (it->second->getTypeId().isDerivedFrom(typeId))
+            Objects.push_back(it->second);
+    }
+    return Objects;
+}
+
+ViewProvider *Document::getViewProviderByName(const char* name) const
+{
+    // first check on feature name
+    App::DocumentObject *pcFeat = getDocument()->getObject(name);
+
+    if (pcFeat)
+    {
+        std::map<const App::DocumentObject*,ViewProviderDocumentObject*>::const_iterator
+        it = d->_ViewProviderMap.find( pcFeat );
+
+        if (it != d->_ViewProviderMap.end())
+            return it->second;
+    } else {
+        // then try annotation name
+        std::map<std::string,ViewProvider*>::const_iterator it2 = d->_ViewProviderMapAnnotation.find( name );
+
+        if (it2 != d->_ViewProviderMapAnnotation.end())
+            return it2->second;
+    }
+
+    return 0;
+}
+
+bool Document::isShow(const char* name)
+{
+    ViewProvider* pcProv = getViewProviderByName(name);
+    return pcProv ? pcProv->isShow() : false;
+}
+
+/// put the feature in show
+void Document::setShow(const char* name)
+{
+    ViewProvider* pcProv = getViewProviderByName(name);
+
+    if (pcProv && pcProv->getTypeId().isDerivedFrom(ViewProviderDocumentObject::getClassTypeId())) {
+        ((ViewProviderDocumentObject*)pcProv)->Visibility.setValue(true);
+    }
+}
+
+/// set the feature in Noshow
+void Document::setHide(const char* name)
+{
+    ViewProvider* pcProv = getViewProviderByName(name);
+
+    if (pcProv && pcProv->getTypeId().isDerivedFrom(ViewProviderDocumentObject::getClassTypeId())) {
+        ((ViewProviderDocumentObject*)pcProv)->Visibility.setValue(false);
+    }
+}
+
+/// set the feature in Noshow
+void Document::setPos(const char* name, const Base::Matrix4D& rclMtrx)
+{
+    ViewProvider* pcProv = getViewProviderByName(name);
+    if (pcProv)
+        pcProv->setTransformation(rclMtrx);
+
+}
+
+//*****************************************************************************************************
+// Document
+//*****************************************************************************************************
+void Document::slotNewObject(const App::DocumentObject& Obj)
+{
+    ViewProviderDocumentObject* pcProvider = static_cast<ViewProviderDocumentObject*>(getViewProvider(&Obj));
+    if (!pcProvider) {
+        //Base::Console().Log("Document::slotNewObject() called\n");
+        std::string cName = Obj.getViewProviderNameStored();
+        for(;;) {
+            if (cName.empty()) {
+                // handle document object with no view provider specified
+                FC_LOG(Obj.getFullName() << " has no view provider specified");
+                return;
+            }
+            Base::BaseClass* base = static_cast<Base::BaseClass*>(
+                    Base::Type::createInstanceByName(cName.c_str(),true));
+            pcProvider = Base::freecad_dynamic_cast<ViewProviderDocumentObject>(base);
+            if (!pcProvider) {
+                // type not derived from ViewProviderDocumentObject!!!
+                FC_ERR("Invalid view provider type '" << cName << "' for " << Obj.getFullName());
+                delete base;
+                return;
+            } else if (cName!=Obj.getViewProviderName() && !pcProvider->allowOverride(Obj)) {
+                FC_WARN("View provider type '" << cName << "' does not support " << Obj.getFullName());
+                delete base;
+                pcProvider = 0;
+                cName = Obj.getViewProviderName();
+            } else
+                break;
+        }
+
+        setModified(true);
+        d->_ViewProviderMap[&Obj] = pcProvider;
+        d->_CoinMap[pcProvider->getRoot()] = pcProvider;
+        pcProvider->setStatus(Gui::ViewStatus::TouchDocument, d->_changeViewTouchDocument);
+
+        try {
+            // if successfully created set the right name and calculate the view
+            //FIXME: Consider to change argument of attach() to const pointer
+            pcProvider->attach(const_cast<App::DocumentObject*>(&Obj));
+            pcProvider->updateView();
+            pcProvider->setActiveMode();
+        }
+        catch(const Base::MemoryException& e){
+            FC_ERR("Memory exception in " << Obj.getFullName() << " thrown: " << e.what());
+        }
+        catch(Base::Exception &e){
+            e.ReportException();
+        }
+#ifndef FC_DEBUG
+        catch(...){
+            FC_ERR("Unknown exception in Feature " << Obj.getFullName() << " thrown");
+        }
+#endif
+    }else{
+        try {
+            pcProvider->reattach(const_cast<App::DocumentObject*>(&Obj));
+        } catch(Base::Exception &e){
+            e.ReportException();
+        }
+    }
+
+    if (pcProvider) {
+        std::list<Gui::BaseView*>::iterator vIt;
+        // cycling to all views of the document
+        for (vIt = d->baseViews.begin();vIt != d->baseViews.end();++vIt) {
+            View3DInventor *activeView = dynamic_cast<View3DInventor *>(*vIt);
+            if (activeView)
+                activeView->getViewer()->addViewProvider(pcProvider);
+        }
+
+        // adding to the tree
+        signalNewObject(*pcProvider);
+        pcProvider->pcDocument = this;
+
+        // it is possible that a new viewprovider already claims children
+        handleChildren3D(pcProvider);
+        if (d->_isTransacting) {
+            d->_redoViewProviders.push_back(pcProvider);
+        }
+    }
+}
+
+void Document::slotDeletedObject(const App::DocumentObject& Obj)
+{
+    std::list<Gui::BaseView*>::iterator vIt;
+    setModified(true);
+    //Base::Console().Log("Document::slotDeleteObject() called\n");
+  
+    // cycling to all views of the document
+    ViewProvider* viewProvider = getViewProvider(&Obj);
+    if(!viewProvider) return;
+
+    if (d->_editViewProvider==viewProvider || d->_editViewProviderParent==viewProvider)
+        _resetEdit();
+    else if(Application::Instance->editDocument()) {
+        auto editDoc = Application::Instance->editDocument();
+        if(editDoc->d->_editViewProvider==viewProvider ||
+           editDoc->d->_editViewProviderParent==viewProvider)
+            Application::Instance->setEditDocument(0);
+    }
+
+    handleChildren3D(viewProvider,true);
+
+#if 0 // With this we can show child objects again if this method was called by undo
+    viewProvider->onDelete(std::vector<std::string>());
+#endif
+    if (viewProvider && viewProvider->getTypeId().isDerivedFrom
+        (ViewProviderDocumentObject::getClassTypeId())) {
+        // go through the views
+        for (vIt = d->baseViews.begin();vIt != d->baseViews.end();++vIt) {
+            View3DInventor *activeView = dynamic_cast<View3DInventor *>(*vIt);
+            if (activeView)
+                activeView->getViewer()->removeViewProvider(viewProvider);
+        }
+
+        // removing from tree
+        signalDeletedObject(*(static_cast<ViewProviderDocumentObject*>(viewProvider)));
+    }
+
+    viewProvider->beforeDelete();
+}
+
+void Document::beforeDelete() {
+    auto editDoc = Application::Instance->editDocument();
+    if(editDoc) {
+        auto vp = dynamic_cast<ViewProviderDocumentObject*>(editDoc->d->_editViewProvider);
+        auto vpp = dynamic_cast<ViewProviderDocumentObject*>(editDoc->d->_editViewProviderParent);
+        if(editDoc == this || 
+           (vp && vp->getDocument()==this) ||
+           (vpp && vpp->getDocument()==this))
+        {
+            Application::Instance->setEditDocument(0);
+        }
+    }
+    for(auto &v : d->_ViewProviderMap)
+        v.second->beforeDelete();
+}
+
+void Document::slotChangedObject(const App::DocumentObject& Obj, const App::Property& Prop)
+{
+    //Base::Console().Log("Document::slotChangedObject() called\n");
+    ViewProvider* viewProvider = getViewProvider(&Obj);
+    if (viewProvider) {
+        ViewProvider::clearBoundingBoxCache();
+        try {
+            viewProvider->update(&Prop);
+            if(d->_editingViewer 
+                    && d->_editingObject
+                    && d->_editViewProviderParent 
+                    && (Prop.isDerivedFrom(App::PropertyPlacement::getClassTypeId())
+                        // Issue ID 0004230 : getName() can return null in which case strstr() crashes
+                        || (Prop.getName() && strstr(Prop.getName(),"Scale")))
+                    && d->_editObjs.count(&Obj)) 
+            {
+                Base::Matrix4D mat;
+                auto sobj = d->_editViewProviderParent->getObject()->getSubObject(
+                                                        d->_editSubname.c_str(),0,&mat);
+                if(sobj == d->_editingObject && d->_editingTransform!=mat) {
+                    d->_editingTransform = mat;
+                    d->_editingViewer->setEditingTransform(d->_editingTransform);
+                }
+            }
+        }
+        catch(const Base::MemoryException& e) {
+            FC_ERR("Memory exception in " << Obj.getFullName() << " thrown: " << e.what());
+        }
+        catch(Base::Exception& e){
+            e.ReportException();
+        }
+        catch(const std::exception& e){
+            FC_ERR("C++ exception in " << Obj.getFullName() << " thrown " << e.what());
+        }
+        catch (...) {
+            FC_ERR("Cannot update representation for " << Obj.getFullName());
+        }
+
+        handleChildren3D(viewProvider);
+
+        if (viewProvider->isDerivedFrom(ViewProviderDocumentObject::getClassTypeId()))
+            signalChangedObject(static_cast<ViewProviderDocumentObject&>(*viewProvider), Prop);
+    }
+
+    // a property of an object has changed
+    if(!Prop.testStatus(App::Property::NoModify) && !isModified()) {
+        FC_LOG(Prop.getFullName() << " modified");
+        setModified(true);
+    }
+
+    getMainWindow()->updateActions(true);
+}
+
+void Document::slotRelabelObject(const App::DocumentObject& Obj)
+{
+    ViewProvider* viewProvider = getViewProvider(&Obj);
+    if (viewProvider && viewProvider->isDerivedFrom(ViewProviderDocumentObject::getClassTypeId())) {
+        signalRelabelObject(*(static_cast<ViewProviderDocumentObject*>(viewProvider)));
+    }
+}
+
+void Document::slotTransactionAppend(const App::DocumentObject& obj, App::Transaction* transaction)
+{
+    ViewProvider* viewProvider = getViewProvider(&obj);
+    if (viewProvider && viewProvider->isDerivedFrom(ViewProviderDocumentObject::getClassTypeId())) {
+        transaction->addObjectDel(viewProvider);
+    }
+}
+
+void Document::slotTransactionRemove(const App::DocumentObject& obj, App::Transaction* transaction)
+{
+    std::map<const App::DocumentObject*,ViewProviderDocumentObject*>::const_iterator
+    it = d->_ViewProviderMap.find(&obj);
+    if (it != d->_ViewProviderMap.end()) {
+        ViewProvider* viewProvider = it->second;
+
+        auto itC = d->_CoinMap.find(viewProvider->getRoot());
+        if(itC != d->_CoinMap.end())
+            d->_CoinMap.erase(itC);
+
+        d->_ViewProviderMap.erase(&obj);
+        // transaction being a nullptr indicates that undo/redo is off and the object
+        // can be safely deleted
+        if (transaction)
+            transaction->addObjectNew(viewProvider);
+        else
+            delete viewProvider;
+    }
+}
+
+void Document::slotActivatedObject(const App::DocumentObject& Obj)
+{
+    ViewProvider* viewProvider = getViewProvider(&Obj);
+    if (viewProvider && viewProvider->isDerivedFrom(ViewProviderDocumentObject::getClassTypeId())) {
+        signalActivatedObject(*(static_cast<ViewProviderDocumentObject*>(viewProvider)));
+    }
+}
+
+void Document::slotUndoDocument(const App::Document& doc)
+{
+    if (d->_pcDocument != &doc)
+        return;
+    
+    signalUndoDocument(*this);  
+    getMainWindow()->updateActions();
+}
+
+void Document::slotRedoDocument(const App::Document& doc)
+{
+    if (d->_pcDocument != &doc)
+        return;
+    
+    signalRedoDocument(*this);   
+    getMainWindow()->updateActions();
+}
+
+void Document::slotRecomputed(const App::Document& doc)
+{
+    if (d->_pcDocument != &doc)
+        return;
+    getMainWindow()->updateActions();
+    TreeWidget::updateStatus();
+}
+
+// This function is called when some asks to recompute a document that is marked
+// as 'SkipRecompute'. We'll check if we are the current document, and if either
+// not given an explicit recomputing object list, or the given single object is
+// the eidting object or the active object. If the conditions are met, we'll
+// force recompute only that object and all its dependent objects.
+void Document::slotSkipRecompute(const App::Document& doc, const std::vector<App::DocumentObject*> &objs)
+{
+    if (d->_pcDocument != &doc)
+        return;
+    if(objs.size()>1 || 
+       App::GetApplication().getActiveDocument()!=&doc || 
+       !doc.testStatus(App::Document::AllowPartialRecompute))
+        return;
+    App::DocumentObject *obj = 0;
+    auto editDoc = Application::Instance->editDocument();
+    if(editDoc) {
+        auto vp = dynamic_cast<ViewProviderDocumentObject*>(editDoc->getInEdit());
+        if(vp)
+            obj = vp->getObject();
+    }
+    if(!obj)
+        obj = doc.getActiveObject();
+    if(!obj || !obj->getNameInDocument() || (objs.size() && objs.front()!=obj))
+        return;
+    obj->recomputeFeature(true);
+}
+
+void Document::slotTouchedObject(const App::DocumentObject &Obj)
+{
+    getMainWindow()->updateActions(true);
+    if(!isModified()) {
+        FC_LOG(Obj.getFullName() << (Obj.isTouched()?" touched":" purged"));
+        setModified(true);
+    }
+    if (Obj.isTouched()) {
+        auto it = d->_ViewProviderMap.find(&Obj);
+        if (it !=d->_ViewProviderMap.end())
+            it->second->updateChildren(true);
+    }
+}
+
+void Document::addViewProvider(Gui::ViewProviderDocumentObject* vp)
+{
+    // Hint: The undo/redo first adds the view provider to the Gui
+    // document before adding the objects to the App document.
+
+    // the view provider is added by TransactionViewProvider and an
+    // object can be there only once
+    assert(d->_ViewProviderMap.find(vp->getObject()) == d->_ViewProviderMap.end());
+    vp->setStatus(Detach, false);
+    d->_ViewProviderMap[vp->getObject()] = vp;
+    d->_CoinMap[vp->getRoot()] = vp;
+}
+
+void Document::setModified(bool b)
+{
+    if(d->_isModified == b)
+        return;
+    d->_isModified = b;
+    
+    std::list<MDIView*> mdis = getMDIViews();
+    for (std::list<MDIView*>::iterator it = mdis.begin(); it != mdis.end(); ++it) {
+        (*it)->setWindowModified(b);
+    }
+
+    signalChangedModified(*this);
+}
+
+bool Document::isModified() const
+{
+    return d->_isModified;
+}
+
+
+ViewProviderDocumentObject* Document::getViewProviderByPathFromTail(SoPath * path) const
+{
+    // Get the lowest root node in the pick path!
+    for (int i = 0; i < path->getLength(); i++) {
+        SoNode *node = path->getNodeFromTail(i);
+        if (node->isOfType(SoSeparator::getClassTypeId())) {
+            auto it = d->_CoinMap.find(static_cast<SoSeparator*>(node));
+            if(it!=d->_CoinMap.end())
+                return it->second;
+        }
+    }
+
+    return 0;
+}
+
+ViewProviderDocumentObject* Document::getViewProviderByPathFromHead(SoPath * path) const
+{
+    for (int i = 0; i < path->getLength(); i++) {
+        SoNode *node = path->getNode(i);
+        if (node->isOfType(SoSeparator::getClassTypeId())) {
+            auto it = d->_CoinMap.find(static_cast<SoSeparator*>(node));
+            if(it!=d->_CoinMap.end())
+                return it->second;
+        }
+    }
+
+    return 0;
+}
+
+ViewProviderDocumentObject *Document::getViewProvider(SoNode *node) const {
+    if(!node || !node->isOfType(SoSeparator::getClassTypeId()))
+        return 0;
+    auto it = d->_CoinMap.find(static_cast<SoSeparator*>(node));
+    if(it!=d->_CoinMap.end())
+        return it->second;
+    return 0;
+}
+
+std::vector<std::pair<ViewProviderDocumentObject*,int> > Document::getViewProvidersByPath(SoPath * path) const
+{
+    std::vector<std::pair<ViewProviderDocumentObject*,int> > ret;
+    for (int i = 0; i < path->getLength(); i++) {
+        SoNode *node = path->getNodeFromTail(i);
+        if (node->isOfType(SoSeparator::getClassTypeId())) {
+            auto it = d->_CoinMap.find(static_cast<SoSeparator*>(node));
+            if(it!=d->_CoinMap.end())
+                ret.emplace_back(it->second,i);
+        }
+    }
+    return ret;
+}
+
+App::Document* Document::getDocument(void) const
+{
+    return d->_pcDocument;
+}
+
+/// Save the document
+bool Document::save(void)
+{
+    if (d->_pcDocument->isSaved()) {
+        try {
+            std::vector<std::pair<Gui::Document*,bool> > docs;
+            int mcount = 0;
+            try {
+                for(auto doc : getDocument()->getDependentDocuments()) {
+                    auto gdoc = Application::Instance->getDocument(doc);
+                    if(!gdoc)
+                        continue;
+                    if(gdoc!=this && gdoc->isModified())
+                        ++mcount;
+                     docs.emplace_back(gdoc,doc->mustExecute());
+                }
+            }catch(const Base::RuntimeError &e) {
+                FC_ERR(e.what());
+                docs.emplace_back(this, getDocument()->mustExecute());
+            }
+            if(mcount > 0) {
+                int ret = QMessageBox::question(getMainWindow(),
+                        QObject::tr("Save dependent files"),
+                        QObject::tr("The file contains external dependencies. "
+                        "Do you want to save the dependent files, too?"),
+                        QMessageBox::Yes,QMessageBox::No);
+                if (ret != QMessageBox::Yes) {
+                    docs.clear();
+                    docs.emplace_back(this, getDocument()->mustExecute());
+                }
+            }
+            Gui::WaitCursor wc;
+            // save all documents
+            for(auto v : docs) {
+                if(v.first != this && !v.first->isModified())
+                    continue;
+                auto doc = v.first->getDocument();
+                // Changed 'mustExecute' status may be triggered by saving external document
+                if(!v.second && doc->mustExecute()) {
+                    App::AutoTransaction trans("Recompute");
+                    Command::doCommand(Command::Doc,"App.getDocument(\"%s\").recompute()",doc->getName());
+                }
+                Command::doCommand(Command::Doc,"App.getDocument(\"%s\").save()",doc->getName());
+                v.first->setModified(false);
+            }
+        }
+        catch (const Base::Exception& e) {
+            QMessageBox::critical(getMainWindow(), QObject::tr("Saving document failed"),
+                QString::fromLatin1(e.what()));
+        }
+        return true;
+    }
+    else {
+        return saveAs();
+    }
+}
+
+/// Save the document under a new file name
+bool Document::saveAs(void)
+{
+    getMainWindow()->showMessage(QObject::tr("Save document under new filename..."));
+
+    QString exe = qApp->applicationName();
+    QString fn = FileDialog::getSaveFileName(getMainWindow(), QObject::tr("Save %1 Document").arg(exe), 
+        QString::fromUtf8(getDocument()->FileName.getValue()), 
+        QString::fromLatin1("%1 %2 (*.FCStd)").arg(exe).arg(QObject::tr("Document")));
+    if (!fn.isEmpty()) {
+        QFileInfo fi;
+        fi.setFile(fn);
+
+        const char * DocName = App::GetApplication().getDocumentName(getDocument());
+
+        // save as new file name
+        try {
+            Gui::WaitCursor wc;
+            std::string escapedstr = Base::Tools::escapedUnicodeFromUtf8(fn.toUtf8());
+            escapedstr = Base::Tools::escapeEncodeFilename(escapedstr);
+            Command::doCommand(Command::Doc,"App.getDocument(\"%s\").saveAs(u\"%s\")"
+                                           , DocName, escapedstr.c_str());
+            setModified(false);
+            getMainWindow()->appendRecentFile(fi.filePath());
+        }
+        catch (const Base::Exception& e) {
+            QMessageBox::critical(getMainWindow(), QObject::tr("Saving document failed"),
+                QString::fromLatin1(e.what()));
+        }
+        return true;
+    }
+    else {
+        getMainWindow()->showMessage(QObject::tr("Saving aborted"), 2000);
+        return false;
+    }
+}
+
+void Document::saveAll() {
+    std::vector<App::Document*> docs;
+    try {
+        docs = App::Document::getDependentDocuments(App::GetApplication().getDocuments(),true);
+    }catch(Base::Exception &e) {
+        e.ReportException();
+        int ret = QMessageBox::critical(getMainWindow(), QObject::tr("Failed to save document"),
+                QObject::tr("Documents contains cyclic dependencies. Do you still want to save them?"),
+                QMessageBox::Yes,QMessageBox::No);
+        if(ret!=QMessageBox::Yes)
+            return;
+        docs = App::GetApplication().getDocuments();
+    }
+    std::map<App::Document *, bool> dmap;
+    for(auto doc : docs)
+        dmap[doc] = doc->mustExecute();
+    for(auto doc : docs) {
+        if(doc->testStatus(App::Document::PartialDoc) || doc->testStatus(App::Document::TempDoc))
+            continue;
+        auto gdoc = Application::Instance->getDocument(doc);
+        if(!gdoc)
+            continue;
+        if(!doc->isSaved()) {
+            if(!gdoc->saveAs())
+                break;
+        }
+        Gui::WaitCursor wc;
+
+        try {
+            // Changed 'mustExecute' status may be triggered by saving external document
+            if(!dmap[doc] && doc->mustExecute()) {
+                App::AutoTransaction trans("Recompute");
+                Command::doCommand(Command::Doc,"App.getDocument('%s').recompute()",doc->getName());
+            }
+            Command::doCommand(Command::Doc,"App.getDocument('%s').save()",doc->getName());
+            gdoc->setModified(false);
+        } catch (const Base::Exception& e) {
+            QMessageBox::critical(getMainWindow(), 
+                    QObject::tr("Failed to save document") + 
+                        QString::fromLatin1(": %1").arg(QString::fromUtf8(doc->getName())), 
+                    QString::fromLatin1(e.what()));
+            break;
+        }
+    }
+}
+
+/// Save a copy of the document under a new file name
+bool Document::saveCopy(void)
+{
+    getMainWindow()->showMessage(QObject::tr("Save a copy of the document under new filename..."));
+
+    QString exe = qApp->applicationName();
+    QString fn = FileDialog::getSaveFileName(getMainWindow(), QObject::tr("Save %1 Document").arg(exe), 
+                                             QString::fromUtf8(getDocument()->FileName.getValue()), 
+                                             QObject::tr("%1 document (*.FCStd)").arg(exe));
+    if (!fn.isEmpty()) {
+        const char * DocName = App::GetApplication().getDocumentName(getDocument());
+
+        // save as new file name
+        Gui::WaitCursor wc;
+        QString pyfn = Base::Tools::escapeEncodeFilename(fn);
+        Command::doCommand(Command::Doc,"App.getDocument(\"%s\").saveCopy(\"%s\")"
+                                       , DocName, (const char*)pyfn.toUtf8());
+
+        return true;
+    }
+    else {
+        getMainWindow()->showMessage(QObject::tr("Saving aborted"), 2000);
+        return false;
+    }
+}
+
+unsigned int Document::getMemSize (void) const
+{
+    unsigned int size = 0;
+
+    // size of the view providers in the document
+    std::map<const App::DocumentObject*,ViewProviderDocumentObject*>::const_iterator it;
+    for (it = d->_ViewProviderMap.begin(); it != d->_ViewProviderMap.end(); ++it)
+        size += it->second->getMemSize();
+    return size;
+}
+
+/** 
+ * Adds a separate XML file to the projects file that contains information about the view providers.
+ */
+void Document::Save (Base::Writer &writer) const
+{
+    writer.addFile("GuiDocument.xml", this);
+
+    ParameterGrp::handle hGrp = App::GetApplication().GetParameterGroupByPath("User parameter:BaseApp/Preferences/Document");
+    if (hGrp->GetBool("SaveThumbnail",false)) {
+        int size = hGrp->GetInt("ThumbnailSize", 128);
+        size = Base::clamp<int>(size, 64, 512);
+        std::list<MDIView*> mdi = getMDIViews();
+        for (std::list<MDIView*>::iterator it = mdi.begin(); it != mdi.end(); ++it) {
+            if ((*it)->getTypeId().isDerivedFrom(View3DInventor::getClassTypeId())) {
+                View3DInventorViewer* view = static_cast<View3DInventor*>(*it)->getViewer();
+                d->thumb.setFileName(d->_pcDocument->FileName.getValue());
+                d->thumb.setSize(size);
+                d->thumb.setViewer(view);
+                d->thumb.Save(writer);
+                break;
+            }
+        }
+    }
+}
+
+/** 
+ * Loads a separate XML file from the projects file with information about the view providers.
+ */
+void Document::Restore(Base::XMLReader &reader)
+{
+    reader.addFile("GuiDocument.xml",this);
+    // hide all elements to avoid to update the 3d view when loading data files
+    // RestoreDocFile then restores the visibility status again
+    std::map<const App::DocumentObject*,ViewProviderDocumentObject*>::iterator it;
+    for (it = d->_ViewProviderMap.begin(); it != d->_ViewProviderMap.end(); ++it) {
+        it->second->startRestoring();
+        it->second->setStatus(Gui::isRestoring,true);
+    }
+}
+
+void Document::readObject(Base::XMLReader &xmlReader) {
+    std::string name = xmlReader.getAttribute("name");
+    bool expanded = !d->_hasExpansion && !!xmlReader.getAttributeAsInteger("expanded","0");
+    ViewProvider* pObj = getViewProviderByName(name.c_str());
+    if (pObj) // check if this feature has been registered
+        pObj->Restore(xmlReader);
+    if (pObj && expanded) {
+        Gui::ViewProviderDocumentObject* vp = static_cast<Gui::ViewProviderDocumentObject*>(pObj);
+        this->signalExpandObject(*vp, TreeItemMode::ExpandItem,0,0);
+    }
+}
+
+#define FC_GUI_SCHEMA_VER 1
+#define FC_XML_GUI_POSTFIX ".Gui.xml"
+#define FC_ATTR_SPLIT_XML "Split"
+#define FC_ATTR_TREE_EXPANSION "HasExpansion"
+
+/**
+ * Restores the properties of the view providers.
+ */
+void Document::RestoreDocFile(Base::Reader &reader)
+{
+    Base::XMLReader xmlReader(reader);
+    xmlReader.readElement("Document");
+    xmlReader.DocumentSchema = xmlReader.getAttributeAsInteger("SchemaVersion","");
+    if(!xmlReader.DocumentSchema)
+        xmlReader.DocumentSchema = reader.getDocumentSchema();
+    xmlReader.FileVersion = xmlReader.getAttributeAsInteger("FileVersion","");
+    if(!xmlReader.FileVersion)
+        xmlReader.FileVersion = reader.getFileVersion();
+
+    if(boost::ends_with(reader.getFileName(),FC_XML_GUI_POSTFIX)) {
+        xmlReader.readElement("ViewProvider");
+        readObject(xmlReader);
+        return;
+    }
+
+    bool split = !!xmlReader.getAttributeAsInteger(FC_ATTR_SPLIT_XML,"0");
+
+    d->_hasExpansion = !!xmlReader.getAttributeAsInteger(FC_ATTR_TREE_EXPANSION,"0");
+    if(d->_hasExpansion) {
+        auto tree = TreeWidget::instance();
+        if(tree) {
+            auto docItem = tree->getDocumentItem(this);
+            if(docItem)
+                docItem->Restore(xmlReader);
+        }
+    }
+
+    // At this stage all the document objects and their associated view providers exist.
+    // Now we must restore the properties of the view providers only.
+    //
+    // SchemeVersion "1"
+    if (xmlReader.DocumentSchema == 1) {
+
+        if(!split) {
+            // read the viewproviders itself
+            xmlReader.readElement("ViewProviderData");
+            int Cnt = xmlReader.getAttributeAsInteger("Count");
+            for (int i=0; i<Cnt; i++) {
+                int guard;
+                xmlReader.readElement("ViewProvider",&guard);
+                readObject(xmlReader);
+                xmlReader.readEndElement("ViewProvider",&guard);
+            }
+            xmlReader.readEndElement("ViewProviderData");
+        } else {
+            for(const auto &v : d->_ViewProviderMap)
+                xmlReader.addFile(std::string(v.first->getNameInDocument())+FC_XML_GUI_POSTFIX,this);
+        }
+
+        // read camera settings
+        xmlReader.readElement("Camera");
+
+        int cameraExtra = xmlReader.getAttributeAsInteger("extra", "0");
+        int cameraBinding = xmlReader.getAttributeAsInteger("binding", "0");
+        int cameraId = xmlReader.getAttributeAsInteger("id", "0");
+
+        cameraSettings.clear();
+        if(xmlReader.hasAttribute("settings"))
+            saveCameraSettings(xmlReader.getAttribute("settings"));
+        else
+            saveCameraSettings(xmlReader.readCharacters().c_str());
+
+        if(cameraSettings.size()) {
+            try {
+                const char** pReturnIgnore=0;
+                std::list<MDIView*> mdi = getMDIViews();
+                for (std::list<MDIView*>::iterator it = mdi.begin(); it != mdi.end(); ++it) {
+                    if ((*it)->onHasMsg("SetCamera"))
+                        (*it)->onMsg(cameraSettings.c_str(), pReturnIgnore);
+                }
+            }
+            catch (const Base::Exception& e) {
+                Base::Console().Error("%s\n", e.what());
+            }
+        }
+
+        d->_savedViews.clear();
+        if(cameraExtra) {
+            d->_savedViews.emplace_back(cameraId, cameraBinding, std::string(cameraSettings));
+            for(int i=0; i<cameraExtra; ++i) {
+                xmlReader.readElement("CameraExtra");
+                int id = xmlReader.getAttributeAsInteger("id");
+                int binding = xmlReader.getAttributeAsInteger("binding", "0");
+                std::string settings;
+                saveCameraSettings(xmlReader.readCharacters().c_str(),&settings);
+                d->_savedViews.emplace_back(id, binding, std::move(settings));
+            }
+
+            auto views = getMDIViewsOfType(View3DInventor::getClassTypeId());
+            if(views.size()) {
+                while(views.size() < d->_savedViews.size())
+                    views.push_back(createView(View3DInventor::getClassTypeId()));
+
+                std::map<int,View3DInventor*> viewMap;
+                size_t i=0;
+                for(auto v : views) {
+                    if(i == d->_savedViews.size())
+                        break;
+                    auto &info = d->_savedViews[i++];
+                    auto view = static_cast<View3DInventor*>(v);
+                    const char *ppReturn = 0;
+                    view->onMsg(info.settings.c_str(), &ppReturn);
+                    viewMap[info.id] = view;
+                }
+                i=0;
+                for(auto v : views) {
+                    if(i == d->_savedViews.size())
+                        break;
+                    auto &info = d->_savedViews[i++];
+                    auto view = static_cast<View3DInventor*>(v);
+                    auto it = viewMap.find(info.binding);
+                    if(it != viewMap.end())
+                        view->bindCamera(it->second->getCamera());
+                }
+            }
+        }
+    }
+
+    xmlReader.readEndElement("Document");
+
+    // In the file GuiDocument.xml new data files might be added
+    if (!xmlReader.getFilenames().empty())
+        xmlReader.readFiles();
+
+    // reset modified flag
+    setModified(false);
+}
+
+void Document::slotStartRestoreDocument(const App::Document& doc)
+{
+    if (d->_pcDocument != &doc)
+        return;
+    // disable this signal while loading a document
+    d->connectActObjectBlocker.block();
+}
+
+void Document::slotFinishRestoreObject(const App::DocumentObject &obj) {
+    auto vpd = dynamic_cast<ViewProviderDocumentObject*>(getViewProvider(&obj));
+    if(vpd) {
+        vpd->setStatus(Gui::isRestoring,false);
+        vpd->finishRestoring();
+        if(!vpd->canAddToSceneGraph())
+            toggleInSceneGraph(vpd);
+    }
+}
+
+void Document::slotFinishRestoreDocument(const App::Document& doc)
+{
+    if (d->_pcDocument != &doc)
+        return;
+
+    // Refresh ViewProviderDocumentObject isShowable status. Since it is
+    // calculated based on parent status, so must call it reverse dependency
+    // order.
+    const auto &objs = doc.getObjects();
+    auto sorted = doc.getDependencyList(objs,App::Document::DepSort);
+    for (auto rit=sorted.rbegin(); rit!=sorted.rend(); ++rit) {
+        auto obj = *rit;
+        if(obj->getDocument() != &doc)
+            continue;
+        auto vpd = Base::freecad_dynamic_cast<ViewProviderDocumentObject>(getViewProvider(*rit));
+        if(vpd)
+            vpd->isShowable(true);
+    }
+
+    d->connectActObjectBlocker.unblock();
+    App::DocumentObject* act = doc.getActiveObject();
+    if (act) {
+        ViewProvider* viewProvider = getViewProvider(act);
+        if (viewProvider && viewProvider->isDerivedFrom(ViewProviderDocumentObject::getClassTypeId())) {
+            signalActivatedObject(*(static_cast<ViewProviderDocumentObject*>(viewProvider)));
+        }
+    }
+
+    setModified(doc.testStatus(App::Document::LinkStampChanged));
+}
+
+void Document::slotShowHidden(const App::Document& doc)
+{
+    if (d->_pcDocument != &doc)
+        return;
+
+    Application::Instance->signalShowHidden(*this);
+}
+
+void Document::writeObject(Base::Writer &writer, 
+        const App::DocumentObject *doc, const ViewProvider *obj) const
+{
+    writer.Stream() << writer.ind() << "<ViewProvider name=\"" 
+        << doc->getNameInDocument() << "\" expanded=\"" 
+        << (doc->testStatus(App::Expand) ? 1:0) << "\"";
+
+    if (obj->hasExtensions())
+        writer.Stream() << " Extensions=\"True\"";
+
+    writer.Stream() << ">\n";
+    obj->Save(writer);
+    writer.Stream() << writer.ind() << "</ViewProvider>\n";
+}
+
+/**
+ * Saves the properties of the view providers.
+ */
+void Document::SaveDocFile (Base::Writer &writer) const
+{
+    writer.Stream() << "<?xml version='1.0' encoding='utf-8'?>\n";
+
+    if(boost::ends_with(writer.getCurrentFileName(),FC_XML_GUI_POSTFIX)) {
+        const std::string &name = writer.getCurrentFileName();
+        static const std::size_t plen = std::strlen(FC_XML_GUI_POSTFIX);
+        std::string objName = name.substr(0,name.size()-plen);
+        auto obj = getDocument()->getObject(objName.c_str());
+        auto it = d->_ViewProviderMap.find(obj);
+        if(it == d->_ViewProviderMap.end())
+            FC_ERR("View object not fount: " << getDocument()->getName() << '#' << objName);
+        else {
+            writer.Stream() << "<!-- FreeCAD ViewProvider -->\n"
+                << "<Document SchemaVersion=\"" << FC_GUI_SCHEMA_VER 
+                << "\" FileVersion=\"" << writer.getFileVersion() 
+                << "\">\n";
+            writeObject(writer,it->first,it->second);
+            writer.Stream() << "</Document>\n";
+        }
+        return;
+    }
+
+    writer.Stream() << "<!--\n"
+                    << " FreeCAD Document, see http://www.freecadweb.org for more information..."
+                    << "\n-->\n";
+
+    writer.Stream() << "<Document SchemaVersion=\"" << FC_GUI_SCHEMA_VER 
+        << "\" FileVersion=\"" << writer.getFileVersion() << "\" "
+        << FC_ATTR_SPLIT_XML "=\"" << (writer.isSplitXML()?1:0) << "\"";
+
+    auto tree = TreeWidget::instance();
+    bool hasExpansion = false;
+    if(tree) {
+        auto docItem = tree->getDocumentItem(this);
+        if(docItem) {
+            hasExpansion = true;
+            writer.Stream() << " " FC_ATTR_TREE_EXPANSION "=\"1\">\n";
+            docItem->Save(writer);
+        }
+    }
+    if(!hasExpansion)
+        writer.Stream() << ">\n";
+
+    if(writer.isSplitXML()) {
+        for(const auto &v : d->_ViewProviderMap)
+            writer.addFile(std::string(v.first->getNameInDocument())+FC_XML_GUI_POSTFIX,this);
+    } else {
+        writer.incInd(); 
+
+        std::map<const App::DocumentObject*,ViewProviderDocumentObject*>::const_iterator it;
+
+        // writing the view provider names itself
+        writer.Stream() << writer.ind() << "<ViewProviderData Count=\"" 
+                        << d->_ViewProviderMap.size() <<"\">\n";
+
+        writer.incInd(); // indentation for 'ViewProvider name'
+        for(it = d->_ViewProviderMap.begin(); it != d->_ViewProviderMap.end(); ++it)
+            writeObject(writer,it->first, it->second);
+        writer.decInd(); // indentation for 'ViewProvider name'
+        writer.Stream() << writer.ind() << "</ViewProviderData>\n";
+        writer.decInd();  // indentation for 'ViewProviderData Count'
+    }
+
+    writer.incInd(); // indentation for camera settings
+
+    // save camera settings
+    std::list<MDIView*> mdi = getMDIViews();
+    std::vector<CameraInfo> cameraInfo;
+    bool first = true;
+    for (std::list<MDIView*>::iterator it = mdi.begin(); it != mdi.end(); ++it) {
+        auto v = *it;
+        if (v->onHasMsg("GetCamera")) {
+            const char* ppReturn=0;
+            v->onMsg("GetCamera",&ppReturn);
+
+            std::string settings;
+            if(!saveCameraSettings(ppReturn, &settings))
+                continue;
+            if(first) {
+                first = false;
+                cameraSettings = settings;
+            }
+
+            auto view = Base::freecad_dynamic_cast<View3DInventor>(v);
+            if(!view)
+                continue;
+            auto binding = view->boundView();
+            cameraInfo.emplace_back(view->getID(),
+                    binding?binding->getID():0, std::move(settings));
+        }
+    }
+
+    writer.Stream() << writer.ind() << "<Camera";
+    if(cameraInfo.size())
+        writer.Stream() << " extra=\"" << cameraInfo.size()-1 << "\" id=\""
+            << cameraInfo[0].id << "\" binding=\"" << cameraInfo[0].binding << "\"";
+    if(writer.getFileVersion() > 1) {
+        writer.Stream() << ">\n";
+        writer.beginCharStream(false) << '\n' << getCameraSettings();
+        writer.endCharStream() << '\n' << writer.ind() << "</Camera>\n";
+    } else {
+        writer.Stream() << " settings=\"" 
+            << encodeAttribute(getCameraSettings()) << "\"/>\n";
+    }
+    if(cameraInfo.size()>1) {
+        for(size_t i=1; i<cameraInfo.size(); ++i) {
+            auto &info = cameraInfo[i];
+            writer.Stream() << writer.ind() << "<CameraExtra id=\""
+                << info.id << "\" binding=\"" << info.binding << "\">\n";
+            writer.beginCharStream(false) << '\n' << getCameraSettings(&info.settings);
+            writer.endCharStream() << '\n' << writer.ind() << "</CameraExtra>\n";
+        }
+    }
+    d->_savedViews = std::move(cameraInfo);
+
+    writer.decInd(); // indentation for camera settings
+    writer.Stream() << "</Document>\n";
+}
+
+void Document::exportObjects(const std::vector<App::DocumentObject*>& obj, Base::Writer& writer)
+{
+    writer.Stream() << "<?xml version='1.0' encoding='utf-8'?>\n";
+    writer.Stream() << "<Document SchemaVersion=\"" << FC_GUI_SCHEMA_VER << "\">\n";
+
+    std::map<const App::DocumentObject*,ViewProvider*> views;
+    for (std::vector<App::DocumentObject*>::const_iterator it = obj.begin(); it != obj.end(); ++it) {
+        Document* doc = Application::Instance->getDocument((*it)->getDocument());
+        if (doc) {
+            ViewProvider* vp = doc->getViewProvider(*it);
+            if (vp) views[*it] = vp;
+        }
+    }
+
+    // writing the view provider names itself
+    writer.incInd(); // indentation for 'ViewProviderData Count'
+    writer.Stream() << writer.ind() << "<ViewProviderData Count=\"" 
+                    << views.size() <<"\">\n";
+
+    writer.incInd(); // indentation for 'ViewProvider name'
+    std::map<const App::DocumentObject*,ViewProvider*>::const_iterator jt;
+    for (jt = views.begin(); jt != views.end(); ++jt)
+        writeObject(writer,jt->first, jt->second);
+
+    writer.decInd(); // indentation for 'ViewProvider name'
+    writer.Stream() << writer.ind() << "</ViewProviderData>\n";
+    writer.decInd();  // indentation for 'ViewProviderData Count'
+    writer.incInd(); // indentation for camera settings
+    writer.Stream() << writer.ind() << "<Camera settings=\"\"/>\n";
+    writer.decInd(); // indentation for camera settings
+    writer.Stream() << "</Document>\n";
+}
+
+void Document::importObjects(const std::vector<App::DocumentObject*>& obj, Base::Reader& reader,
+                             const std::map<std::string, std::string>& nameMapping)
+{
+    // We must create an XML parser to read from the input stream
+    Base::XMLReader xmlReader(reader);
+    xmlReader.readElement("Document");
+    long scheme = xmlReader.getAttributeAsInteger("SchemaVersion");
+
+    // At this stage all the document objects and their associated view providers exist.
+    // Now we must restore the properties of the view providers only.
+    //
+    // SchemeVersion "1"
+    if (scheme == 1) {
+        // read the viewproviders itself
+        xmlReader.readElement("ViewProviderData");
+        int Cnt = xmlReader.getAttributeAsInteger("Count");
+        std::vector<App::DocumentObject*>::const_iterator it = obj.begin();
+        for (int i=0;i<Cnt&&it!=obj.end();++i,++it) {
+            // The stored name usually doesn't match with the current name anymore
+            // thus we try to match by type. This should work because the order of
+            // objects should not have changed
+            xmlReader.readElement("ViewProvider");
+            std::string name = xmlReader.getAttribute("name");
+            std::map<std::string, std::string>::const_iterator jt = nameMapping.find(name);
+            if (jt != nameMapping.end())
+                name = jt->second;
+            bool expanded = false;
+            if (xmlReader.hasAttribute("expanded")) {
+                const char* attr = xmlReader.getAttribute("expanded");
+                if (strcmp(attr,"1") == 0) {
+                    expanded = true;
+                }
+            }
+            Gui::ViewProvider* pObj = this->getViewProviderByName(name.c_str());
+            if (pObj) {
+                pObj->setStatus(Gui::isRestoring,true);
+                auto vpd = Base::freecad_dynamic_cast<ViewProviderDocumentObject>(pObj);
+                if(vpd) vpd->startRestoring();
+                pObj->Restore(xmlReader);
+                if (expanded && vpd) 
+                    this->signalExpandObject(*vpd, TreeItemMode::ExpandItem,0,0);
+            }
+            xmlReader.readEndElement("ViewProvider");
+            if (it == obj.end())
+                break;
+        }
+        xmlReader.readEndElement("ViewProviderData");
+    }
+
+    xmlReader.readEndElement("Document");
+
+    // In the file GuiDocument.xml new data files might be added
+    if (!xmlReader.getFilenames().empty())
+        xmlReader.readFiles();
+}
+
+void Document::slotFinishImportObjects(const std::vector<App::DocumentObject*> &objs) {
+    (void)objs;
+    // finishRestoring() is now triggered by signalFinishRestoreObject
+    //
+    // for(auto obj : objs) {
+    //     auto vp = getViewProvider(obj);
+    //     if(!vp) continue;
+    //     vp->setStatus(Gui::isRestoring,false);
+    //     auto vpd = dynamic_cast<ViewProviderDocumentObject*>(vp);
+    //     if(vpd) vpd->finishRestoring();
+    // }
+}
+
+
+void Document::addRootObjectsToGroup(const std::vector<App::DocumentObject*>& obj, App::DocumentObjectGroup* grp)
+{
+    std::map<App::DocumentObject*, bool> rootMap;
+    for (std::vector<App::DocumentObject*>::const_iterator it = obj.begin(); it != obj.end(); ++it) {
+        rootMap[*it] = true;
+    }
+    // get the view providers and check which objects are children
+    for (std::vector<App::DocumentObject*>::const_iterator it = obj.begin(); it != obj.end(); ++it) {
+        Gui::ViewProvider* vp = getViewProvider(*it);
+        if (vp) {
+            std::vector<App::DocumentObject*> child = vp->claimChildren();
+            for (std::vector<App::DocumentObject*>::iterator jt = child.begin(); jt != child.end(); ++jt) {
+                std::map<App::DocumentObject*, bool>::iterator kt = rootMap.find(*jt);
+                if (kt != rootMap.end()) {
+                    kt->second = false;
+                }
+            }
+        }
+    }
+
+    // all objects that are not children of other objects can be added to the group
+    for (std::map<App::DocumentObject*, bool>::iterator it = rootMap.begin(); it != rootMap.end(); ++it) {
+        if (it->second)
+            grp->addObject(it->first);
+    }
+}
+
+MDIView *Document::createView(const Base::Type& typeId)
+{
+    if (!typeId.isDerivedFrom(MDIView::getClassTypeId()))
+        return 0;
+
+    std::list<MDIView*> theViews = this->getMDIViewsOfType(typeId);
+    if (typeId == View3DInventor::getClassTypeId()) {
+
+        QtGLWidget* shareWidget = 0;
+        // VBO rendering doesn't work correctly when we don't share the OpenGL widgets
+        if (!theViews.empty()) {
+            View3DInventor* firstView = static_cast<View3DInventor*>(theViews.front());
+            shareWidget = qobject_cast<QtGLWidget*>(firstView->getViewer()->getGLWidget());
+
+            const char *ppReturn = 0;
+            firstView->onMsg("GetCamera",&ppReturn);
+            saveCameraSettings(ppReturn);
+        }
+
+        View3DInventor* view3D = new View3DInventor(this, getMainWindow(), shareWidget);
+
+        // Views can now have independent draw styles (i.e. override modes)
+        //
+        // if (!theViews.empty()) {
+        //     View3DInventor* firstView = static_cast<View3DInventor*>(theViews.front());
+        //     std::string overrideMode = firstView->getViewer()->getOverrideMode();
+        //     view3D->getViewer()->setOverrideMode(overrideMode);
+        // }
+
+        std::map<const App::DocumentObject*,ViewProviderDocumentObject*>::const_iterator It1;
+        for (It1=d->_ViewProviderMap.begin();It1!=d->_ViewProviderMap.end();++It1) {
+            view3D->getViewer()->addViewProvider(It1->second);
+        }
+        std::map<std::string,ViewProvider*>::const_iterator It2;
+        for (It2=d->_ViewProviderMapAnnotation.begin();It2!=d->_ViewProviderMapAnnotation.end();++It2) {
+            view3D->getViewer()->addViewProvider(It2->second);
+        }
+
+        const char* name = getDocument()->Label.getValue();
+        QString title = QString::fromLatin1("%1 : %2[*]")
+            .arg(QString::fromUtf8(name)).arg(d->_iWinCount++);
+
+        view3D->setWindowTitle(title);
+        view3D->setWindowModified(this->isModified());
+        view3D->setWindowIcon(QApplication::windowIcon());
+        view3D->resize(400, 300);
+
+        if (!cameraSettings.empty()) {
+            const char *ppReturn = 0;
+            view3D->onMsg(cameraSettings.c_str(),&ppReturn);
+        }
+
+        getMainWindow()->addWindow(view3D);
+        return view3D;
+    }
+    return 0;
+}
+
+Gui::MDIView* Document::cloneView(Gui::MDIView* oldview)
+{
+    if (!oldview)
+        return 0;
+
+    if (oldview->getTypeId() == View3DInventor::getClassTypeId()) {
+        View3DInventor* view3D = new View3DInventor(this, getMainWindow());
+
+        View3DInventor* firstView = static_cast<View3DInventor*>(oldview);
+        std::string overrideMode = firstView->getViewer()->getOverrideMode();
+        view3D->getViewer()->setOverrideMode(overrideMode);
+        Application::Instance->signalViewModeChanged(view3D);
+
+        view3D->getViewer()->setAxisCross(firstView->getViewer()->hasAxisCross());
+
+        std::map<const App::DocumentObject*,ViewProviderDocumentObject*>::const_iterator It1;
+        for (It1=d->_ViewProviderMap.begin();It1!=d->_ViewProviderMap.end();++It1) {
+            view3D->getViewer()->addViewProvider(It1->second);
+        }
+        std::map<std::string,ViewProvider*>::const_iterator It2;
+        for (It2=d->_ViewProviderMapAnnotation.begin();It2!=d->_ViewProviderMapAnnotation.end();++It2) {
+            view3D->getViewer()->addViewProvider(It2->second);
+        }
+
+        view3D->setWindowTitle(oldview->windowTitle());
+        view3D->setWindowModified(oldview->isWindowModified());
+        view3D->setWindowIcon(oldview->windowIcon());
+        view3D->resize(oldview->size());
+
+        // FIXME: Add parameter to define behaviour by the calling instance
+        // View provider editing
+        if (d->_editViewProvider) {
+            firstView->getViewer()->resetEditingViewProvider();
+            view3D->getViewer()->setEditingViewProvider(d->_editViewProvider, d->_editMode);
+        }
+
+        return view3D;
+    }
+
+    return 0;
+}
+
+const char *Document::getCameraSettings(const std::string *settings) const {
+    if(!settings)
+        settings = &cameraSettings;
+    return settings->size()>10?settings->c_str()+10:settings->c_str();
+}
+
+bool Document::saveCameraSettings(const char *settings, std::string *dst) const {
+    if(!settings)
+        return false;
+
+    if(!dst)
+        dst = &cameraSettings;
+
+    // skip starting comment lines
+    bool skipping = false;
+    char c = *settings;
+    for(;c;c=*(++settings)) {
+        if(skipping) {
+            if(c == '\n')
+                skipping = false;
+        } else if(c == '#')
+            skipping = true;
+        else if(!std::isspace(c))
+            break;
+    }
+
+    if(!c)
+        return false;
+
+    *dst = std::string("SetCamera ") + settings;
+    return true;
+}
+
+void Document::attachView(Gui::BaseView* pcView, bool bPassiv)
+{
+    if (!bPassiv)
+        d->baseViews.push_back(pcView);
+    else
+        d->passiveViews.push_back(pcView);
+}
+
+void Document::detachView(Gui::BaseView* pcView, bool bPassiv)
+{
+    if (bPassiv) {
+        if (find(d->passiveViews.begin(),d->passiveViews.end(),pcView)
+            != d->passiveViews.end())
+        d->passiveViews.remove(pcView);
+    }
+    else {
+        if (find(d->baseViews.begin(),d->baseViews.end(),pcView)
+            != d->baseViews.end())
+        d->baseViews.remove(pcView);
+
+        // last view?
+        if (d->baseViews.size() == 0) {
+            // decouple a passive view
+            std::list<Gui::BaseView*>::iterator it = d->passiveViews.begin();
+            while (it != d->passiveViews.end()) {
+                (*it)->setDocument(0);
+                it = d->passiveViews.begin();
+            }
+
+            // is already closing the document, and is not linked by other documents
+            if (d->_isClosing == false &&
+                App::PropertyXLink::getDocumentInList(getDocument()).empty())
+            {
+                d->_pcAppWnd->onLastWindowClosed(this);
+            }
+        }
+    }
+}
+
+void Document::onUpdate(void)
+{
+#ifdef FC_LOGUPDATECHAIN
+    Base::Console().Log("Acti: Gui::Document::onUpdate()");
+#endif
+
+    std::list<Gui::BaseView*>::iterator it;
+
+    for (it = d->baseViews.begin();it != d->baseViews.end();++it) {
+        (*it)->onUpdate();
+    }
+
+    for (it = d->passiveViews.begin();it != d->passiveViews.end();++it) {
+        (*it)->onUpdate();
+    }
+}
+
+void Document::onRelabel(void)
+{
+#ifdef FC_LOGUPDATECHAIN
+    Base::Console().Log("Acti: Gui::Document::onRelabel()");
+#endif
+
+    std::list<Gui::BaseView*>::iterator it;
+
+    for (it = d->baseViews.begin();it != d->baseViews.end();++it) {
+        (*it)->onRelabel(this);
+    }
+
+    for (it = d->passiveViews.begin();it != d->passiveViews.end();++it) {
+        (*it)->onRelabel(this);
+    }
+}
+
+bool Document::isLastView(void)
+{
+    if (d->baseViews.size() <= 1)
+        return true;
+    return false;
+}
+
+/** 
+ *  This method checks if the document can be closed. It checks on
+ *  the save state of the document and is able to abort the closing.
+ */
+bool Document::canClose (bool checkModify, bool checkLink)
+{
+    if (d->_isClosing)
+        return true;
+    if (!getDocument()->isClosable()) {
+        QMessageBox::warning(getActiveView(),
+            QObject::tr("Document not closable"),
+            QObject::tr("The document is not closable for the moment."));
+        return false;
+    }
+    //else if (!Gui::Control().isAllowedAlterDocument()) {
+    //    std::string name = Gui::Control().activeDialog()->getDocumentName();
+    //    if (name == this->getDocument()->getName()) {
+    //        QMessageBox::warning(getActiveView(),
+    //            QObject::tr("Document not closable"),
+    //            QObject::tr("The document is in editing mode and thus cannot be closed for the moment.\n"
+    //                        "You either have to finish or cancel the editing in the task panel."));
+    //        Gui::TaskView::TaskDialog* dlg = Gui::Control().activeDialog();
+    //        if (dlg) Gui::Control().showDialog(dlg);
+    //        return false;
+    //    }
+    //}
+
+    if (checkLink && App::PropertyXLink::getDocumentInList(getDocument()).size())
+        return true;
+
+    if (getDocument()->testStatus(App::Document::TempDoc))
+        return true;
+
+    bool ok = true;
+    if (checkModify && isModified() && !getDocument()->testStatus(App::Document::PartialDoc)) {
+        int res = getMainWindow()->confirmSave(getDocument()->Label.getValue(),getActiveView());
+        if(res>0)
+            ok = save();
+        else
+            ok = res<0;
+    }
+
+    if (ok) {
+        // If a task dialog is open that doesn't allow other commands to modify
+        // the document it must be closed by resetting the edit mode of the
+        // corresponding view provider.
+        if (!Gui::Control().isAllowedAlterDocument()) {
+            std::string name = Gui::Control().activeDialog()->getDocumentName();
+            if (name == this->getDocument()->getName()) {
+                // getInEdit() only checks if the currently active MDI view is
+                // a 3D view and that it is in edit mode. However, when closing a
+                // document then the edit mode must be reset independent of the
+                // active view.
+                if (d->_editViewProvider)
+                    this->_resetEdit();
+            }
+        }
+    }
+
+    return ok;
+}
+
+const std::list<BaseView*> &Document::getViews() const {
+    return d->baseViews;
+}
+
+std::list<MDIView*> Document::getMDIViews() const
+{
+    std::list<MDIView*> views;
+    for (std::list<BaseView*>::const_iterator it = d->baseViews.begin();
+         it != d->baseViews.end(); ++it) {
+        MDIView* view = dynamic_cast<MDIView*>(*it);
+        if (view)
+            views.push_back(view);
+    }
+
+    return views;
+}
+
+std::list<MDIView*> Document::getMDIViewsOfType(const Base::Type& typeId) const
+{
+    std::list<MDIView*> views;
+    for (std::list<BaseView*>::const_iterator it = d->baseViews.begin();
+         it != d->baseViews.end(); ++it) {
+        MDIView* view = dynamic_cast<MDIView*>(*it);
+        if (view && view->isDerivedFrom(typeId))
+            views.push_back(view);
+    }
+
+    return views;
+}
+
+/// send messages to the active view
+bool Document::sendMsgToViews(const char* pMsg)
+{
+    std::list<Gui::BaseView*>::iterator it;
+    const char** pReturnIgnore=0;
+
+    for (it = d->baseViews.begin();it != d->baseViews.end();++it) {
+        if ((*it)->onMsg(pMsg,pReturnIgnore)) {
+            return true;
+        }
+    }
+
+    for (it = d->passiveViews.begin();it != d->passiveViews.end();++it) {
+        if ((*it)->onMsg(pMsg,pReturnIgnore)) {
+            return true;
+        }
+    }
+
+    return false;
+}
+
+bool Document::sendMsgToFirstView(const Base::Type& typeId, const char* pMsg, const char** ppReturn)
+{
+    // first try the active view
+    Gui::MDIView* view = getActiveView();
+    if (view && view->isDerivedFrom(typeId)) {
+        if (view->onMsg(pMsg, ppReturn))
+            return true;
+    }
+
+    // now try the other views
+    std::list<Gui::MDIView*> views = getMDIViewsOfType(typeId);
+    for (std::list<Gui::MDIView*>::iterator it = views.begin(); it != views.end(); ++it) {
+        if ((*it != view) && (*it)->onMsg(pMsg, ppReturn)) {
+            return true;
+        }
+    }
+
+    return false;
+}
+
+/// Getter for the active view
+MDIView* Document::getActiveView(void) const
+{
+    // get the main window's active view 
+    MDIView* active = getMainWindow()->activeWindow();
+
+    // get all MDI views of the document
+    std::list<MDIView*> mdis = getMDIViews();
+
+    // check whether the active view is part of this document
+    bool ok=false;
+    for (std::list<MDIView*>::const_iterator it = mdis.begin(); it != mdis.end(); ++it) {
+        if ((*it) == active) {
+            ok = true;
+            break;
+        }
+    }
+
+    if (ok) 
+        return active;
+
+    // the active view is not part of this document, just use the last view
+    const auto &windows = Gui::getMainWindow()->windows();
+    for(auto rit=mdis.rbegin();rit!=mdis.rend();++rit) {
+        // Some view is removed from window list for some reason, e.g. TechDraw
+        // hidden page has view but not in the list. By right, the view will
+        // self delete, but not the case for TechDraw, especially during
+        // document restore.
+        if(windows.contains(*rit) || (*rit)->isDerivedFrom(View3DInventor::getClassTypeId()))
+            return *rit;
+    }
+    return 0;
+}
+
+MDIView *Document::setActiveView(ViewProviderDocumentObject *vp, Base::Type typeId)
+{
+    MDIView *view = nullptr;
+    if (!vp) {
+        view = getActiveView();
+    }
+    else {
+        view = vp->getMDIView();
+        if (!view) {
+            auto obj = vp->getObject();
+            if (!obj) {
+                view = getActiveView();
+            }
+            else {
+                auto linked = obj->getLinkedObject(true);
+                if (linked!=obj) {
+                    auto vpLinked = dynamic_cast<ViewProviderDocumentObject*>(
+                                Application::Instance->getViewProvider(linked));
+                    if (vpLinked)
+                        view = vpLinked->getMDIView();
+                }
+
+                if (!view && typeId.isBad()) {
+                    MDIView* active = getActiveView();
+                    if (active && active->containsViewProvider(vp))
+                        view = active;
+                    else
+                        typeId = View3DInventor::getClassTypeId();
+                }
+            }
+        }
+    }
+
+    if (!view || (!typeId.isBad() && !view->isDerivedFrom(typeId))) {
+        view = nullptr;
+        for (auto *v : d->baseViews) {
+            if (v->isDerivedFrom(MDIView::getClassTypeId()) &&
+               (typeId.isBad() || v->isDerivedFrom(typeId))) {
+                view = static_cast<MDIView*>(v);
+                break;
+            }
+        }
+    }
+
+    if (!view && !typeId.isBad())
+        view = createView(typeId);
+
+    if (view)
+        getMainWindow()->setActiveWindow(view);
+
+    return view;
+}
+
+/**
+ * @brief Document::setActiveWindow
+ * If this document is active and the view is part of it then it will be
+ * activated. If the document is not active of the view is already active
+ * nothing is done.
+ * @param view
+ */
+void Document::setActiveWindow(Gui::MDIView* view)
+{
+    // get the main window's active view
+    MDIView* active = getMainWindow()->activeWindow();
+
+    // view is already active
+    if (active == view)
+        return;
+
+    // get all MDI views of the document
+    std::list<MDIView*> mdis = getMDIViews();
+
+    // this document is not active
+    if (std::find(mdis.begin(), mdis.end(), active) == mdis.end())
+        return;
+
+    // the view is not part of the document
+    if (std::find(mdis.begin(), mdis.end(), view) == mdis.end())
+        return;
+
+    getMainWindow()->setActiveWindow(view);
+}
+
+Gui::MDIView* Document::getViewOfNode(SoNode* node) const
+{
+    for(auto v : getViews()) {
+        auto view = Base::freecad_dynamic_cast<View3DInventor>(v);
+        if (view && view->getViewer()->searchNode(node))
+            return view;
+    }
+
+    return 0;
+}
+
+Gui::MDIView* Document::getViewOfViewProvider(Gui::ViewProvider* vp) const
+{
+    return getViewOfNode(vp->getRoot());
+}
+
+Gui::MDIView* Document::getEditingViewOfViewProvider(Gui::ViewProvider* vp) const
+{
+    (void)vp;
+    for (auto v : getViews()) {
+        View3DInventor* view = Base::freecad_dynamic_cast<View3DInventor>(v);
+        // there is only one 3d view which is in edit mode
+        if (view && view->getViewer()->isEditingViewProvider())
+            return view;
+    }
+
+    return 0;
+}
+
+//--------------------------------------------------------------------------
+// UNDO REDO transaction handling  
+//--------------------------------------------------------------------------
+/** Open a new Undo transaction on the active document
+ *  This method opens a new UNDO transaction on the active document. This transaction
+ *  will later appear in the UNDO/REDO dialog with the name of the command. If the user 
+ *  recall the transaction everything changed on the document between OpenCommand() and 
+ *  CommitCommand will be undone (or redone). You can use an alternative name for the 
+ *  operation default is the command name.
+ *  @see CommitCommand(),AbortCommand()
+ */
+void Document::openCommand(const char* sName)
+{
+    getDocument()->openTransaction(sName);
+}
+
+void Document::commitCommand(void)
+{
+    getDocument()->commitTransaction();
+}
+
+void Document::abortCommand(void)
+{
+    getDocument()->abortTransaction();
+}
+
+bool Document::hasPendingCommand(void) const
+{
+    return getDocument()->hasPendingTransaction();
+}
+
+/// Get a string vector with the 'Undo' actions
+std::vector<std::string> Document::getUndoVector(void) const
+{
+    return getDocument()->getAvailableUndoNames();
+}
+
+/// Get a string vector with the 'Redo' actions
+std::vector<std::string> Document::getRedoVector(void) const
+{
+    return getDocument()->getAvailableRedoNames();
+}
+
+bool Document::checkTransactionID(bool undo, int iSteps) {
+    if(!iSteps)
+        return false;
+
+    std::vector<int> ids;
+    for (int i=0;i<iSteps;i++) {
+        int id = getDocument()->getTransactionID(undo,i);
+        if(!id) break;
+        ids.push_back(id);
+    }
+    std::set<App::Document*> prompts;
+    std::map<App::Document*,int> dmap;
+    for(auto doc : App::GetApplication().getDocuments()) {
+        if(doc == getDocument())
+            continue;
+        for(auto id : ids) {
+            int steps = undo?doc->getAvailableUndos(id):doc->getAvailableRedos(id);
+            if(!steps) continue;
+            int &currentSteps = dmap[doc];
+            if(currentSteps+1 != steps)
+                prompts.insert(doc);
+            if(currentSteps < steps)
+                currentSteps = steps;
+        }
+    }
+    if(prompts.size()) {
+        std::ostringstream str;
+        int i=0;
+        for(auto doc : prompts) {
+            if(i++==5) {
+                str << "...\n";
+                break;
+            }
+            str << "    " << doc->getName() << "\n";
+        }
+        int ret = QMessageBox::warning(getMainWindow(), 
+                    undo?QObject::tr("Undo"):QObject::tr("Redo"),
+                    QString::fromLatin1("%1,\n%2%3")
+                        .arg(QObject::tr(
+                            "There are grouped transactions in the following documents with "
+                            "other preceding transactions"))
+                        .arg(QString::fromUtf8(str.str().c_str()))
+                        .arg(QObject::tr("Choose 'Yes' to roll back all preceding transactions.\n"
+                                         "Choose 'No' to roll back in the active document only.\n"
+                                         "Choose 'Abort' to abort")),
+                    QMessageBox::Yes|QMessageBox::No|QMessageBox::Abort, QMessageBox::Yes);
+        if(ret == QMessageBox::Abort)
+            return false;
+        if(ret == QMessageBox::No)
+            return true;
+    }
+    for(auto &v : dmap) {
+        for(int i=0;i<v.second;++i) {
+            if(undo)
+                v.first->undo();
+            else
+                v.first->redo();
+        }
+    }
+    return true;
+}
+
+bool Document::isPerformingTransaction() const {
+    return d->_isTransacting;
+}
+
+/// Will UNDO one or more steps
+void Document::undo(int iSteps)
+{
+    Base::FlagToggler<> flag(d->_isTransacting);
+
+    Gui::Selection().clearCompleteSelection();
+
+    {
+        App::TransactionGuard guard(true);
+
+        if(!checkTransactionID(true,iSteps))
+            return;
+
+        for (int i=0;i<iSteps;i++) {
+            getDocument()->undo();
+        }
+    }
+}
+
+/// Will REDO one or more steps
+void Document::redo(int iSteps)
+{
+    Base::FlagToggler<> flag(d->_isTransacting);
+
+    Gui::Selection().clearCompleteSelection();
+
+    {
+        App::TransactionGuard guard(false);
+
+        if(!checkTransactionID(false,iSteps))
+            return;
+
+        for (int i=0;i<iSteps;i++) {
+            getDocument()->redo();
+        }
+    }
+    for (auto it : d->_redoViewProviders)
+        handleChildren3D(it);
+    d->_redoViewProviders.clear();
+}
+
+PyObject* Document::getPyObject(void)
+{
+    _pcDocPy->IncRef();
+    return _pcDocPy;
+}
+
+void Document::handleChildren3D(ViewProvider* viewProvider, bool deleting)
+{
+    if(!viewProvider)
+        return;
+    SoGroup* childGroup =  viewProvider->getChildRoot();
+    if(!childGroup)
+        return;
+
+    std::vector<App::DocumentObject*> children, *childCache;
+
+    if(deleting) {
+        // When we are deleting this view provider, do not call
+        // claimChildren3D(), but fetch the last claimed result from cache.
+        auto it = d->_ChildrenMap.find(viewProvider);
+        childCache = &children;
+        if(it != d->_ChildrenMap.end()) {
+            children = std::move(it->second);
+            d->_ChildrenMap.erase(it);
+        }
+    } else {
+        // If not deleting, check if children have changed
+        children = viewProvider->claimChildren3D();
+        childCache = &d->_ChildrenMap[viewProvider];
+        if(children == *childCache)
+            return;
+    }
+
+    // Obtained the old view provider
+    std::set<ViewProviderDocumentObject*> oldChildren;
+    for(auto child : *childCache) {
+        auto vp = Base::freecad_dynamic_cast<ViewProviderDocumentObject>(getViewProvider(child));
+        if(vp)
+            oldChildren.insert(vp);
+    }
+
+    if(deleting) 
+        Gui::coinRemoveAllChildren(childGroup);
+    else {
+
+        bool handled = viewProvider->handleChildren3D(children);
+        if(!handled)
+            Gui::coinRemoveAllChildren(childGroup);
+
+        for(auto it=children.begin();it!=children.end();) {
+            auto child = *it;
+            auto vp = Base::freecad_dynamic_cast<ViewProviderDocumentObject>(getViewProvider(child));
+            if(!vp || !vp->getRoot()) {
+                it = children.erase(it);
+                continue;
+            }
+            ++it;
+
+            if(!handled) {
+                // If the view provider does not handle its own children, we do it by
+                // simply adding the child root node to child group node.
+                childGroup->addChild(vp->getRoot());
+            }
+
+            auto iter = oldChildren.find(vp);
+            if(iter!=oldChildren.end())
+                oldChildren.erase(iter);
+            else if(++d->_ClaimedViewProviders[vp] == 1) {
+                foreachView<View3DInventor>([=](View3DInventor* view){
+                    view->getViewer()->toggleViewProvider(vp);
+                });
+            }
+        }
+
+        *childCache = std::move(children);
+    }
+
+    for(auto it=oldChildren.begin();it!=oldChildren.end();) {
+        auto iter = d->_ClaimedViewProviders.find(*it);
+        if(iter != d->_ClaimedViewProviders.end()) {
+            if(--iter->second > 0) {
+                it = oldChildren.erase(it);
+                continue;
+            } else
+                d->_ClaimedViewProviders.erase(iter);
+        }
+        ++it;
+    }
+
+    // add the remaining old children back to toplevel invertor node
+    foreachView<View3DInventor>([&](View3DInventor *view) {
+        for(auto vpd : oldChildren) {
+            auto obj = vpd->getObject();
+            if(obj && obj->getNameInDocument())
+                view->getViewer()->toggleViewProvider(vpd);
+        }
+    });
+}
+
+bool Document::isClaimed3D(ViewProvider *vp) const {
+    return d->_ClaimedViewProviders.count(vp)!=0;
+}
+
+void Document::toggleInSceneGraph(ViewProvider *vp) {
+    foreachView<View3DInventor>([&](View3DInventor *view) {
+        view->getViewer()->toggleViewProvider(vp);
+    });
+}
+
+void Document::slotChangePropertyEditor(const App::Document &doc, const App::Property &Prop) {
+    if(getDocument() == &doc) {
+        FC_LOG(Prop.getFullName() << " editor changed");
+        setModified(true);
+    }
+}
+
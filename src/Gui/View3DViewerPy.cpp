/***************************************************************************
 *   Copyright (c) Stefan Tröger          (stefantroeger@gmx.net) 2014     *
 *                                                                         *
 *   This file is part of the FreeCAD CAx development system.              *
 *                                                                         *
 *   This library is free software; you can redistribute it and/or         *
 *   modify it under the terms of the GNU Library General Public           *
 *   License as published by the Free Software Foundation; either          *
 *   version 2 of the License, or (at your option) any later version.      *
 *                                                                         *
 *   This library  is distributed in the hope that it will be useful,      *
 *   but WITHOUT ANY WARRANTY; without even the implied warranty of        *
 *   MERCHANTABILITY or FITNESS FOR A PARTICULAR PURPOSE.  See the         *
 *   GNU Library General Public License for more details.                  *
 *                                                                         *
 *   You should have received a copy of the GNU Library General Public     *
 *   License along with this library; see the file COPYING.LIB. If not,    *
 *   write to the Free Software Foundation, Inc., 59 Temple Place,         *
 *   Suite 330, Boston, MA  02111-1307, USA                                *
 *                                                                         *
 ***************************************************************************/


#include "PreCompiled.h"

#ifndef __InventorAll__
# include "InventorAll.h"
#endif


#include "View3DViewerPy.h"
#include <CXX/Objects.hxx>
#include <Base/Interpreter.h>
#include <Base/GeometryPyCXX.h>
#include <Base/VectorPy.h>
#include <Base/MatrixPy.h>
#include <Gui/View3DInventorViewer.h>

using namespace Gui;


void View3DInventorViewerPy::init_type()
{
    behaviors().name("View3DInventorViewerPy");
    behaviors().doc("Python binding class for the 3D viewer class");
    // you must have overwritten the virtual functions
    behaviors().supportRepr();
    behaviors().supportGetattr();
    behaviors().supportSetattr();

    add_varargs_method("getSoRenderManager",&View3DInventorViewerPy::getSoRenderManager,"getSoRenderManager() -> SoRenderManager\n"
        "Returns the render manager which is used to handle everything related to\n"
        "rendering the scene graph. It can be used to get full control over the\n"
        "render process\n"
    );
    add_varargs_method("getSoEventManager",&View3DInventorViewerPy::getSoEventManager,"getSoEventManager() -> SoEventManager\n"
        "Returns the event manager which is used to handle everything event related in\n"
        "the viewer. It can be used to change the event processing. This must however be\n"
        "done very carefully to not change the user interaction in an unpredictable manner.\n"
    );
    add_varargs_method("getSceneGraph", &View3DInventorViewerPy::getSceneGraph, "getSceneGraph() -> SoNode");
    add_varargs_method("setSceneGraph", &View3DInventorViewerPy::setSceneGraph, "setSceneGraph(SoNode)");

    add_varargs_method("seekToPoint",&View3DInventorViewerPy::seekToPoint,"seekToPoint(tuple) -> None\n"
     "Initiate a seek action towards the 3D intersection of the scene and the\n"
     "ray from the screen coordinate's point and in the same direction as the\n"
     "camera is pointing. If the tuple has two entries it is interpreted as the\n"
     "screen coordinates xy and the intersection point with the scene is\n"
     "calculated. If three entries are given it is interpreted as the intersection\n"
     "point xyz and the seek is done towards this point"
    );
    add_varargs_method("setFocalDistance",&View3DInventorViewerPy::setFocalDistance,"setFocalDistance(float) -> None\n");
    add_varargs_method("getFocalDistance",&View3DInventorViewerPy::getFocalDistance,"getFocalDistance() -> float\n");
    add_varargs_method("getPoint", &View3DInventorViewerPy::getPoint, "getPoint(x, y) -> Base::Vector(x,y,z)");
    add_varargs_method("getPickRadius", &View3DInventorViewerPy::getPickRadius,
        "getPickRadius(): returns radius of confusion in pixels for picking objects on screen (selection).");
    add_varargs_method("setPickRadius", &View3DInventorViewerPy::setPickRadius,
        "setPickRadius(new_radius): sets radius of confusion in pixels for picking objects on screen (selection).");
<<<<<<< HEAD
    add_varargs_method("setupEditingRoot", &View3DInventorViewerPy::setupEditingRoot,
        "setupEditingRoot(matrix=None): setup the editing ViewProvider's root node.\n"
        "All child coin nodes of the current editing ViewProvider will be transferred to\n"
        "an internal editing node of this viewer, with a new transformation node specified\n"
        "by 'matrix'. All ViewProviderLink to the editing ViewProvider will be temperary\n"
        "hidden. Call resetEditingRoot() to restore everything back to normal");
    add_varargs_method("resetEditingRoot", &View3DInventorViewerPy::resetEditingRoot,
        "resetEditingRoot(updateLinks=True): restore the editing ViewProvider's root node");
=======
    add_varargs_method("setEnabledNaviCube", &View3DInventorViewerPy::setEnabledNaviCube,
        "setEnabledNaviCube(bool): enables or disables the navi cube of the viewer.");
    add_varargs_method("isEnabledNaviCube", &View3DInventorViewerPy::isEnabledNaviCube,
        "isEnabledNaviCube() -> bool: check whether the navi cube is enabled.");
    add_varargs_method("setNaviCubeCorner", &View3DInventorViewerPy::setNaviCubeCorner,
        "setNaviCubeCorner(int): sets the corner where to show the navi cube:\n"
        "0=top left, 1=top right, 2=bottom left, 3=bottom right");
>>>>>>> 8ef330d1
}

View3DInventorViewerPy::View3DInventorViewerPy(View3DInventorViewer *vi)
  : _viewer(vi)
{
}

View3DInventorViewerPy::~View3DInventorViewerPy()
{
    Base::PyGILStateLocker lock;
    for (std::list<PyObject*>::iterator it = callbacks.begin(); it != callbacks.end(); ++it)
        Py_DECREF(*it);
}


Py::Object View3DInventorViewerPy::repr()
{
    std::ostringstream s_out;
    if (!_viewer)
        throw Py::RuntimeError("Cannot print representation of deleted object");
    s_out << "View3DInventorViewer";
    return Py::String(s_out.str());
}

View3DInventorViewerPy::method_varargs_handler View3DInventorViewerPy::pycxx_handler = 0;

PyObject *View3DInventorViewerPy::method_varargs_ext_handler(PyObject *_self_and_name_tuple, PyObject *_args)
{
    try {
        return pycxx_handler(_self_and_name_tuple, _args);
    }
    catch (const Base::Exception& e) {
        throw Py::RuntimeError(e.what());
    }
    catch (const std::exception& e) {
        throw Py::RuntimeError(e.what());
    }
    catch(...) {
        throw Py::RuntimeError("Unknown C++ exception");
    }
}

Py::Object View3DInventorViewerPy::getattr(const char * attr)
{
    if (!_viewer) {
        std::string s;
        std::ostringstream s_out;
        s_out << "Cannot access attribute '" << attr << "' of deleted object";
        throw Py::RuntimeError(s_out.str());
    }
    else {
        Py::Object obj = Py::PythonExtension<View3DInventorViewerPy>::getattr(attr);
        if (PyCFunction_Check(obj.ptr())) {
            PyCFunctionObject* op = reinterpret_cast<PyCFunctionObject*>(obj.ptr());
            if (!pycxx_handler)
                pycxx_handler = op->m_ml->ml_meth;
            op->m_ml->ml_meth = method_varargs_ext_handler;
        }
        return obj;
    }
}

int View3DInventorViewerPy::setattr(const char * attr, const Py::Object & value)
{
    if (!_viewer) {
        std::string s;
        std::ostringstream s_out;
        s_out << "Cannot access attribute '" << attr << "' of deleted object";
        throw Py::RuntimeError(s_out.str());
    }
    else {
        return Py::PythonExtension<View3DInventorViewerPy>::setattr(attr, value);
    }
}

Py::Object View3DInventorViewerPy::getSoRenderManager(const Py::Tuple& args)
{
    if (!PyArg_ParseTuple(args.ptr(), ""))
        throw Py::Exception();

    try {
        SoRenderManager* manager = _viewer->getSoRenderManager();
        PyObject* proxy = 0;
        proxy = Base::Interpreter().createSWIGPointerObj("pivy.coin", "SoRenderManager *", (void*)manager, 0);
        return Py::Object(proxy, true);
    }
    catch (const Base::Exception& e) {
        throw Py::RuntimeError(e.what());
    }
}

Py::Object View3DInventorViewerPy::getSceneGraph(const Py::Tuple& args)
{
    if (!PyArg_ParseTuple(args.ptr(), ""))
        throw Py::Exception();

    try {
        SoNode* scene = _viewer->getSceneGraph();
        PyObject* proxy = 0;
        proxy = Base::Interpreter().createSWIGPointerObj("pivy.coin", "SoSeparator *", (void*)scene, 1);
        scene->ref();
        return Py::Object(proxy, true);
    }
    catch (const Base::Exception& e) {
        throw Py::RuntimeError(e.what());
    }
}

Py::Object View3DInventorViewerPy::setSceneGraph(const Py::Tuple& args)
{
    PyObject* proxy;
    if (!PyArg_ParseTuple(args.ptr(), "O", &proxy))
        throw Py::Exception();

    void* ptr = 0;
    try {
        Base::Interpreter().convertSWIGPointerObj("pivy.coin", "SoNode *", proxy, &ptr, 0);
        SoNode* node = static_cast<SoNode*>(ptr);
        _viewer->setSceneGraph(node);
        return Py::None();
    }
    catch (const Base::Exception& e) {
        throw Py::RuntimeError(e.what());
    }
}

Py::Object View3DInventorViewerPy::getSoEventManager(const Py::Tuple& args)
{
    if (!PyArg_ParseTuple(args.ptr(), ""))
        throw Py::Exception();

    try {
        SoEventManager* manager = _viewer->getSoEventManager();
        PyObject* proxy = 0;
        proxy = Base::Interpreter().createSWIGPointerObj("pivy.coin", "SoEventManager *", (void*)manager, 0);
        return Py::Object(proxy, true);
    }
    catch (const Base::Exception& e) {
        throw Py::RuntimeError(e.what());
    }
}

Py::Object View3DInventorViewerPy::seekToPoint(const Py::Tuple& args)
{
    PyObject* object;
    if (!PyArg_ParseTuple(args.ptr(), "O", &object))
        throw Py::Exception();

   try {
        const Py::Tuple tuple(object);

        // If the 3d point is given
        if (tuple.size() == 3) {
            Py::Float x = tuple[0];
            Py::Float y = tuple[1];
            Py::Float z = tuple[2];

            SbVec3f hitpoint((float)x,(float)y,(float)z);
            _viewer->seekToPoint(hitpoint);
        }
        else {
            Py::Int x(tuple[0]);
            Py::Int y(tuple[1]);
            
            SbVec2s hitpoint ((long)x,(long)y);
            _viewer->seekToPoint(hitpoint);
        }

        return Py::None();
    }
    catch (const Py::Exception&) {
        throw;
    }
}

Py::Object View3DInventorViewerPy::setFocalDistance(const Py::Tuple& args)
{
    float distance;
    if (!PyArg_ParseTuple(args.ptr(), "f", &distance))
        throw Py::Exception(); 

    try {
        SoCamera* cam = _viewer->getSoRenderManager()->getCamera();
        if (cam)
            cam->focalDistance.setValue(distance);
    }
    catch (const Py::Exception&) {
        throw; // re-throw
    }
    catch (const Base::Exception& e) {
        throw Py::RuntimeError(e.what());
    }
    catch (const std::exception& e) {
        throw Py::RuntimeError(e.what());
    }
    catch(...) {
        throw Py::RuntimeError("Unknown C++ exception");
    }
    
    return Py::None();
}

Py::Object View3DInventorViewerPy::getFocalDistance(const Py::Tuple& args)
{
    if (!PyArg_ParseTuple(args.ptr(), ""))
        throw Py::Exception();
    
    try {
        double d = _viewer->getSoRenderManager()->getCamera()->focalDistance.getValue();
        return Py::Float(d);
    }
    catch (const Base::Exception& e) {
        throw Py::RuntimeError(e.what());
    }
    catch (const std::exception& e) {
        throw Py::RuntimeError(e.what());
    }
    catch(...) {
        throw Py::RuntimeError("Unknown C++ exception");
    }
}

Py::Object View3DInventorViewerPy::getPoint(const Py::Tuple& args)
{
    short x,y;
    if (!PyArg_ParseTuple(args.ptr(), "hh", &x, &y)) {
        PyErr_Clear();
        Py::Tuple t(args[0]);
        x = (int)Py::Int(t[0]);
        y = (int)Py::Int(t[1]);
    }
    try {
        SbVec3f pt = _viewer->getPointOnScreen(SbVec2s(x,y));
        return Py::Vector(Base::Vector3f(pt[0], pt[1], pt[2]));
    }
    catch (const Base::Exception& e) {
        throw Py::RuntimeError(e.what());
    }
    catch (const Py::Exception&) {
        throw;
    }
}

Py::Object View3DInventorViewerPy::getPickRadius(const Py::Tuple& args)
{
    if (!PyArg_ParseTuple(args.ptr(), ""))
        throw Py::Exception();

    double d = _viewer->getPickRadius();
    return Py::Float(d);
}

Py::Object View3DInventorViewerPy::setPickRadius(const Py::Tuple& args)
{
    float r = 0.0;
    if (!PyArg_ParseTuple(args.ptr(), "f", &r)) {
        throw Py::Exception();
    }

    if (r < 0.001){
        throw Py::ValueError(std::string("Pick radius is zero or negative; positive number is required."));
    }
    try {
        _viewer->setPickRadius(r);
        return Py::None();
    }
    catch (const Base::Exception& e) {
        throw Py::RuntimeError(e.what());
    }
    catch (const std::exception& e) {
        throw Py::RuntimeError(e.what());
    }
    catch(...) {
        throw Py::RuntimeError("Unknown C++ exception");
    }
}

<<<<<<< HEAD
Py::Object View3DInventorViewerPy::setupEditingRoot(const Py::Tuple& args)
{
    PyObject *pynode = Py_None;
    PyObject *pymat = Py_None;
    if (!PyArg_ParseTuple(args.ptr(), "|OO!", &pynode,&Base::MatrixPy::Type,&pymat)) {
        throw Py::Exception();
    }

    Base::Matrix4D *mat = 0;
    if(pymat != Py_None)
        mat = static_cast<Base::MatrixPy*>(pymat)->getMatrixPtr();

    try {
        SoNode *node = 0;
        if(pynode!=Py_None) {
            void* ptr = 0;
            Base::Interpreter().convertSWIGPointerObj("pivy.coin", "SoNode *", pynode, &ptr, 0);
            node = reinterpret_cast<SoNode*>(ptr);
        }
        _viewer->setupEditingRoot(node,mat);
        return Py::None();
    }
    catch (const Base::Exception& e) {
        throw Py::Exception(Base::BaseExceptionFreeCADError,e.what());
    }
    catch (const std::exception& e) {
        throw Py::RuntimeError(e.what());
    }
    catch(...) {
        throw Py::RuntimeError("Unknown C++ exception");
    }
}

Py::Object View3DInventorViewerPy::resetEditingRoot(const Py::Tuple& args)
{
    PyObject *updateLinks = Py_True;
    if (!PyArg_ParseTuple(args.ptr(), "|O", &updateLinks)) {
        throw Py::Exception();
    }
    try {
        _viewer->resetEditingRoot(PyObject_IsTrue(updateLinks));
        return Py::None();
    }
    catch (const Base::Exception& e) {
        throw Py::Exception(Base::BaseExceptionFreeCADError,e.what());
    }
    catch (const std::exception& e) {
        throw Py::RuntimeError(e.what());
    }
    catch(...) {
        throw Py::RuntimeError("Unknown C++ exception");
    }
=======
Py::Object View3DInventorViewerPy::setEnabledNaviCube(const Py::Tuple& args)
{
    PyObject* m=Py_False;
    if (!PyArg_ParseTuple(args.ptr(), "O!", &PyBool_Type, &m))
        throw Py::Exception();
    _viewer->setEnabledNaviCube(PyObject_IsTrue(m));
    return Py::None();
}

Py::Object View3DInventorViewerPy::isEnabledNaviCube(const Py::Tuple& args)
{
    if (!PyArg_ParseTuple(args.ptr(), ""))
        throw Py::Exception();
    bool ok = _viewer->isEnabledNaviCube();
    return Py::Boolean(ok);
}

Py::Object View3DInventorViewerPy::setNaviCubeCorner(const Py::Tuple& args)
{
    int pos;
    if (!PyArg_ParseTuple(args.ptr(), "i", &pos))
        throw Py::Exception();
    if (pos < 0 || pos > 3)
        throw Py::IndexError("Value out of range");
    _viewer->setNaviCubeCorner(pos);
    return Py::None();
>>>>>>> 8ef330d1
}<|MERGE_RESOLUTION|>--- conflicted
+++ resolved
@@ -76,7 +76,6 @@
         "getPickRadius(): returns radius of confusion in pixels for picking objects on screen (selection).");
     add_varargs_method("setPickRadius", &View3DInventorViewerPy::setPickRadius,
         "setPickRadius(new_radius): sets radius of confusion in pixels for picking objects on screen (selection).");
-<<<<<<< HEAD
     add_varargs_method("setupEditingRoot", &View3DInventorViewerPy::setupEditingRoot,
         "setupEditingRoot(matrix=None): setup the editing ViewProvider's root node.\n"
         "All child coin nodes of the current editing ViewProvider will be transferred to\n"
@@ -85,7 +84,6 @@
         "hidden. Call resetEditingRoot() to restore everything back to normal");
     add_varargs_method("resetEditingRoot", &View3DInventorViewerPy::resetEditingRoot,
         "resetEditingRoot(updateLinks=True): restore the editing ViewProvider's root node");
-=======
     add_varargs_method("setEnabledNaviCube", &View3DInventorViewerPy::setEnabledNaviCube,
         "setEnabledNaviCube(bool): enables or disables the navi cube of the viewer.");
     add_varargs_method("isEnabledNaviCube", &View3DInventorViewerPy::isEnabledNaviCube,
@@ -93,7 +91,6 @@
     add_varargs_method("setNaviCubeCorner", &View3DInventorViewerPy::setNaviCubeCorner,
         "setNaviCubeCorner(int): sets the corner where to show the navi cube:\n"
         "0=top left, 1=top right, 2=bottom left, 3=bottom right");
->>>>>>> 8ef330d1
 }
 
 View3DInventorViewerPy::View3DInventorViewerPy(View3DInventorViewer *vi)
@@ -371,7 +368,6 @@
     }
 }
 
-<<<<<<< HEAD
 Py::Object View3DInventorViewerPy::setupEditingRoot(const Py::Tuple& args)
 {
     PyObject *pynode = Py_None;
@@ -424,7 +420,8 @@
     catch(...) {
         throw Py::RuntimeError("Unknown C++ exception");
     }
-=======
+}
+
 Py::Object View3DInventorViewerPy::setEnabledNaviCube(const Py::Tuple& args)
 {
     PyObject* m=Py_False;
@@ -451,5 +448,4 @@
         throw Py::IndexError("Value out of range");
     _viewer->setNaviCubeCorner(pos);
     return Py::None();
->>>>>>> 8ef330d1
 }
--- conflicted
+++ resolved
@@ -1,1041 +1,1023 @@
-/***************************************************************************
- *   Copyright (c) 2004 Jürgen Riegel <juergen.riegel@web.de>              *
- *                                                                         *
- *   This file is part of the FreeCAD CAx development system.              *
- *                                                                         *
- *   This library is free software; you can redistribute it and/or         *
- *   modify it under the terms of the GNU Library General Public           *
- *   License as published by the Free Software Foundation; either          *
- *   version 2 of the License, or (at your option) any later version.      *
- *                                                                         *
- *   This library  is distributed in the hope that it will be useful,      *
- *   but WITHOUT ANY WARRANTY; without even the implied warranty of        *
- *   MERCHANTABILITY or FITNESS FOR A PARTICULAR PURPOSE.  See the         *
- *   GNU Library General Public License for more details.                  *
- *                                                                         *
- *   You should have received a copy of the GNU Library General Public     *
- *   License along with this library; see the file COPYING.LIB. If not,    *
- *   write to the Free Software Foundation, Inc., 59 Temple Place,         *
- *   Suite 330, Boston, MA  02111-1307, USA                                *
- *                                                                         *
- ***************************************************************************/
-
-
-#include "PreCompiled.h"
-
-#ifndef _PreComp_
-# include <QApplication>
-# include <QPixmap>
-# include <QTimer>
-# include <Inventor/SoPickedPoint.h>
-# include <Inventor/nodes/SoSeparator.h>
-# include <Inventor/nodes/SoSwitch.h>
-# include <Inventor/details/SoDetail.h>
-# include <Inventor/nodes/SoTransform.h>
-# include <Inventor/nodes/SoCamera.h>
-# include <Inventor/events/SoMouseButtonEvent.h>
-# include <Inventor/events/SoLocation2Event.h>
-# include <Inventor/actions/SoGetMatrixAction.h>
-# include <Inventor/actions/SoSearchAction.h>
-# include <Inventor/actions/SoGetBoundingBoxAction.h>
-#endif
-
-/// Here the FreeCAD includes sorted by Base,App,Gui......
-#include <Base/Console.h>
-#include <Base/Exception.h>
-#include <Base/BoundBox.h>
-#include <Base/Matrix.h>
-#include <App/PropertyGeo.h>
-
-#include "ViewProvider.h"
-#include "Application.h"
-#include "ActionFunction.h"
-#include "Document.h"
-#include "ViewProviderPy.h"
-#include "BitmapFactory.h"
-#include "View3DInventor.h"
-#include "View3DInventorViewer.h"
-#include "SoFCDB.h"
-#include "ViewProviderExtension.h"
-#include "SoFCUnifiedSelection.h"
-#include "ViewProviderLink.h"
-#include "ViewParams.h"
-
-#include <boost/bind.hpp>
-
-FC_LOG_LEVEL_INIT("ViewProvider",true,true)
-
-using namespace std;
-using namespace Gui;
-
-
-namespace Gui {
-
-void coinRemoveAllChildren(SoGroup *group) {
-    if(!group)
-        return;
-    int count = group->getNumChildren();
-    if(!count)
-        return;
-    FC_TRACE("coin remove all children " << count);
-    SbBool autonotify = group->enableNotify(FALSE);
-    for(;count>0;--count)
-        group->removeChild(count-1);
-    group->enableNotify(autonotify);
-    group->touch();
-}
-
-} // namespace Gui
-
-//**************************************************************************
-//**************************************************************************
-// ViewProvider
-//++++++++++++++++++++++++++++++++++++++++++++++++++++++++++++++++++++++++++
-
-PROPERTY_SOURCE_ABSTRACT(Gui::ViewProvider, App::TransactionalObject)
-
-ViewProvider::ViewProvider()
-    : pcAnnotation(0)
-    , pyViewObject(0)
-    , overrideMode("As Is")
-    , _iActualMode(-1)
-    , _iEditMode(-1)
-    , viewOverrideMode(-1)
-{
-    setStatus(UpdateData, true);
-
-
-    // SoFCSeparater and SoFCSelectionRoot can both track render cache setting.
-    // We change to SoFCSelectionRoot so that we can dynamically change full
-    // selection mode (full highlight vs. boundbox). Note that comparing to
-    // SoFCSeparater, there are some small overhead with SoFCSelectionRoot for
-    // selection context tracking.
-    //
-    // pcRoot = new SoFCSeparator(true);
-    pcRoot = new SoFCSelectionRoot(true);
-    pcRoot->ref();
-    pcModeSwitch = new SoSwitch();
-    pcModeSwitch->ref();
-    pcTransform  = new SoTransform();
-    pcTransform->ref();
-    pcRoot->addChild(pcTransform);
-    pcRoot->addChild(pcModeSwitch);
-    sPixmap = "px";
-    pcModeSwitch->whichChild = _iActualMode;
-
-    setRenderCacheMode(ViewParams::instance()->getRenderCache());
-}
-
-ViewProvider::~ViewProvider()
-{
-    if (pyViewObject) {
-        Base::PyGILStateLocker lock;
-        pyViewObject->setInvalid();
-        pyViewObject->DecRef();
-    }
-
-    pcRoot->unref();
-    pcTransform->unref();
-    pcModeSwitch->unref();
-    if (pcAnnotation)
-        pcAnnotation->unref();
-}
-
-ViewProvider *ViewProvider::startEditing(int ModNum)
-{
-    if(setEdit(ModNum)) {
-        _iEditMode = ModNum;
-        return this;
-    }
-    return 0;
-}
-
-int ViewProvider::getEditingMode() const
-{
-    return _iEditMode;
-}
-
-bool ViewProvider::isEditing() const
-{
-    return getEditingMode() > -1;
-}
-
-void ViewProvider::finishEditing()
-{
-    unsetEdit(_iEditMode);
-    _iEditMode = -1;
-}
-
-bool ViewProvider::setEdit(int ModNum)
-{
-    Q_UNUSED(ModNum);
-    return true;
-}
-
-void ViewProvider::unsetEdit(int ModNum)
-{
-    Q_UNUSED(ModNum);
-}
-
-void ViewProvider::setEditViewer(View3DInventorViewer*, int ModNum)
-{
-    Q_UNUSED(ModNum);
-}
-
-void ViewProvider::unsetEditViewer(View3DInventorViewer*)
-{
-}
-
-bool ViewProvider::isUpdatesEnabled () const
-{
-    return testStatus(UpdateData);
-}
-
-void ViewProvider::setUpdatesEnabled (bool enable)
-{
-    setStatus(UpdateData, enable);
-}
-
-void highlight(const HighlightMode& high)
-{
-    Q_UNUSED(high);
-}
-
-void ViewProvider::eventCallback(void * ud, SoEventCallback * node)
-{
-    const SoEvent * ev = node->getEvent();
-    Gui::View3DInventorViewer* viewer = reinterpret_cast<Gui::View3DInventorViewer*>(node->getUserData());
-    ViewProvider *self = reinterpret_cast<ViewProvider*>(ud);
-    assert(self);
-
-    try {
-        // Keyboard events
-        if (ev->getTypeId().isDerivedFrom(SoKeyboardEvent::getClassTypeId())) {
-            SoKeyboardEvent * ke = (SoKeyboardEvent *)ev;
-            const SbBool press = ke->getState() == SoButtonEvent::DOWN ? true : false;
-            switch (ke->getKey()) {
-            case SoKeyboardEvent::ESCAPE:
-                if (self->keyPressed (press, ke->getKey())) {
-                    node->setHandled();
-                }
-                else if(QApplication::mouseButtons()==Qt::NoButton) {
-                    // Because of a Coin bug (https://bitbucket.org/Coin3D/coin/pull-requests/119),
-                    // FC may crash if user hits ESC to cancel while still
-                    // holding the mouse button while using some SoDragger.
-                    // Therefore, we shall ignore ESC while any mouse button is
-                    // pressed, until this Coin bug is fixed.
-
-                    Gui::TimerFunction* func = new Gui::TimerFunction();
-                    func->setAutoDelete(true);
-                    Gui::Document* doc = Gui::Application::Instance->activeDocument();
-                    func->setFunction(boost::bind(&Document::resetEdit, doc));
-                    QTimer::singleShot(0, func, SLOT(timeout()));
-                }
-                else if (press) {
-                    FC_WARN("Please release all mouse buttons before exiting editing");
-                }
-                break;
-            default:
-                // call the virtual method
-                if (self->keyPressed (press, ke->getKey()))
-                    node->setHandled();
-                break;
-            }
-        }
-        // switching the mouse buttons
-        else if (ev->getTypeId().isDerivedFrom(SoMouseButtonEvent::getClassTypeId())) {
-
-            const SoMouseButtonEvent * const event = (const SoMouseButtonEvent *) ev;
-            const int button = event->getButton();
-            const SbBool press = event->getState() == SoButtonEvent::DOWN ? true : false;
-
-            // call the virtual method
-            if (self->mouseButtonPressed(button,press,ev->getPosition(),viewer))
-                node->setHandled();
-        }
-        // Mouse Movement handling
-        else if (ev->getTypeId().isDerivedFrom(SoLocation2Event::getClassTypeId())) {
-            if (self->mouseMove(ev->getPosition(),viewer))
-                node->setHandled();
-        }
-    }
-    catch (const Base::Exception& e) {
-        Base::Console().Error("Unhandled exception in ViewProvider::eventCallback: %s\n"
-                              "(Event type: %s, object type: %s)\n"
-                              , e.what(), ev->getTypeId().getName().getString()
-                              , self->getTypeId().getName());
-    }
-    catch (const std::exception& e) {
-        Base::Console().Error("Unhandled std exception in ViewProvider::eventCallback: %s\n"
-                              "(Event type: %s, object type: %s)\n"
-                              , e.what(), ev->getTypeId().getName().getString()
-                              , self->getTypeId().getName());
-    }
-    catch (...) {
-        Base::Console().Error("Unhandled unknown C++ exception in ViewProvider::eventCallback"
-                              " (Event type: %s, object type: %s)\n"
-                              , ev->getTypeId().getName().getString()
-                              , self->getTypeId().getName());
-    }
-}
-
-SoSeparator* ViewProvider::getAnnotation(void)
-{
-    if (!pcAnnotation) {
-        pcAnnotation = new SoSeparator();
-        pcAnnotation->ref();
-        pcRoot->addChild(pcAnnotation);
-    }
-    return pcAnnotation;
-}
-
-void ViewProvider::update(const App::Property* prop)
-{
-    // Hide the object temporarily to speed up the update
-    if (!isUpdatesEnabled())
-        return;
-    bool vis = ViewProvider::isShow();
-    if (vis) ViewProvider::hide();
-    updateData(prop);
-    if (vis) ViewProvider::show();
-}
-
-QIcon ViewProvider::getIcon(void) const
-{
-    return mergeOverlayIcons (Gui::BitmapFactory().pixmap(sPixmap));
-}
-
-QIcon ViewProvider::mergeOverlayIcons (const QIcon & orig) const
-{
-    auto vector = getExtensionsDerivedFromType<Gui::ViewProviderExtension>();
-
-    QIcon overlayedIcon = orig;
-
-    for (Gui::ViewProviderExtension* ext : vector) {
-        overlayedIcon = ext->extensionMergeOverlayIcons(overlayedIcon);
-    }
-
-    return overlayedIcon;
-}
-
-void ViewProvider::setTransformation(const Base::Matrix4D &rcMatrix)
-{
-    double dMtrx[16];
-    rcMatrix.getGLMatrix(dMtrx);
-
-    pcTransform->setMatrix(SbMatrix(dMtrx[0], dMtrx[1], dMtrx[2],  dMtrx[3],
-                                    dMtrx[4], dMtrx[5], dMtrx[6],  dMtrx[7],
-                                    dMtrx[8], dMtrx[9], dMtrx[10], dMtrx[11],
-                                    dMtrx[12],dMtrx[13],dMtrx[14], dMtrx[15]));
-}
-
-void ViewProvider::setTransformation(const SbMatrix &rcMatrix)
-{
-    pcTransform->setMatrix(rcMatrix);
-}
-
-SbMatrix ViewProvider::convert(const Base::Matrix4D &rcMatrix)
-{
-    double dMtrx[16];
-    rcMatrix.getGLMatrix(dMtrx);
-    return SbMatrix(dMtrx[0], dMtrx[1], dMtrx[2],  dMtrx[3],
-                    dMtrx[4], dMtrx[5], dMtrx[6],  dMtrx[7],
-                    dMtrx[8], dMtrx[9], dMtrx[10], dMtrx[11],
-                    dMtrx[12],dMtrx[13],dMtrx[14], dMtrx[15]);
-}
-
-Base::Matrix4D ViewProvider::convert(const SbMatrix &smat)
-{
-    Base::Matrix4D mat;
-<<<<<<< HEAD
-    for(int i=0;i<4;++i)
-        for(int j=0;j<4;++j)
-            mat[i][j] = smat[j][i];
-=======
-    for(int i=0;i<4;++i) {
-        for(int j=0;j<4;++j)
-            mat[i][j] = smat[j][i];
-    }
->>>>>>> c0753806
-    return mat;
-}
-
-void ViewProvider::addDisplayMaskMode(SoNode *node, const char* type)
-{
-    _sDisplayMaskModes[type] = pcModeSwitch->getNumChildren();
-    pcModeSwitch->addChild(node);
-}
-
-void ViewProvider::setDisplayMaskMode(const char* type)
-{
-    std::map<std::string, int>::const_iterator it = _sDisplayMaskModes.find(type);
-    if (it != _sDisplayMaskModes.end())
-        _iActualMode = it->second;
-    else
-        _iActualMode = -1;
-    setModeSwitch();
-}
-
-SoNode* ViewProvider::getDisplayMaskMode(const char* type) const
-{
-    std::map<std::string, int>::const_iterator it = _sDisplayMaskModes.find( type );
-    if (it != _sDisplayMaskModes.end()) {
-        return pcModeSwitch->getChild(it->second);
-    }
-
-    return 0;
-}
-
-std::vector<std::string> ViewProvider::getDisplayMaskModes() const
-{
-    std::vector<std::string> types;
-    for (std::map<std::string, int>::const_iterator it = _sDisplayMaskModes.begin();
-         it != _sDisplayMaskModes.end(); ++it)
-        types.push_back( it->first );
-    return types;
-}
-
-/**
- * If you add new viewing modes in @ref getDisplayModes() then you need to reimplement
- * also seDisplaytMode() to handle these new modes by setting the appropriate display
- * mode.
- */
-void ViewProvider::setDisplayMode(const char* ModeName)
-{
-    _sCurrentMode = ModeName;
-
-    //infom the exteensions
-    auto vector = getExtensionsDerivedFromType<Gui::ViewProviderExtension>();
-    for (Gui::ViewProviderExtension* ext : vector)
-        ext->extensionSetDisplayMode(ModeName);
-}
-
-const char* ViewProvider::getDefaultDisplayMode() const {
-
-    return 0;
-}
-
-vector<std::string> ViewProvider::getDisplayModes(void) const {
-
-    std::vector< std::string > modes;
-    auto vector = getExtensionsDerivedFromType<Gui::ViewProviderExtension>();
-    for (Gui::ViewProviderExtension* ext : vector) {
-        auto extModes = ext->extensionGetDisplayModes();
-        modes.insert( modes.end(), extModes.begin(), extModes.end() );
-    }
-    return modes;
-}
-
-std::string ViewProvider::getActiveDisplayMode(void) const
-{
-    return _sCurrentMode;
-}
-
-void ViewProvider::hide(void)
-{
-    auto exts = getExtensionsDerivedFromType<Gui::ViewProviderExtension>();
-
-    if(pcModeSwitch->whichChild.getValue() >= 0) {
-        pcModeSwitch->whichChild = -1;
-        for(auto ext : exts)
-            ext->extensionModeSwitchChange();
-    }
-
-    //tell extensions that we hide
-    for (Gui::ViewProviderExtension* ext : exts)
-        ext->extensionHide();
-}
-
-void ViewProvider::show(void)
-{
-    setModeSwitch();
-
-    //tell extensions that we show
-    auto vector = getExtensionsDerivedFromType<Gui::ViewProviderExtension>();
-    for (Gui::ViewProviderExtension* ext : vector)
-        ext->extensionShow();
-}
-
-bool ViewProvider::isShow(void) const
-{
-    return pcModeSwitch->whichChild.getValue() != -1;
-}
-
-void ViewProvider::setVisible(bool s)
-{
-    s ? show() : hide();
-}
-
-bool ViewProvider::isVisible() const
-{
-    return isShow();
-}
-
-void ViewProvider::setOverrideMode(const std::string &mode)
-{
-    if (mode == "As Is") {
-        viewOverrideMode = -1;
-        overrideMode = mode;
-    }
-    else {
-        std::map<std::string, int>::const_iterator it = _sDisplayMaskModes.find(mode);
-        if (it == _sDisplayMaskModes.end())
-            return; //view style not supported
-        viewOverrideMode = (*it).second;
-        overrideMode = mode;
-    }
-    if (pcModeSwitch->whichChild.getValue() != -1)
-        setModeSwitch();
-    else {
-        for(auto ext : getExtensionsDerivedFromType<Gui::ViewProviderExtension>())
-            ext->extensionModeSwitchChange();
-    }
-}
-
-const string ViewProvider::getOverrideMode() {
-    return overrideMode;
-}
-
-
-void ViewProvider::setModeSwitch()
-{
-    if (viewOverrideMode == -1)
-        pcModeSwitch->whichChild = _iActualMode;
-    else if (viewOverrideMode < pcModeSwitch->getNumChildren())
-        pcModeSwitch->whichChild = viewOverrideMode;
-    else
-        return;
-    for(auto ext : getExtensionsDerivedFromType<Gui::ViewProviderExtension>())
-        ext->extensionModeSwitchChange();
-}
-
-void ViewProvider::setDefaultMode(int val)
-{
-    _iActualMode = val;
-    for(auto ext : getExtensionsDerivedFromType<Gui::ViewProviderExtension>())
-        ext->extensionModeSwitchChange();
-}
-
-int ViewProvider::getDefaultMode() const {
-    return viewOverrideMode>=0?viewOverrideMode:_iActualMode;
-}
-
-void ViewProvider::onChanged(const App::Property* prop)
-{
-    Application::Instance->signalChangedObject(*this, *prop);
-
-    App::TransactionalObject::onChanged(prop);
-}
-
-std::string ViewProvider::toString() const
-{
-    return SoFCDB::writeNodesToString(pcRoot);
-}
-
-PyObject* ViewProvider::getPyObject()
-{
-    if (!pyViewObject)
-        pyViewObject = new ViewProviderPy(this);
-    pyViewObject->IncRef();
-    return pyViewObject;
-}
-
-#include <boost/graph/topological_sort.hpp>
-
-namespace Gui {
-typedef boost::adjacency_list <
-        boost::vecS,           // class OutEdgeListS  : a Sequence or an AssociativeContainer
-        boost::vecS,           // class VertexListS   : a Sequence or a RandomAccessContainer
-        boost::directedS,      // class DirectedS     : This is a directed graph
-        boost::no_property,    // class VertexProperty:
-        boost::no_property,    // class EdgeProperty:
-        boost::no_property,    // class GraphProperty:
-        boost::listS           // class EdgeListS:
-> Graph;
-typedef boost::graph_traits<Graph>::vertex_descriptor Vertex;
-typedef boost::graph_traits<Graph>::edge_descriptor Edge;
-
-void addNodes(Graph& graph, std::map<SoNode*, Vertex>& vertexNodeMap, SoNode* node)
-{
-    if (node->getTypeId().isDerivedFrom(SoGroup::getClassTypeId())) {
-        SoGroup* group = static_cast<SoGroup*>(node);
-        Vertex groupV = vertexNodeMap[group];
-
-        for (int i=0; i<group->getNumChildren(); i++) {
-            SoNode* child = group->getChild(i);
-            auto it = vertexNodeMap.find(child);
-
-            // the child node is not yet added to the map
-            if (it == vertexNodeMap.end()) {
-                Vertex childV = add_vertex(graph);
-                vertexNodeMap[child] = childV;
-                add_edge(groupV, childV, graph);
-                addNodes(graph, vertexNodeMap, child);
-            }
-            // the child is already there, only add the edge then
-            else {
-                add_edge(groupV, it->second, graph);
-            }
-        }
-    }
-}
-}
-
-bool ViewProvider::checkRecursion(SoNode* node)
-{
-    if (node->getTypeId().isDerivedFrom(SoGroup::getClassTypeId())) {
-        std::list<Vertex> make_order;
-        Graph graph;
-        std::map<SoNode*, Vertex> vertexNodeMap;
-        Vertex groupV = add_vertex(graph);
-        vertexNodeMap[node] = groupV;
-        addNodes(graph, vertexNodeMap, node);
-
-        try {
-            boost::topological_sort(graph, std::front_inserter(make_order));
-        }
-        catch (const std::exception&) {
-            return false;
-        }
-    }
-
-    return true;
-}
-
-SoPickedPoint* ViewProvider::getPointOnRay(const SbVec2s& pos, const View3DInventorViewer* viewer) const
-{
-    return viewer->getPointOnRay(pos,const_cast<ViewProvider*>(this));
-}
-
-SoPickedPoint* ViewProvider::getPointOnRay(const SbVec3f& pos,const SbVec3f& dir, const View3DInventorViewer* viewer) const
-{
-    return viewer->getPointOnRay(pos,dir,const_cast<ViewProvider*>(this));
-}
-
-
-std::vector<Base::Vector3d> ViewProvider::getModelPoints(const SoPickedPoint* pp) const
-{
-    // the default implementation just returns the picked point from the visual representation
-    std::vector<Base::Vector3d> pts;
-    const SbVec3f& vec = pp->getPoint();
-    pts.emplace_back(vec[0],vec[1],vec[2]);
-    return pts;
-}
-
-bool ViewProvider::keyPressed(bool pressed, int key)
-{
-    (void)pressed;
-    (void)key;
-    return false;
-}
-
-bool ViewProvider::mouseMove(const SbVec2s &cursorPos,
-                             View3DInventorViewer* viewer)
-{
-    (void)cursorPos;
-    (void)viewer;
-    return false;
-}
-
-bool ViewProvider::mouseButtonPressed(int button, bool pressed,
-                                      const SbVec2s &cursorPos,
-                                      const View3DInventorViewer* viewer)
-{
-    (void)button;
-    (void)pressed;
-    (void)cursorPos;
-    (void)viewer;
-    return false;
-}
-
-bool ViewProvider::onDelete(const vector< string >& subNames)
-{
-    bool del = true;
-    auto vector = getExtensionsDerivedFromType<Gui::ViewProviderExtension>();
-    for (Gui::ViewProviderExtension* ext : vector)
-        del &= ext->extensionOnDelete(subNames);
-
-    return del;
-}
-
-bool ViewProvider::canDelete(App::DocumentObject*) const
-{
-    return false;
-}
-
-bool ViewProvider::canDragObject(App::DocumentObject* obj) const
-{
-    auto vector = getExtensionsDerivedFromType<Gui::ViewProviderExtension>();
-    for (Gui::ViewProviderExtension* ext : vector) {
-        if (ext->extensionCanDragObject(obj))
-            return true;
-    }
-
-    return false;
-}
-
-bool ViewProvider::canDragObjects() const
-{
-    auto vector = getExtensionsDerivedFromType<Gui::ViewProviderExtension>();
-    for (Gui::ViewProviderExtension* ext : vector) {
-        if (ext->extensionCanDragObjects())
-            return true;
-    }
-
-    return false;
-}
-
-void ViewProvider::dragObject(App::DocumentObject* obj)
-{
-    auto vector = getExtensionsDerivedFromType<Gui::ViewProviderExtension>();
-    for (Gui::ViewProviderExtension* ext : vector) {
-        if (ext->extensionCanDragObject(obj)) {
-            ext->extensionDragObject(obj);
-            return;
-        }
-    }
-
-    throw Base::RuntimeError("ViewProvider::dragObject: no extension for dragging given object available.");
-}
-
-bool ViewProvider::canDropObject(App::DocumentObject* obj) const
-{
-    auto vector = getExtensionsDerivedFromType<Gui::ViewProviderExtension>();
-#if FC_DEBUG
-    Base::Console().Log("Check extensions for drop\n");
-#endif
-    for (Gui::ViewProviderExtension* ext : vector){
-#if FC_DEBUG
-        Base::Console().Log("Check extensions %s\n", ext->name().c_str());
-#endif
-        if (ext->extensionCanDropObject(obj))
-            return true;
-    }
-
-    return false;
-}
-
-bool ViewProvider::canDropObjects() const {
-
-    auto vector = getExtensionsDerivedFromType<Gui::ViewProviderExtension>();
-    for(Gui::ViewProviderExtension* ext : vector)
-        if(ext->extensionCanDropObjects())
-            return true;
-
-    return false;
-}
-
-bool ViewProvider::canDragAndDropObject(App::DocumentObject* obj) const {
-
-    auto vector = getExtensionsDerivedFromType<Gui::ViewProviderExtension>();
-    for(Gui::ViewProviderExtension* ext : vector){
-        if(!ext->extensionCanDragAndDropObject(obj))
-            return false;
-    }
-
-    return true;
-}
-
-void ViewProvider::dropObject(App::DocumentObject* obj) {
-    auto vector = getExtensionsDerivedFromType<Gui::ViewProviderExtension>();
-    for (Gui::ViewProviderExtension* ext : vector) {
-        if (ext->extensionCanDropObject(obj)) {
-            ext->extensionDropObject(obj);
-            return;
-        }
-    }
-
-    throw Base::RuntimeError("ViewProvider::dropObject: no extension for dropping given object available.");
-}
-
-bool ViewProvider::canDropObjectEx(App::DocumentObject* obj, App::DocumentObject *owner, 
-        const char *subname, const std::vector<std::string> &elements) const
-{
-    auto vector = getExtensionsDerivedFromType<Gui::ViewProviderExtension>();
-    for(Gui::ViewProviderExtension* ext : vector){
-        if(ext->extensionCanDropObjectEx(obj,owner,subname, elements))
-            return true;
-    }
-    return canDropObject(obj);
-}
-
-std::string ViewProvider::dropObjectEx(App::DocumentObject* obj, App::DocumentObject *owner, 
-        const char *subname, const std::vector<std::string> &elements) 
-{
-    auto vector = getExtensionsDerivedFromType<Gui::ViewProviderExtension>();
-    for(Gui::ViewProviderExtension* ext : vector) {
-        if(ext->extensionCanDropObjectEx(obj, owner, subname, elements))
-            return ext->extensionDropObjectEx(obj, owner, subname, elements);
-    }
-    dropObject(obj);
-    return std::string();
-}
-
-int ViewProvider::replaceObject(App::DocumentObject* oldValue, App::DocumentObject* newValue)
-{
-    auto vector = getExtensionsDerivedFromType<Gui::ViewProviderExtension>();
-    for (Gui::ViewProviderExtension* ext : vector) {
-        if (ext->extensionCanDropObject(newValue)) {
-            int ret = ext->extensionReplaceObject(oldValue, newValue);
-            if(ret>=0)
-                return !!ret;
-        }
-    }
-    return -1;
-}
-
-void ViewProvider::Restore(Base::XMLReader& reader) {
-    // Because some PropertyLists type properties are stored in a separate file,
-    // and is thus restored outside this function. So we rely on Gui::Document
-    // to set the isRestoring flags for us.
-    //
-    // setStatus(Gui::isRestoring, true);
-
-    TransactionalObject::Restore(reader);
-
-    // setStatus(Gui::isRestoring, false);
-}
-
-void ViewProvider::updateData(const App::Property* prop)
-{
-    auto vector = getExtensionsDerivedFromType<Gui::ViewProviderExtension>();
-    for (Gui::ViewProviderExtension* ext : vector)
-        ext->extensionUpdateData(prop);
-}
-
-SoSeparator* ViewProvider::getBackRoot(void) const
-{
-    auto vector = getExtensionsDerivedFromType<Gui::ViewProviderExtension>();
-    for (Gui::ViewProviderExtension* ext : vector) {
-        auto* node = ext->extensionGetBackRoot();
-        if (node)
-            return node;
-    }
-    return nullptr;
-}
-
-SoGroup* ViewProvider::getChildRoot(void) const
-{
-    auto vector = getExtensionsDerivedFromType<Gui::ViewProviderExtension>();
-    for (Gui::ViewProviderExtension* ext : vector) {
-        auto* node = ext->extensionGetChildRoot();
-        if (node)
-            return node;
-    }
-    return nullptr;
-}
-
-SoSeparator* ViewProvider::getFrontRoot(void) const
-{
-    auto vector = getExtensionsDerivedFromType<Gui::ViewProviderExtension>();
-    for (Gui::ViewProviderExtension* ext : vector) {
-        auto* node = ext->extensionGetFrontRoot();
-        if (node)
-            return node;
-    }
-    return nullptr;
-}
-
-std::vector< App::DocumentObject* > ViewProvider::claimChildren(void) const
-{
-    std::vector< App::DocumentObject* > vec;
-    auto vector = getExtensionsDerivedFromType<Gui::ViewProviderExtension>();
-    for (Gui::ViewProviderExtension* ext : vector) {
-        std::vector< App::DocumentObject* > nvec = ext->extensionClaimChildren();
-        if (!nvec.empty())
-            vec.insert(std::end(vec), std::begin(nvec), std::end(nvec));
-    }
-    return vec;
-}
-
-std::vector< App::DocumentObject* > ViewProvider::claimChildren3D(void) const
-{
-    std::vector< App::DocumentObject* > vec;
-    auto vector = getExtensionsDerivedFromType<Gui::ViewProviderExtension>();
-    for (Gui::ViewProviderExtension* ext : vector) {
-        std::vector< App::DocumentObject* > nvec = ext->extensionClaimChildren3D();
-        if (!nvec.empty())
-            vec.insert(std::end(vec), std::begin(nvec), std::end(nvec));
-    }
-    return vec;
-}
-bool ViewProvider::getElementPicked(const SoPickedPoint *pp, std::string &subname) const {
-    if(!isSelectable()) return false;
-    auto vector = getExtensionsDerivedFromType<Gui::ViewProviderExtension>();
-<<<<<<< HEAD
-    for(Gui::ViewProviderExtension* ext : vector)
-        if(ext->extensionGetElementPicked(pp,subname))
-            return true;
-=======
-    for(Gui::ViewProviderExtension* ext : vector) {
-        if(ext->extensionGetElementPicked(pp,subname))
-            return true;
-    }
->>>>>>> c0753806
-    subname = getElement(pp?pp->getDetail():0);
-    return true;
-}
-
-bool ViewProvider::getDetailPath(const char *subname, SoFullPath *pPath, bool append, SoDetail *&det) const {
-    if(pcRoot->findChild(pcModeSwitch) < 0) {
-        // this is possible in case of editing, where the switch node
-        // of the linked view object is temporarily removed from its root
-        // if(append)
-        //     pPath->append(pcRoot);
-        return false;
-    }
-    if(append) {
-        pPath->append(pcRoot);
-        pPath->append(pcModeSwitch);
-    }
-    auto vector = getExtensionsDerivedFromType<Gui::ViewProviderExtension>();
-<<<<<<< HEAD
-    for(Gui::ViewProviderExtension* ext : vector)
-        if(ext->extensionGetDetailPath(subname,pPath,det))
-            return true;
-=======
-    for(Gui::ViewProviderExtension* ext : vector) {
-        if(ext->extensionGetDetailPath(subname,pPath,det))
-            return true;
-    }
->>>>>>> c0753806
-    det = getDetail(subname);
-    return true;
-}
-
-const std::string &ViewProvider::hiddenMarker() {
-    return App::DocumentObject::hiddenMarker();
-}
-
-const char *ViewProvider::hasHiddenMarker(const char *subname) {
-    return App::DocumentObject::hasHiddenMarker(subname);
-}
-
-int ViewProvider::partialRender(const std::vector<std::string> &elements, bool clear) {
-    if(elements.empty()) {
-        auto node = pcModeSwitch->getChild(_iActualMode);
-        if(node) {
-            FC_LOG("partial render clear");
-            SoSelectionElementAction action(SoSelectionElementAction::None,true);
-            action.apply(node);
-        }
-    }
-    int count = 0;
-    SoFullPath *path = static_cast<SoFullPath*>(new SoPath);
-    path->ref();
-    SoSelectionElementAction action;
-    action.setSecondary(true);
-    for(auto element : elements) {
-        bool hidden = hasHiddenMarker(element.c_str());
-        if(hidden) 
-            element.resize(element.size()-hiddenMarker().size());
-        path->truncate(0);
-        SoDetail *det = 0;
-        if(getDetailPath(element.c_str(),path,false,det)) {
-            if(!hidden && !det) {
-                FC_LOG("partial render element not found: " << element);
-                continue;
-            }
-            FC_LOG("partial render (" << path->getLength() << "): " << element);
-            if(!hidden) 
-                action.setType(clear?SoSelectionElementAction::Remove:SoSelectionElementAction::Append);
-            else
-                action.setType(clear?SoSelectionElementAction::Show:SoSelectionElementAction::Hide);
-            action.setElement(det);
-            action.apply(path);
-            ++count;
-        }
-        delete det;
-    }
-    path->unref();
-    return count;
-}
-
-bool ViewProvider::useNewSelectionModel() const {
-    return ViewParams::instance()->getUseNewSelection();
-}
-
-void ViewProvider::beforeDelete() {
-    auto vector = getExtensionsDerivedFromType<Gui::ViewProviderExtension>();
-    for(Gui::ViewProviderExtension* ext : vector)
-        ext->extensionBeforeDelete();
-}
-
-void ViewProvider::setRenderCacheMode(int mode) {
-    pcRoot->renderCaching =
-        mode==0?SoSeparator::AUTO:(mode==1?SoSeparator::ON:SoSeparator::OFF);
-}
-
-Base::BoundBox3d ViewProvider::getBoundingBox(const char *subname, bool transform, MDIView *view) const {
-    if(!pcRoot || !pcModeSwitch || pcRoot->findChild(pcModeSwitch)<0)
-        return Base::BoundBox3d();
-
-    if(!view)
-        view  = Application::Instance->activeView();
-    auto iview = dynamic_cast<View3DInventor*>(view);
-    if(!iview) {
-        auto doc = Application::Instance->activeDocument();
-        if(doc) {
-            auto views = doc->getMDIViewsOfType(View3DInventor::getClassTypeId());
-            if(views.size())
-                iview = dynamic_cast<View3DInventor*>(views.front());
-        }
-        if(!iview) {
-            FC_ERR("no view");
-            return Base::BoundBox3d();
-        }
-    }
-
-    View3DInventorViewer* viewer = iview->getViewer();
-    SoGetBoundingBoxAction bboxAction(viewer->getSoRenderManager()->getViewportRegion());
-
-    auto mode = pcModeSwitch->whichChild.getValue();
-    if(mode < 0)
-        pcModeSwitch->whichChild = getDefaultMode();
-
-    SoTempPath path(20);
-    path.ref();
-    if(subname && subname[0]) {
-        SoDetail *det=0;
-        if(!getDetailPath(subname,&path,true,det)) {
-            if(mode < 0)
-                pcModeSwitch->whichChild = mode;
-            path.unrefNoDelete();
-            return Base::BoundBox3d();
-        }
-        delete det;
-    }
-    SoTempPath resetPath(3);
-    resetPath.ref();
-    if(!transform) {
-        resetPath.append(pcRoot);
-        resetPath.append(pcModeSwitch);
-        bboxAction.setResetPath(&resetPath,true,SoGetBoundingBoxAction::TRANSFORM);
-    }
-    if(path.getLength())
-        bboxAction.apply(&path);
-    else
-        bboxAction.apply(pcRoot);
-    if(mode < 0)
-        pcModeSwitch->whichChild = mode;
-    resetPath.unrefNoDelete();
-    path.unrefNoDelete();
-    auto bbox = bboxAction.getBoundingBox();
-    float minX,minY,minZ,maxX,maxY,maxZ;
-    bbox.getMax().getValue(maxX,maxY,maxZ);
-    bbox.getMin().getValue(minX,minY,minZ);
-    return Base::BoundBox3d(minX,minY,minZ,maxX,maxY,maxZ);
-}
-
-bool ViewProvider::isLinkVisible() const {
-    auto ext = getExtensionByType<ViewProviderLinkObserver>(true);
-    if(!ext)
-        return true;
-    return ext->isLinkVisible();
-}
-
-void ViewProvider::setLinkVisible(bool visible) {
-    auto ext = getExtensionByType<ViewProviderLinkObserver>(true);
-    if(ext)
-        ext->setLinkVisible(visible);
-}
+/***************************************************************************
+ *   Copyright (c) 2004 Jürgen Riegel <juergen.riegel@web.de>              *
+ *                                                                         *
+ *   This file is part of the FreeCAD CAx development system.              *
+ *                                                                         *
+ *   This library is free software; you can redistribute it and/or         *
+ *   modify it under the terms of the GNU Library General Public           *
+ *   License as published by the Free Software Foundation; either          *
+ *   version 2 of the License, or (at your option) any later version.      *
+ *                                                                         *
+ *   This library  is distributed in the hope that it will be useful,      *
+ *   but WITHOUT ANY WARRANTY; without even the implied warranty of        *
+ *   MERCHANTABILITY or FITNESS FOR A PARTICULAR PURPOSE.  See the         *
+ *   GNU Library General Public License for more details.                  *
+ *                                                                         *
+ *   You should have received a copy of the GNU Library General Public     *
+ *   License along with this library; see the file COPYING.LIB. If not,    *
+ *   write to the Free Software Foundation, Inc., 59 Temple Place,         *
+ *   Suite 330, Boston, MA  02111-1307, USA                                *
+ *                                                                         *
+ ***************************************************************************/
+
+
+#include "PreCompiled.h"
+
+#ifndef _PreComp_
+# include <QApplication>
+# include <QPixmap>
+# include <QTimer>
+# include <Inventor/SoPickedPoint.h>
+# include <Inventor/nodes/SoSeparator.h>
+# include <Inventor/nodes/SoSwitch.h>
+# include <Inventor/details/SoDetail.h>
+# include <Inventor/nodes/SoTransform.h>
+# include <Inventor/nodes/SoCamera.h>
+# include <Inventor/events/SoMouseButtonEvent.h>
+# include <Inventor/events/SoLocation2Event.h>
+# include <Inventor/actions/SoGetMatrixAction.h>
+# include <Inventor/actions/SoSearchAction.h>
+# include <Inventor/actions/SoGetBoundingBoxAction.h>
+#endif
+
+/// Here the FreeCAD includes sorted by Base,App,Gui......
+#include <Base/Console.h>
+#include <Base/Exception.h>
+#include <Base/BoundBox.h>
+#include <Base/Matrix.h>
+#include <App/PropertyGeo.h>
+
+#include "ViewProvider.h"
+#include "Application.h"
+#include "ActionFunction.h"
+#include "Document.h"
+#include "ViewProviderPy.h"
+#include "BitmapFactory.h"
+#include "View3DInventor.h"
+#include "View3DInventorViewer.h"
+#include "SoFCDB.h"
+#include "ViewProviderExtension.h"
+#include "SoFCUnifiedSelection.h"
+#include "ViewProviderLink.h"
+#include "ViewParams.h"
+
+#include <boost/bind.hpp>
+
+FC_LOG_LEVEL_INIT("ViewProvider",true,true)
+
+using namespace std;
+using namespace Gui;
+
+
+namespace Gui {
+
+void coinRemoveAllChildren(SoGroup *group) {
+    if(!group)
+        return;
+    int count = group->getNumChildren();
+    if(!count)
+        return;
+    FC_TRACE("coin remove all children " << count);
+    SbBool autonotify = group->enableNotify(FALSE);
+    for(;count>0;--count)
+        group->removeChild(count-1);
+    group->enableNotify(autonotify);
+    group->touch();
+}
+
+} // namespace Gui
+
+//**************************************************************************
+//**************************************************************************
+// ViewProvider
+//++++++++++++++++++++++++++++++++++++++++++++++++++++++++++++++++++++++++++
+
+PROPERTY_SOURCE_ABSTRACT(Gui::ViewProvider, App::TransactionalObject)
+
+ViewProvider::ViewProvider()
+    : pcAnnotation(0)
+    , pyViewObject(0)
+    , overrideMode("As Is")
+    , _iActualMode(-1)
+    , _iEditMode(-1)
+    , viewOverrideMode(-1)
+{
+    setStatus(UpdateData, true);
+
+
+    // SoFCSeparater and SoFCSelectionRoot can both track render cache setting.
+    // We change to SoFCSelectionRoot so that we can dynamically change full
+    // selection mode (full highlight vs. boundbox). Note that comparing to
+    // SoFCSeparater, there are some small overhead with SoFCSelectionRoot for
+    // selection context tracking.
+    //
+    // pcRoot = new SoFCSeparator(true);
+    pcRoot = new SoFCSelectionRoot(true);
+    pcRoot->ref();
+    pcModeSwitch = new SoSwitch();
+    pcModeSwitch->ref();
+    pcTransform  = new SoTransform();
+    pcTransform->ref();
+    pcRoot->addChild(pcTransform);
+    pcRoot->addChild(pcModeSwitch);
+    sPixmap = "px";
+    pcModeSwitch->whichChild = _iActualMode;
+
+    setRenderCacheMode(ViewParams::instance()->getRenderCache());
+}
+
+ViewProvider::~ViewProvider()
+{
+    if (pyViewObject) {
+        Base::PyGILStateLocker lock;
+        pyViewObject->setInvalid();
+        pyViewObject->DecRef();
+    }
+
+    pcRoot->unref();
+    pcTransform->unref();
+    pcModeSwitch->unref();
+    if (pcAnnotation)
+        pcAnnotation->unref();
+}
+
+ViewProvider *ViewProvider::startEditing(int ModNum)
+{
+    if(setEdit(ModNum)) {
+        _iEditMode = ModNum;
+        return this;
+    }
+    return 0;
+}
+
+int ViewProvider::getEditingMode() const
+{
+    return _iEditMode;
+}
+
+bool ViewProvider::isEditing() const
+{
+    return getEditingMode() > -1;
+}
+
+void ViewProvider::finishEditing()
+{
+    unsetEdit(_iEditMode);
+    _iEditMode = -1;
+}
+
+bool ViewProvider::setEdit(int ModNum)
+{
+    Q_UNUSED(ModNum);
+    return true;
+}
+
+void ViewProvider::unsetEdit(int ModNum)
+{
+    Q_UNUSED(ModNum);
+}
+
+void ViewProvider::setEditViewer(View3DInventorViewer*, int ModNum)
+{
+    Q_UNUSED(ModNum);
+}
+
+void ViewProvider::unsetEditViewer(View3DInventorViewer*)
+{
+}
+
+bool ViewProvider::isUpdatesEnabled () const
+{
+    return testStatus(UpdateData);
+}
+
+void ViewProvider::setUpdatesEnabled (bool enable)
+{
+    setStatus(UpdateData, enable);
+}
+
+void highlight(const HighlightMode& high)
+{
+    Q_UNUSED(high);
+}
+
+void ViewProvider::eventCallback(void * ud, SoEventCallback * node)
+{
+    const SoEvent * ev = node->getEvent();
+    Gui::View3DInventorViewer* viewer = reinterpret_cast<Gui::View3DInventorViewer*>(node->getUserData());
+    ViewProvider *self = reinterpret_cast<ViewProvider*>(ud);
+    assert(self);
+
+    try {
+        // Keyboard events
+        if (ev->getTypeId().isDerivedFrom(SoKeyboardEvent::getClassTypeId())) {
+            SoKeyboardEvent * ke = (SoKeyboardEvent *)ev;
+            const SbBool press = ke->getState() == SoButtonEvent::DOWN ? true : false;
+            switch (ke->getKey()) {
+            case SoKeyboardEvent::ESCAPE:
+                if (self->keyPressed (press, ke->getKey())) {
+                    node->setHandled();
+                }
+                else if(QApplication::mouseButtons()==Qt::NoButton) {
+                    // Because of a Coin bug (https://bitbucket.org/Coin3D/coin/pull-requests/119),
+                    // FC may crash if user hits ESC to cancel while still
+                    // holding the mouse button while using some SoDragger.
+                    // Therefore, we shall ignore ESC while any mouse button is
+                    // pressed, until this Coin bug is fixed.
+
+                    Gui::TimerFunction* func = new Gui::TimerFunction();
+                    func->setAutoDelete(true);
+                    Gui::Document* doc = Gui::Application::Instance->activeDocument();
+                    func->setFunction(boost::bind(&Document::resetEdit, doc));
+                    QTimer::singleShot(0, func, SLOT(timeout()));
+                }
+                else if (press) {
+                    FC_WARN("Please release all mouse buttons before exiting editing");
+                }
+                break;
+            default:
+                // call the virtual method
+                if (self->keyPressed (press, ke->getKey()))
+                    node->setHandled();
+                break;
+            }
+        }
+        // switching the mouse buttons
+        else if (ev->getTypeId().isDerivedFrom(SoMouseButtonEvent::getClassTypeId())) {
+
+            const SoMouseButtonEvent * const event = (const SoMouseButtonEvent *) ev;
+            const int button = event->getButton();
+            const SbBool press = event->getState() == SoButtonEvent::DOWN ? true : false;
+
+            // call the virtual method
+            if (self->mouseButtonPressed(button,press,ev->getPosition(),viewer))
+                node->setHandled();
+        }
+        // Mouse Movement handling
+        else if (ev->getTypeId().isDerivedFrom(SoLocation2Event::getClassTypeId())) {
+            if (self->mouseMove(ev->getPosition(),viewer))
+                node->setHandled();
+        }
+    }
+    catch (const Base::Exception& e) {
+        Base::Console().Error("Unhandled exception in ViewProvider::eventCallback: %s\n"
+                              "(Event type: %s, object type: %s)\n"
+                              , e.what(), ev->getTypeId().getName().getString()
+                              , self->getTypeId().getName());
+    }
+    catch (const std::exception& e) {
+        Base::Console().Error("Unhandled std exception in ViewProvider::eventCallback: %s\n"
+                              "(Event type: %s, object type: %s)\n"
+                              , e.what(), ev->getTypeId().getName().getString()
+                              , self->getTypeId().getName());
+    }
+    catch (...) {
+        Base::Console().Error("Unhandled unknown C++ exception in ViewProvider::eventCallback"
+                              " (Event type: %s, object type: %s)\n"
+                              , ev->getTypeId().getName().getString()
+                              , self->getTypeId().getName());
+    }
+}
+
+SoSeparator* ViewProvider::getAnnotation(void)
+{
+    if (!pcAnnotation) {
+        pcAnnotation = new SoSeparator();
+        pcAnnotation->ref();
+        pcRoot->addChild(pcAnnotation);
+    }
+    return pcAnnotation;
+}
+
+void ViewProvider::update(const App::Property* prop)
+{
+    // Hide the object temporarily to speed up the update
+    if (!isUpdatesEnabled())
+        return;
+    bool vis = ViewProvider::isShow();
+    if (vis) ViewProvider::hide();
+    updateData(prop);
+    if (vis) ViewProvider::show();
+}
+
+QIcon ViewProvider::getIcon(void) const
+{
+    return mergeOverlayIcons (Gui::BitmapFactory().pixmap(sPixmap));
+}
+
+QIcon ViewProvider::mergeOverlayIcons (const QIcon & orig) const
+{
+    auto vector = getExtensionsDerivedFromType<Gui::ViewProviderExtension>();
+
+    QIcon overlayedIcon = orig;
+
+    for (Gui::ViewProviderExtension* ext : vector) {
+        overlayedIcon = ext->extensionMergeOverlayIcons(overlayedIcon);
+    }
+
+    return overlayedIcon;
+}
+
+void ViewProvider::setTransformation(const Base::Matrix4D &rcMatrix)
+{
+    double dMtrx[16];
+    rcMatrix.getGLMatrix(dMtrx);
+
+    pcTransform->setMatrix(SbMatrix(dMtrx[0], dMtrx[1], dMtrx[2],  dMtrx[3],
+                                    dMtrx[4], dMtrx[5], dMtrx[6],  dMtrx[7],
+                                    dMtrx[8], dMtrx[9], dMtrx[10], dMtrx[11],
+                                    dMtrx[12],dMtrx[13],dMtrx[14], dMtrx[15]));
+}
+
+void ViewProvider::setTransformation(const SbMatrix &rcMatrix)
+{
+    pcTransform->setMatrix(rcMatrix);
+}
+
+SbMatrix ViewProvider::convert(const Base::Matrix4D &rcMatrix)
+{
+    double dMtrx[16];
+    rcMatrix.getGLMatrix(dMtrx);
+    return SbMatrix(dMtrx[0], dMtrx[1], dMtrx[2],  dMtrx[3],
+                    dMtrx[4], dMtrx[5], dMtrx[6],  dMtrx[7],
+                    dMtrx[8], dMtrx[9], dMtrx[10], dMtrx[11],
+                    dMtrx[12],dMtrx[13],dMtrx[14], dMtrx[15]);
+}
+
+Base::Matrix4D ViewProvider::convert(const SbMatrix &smat)
+{
+    Base::Matrix4D mat;
+    for(int i=0;i<4;++i) {
+        for(int j=0;j<4;++j)
+            mat[i][j] = smat[j][i];
+    }
+    return mat;
+}
+
+void ViewProvider::addDisplayMaskMode(SoNode *node, const char* type)
+{
+    _sDisplayMaskModes[type] = pcModeSwitch->getNumChildren();
+    pcModeSwitch->addChild(node);
+}
+
+void ViewProvider::setDisplayMaskMode(const char* type)
+{
+    std::map<std::string, int>::const_iterator it = _sDisplayMaskModes.find(type);
+    if (it != _sDisplayMaskModes.end())
+        _iActualMode = it->second;
+    else
+        _iActualMode = -1;
+    setModeSwitch();
+}
+
+SoNode* ViewProvider::getDisplayMaskMode(const char* type) const
+{
+    std::map<std::string, int>::const_iterator it = _sDisplayMaskModes.find( type );
+    if (it != _sDisplayMaskModes.end()) {
+        return pcModeSwitch->getChild(it->second);
+    }
+
+    return 0;
+}
+
+std::vector<std::string> ViewProvider::getDisplayMaskModes() const
+{
+    std::vector<std::string> types;
+    for (std::map<std::string, int>::const_iterator it = _sDisplayMaskModes.begin();
+         it != _sDisplayMaskModes.end(); ++it)
+        types.push_back( it->first );
+    return types;
+}
+
+/**
+ * If you add new viewing modes in @ref getDisplayModes() then you need to reimplement
+ * also seDisplaytMode() to handle these new modes by setting the appropriate display
+ * mode.
+ */
+void ViewProvider::setDisplayMode(const char* ModeName)
+{
+    _sCurrentMode = ModeName;
+
+    //infom the exteensions
+    auto vector = getExtensionsDerivedFromType<Gui::ViewProviderExtension>();
+    for (Gui::ViewProviderExtension* ext : vector)
+        ext->extensionSetDisplayMode(ModeName);
+}
+
+const char* ViewProvider::getDefaultDisplayMode() const {
+
+    return 0;
+}
+
+vector<std::string> ViewProvider::getDisplayModes(void) const {
+
+    std::vector< std::string > modes;
+    auto vector = getExtensionsDerivedFromType<Gui::ViewProviderExtension>();
+    for (Gui::ViewProviderExtension* ext : vector) {
+        auto extModes = ext->extensionGetDisplayModes();
+        modes.insert( modes.end(), extModes.begin(), extModes.end() );
+    }
+    return modes;
+}
+
+std::string ViewProvider::getActiveDisplayMode(void) const
+{
+    return _sCurrentMode;
+}
+
+void ViewProvider::hide(void)
+{
+    auto exts = getExtensionsDerivedFromType<Gui::ViewProviderExtension>();
+
+    if(pcModeSwitch->whichChild.getValue() >= 0) {
+        pcModeSwitch->whichChild = -1;
+        for(auto ext : exts)
+            ext->extensionModeSwitchChange();
+    }
+
+    //tell extensions that we hide
+    for (Gui::ViewProviderExtension* ext : exts)
+        ext->extensionHide();
+}
+
+void ViewProvider::show(void)
+{
+    setModeSwitch();
+
+    //tell extensions that we show
+    auto vector = getExtensionsDerivedFromType<Gui::ViewProviderExtension>();
+    for (Gui::ViewProviderExtension* ext : vector)
+        ext->extensionShow();
+}
+
+bool ViewProvider::isShow(void) const
+{
+    return pcModeSwitch->whichChild.getValue() != -1;
+}
+
+void ViewProvider::setVisible(bool s)
+{
+    s ? show() : hide();
+}
+
+bool ViewProvider::isVisible() const
+{
+    return isShow();
+}
+
+void ViewProvider::setOverrideMode(const std::string &mode)
+{
+    if (mode == "As Is") {
+        viewOverrideMode = -1;
+        overrideMode = mode;
+    }
+    else {
+        std::map<std::string, int>::const_iterator it = _sDisplayMaskModes.find(mode);
+        if (it == _sDisplayMaskModes.end())
+            return; //view style not supported
+        viewOverrideMode = (*it).second;
+        overrideMode = mode;
+    }
+    if (pcModeSwitch->whichChild.getValue() != -1)
+        setModeSwitch();
+    else {
+        for(auto ext : getExtensionsDerivedFromType<Gui::ViewProviderExtension>())
+            ext->extensionModeSwitchChange();
+    }
+}
+
+const string ViewProvider::getOverrideMode() {
+    return overrideMode;
+}
+
+
+void ViewProvider::setModeSwitch()
+{
+    if (viewOverrideMode == -1)
+        pcModeSwitch->whichChild = _iActualMode;
+    else if (viewOverrideMode < pcModeSwitch->getNumChildren())
+        pcModeSwitch->whichChild = viewOverrideMode;
+    else
+        return;
+    for(auto ext : getExtensionsDerivedFromType<Gui::ViewProviderExtension>())
+        ext->extensionModeSwitchChange();
+}
+
+void ViewProvider::setDefaultMode(int val)
+{
+    _iActualMode = val;
+    for(auto ext : getExtensionsDerivedFromType<Gui::ViewProviderExtension>())
+        ext->extensionModeSwitchChange();
+}
+
+int ViewProvider::getDefaultMode() const {
+    return viewOverrideMode>=0?viewOverrideMode:_iActualMode;
+}
+
+void ViewProvider::onChanged(const App::Property* prop)
+{
+    Application::Instance->signalChangedObject(*this, *prop);
+
+    App::TransactionalObject::onChanged(prop);
+}
+
+std::string ViewProvider::toString() const
+{
+    return SoFCDB::writeNodesToString(pcRoot);
+}
+
+PyObject* ViewProvider::getPyObject()
+{
+    if (!pyViewObject)
+        pyViewObject = new ViewProviderPy(this);
+    pyViewObject->IncRef();
+    return pyViewObject;
+}
+
+#include <boost/graph/topological_sort.hpp>
+
+namespace Gui {
+typedef boost::adjacency_list <
+        boost::vecS,           // class OutEdgeListS  : a Sequence or an AssociativeContainer
+        boost::vecS,           // class VertexListS   : a Sequence or a RandomAccessContainer
+        boost::directedS,      // class DirectedS     : This is a directed graph
+        boost::no_property,    // class VertexProperty:
+        boost::no_property,    // class EdgeProperty:
+        boost::no_property,    // class GraphProperty:
+        boost::listS           // class EdgeListS:
+> Graph;
+typedef boost::graph_traits<Graph>::vertex_descriptor Vertex;
+typedef boost::graph_traits<Graph>::edge_descriptor Edge;
+
+void addNodes(Graph& graph, std::map<SoNode*, Vertex>& vertexNodeMap, SoNode* node)
+{
+    if (node->getTypeId().isDerivedFrom(SoGroup::getClassTypeId())) {
+        SoGroup* group = static_cast<SoGroup*>(node);
+        Vertex groupV = vertexNodeMap[group];
+
+        for (int i=0; i<group->getNumChildren(); i++) {
+            SoNode* child = group->getChild(i);
+            auto it = vertexNodeMap.find(child);
+
+            // the child node is not yet added to the map
+            if (it == vertexNodeMap.end()) {
+                Vertex childV = add_vertex(graph);
+                vertexNodeMap[child] = childV;
+                add_edge(groupV, childV, graph);
+                addNodes(graph, vertexNodeMap, child);
+            }
+            // the child is already there, only add the edge then
+            else {
+                add_edge(groupV, it->second, graph);
+            }
+        }
+    }
+}
+}
+
+bool ViewProvider::checkRecursion(SoNode* node)
+{
+    if (node->getTypeId().isDerivedFrom(SoGroup::getClassTypeId())) {
+        std::list<Vertex> make_order;
+        Graph graph;
+        std::map<SoNode*, Vertex> vertexNodeMap;
+        Vertex groupV = add_vertex(graph);
+        vertexNodeMap[node] = groupV;
+        addNodes(graph, vertexNodeMap, node);
+
+        try {
+            boost::topological_sort(graph, std::front_inserter(make_order));
+        }
+        catch (const std::exception&) {
+            return false;
+        }
+    }
+
+    return true;
+}
+
+SoPickedPoint* ViewProvider::getPointOnRay(const SbVec2s& pos, const View3DInventorViewer* viewer) const
+{
+    return viewer->getPointOnRay(pos,const_cast<ViewProvider*>(this));
+}
+
+SoPickedPoint* ViewProvider::getPointOnRay(const SbVec3f& pos,const SbVec3f& dir, const View3DInventorViewer* viewer) const
+{
+    return viewer->getPointOnRay(pos,dir,const_cast<ViewProvider*>(this));
+}
+
+
+std::vector<Base::Vector3d> ViewProvider::getModelPoints(const SoPickedPoint* pp) const
+{
+    // the default implementation just returns the picked point from the visual representation
+    std::vector<Base::Vector3d> pts;
+    const SbVec3f& vec = pp->getPoint();
+    pts.emplace_back(vec[0],vec[1],vec[2]);
+    return pts;
+}
+
+bool ViewProvider::keyPressed(bool pressed, int key)
+{
+    (void)pressed;
+    (void)key;
+    return false;
+}
+
+bool ViewProvider::mouseMove(const SbVec2s &cursorPos,
+                             View3DInventorViewer* viewer)
+{
+    (void)cursorPos;
+    (void)viewer;
+    return false;
+}
+
+bool ViewProvider::mouseButtonPressed(int button, bool pressed,
+                                      const SbVec2s &cursorPos,
+                                      const View3DInventorViewer* viewer)
+{
+    (void)button;
+    (void)pressed;
+    (void)cursorPos;
+    (void)viewer;
+    return false;
+}
+
+bool ViewProvider::onDelete(const vector< string >& subNames)
+{
+    bool del = true;
+    auto vector = getExtensionsDerivedFromType<Gui::ViewProviderExtension>();
+    for (Gui::ViewProviderExtension* ext : vector)
+        del &= ext->extensionOnDelete(subNames);
+
+    return del;
+}
+
+bool ViewProvider::canDelete(App::DocumentObject*) const
+{
+    return false;
+}
+
+bool ViewProvider::canDragObject(App::DocumentObject* obj) const
+{
+    auto vector = getExtensionsDerivedFromType<Gui::ViewProviderExtension>();
+    for (Gui::ViewProviderExtension* ext : vector) {
+        if (ext->extensionCanDragObject(obj))
+            return true;
+    }
+
+    return false;
+}
+
+bool ViewProvider::canDragObjects() const
+{
+    auto vector = getExtensionsDerivedFromType<Gui::ViewProviderExtension>();
+    for (Gui::ViewProviderExtension* ext : vector) {
+        if (ext->extensionCanDragObjects())
+            return true;
+    }
+
+    return false;
+}
+
+void ViewProvider::dragObject(App::DocumentObject* obj)
+{
+    auto vector = getExtensionsDerivedFromType<Gui::ViewProviderExtension>();
+    for (Gui::ViewProviderExtension* ext : vector) {
+        if (ext->extensionCanDragObject(obj)) {
+            ext->extensionDragObject(obj);
+            return;
+        }
+    }
+
+    throw Base::RuntimeError("ViewProvider::dragObject: no extension for dragging given object available.");
+}
+
+bool ViewProvider::canDropObject(App::DocumentObject* obj) const
+{
+    auto vector = getExtensionsDerivedFromType<Gui::ViewProviderExtension>();
+#if FC_DEBUG
+    Base::Console().Log("Check extensions for drop\n");
+#endif
+    for (Gui::ViewProviderExtension* ext : vector){
+#if FC_DEBUG
+        Base::Console().Log("Check extensions %s\n", ext->name().c_str());
+#endif
+        if (ext->extensionCanDropObject(obj))
+            return true;
+    }
+
+    return false;
+}
+
+bool ViewProvider::canDropObjects() const {
+
+    auto vector = getExtensionsDerivedFromType<Gui::ViewProviderExtension>();
+    for(Gui::ViewProviderExtension* ext : vector)
+        if(ext->extensionCanDropObjects())
+            return true;
+
+    return false;
+}
+
+bool ViewProvider::canDragAndDropObject(App::DocumentObject* obj) const {
+
+    auto vector = getExtensionsDerivedFromType<Gui::ViewProviderExtension>();
+    for(Gui::ViewProviderExtension* ext : vector){
+        if(!ext->extensionCanDragAndDropObject(obj))
+            return false;
+    }
+
+    return true;
+}
+
+void ViewProvider::dropObject(App::DocumentObject* obj) {
+    auto vector = getExtensionsDerivedFromType<Gui::ViewProviderExtension>();
+    for (Gui::ViewProviderExtension* ext : vector) {
+        if (ext->extensionCanDropObject(obj)) {
+            ext->extensionDropObject(obj);
+            return;
+        }
+    }
+
+    throw Base::RuntimeError("ViewProvider::dropObject: no extension for dropping given object available.");
+}
+
+bool ViewProvider::canDropObjectEx(App::DocumentObject* obj, App::DocumentObject *owner, 
+        const char *subname, const std::vector<std::string> &elements) const
+{
+    auto vector = getExtensionsDerivedFromType<Gui::ViewProviderExtension>();
+    for(Gui::ViewProviderExtension* ext : vector){
+        if(ext->extensionCanDropObjectEx(obj,owner,subname, elements))
+            return true;
+    }
+    return canDropObject(obj);
+}
+
+std::string ViewProvider::dropObjectEx(App::DocumentObject* obj, App::DocumentObject *owner, 
+        const char *subname, const std::vector<std::string> &elements) 
+{
+    auto vector = getExtensionsDerivedFromType<Gui::ViewProviderExtension>();
+    for(Gui::ViewProviderExtension* ext : vector) {
+        if(ext->extensionCanDropObjectEx(obj, owner, subname, elements))
+            return ext->extensionDropObjectEx(obj, owner, subname, elements);
+    }
+    dropObject(obj);
+    return std::string();
+}
+
+int ViewProvider::replaceObject(App::DocumentObject* oldValue, App::DocumentObject* newValue)
+{
+    auto vector = getExtensionsDerivedFromType<Gui::ViewProviderExtension>();
+    for (Gui::ViewProviderExtension* ext : vector) {
+        if (ext->extensionCanDropObject(newValue)) {
+            int ret = ext->extensionReplaceObject(oldValue, newValue);
+            if(ret>=0)
+                return !!ret;
+        }
+    }
+    return -1;
+}
+
+void ViewProvider::Restore(Base::XMLReader& reader) {
+    // Because some PropertyLists type properties are stored in a separate file,
+    // and is thus restored outside this function. So we rely on Gui::Document
+    // to set the isRestoring flags for us.
+    //
+    // setStatus(Gui::isRestoring, true);
+
+    TransactionalObject::Restore(reader);
+
+    // setStatus(Gui::isRestoring, false);
+}
+
+void ViewProvider::updateData(const App::Property* prop)
+{
+    auto vector = getExtensionsDerivedFromType<Gui::ViewProviderExtension>();
+    for (Gui::ViewProviderExtension* ext : vector)
+        ext->extensionUpdateData(prop);
+}
+
+SoSeparator* ViewProvider::getBackRoot(void) const
+{
+    auto vector = getExtensionsDerivedFromType<Gui::ViewProviderExtension>();
+    for (Gui::ViewProviderExtension* ext : vector) {
+        auto* node = ext->extensionGetBackRoot();
+        if (node)
+            return node;
+    }
+    return nullptr;
+}
+
+SoGroup* ViewProvider::getChildRoot(void) const
+{
+    auto vector = getExtensionsDerivedFromType<Gui::ViewProviderExtension>();
+    for (Gui::ViewProviderExtension* ext : vector) {
+        auto* node = ext->extensionGetChildRoot();
+        if (node)
+            return node;
+    }
+    return nullptr;
+}
+
+SoSeparator* ViewProvider::getFrontRoot(void) const
+{
+    auto vector = getExtensionsDerivedFromType<Gui::ViewProviderExtension>();
+    for (Gui::ViewProviderExtension* ext : vector) {
+        auto* node = ext->extensionGetFrontRoot();
+        if (node)
+            return node;
+    }
+    return nullptr;
+}
+
+std::vector< App::DocumentObject* > ViewProvider::claimChildren(void) const
+{
+    std::vector< App::DocumentObject* > vec;
+    auto vector = getExtensionsDerivedFromType<Gui::ViewProviderExtension>();
+    for (Gui::ViewProviderExtension* ext : vector) {
+        std::vector< App::DocumentObject* > nvec = ext->extensionClaimChildren();
+        if (!nvec.empty())
+            vec.insert(std::end(vec), std::begin(nvec), std::end(nvec));
+    }
+    return vec;
+}
+
+std::vector< App::DocumentObject* > ViewProvider::claimChildren3D(void) const
+{
+    std::vector< App::DocumentObject* > vec;
+    auto vector = getExtensionsDerivedFromType<Gui::ViewProviderExtension>();
+    for (Gui::ViewProviderExtension* ext : vector) {
+        std::vector< App::DocumentObject* > nvec = ext->extensionClaimChildren3D();
+        if (!nvec.empty())
+            vec.insert(std::end(vec), std::begin(nvec), std::end(nvec));
+    }
+    return vec;
+}
+bool ViewProvider::getElementPicked(const SoPickedPoint *pp, std::string &subname) const {
+    if(!isSelectable()) return false;
+    auto vector = getExtensionsDerivedFromType<Gui::ViewProviderExtension>();
+    for(Gui::ViewProviderExtension* ext : vector) {
+        if(ext->extensionGetElementPicked(pp,subname))
+            return true;
+    }
+    subname = getElement(pp?pp->getDetail():0);
+    return true;
+}
+
+bool ViewProvider::getDetailPath(const char *subname, SoFullPath *pPath, bool append, SoDetail *&det) const {
+    if(pcRoot->findChild(pcModeSwitch) < 0) {
+        // this is possible in case of editing, where the switch node
+        // of the linked view object is temporarily removed from its root
+        // if(append)
+        //     pPath->append(pcRoot);
+        return false;
+    }
+    if(append) {
+        pPath->append(pcRoot);
+        pPath->append(pcModeSwitch);
+    }
+    auto vector = getExtensionsDerivedFromType<Gui::ViewProviderExtension>();
+    for(Gui::ViewProviderExtension* ext : vector) {
+        if(ext->extensionGetDetailPath(subname,pPath,det))
+            return true;
+    }
+    det = getDetail(subname);
+    return true;
+}
+
+const std::string &ViewProvider::hiddenMarker() {
+    return App::DocumentObject::hiddenMarker();
+}
+
+const char *ViewProvider::hasHiddenMarker(const char *subname) {
+    return App::DocumentObject::hasHiddenMarker(subname);
+}
+
+int ViewProvider::partialRender(const std::vector<std::string> &elements, bool clear) {
+    if(elements.empty()) {
+        auto node = pcModeSwitch->getChild(_iActualMode);
+        if(node) {
+            FC_LOG("partial render clear");
+            SoSelectionElementAction action(SoSelectionElementAction::None,true);
+            action.apply(node);
+        }
+    }
+    int count = 0;
+    SoFullPath *path = static_cast<SoFullPath*>(new SoPath);
+    path->ref();
+    SoSelectionElementAction action;
+    action.setSecondary(true);
+    for(auto element : elements) {
+        bool hidden = hasHiddenMarker(element.c_str());
+        if(hidden) 
+            element.resize(element.size()-hiddenMarker().size());
+        path->truncate(0);
+        SoDetail *det = 0;
+        if(getDetailPath(element.c_str(),path,false,det)) {
+            if(!hidden && !det) {
+                FC_LOG("partial render element not found: " << element);
+                continue;
+            }
+            FC_LOG("partial render (" << path->getLength() << "): " << element);
+            if(!hidden) 
+                action.setType(clear?SoSelectionElementAction::Remove:SoSelectionElementAction::Append);
+            else
+                action.setType(clear?SoSelectionElementAction::Show:SoSelectionElementAction::Hide);
+            action.setElement(det);
+            action.apply(path);
+            ++count;
+        }
+        delete det;
+    }
+    path->unref();
+    return count;
+}
+
+bool ViewProvider::useNewSelectionModel() const {
+    return ViewParams::instance()->getUseNewSelection();
+}
+
+void ViewProvider::beforeDelete() {
+    auto vector = getExtensionsDerivedFromType<Gui::ViewProviderExtension>();
+    for(Gui::ViewProviderExtension* ext : vector)
+        ext->extensionBeforeDelete();
+}
+
+void ViewProvider::setRenderCacheMode(int mode) {
+    pcRoot->renderCaching =
+        mode==0?SoSeparator::AUTO:(mode==1?SoSeparator::ON:SoSeparator::OFF);
+}
+
+Base::BoundBox3d ViewProvider::getBoundingBox(const char *subname, bool transform, MDIView *view) const {
+    if(!pcRoot || !pcModeSwitch || pcRoot->findChild(pcModeSwitch)<0)
+        return Base::BoundBox3d();
+
+    if(!view)
+        view  = Application::Instance->activeView();
+    auto iview = dynamic_cast<View3DInventor*>(view);
+    if(!iview) {
+        auto doc = Application::Instance->activeDocument();
+        if(doc) {
+            auto views = doc->getMDIViewsOfType(View3DInventor::getClassTypeId());
+            if(views.size())
+                iview = dynamic_cast<View3DInventor*>(views.front());
+        }
+        if(!iview) {
+            FC_ERR("no view");
+            return Base::BoundBox3d();
+        }
+    }
+
+    View3DInventorViewer* viewer = iview->getViewer();
+    SoGetBoundingBoxAction bboxAction(viewer->getSoRenderManager()->getViewportRegion());
+
+    auto mode = pcModeSwitch->whichChild.getValue();
+    if(mode < 0)
+        pcModeSwitch->whichChild = getDefaultMode();
+
+    SoTempPath path(20);
+    path.ref();
+    if(subname && subname[0]) {
+        SoDetail *det=0;
+        if(!getDetailPath(subname,&path,true,det)) {
+            if(mode < 0)
+                pcModeSwitch->whichChild = mode;
+            path.unrefNoDelete();
+            return Base::BoundBox3d();
+        }
+        delete det;
+    }
+    SoTempPath resetPath(3);
+    resetPath.ref();
+    if(!transform) {
+        resetPath.append(pcRoot);
+        resetPath.append(pcModeSwitch);
+        bboxAction.setResetPath(&resetPath,true,SoGetBoundingBoxAction::TRANSFORM);
+    }
+    if(path.getLength())
+        bboxAction.apply(&path);
+    else
+        bboxAction.apply(pcRoot);
+    if(mode < 0)
+        pcModeSwitch->whichChild = mode;
+    resetPath.unrefNoDelete();
+    path.unrefNoDelete();
+    auto bbox = bboxAction.getBoundingBox();
+    float minX,minY,minZ,maxX,maxY,maxZ;
+    bbox.getMax().getValue(maxX,maxY,maxZ);
+    bbox.getMin().getValue(minX,minY,minZ);
+    return Base::BoundBox3d(minX,minY,minZ,maxX,maxY,maxZ);
+}
+
+bool ViewProvider::isLinkVisible() const {
+    auto ext = getExtensionByType<ViewProviderLinkObserver>(true);
+    if(!ext)
+        return true;
+    return ext->isLinkVisible();
+}
+
+void ViewProvider::setLinkVisible(bool visible) {
+    auto ext = getExtensionByType<ViewProviderLinkObserver>(true);
+    if(ext)
+        ext->setLinkVisible(visible);
+}
--- conflicted
+++ resolved
@@ -1,450 +1,443 @@
-/***************************************************************************
- *   Copyright (c) 2005 Jürgen Riegel <juergen.riegel@web.de>              *
- *                                                                         *
- *   This file is part of the FreeCAD CAx development system.              *
- *                                                                         *
- *   This library is free software; you can redistribute it and/or         *
- *   modify it under the terms of the GNU Library General Public           *
- *   License as published by the Free Software Foundation; either          *
- *   version 2 of the License, or (at your option) any later version.      *
- *                                                                         *
- *   This library  is distributed in the hope that it will be useful,      *
- *   but WITHOUT ANY WARRANTY; without even the implied warranty of        *
- *   MERCHANTABILITY or FITNESS FOR A PARTICULAR PURPOSE.  See the         *
- *   GNU Library General Public License for more details.                  *
- *                                                                         *
- *   You should have received a copy of the GNU Library General Public     *
- *   License along with this library; see the file COPYING.LIB. If not,    *
- *   write to the Free Software Foundation, Inc., 59 Temple Place,         *
- *   Suite 330, Boston, MA  02111-1307, USA                                *
- *                                                                         *
- ***************************************************************************/
-
-
-#ifndef _SoFCSelectionAction_h
-#define _SoFCSelectionAction_h
-
-<<<<<<< HEAD
-#include <vector>
-#include <memory>
-#include <set>
-#include <map>
-
-//#include <Inventor/SoAction.h> 
-#include <Inventor/actions/SoSubAction.h>
-#include <Inventor/events/SoSubEvent.h>
-#include <Inventor/actions/SoGLRenderAction.h>
-#include <Inventor/actions/SoRayPickAction.h>
-=======
-//#include <Inventor/SoAction.h>
-#include <Inventor/actions/SoGLRenderAction.h>
-#include <Inventor/actions/SoSubAction.h>
-#include <Inventor/events/SoSubEvent.h>
-#include <Inventor/fields/SoSFColor.h>
-#include <Inventor/fields/SoSFString.h>
->>>>>>> f58faa60
-#include <Inventor/SbColor.h>
-#include <Inventor/SbViewportRegion.h>
-
-class SoSFString;
-class SoSFColor;
-
-namespace Gui {
-
-class SelectionChanges;
-
-/**
- * The SoFCHighlightAction class is used to inform an SoFCSelection node
- * whether an object gets highlighted.
- * @author Jürgen Riegel
- */
-class GuiExport SoFCHighlightAction : public SoAction
-{
-    SO_ACTION_HEADER(SoFCHighlightAction);
-
-public:
-    SoFCHighlightAction ();
-    ~SoFCHighlightAction();
-
-    static void initClass();
-    static void finish(void);
-
-    const SelectionChanges *SelChange;
-
-protected:
-    virtual void beginTraversal(SoNode *node);
-
-private:
-    static void callDoAction(SoAction *action,SoNode *node);
-};
-
-/**
- * The SoFCSelectionAction class is used to inform an SoFCSelection node
- * whether an object gets selected.
- * @author Jürgen Riegel
- */
-class GuiExport SoFCSelectionAction : public SoAction
-{
-    SO_ACTION_HEADER(SoFCSelectionAction);
-
-public:
-    SoFCSelectionAction ();
-    ~SoFCSelectionAction();
-
-    static void initClass();
-    static void finish(void);
-
-    const SelectionChanges *SelChange;
-
-protected:
-    virtual void beginTraversal(SoNode *node);
-
-private:
-    static void callDoAction(SoAction *action,SoNode *node);
-};
-
-/**
- * The SoFCEnableSelectionAction class is used to inform an SoFCSelection node
- * whether selection is enabled or disabled.
- * @author Werner Mayer
- */
-class GuiExport SoFCEnableSelectionAction : public SoAction
-{
-    SO_ACTION_HEADER(SoFCEnableSelectionAction);
-
-public:
-    SoFCEnableSelectionAction (const SbBool& sel);
-    ~SoFCEnableSelectionAction();
-
-    SbBool selection;
-
-    static void initClass();
-    static void finish(void);
-
-protected:
-    virtual void beginTraversal(SoNode *node);
-
-private:
-    static void callDoAction(SoAction *action,SoNode *node);
-};
-
-/**
- * The SoFCEnableHighlightAction class is used to inform an SoFCSelection node
- * whether preselection is enabled or disabled.
- * @author Werner Mayer
- */
-class GuiExport SoFCEnableHighlightAction : public SoAction
-{
-    SO_ACTION_HEADER(SoFCEnableHighlightAction);
-
-public:
-    SoFCEnableHighlightAction (const SbBool& sel);
-    ~SoFCEnableHighlightAction();
-
-    SbBool highlight;
-
-    static void initClass();
-    static void finish(void);
-
-protected:
-    virtual void beginTraversal(SoNode *node);
-
-private:
-    static void callDoAction(SoAction *action,SoNode *node);
-};
-
-/**
- * The SoFCSelectionColorAction class is used to inform an SoFCSelection node
- * which selection color is used.
- * @author Werner Mayer
- */
-class GuiExport SoFCSelectionColorAction : public SoAction
-{
-    SO_ACTION_HEADER(SoFCSelectionColorAction);
-
-public:
-    SoFCSelectionColorAction (const SoSFColor& col);
-    ~SoFCSelectionColorAction();
-
-    SoSFColor selectionColor;
-
-    static void initClass();
-    static void finish(void);
-
-protected:
-    virtual void beginTraversal(SoNode *node);
-
-private:
-    static void callDoAction(SoAction *action,SoNode *node);
-};
-
-/**
- * The SoFCHighlightColorAction class is used to inform an SoFCSelection node
- * which preselection color is used.
- * @author Werner Mayer
- */
-class GuiExport SoFCHighlightColorAction : public SoAction
-{
-    SO_ACTION_HEADER(SoFCHighlightColorAction);
-
-public:
-    SoFCHighlightColorAction (const SoSFColor& col);
-    ~SoFCHighlightColorAction();
-
-    SoSFColor highlightColor;
-
-    static void initClass();
-    static void finish(void);
-
-protected:
-    virtual void beginTraversal(SoNode *node);
-
-private:
-    static void callDoAction(SoAction *action,SoNode *node);
-};
-
-/**
- * The SoFCDocumentAction class is used to inform an SoFCSelection node
- * when a document has been renamed.
- * @author Werner Mayer
- */
-class GuiExport SoFCDocumentAction : public SoAction
-{
-    SO_ACTION_HEADER(SoFCDocumentAction);
-
-public:
-    SoFCDocumentAction (const SoSFString& docName);
-    ~SoFCDocumentAction();
-
-    SoSFString documentName;
-
-    static void initClass();
-    static void finish(void);
-
-protected:
-    virtual void beginTraversal(SoNode *node);
-
-private:
-    static void callDoAction(SoAction *action,SoNode *node);
-};
-
-/**
- * The SoFCDocumentObjectAction class is used to get the name of the document,
- * object and component at a certain position of an SoFCSelection node.
- * @author Werner Mayer
- */
-class GuiExport SoFCDocumentObjectAction : public SoAction
-{
-    SO_ACTION_HEADER(SoFCDocumentObjectAction);
-
-public:
-    SoFCDocumentObjectAction ();
-    ~SoFCDocumentObjectAction();
-
-    void setHandled();
-    SbBool isHandled() const;
-
-    static void initClass();
-    static void finish(void);
-
-protected:
-    virtual void beginTraversal(SoNode *node);
-
-private:
-    static void callDoAction(SoAction *action,SoNode *node);
-
-public:
-    SbString documentName;
-    SbString objectName;
-    SbString componentName;
-
-private:
-    SbBool _handled;
-};
-
-/**
- * The SoGLSelectAction class is used to get all data under a selected area.
- * @author Werner Mayer
- */
-class GuiExport SoGLSelectAction : public SoAction
-{
-    SO_ACTION_HEADER(SoGLSelectAction);
-
-public:
-    SoGLSelectAction (const SbViewportRegion& region, const SbViewportRegion& select);
-    ~SoGLSelectAction();
-
-    void setHandled();
-    SbBool isHandled() const;
-    const SbViewportRegion& getViewportRegion () const;
-
-    static void initClass();
-
-protected:
-    virtual void beginTraversal(SoNode *node);
-
-private:
-    static void callDoAction(SoAction *action,SoNode *node);
-
-public:
-    std::vector<unsigned long> indices;
-
-private:
-    const SbViewportRegion& vpregion;
-    const SbViewportRegion& vpselect;
-    SbBool _handled;
-};
-
-/**
- * @author Werner Mayer
- */
-class GuiExport SoVisibleFaceAction : public SoAction
-{
-    SO_ACTION_HEADER(SoVisibleFaceAction);
-
-public:
-    SoVisibleFaceAction ();
-    ~SoVisibleFaceAction();
-
-    void setHandled();
-    SbBool isHandled() const;
-
-    static void initClass();
-
-protected:
-    virtual void beginTraversal(SoNode *node);
-
-private:
-    static void callDoAction(SoAction *action,SoNode *node);
-
-private:
-    SbBool _handled;
-};
-
-class SoBoxSelectionRenderActionP;
-/**
- * The SoBoxSelectionRenderAction class renders the scene with highlighted boxes around selections.
- * @author Werner Mayer
- */
-class GuiExport SoBoxSelectionRenderAction : public SoGLRenderAction {
-    typedef SoGLRenderAction inherited;
-
-    SO_ACTION_HEADER(SoBoxSelectionRenderAction);
-
-public:
-    SoBoxSelectionRenderAction(void);
-    SoBoxSelectionRenderAction(const SbViewportRegion & viewportregion);
-    virtual ~SoBoxSelectionRenderAction();
-
-    static void initClass(void);
-
-    virtual void apply(SoNode * node);
-    virtual void apply(SoPath * path);
-    virtual void apply(const SoPathList & pathlist, SbBool obeysrules = false);
-    void setVisible(SbBool b) { hlVisible = b; }
-    SbBool isVisible() const { return hlVisible; }
-    void setColor(const SbColor & color);
-    const SbColor & getColor(void);
-    void setLinePattern(unsigned short pattern);
-    unsigned short getLinePattern(void) const;
-    void setLineWidth(const float width);
-    float getLineWidth(void) const;
-
-    void checkRootNode(SoNode *);
-
-    bool addLateDelayedPath(const SoPath *path, bool copy, int priority=1);
-    int currentLateDelayedPath() const;
-
-protected:
-    virtual void beginTraversal(SoNode * node);
-
-protected:
-    SbBool hlVisible;
-
-private:
-    void constructorCommon(void);
-    void drawBoxes(SoPath * pathtothis, const SoPathList * pathlist);
-
-    SoBoxSelectionRenderActionP * pimpl;
-};
-
-/**
- * Helper class no notify nodes to update VBO.
- * @author Werner Mayer
- */
-class GuiExport SoUpdateVBOAction : public SoAction
-{
-    SO_ACTION_HEADER(SoUpdateVBOAction);
-
-public:
-    SoUpdateVBOAction ();
-    ~SoUpdateVBOAction();
-
-    static void initClass();
-    static void finish(void);
-
-protected:
-    virtual void beginTraversal(SoNode *node);
-
-private:
-    static void callDoAction(SoAction *action,SoNode *node);
-};
-
-/** Customized ray pick action
- *
- * It differs from SoRayPickAction in that when it not set to 'PickAll', this
- * action priorities different types of primitives with the near same distances,
- * so that it can pick vertex over edge, over face, when the pick points are
- * near the same.
- *
- * The action does this by overwrite SoRayPickAction handling method in SoShape
- * node. See SoFCRayPickAction::initClass().
- */
-class GuiExport SoFCRayPickAction: public SoRayPickAction {
-    SO_ACTION_HEADER(SoFCRayPickAction);
-
-    typedef SoRayPickAction inherited;
-
-public:
-    SoFCRayPickAction(const SbViewportRegion &vp = SbViewportRegion());
-    ~SoFCRayPickAction();
-
-    static void initClass();
-    static void finish(void);
-
-    const SoPickedPointList &getPrioPickedPointList() const;
-
-    int pickBackFace() const {return backFace;}
-    void setPickBackFace(int enable);
-
-    bool resetClipPlane() const {return resetclipplane;}
-    void setResetClipPlane(bool enable);
-
-    int getBackFaceCount() const {
-        return (int)faceDistances.size();
-    }
-
-    void afterPick(const SoPickedPointList &);
-    void doPick(SoNode *node);
-
-    void cleanup();
-
-protected:
-    virtual void beginTraversal(SoNode *); 
-
-private:
-    std::unique_ptr<SoPickedPointList> ppList;
-    std::unique_ptr<SoPickedPointList> tempList;
-    std::map<float, std::unique_ptr<SoPickedPoint> > faceDistances;
-    int lastPriority;
-    float lastDist;
-    float lastBackDist;
-    int backFace = 0;
-    bool skipFace;
-    bool resetclipplane = false;
-};
-
-} // namespace Gui
-
-
-#endif // _SoFCSelectionAction_h
+/***************************************************************************
+ *   Copyright (c) 2005 Jürgen Riegel <juergen.riegel@web.de>              *
+ *                                                                         *
+ *   This file is part of the FreeCAD CAx development system.              *
+ *                                                                         *
+ *   This library is free software; you can redistribute it and/or         *
+ *   modify it under the terms of the GNU Library General Public           *
+ *   License as published by the Free Software Foundation; either          *
+ *   version 2 of the License, or (at your option) any later version.      *
+ *                                                                         *
+ *   This library  is distributed in the hope that it will be useful,      *
+ *   but WITHOUT ANY WARRANTY; without even the implied warranty of        *
+ *   MERCHANTABILITY or FITNESS FOR A PARTICULAR PURPOSE.  See the         *
+ *   GNU Library General Public License for more details.                  *
+ *                                                                         *
+ *   You should have received a copy of the GNU Library General Public     *
+ *   License along with this library; see the file COPYING.LIB. If not,    *
+ *   write to the Free Software Foundation, Inc., 59 Temple Place,         *
+ *   Suite 330, Boston, MA  02111-1307, USA                                *
+ *                                                                         *
+ ***************************************************************************/
+
+
+#ifndef _SoFCSelectionAction_h
+#define _SoFCSelectionAction_h
+
+#include <vector>
+#include <memory>
+#include <set>
+#include <map>
+
+//#include <Inventor/SoAction.h> 
+#include <Inventor/actions/SoSubAction.h>
+#include <Inventor/events/SoSubEvent.h>
+#include <Inventor/actions/SoGLRenderAction.h>
+#include <Inventor/actions/SoRayPickAction.h>
+#include <Inventor/fields/SoSFColor.h>
+#include <Inventor/fields/SoSFString.h>
+#include <Inventor/SbColor.h>
+#include <Inventor/SbViewportRegion.h>
+
+class SoSFString;
+class SoSFColor;
+
+namespace Gui {
+
+class SelectionChanges;
+
+/**
+ * The SoFCHighlightAction class is used to inform an SoFCSelection node
+ * whether an object gets highlighted.
+ * @author Jürgen Riegel
+ */
+class GuiExport SoFCHighlightAction : public SoAction
+{
+    SO_ACTION_HEADER(SoFCHighlightAction);
+
+public:
+    SoFCHighlightAction ();
+    ~SoFCHighlightAction();
+
+    static void initClass();
+    static void finish(void);
+
+    const SelectionChanges *SelChange;
+
+protected:
+    virtual void beginTraversal(SoNode *node);
+
+private:
+    static void callDoAction(SoAction *action,SoNode *node);
+};
+
+/**
+ * The SoFCSelectionAction class is used to inform an SoFCSelection node
+ * whether an object gets selected.
+ * @author Jürgen Riegel
+ */
+class GuiExport SoFCSelectionAction : public SoAction
+{
+    SO_ACTION_HEADER(SoFCSelectionAction);
+
+public:
+    SoFCSelectionAction ();
+    ~SoFCSelectionAction();
+
+    static void initClass();
+    static void finish(void);
+
+    const SelectionChanges *SelChange;
+
+protected:
+    virtual void beginTraversal(SoNode *node);
+
+private:
+    static void callDoAction(SoAction *action,SoNode *node);
+};
+
+/**
+ * The SoFCEnableSelectionAction class is used to inform an SoFCSelection node
+ * whether selection is enabled or disabled.
+ * @author Werner Mayer
+ */
+class GuiExport SoFCEnableSelectionAction : public SoAction
+{
+    SO_ACTION_HEADER(SoFCEnableSelectionAction);
+
+public:
+    SoFCEnableSelectionAction (const SbBool& sel);
+    ~SoFCEnableSelectionAction();
+
+    SbBool selection;
+
+    static void initClass();
+    static void finish(void);
+
+protected:
+    virtual void beginTraversal(SoNode *node);
+
+private:
+    static void callDoAction(SoAction *action,SoNode *node);
+};
+
+/**
+ * The SoFCEnableHighlightAction class is used to inform an SoFCSelection node
+ * whether preselection is enabled or disabled.
+ * @author Werner Mayer
+ */
+class GuiExport SoFCEnableHighlightAction : public SoAction
+{
+    SO_ACTION_HEADER(SoFCEnableHighlightAction);
+
+public:
+    SoFCEnableHighlightAction (const SbBool& sel);
+    ~SoFCEnableHighlightAction();
+
+    SbBool highlight;
+
+    static void initClass();
+    static void finish(void);
+
+protected:
+    virtual void beginTraversal(SoNode *node);
+
+private:
+    static void callDoAction(SoAction *action,SoNode *node);
+};
+
+/**
+ * The SoFCSelectionColorAction class is used to inform an SoFCSelection node
+ * which selection color is used.
+ * @author Werner Mayer
+ */
+class GuiExport SoFCSelectionColorAction : public SoAction
+{
+    SO_ACTION_HEADER(SoFCSelectionColorAction);
+
+public:
+    SoFCSelectionColorAction (const SoSFColor& col);
+    ~SoFCSelectionColorAction();
+
+    SoSFColor selectionColor;
+
+    static void initClass();
+    static void finish(void);
+
+protected:
+    virtual void beginTraversal(SoNode *node);
+
+private:
+    static void callDoAction(SoAction *action,SoNode *node);
+};
+
+/**
+ * The SoFCHighlightColorAction class is used to inform an SoFCSelection node
+ * which preselection color is used.
+ * @author Werner Mayer
+ */
+class GuiExport SoFCHighlightColorAction : public SoAction
+{
+    SO_ACTION_HEADER(SoFCHighlightColorAction);
+
+public:
+    SoFCHighlightColorAction (const SoSFColor& col);
+    ~SoFCHighlightColorAction();
+
+    SoSFColor highlightColor;
+
+    static void initClass();
+    static void finish(void);
+
+protected:
+    virtual void beginTraversal(SoNode *node);
+
+private:
+    static void callDoAction(SoAction *action,SoNode *node);
+};
+
+/**
+ * The SoFCDocumentAction class is used to inform an SoFCSelection node
+ * when a document has been renamed.
+ * @author Werner Mayer
+ */
+class GuiExport SoFCDocumentAction : public SoAction
+{
+    SO_ACTION_HEADER(SoFCDocumentAction);
+
+public:
+    SoFCDocumentAction (const SoSFString& docName);
+    ~SoFCDocumentAction();
+
+    SoSFString documentName;
+
+    static void initClass();
+    static void finish(void);
+
+protected:
+    virtual void beginTraversal(SoNode *node);
+
+private:
+    static void callDoAction(SoAction *action,SoNode *node);
+};
+
+/**
+ * The SoFCDocumentObjectAction class is used to get the name of the document,
+ * object and component at a certain position of an SoFCSelection node.
+ * @author Werner Mayer
+ */
+class GuiExport SoFCDocumentObjectAction : public SoAction
+{
+    SO_ACTION_HEADER(SoFCDocumentObjectAction);
+
+public:
+    SoFCDocumentObjectAction ();
+    ~SoFCDocumentObjectAction();
+
+    void setHandled();
+    SbBool isHandled() const;
+
+    static void initClass();
+    static void finish(void);
+
+protected:
+    virtual void beginTraversal(SoNode *node);
+
+private:
+    static void callDoAction(SoAction *action,SoNode *node);
+
+public:
+    SbString documentName;
+    SbString objectName;
+    SbString componentName;
+
+private:
+    SbBool _handled;
+};
+
+/**
+ * The SoGLSelectAction class is used to get all data under a selected area.
+ * @author Werner Mayer
+ */
+class GuiExport SoGLSelectAction : public SoAction
+{
+    SO_ACTION_HEADER(SoGLSelectAction);
+
+public:
+    SoGLSelectAction (const SbViewportRegion& region, const SbViewportRegion& select);
+    ~SoGLSelectAction();
+
+    void setHandled();
+    SbBool isHandled() const;
+    const SbViewportRegion& getViewportRegion () const;
+
+    static void initClass();
+
+protected:
+    virtual void beginTraversal(SoNode *node);
+
+private:
+    static void callDoAction(SoAction *action,SoNode *node);
+
+public:
+    std::vector<unsigned long> indices;
+
+private:
+    const SbViewportRegion& vpregion;
+    const SbViewportRegion& vpselect;
+    SbBool _handled;
+};
+
+/**
+ * @author Werner Mayer
+ */
+class GuiExport SoVisibleFaceAction : public SoAction
+{
+    SO_ACTION_HEADER(SoVisibleFaceAction);
+
+public:
+    SoVisibleFaceAction ();
+    ~SoVisibleFaceAction();
+
+    void setHandled();
+    SbBool isHandled() const;
+
+    static void initClass();
+
+protected:
+    virtual void beginTraversal(SoNode *node);
+
+private:
+    static void callDoAction(SoAction *action,SoNode *node);
+
+private:
+    SbBool _handled;
+};
+
+class SoBoxSelectionRenderActionP;
+/**
+ * The SoBoxSelectionRenderAction class renders the scene with highlighted boxes around selections.
+ * @author Werner Mayer
+ */
+class GuiExport SoBoxSelectionRenderAction : public SoGLRenderAction {
+    typedef SoGLRenderAction inherited;
+
+    SO_ACTION_HEADER(SoBoxSelectionRenderAction);
+
+public:
+    SoBoxSelectionRenderAction(void);
+    SoBoxSelectionRenderAction(const SbViewportRegion & viewportregion);
+    virtual ~SoBoxSelectionRenderAction();
+
+    static void initClass(void);
+
+    virtual void apply(SoNode * node);
+    virtual void apply(SoPath * path);
+    virtual void apply(const SoPathList & pathlist, SbBool obeysrules = false);
+    void setVisible(SbBool b) { hlVisible = b; }
+    SbBool isVisible() const { return hlVisible; }
+    void setColor(const SbColor & color);
+    const SbColor & getColor(void);
+    void setLinePattern(unsigned short pattern);
+    unsigned short getLinePattern(void) const;
+    void setLineWidth(const float width);
+    float getLineWidth(void) const;
+
+    void checkRootNode(SoNode *);
+
+    bool addLateDelayedPath(const SoPath *path, bool copy, int priority=1);
+    int currentLateDelayedPath() const;
+
+protected:
+    virtual void beginTraversal(SoNode * node);
+
+protected:
+    SbBool hlVisible;
+
+private:
+    void constructorCommon(void);
+    void drawBoxes(SoPath * pathtothis, const SoPathList * pathlist);
+
+    SoBoxSelectionRenderActionP * pimpl;
+};
+
+/**
+ * Helper class no notify nodes to update VBO.
+ * @author Werner Mayer
+ */
+class GuiExport SoUpdateVBOAction : public SoAction
+{
+    SO_ACTION_HEADER(SoUpdateVBOAction);
+
+public:
+    SoUpdateVBOAction ();
+    ~SoUpdateVBOAction();
+
+    static void initClass();
+    static void finish(void);
+
+protected:
+    virtual void beginTraversal(SoNode *node);
+
+private:
+    static void callDoAction(SoAction *action,SoNode *node);
+};
+
+/** Customized ray pick action
+ *
+ * It differs from SoRayPickAction in that when it not set to 'PickAll', this
+ * action priorities different types of primitives with the near same distances,
+ * so that it can pick vertex over edge, over face, when the pick points are
+ * near the same.
+ *
+ * The action does this by overwrite SoRayPickAction handling method in SoShape
+ * node. See SoFCRayPickAction::initClass().
+ */
+class GuiExport SoFCRayPickAction: public SoRayPickAction {
+    SO_ACTION_HEADER(SoFCRayPickAction);
+
+    typedef SoRayPickAction inherited;
+
+public:
+    SoFCRayPickAction(const SbViewportRegion &vp = SbViewportRegion());
+    ~SoFCRayPickAction();
+
+    static void initClass();
+    static void finish(void);
+
+    const SoPickedPointList &getPrioPickedPointList() const;
+
+    int pickBackFace() const {return backFace;}
+    void setPickBackFace(int enable);
+
+    bool resetClipPlane() const {return resetclipplane;}
+    void setResetClipPlane(bool enable);
+
+    int getBackFaceCount() const {
+        return (int)faceDistances.size();
+    }
+
+    void afterPick(const SoPickedPointList &);
+    void doPick(SoNode *node);
+
+    void cleanup();
+
+protected:
+    virtual void beginTraversal(SoNode *); 
+
+private:
+    std::unique_ptr<SoPickedPointList> ppList;
+    std::unique_ptr<SoPickedPointList> tempList;
+    std::map<float, std::unique_ptr<SoPickedPoint> > faceDistances;
+    int lastPriority;
+    float lastDist;
+    float lastBackDist;
+    int backFace = 0;
+    bool skipFace;
+    bool resetclipplane = false;
+};
+
+} // namespace Gui
+
+
+#endif // _SoFCSelectionAction_h
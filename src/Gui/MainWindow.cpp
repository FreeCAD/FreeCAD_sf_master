/***************************************************************************
 *   Copyright (c) 2005 Werner Mayer <wmayer[at]users.sourceforge.net>     *
 *                                                                         *
 *   This file is part of the FreeCAD CAx development system.              *
 *                                                                         *
 *   This library is free software; you can redistribute it and/or         *
 *   modify it under the terms of the GNU Library General Public           *
 *   License as published by the Free Software Foundation; either          *
 *   version 2 of the License, or (at your option) any later version.      *
 *                                                                         *
 *   This library  is distributed in the hope that it will be useful,      *
 *   but WITHOUT ANY WARRANTY; without even the implied warranty of        *
 *   MERCHANTABILITY or FITNESS FOR A PARTICULAR PURPOSE.  See the         *
 *   GNU Library General Public License for more details.                  *
 *                                                                         *
 *   You should have received a copy of the GNU Library General Public     *
 *   License along with this library; see the file COPYING.LIB. If not,    *
 *   write to the Free Software Foundation, Inc., 59 Temple Place,         *
 *   Suite 330, Boston, MA  02111-1307, USA                                *
 *                                                                         *
 ***************************************************************************/


#include "PreCompiled.h"
#ifndef _PreComp_
# include <algorithm>
# include <QApplication>
# include <QThread>
# include <QBuffer>
# include <QByteArray>
# include <QClipboard>
# include <QMimeData>
# include <QCloseEvent>
# include <QContextMenuEvent>
# include <QDesktopServices>
# include <QDesktopWidget>
# include <QDockWidget>
# include <QFontMetrics>
# include <QKeySequence>
# include <QLabel>
# include <QMdiSubWindow>
# include <QMessageBox>
# include <QPainter>
# include <QSettings>
# include <QSignalMapper>
# include <QStatusBar>
# include <QTimer>
# include <QToolBar>
#if QT_VERSION >= 0x050000
# include <QUrlQuery>
#endif
# include <QWhatsThis>
#endif

#include <boost/bind.hpp>

// FreeCAD Base header
#include <Base/Parameter.h>
#include <Base/Exception.h>
#include <Base/FileInfo.h>
#include <Base/Interpreter.h>
#include <Base/Persistence.h>
#include <Base/Stream.h>
#include <Base/Reader.h>
#include <Base/Writer.h>
#include <App/Application.h>
#include <App/DocumentObject.h>
#include <App/DocumentObjectGroup.h>

#include "MainWindow.h"
#include "Application.h"
#include "Assistant.h"
#include "DownloadManager.h"
#include "WaitCursor.h"

#include "Action.h"
#include "Command.h"

#include "ToolBoxManager.h"
#include "DockWindowManager.h"
#include "ToolBarManager.h"
#include "WorkbenchManager.h"
#include "Workbench.h"

#include "Window.h" 
#include "View.h"
#include "Macro.h"
#include "ProgressBar.h"

#include "WidgetFactory.h"
#include "BitmapFactory.h"
#include "Splashscreen.h"

#include "Tree.h"
#include "PropertyView.h"
#include "SelectionView.h"
#include "MenuManager.h"
//#include "ToolBox.h"
#include "ReportView.h"
#include "CombiView.h"
#include "PythonConsole.h"
#include "TaskView/TaskView.h"
#include "DAGView/DAGView.h"

#include "DlgUndoRedo.h"
#include "DlgOnlineHelpImp.h"

#include "Language/Translator.h"
#include "GuiInitScript.h"

#include "Document.h"
#include "MergeDocuments.h"
#include "ViewProviderExtern.h"

#include "SpaceballEvent.h"
#include "View3DInventor.h"
#include "View3DInventorViewer.h"
#include "DlgObjectSelection.h"

FC_LOG_LEVEL_INIT("MainWindow",false,true,true);

#if defined(Q_OS_WIN32)
#define slots
//#include <private/qmainwindowlayout_p.h>
//#include <private/qwidgetresizehandler_p.h>
#endif

using namespace Gui;
using namespace Gui::DockWnd;
using namespace std;


MainWindow* MainWindow::instance = 0L;

namespace Gui {

/**
 * The CustomMessageEvent class is used to send messages as events in the methods  
 * Error(), Warning() and Message() of the StatusBarObserver class to the main window 
 * to display them on the status bar instead of printing them directly to the status bar.
 *
 * This makes the usage of StatusBarObserver thread-safe.
 * @author Werner Mayer
 */
class CustomMessageEvent : public QEvent
{
public:
    enum Type {None, Err, Wrn, Pane, Msg, Log, Tmp};
    CustomMessageEvent(Type t, const QString& s, int timeout=0)
      : QEvent(QEvent::User), _type(t), msg(s), _timeout(timeout)
    { }
    ~CustomMessageEvent()
    { }
    Type type() const
    { return _type; }
    const QString& message() const
    { return msg; }
    int timeout() const
    { return _timeout; }
private:
    Type _type;
    QString msg;
    int _timeout;
};

// -------------------------------------
// Pimpl class
struct MainWindowP
{
    QLabel* sizeLabel;
    QLabel* actionLabel;
    QTimer* actionTimer;
    QTimer* statusTimer;
    QTimer* activityTimer;
    QTimer* visibleTimer;
    QMdiArea* mdiArea;
    QPointer<MDIView> activeView;
    QSignalMapper* windowMapper;
    QSplashScreen* splashscreen;
    StatusBarObserver* status;
    bool whatsthis;
    QString whatstext;
    Assistant* assistant;
    int currentStatusType = 100;
    int actionUpdateDelay = 0;
    QMap<QString, QPointer<UrlHandler> > urlHandler;
};

class MDITabbar : public QTabBar
{
public:
    MDITabbar( QWidget * parent = 0 ) : QTabBar(parent)
    {
        menu = new QMenu(this);
        // For Qt 4.2.x the tabs might be very wide
#if QT_VERSION >= 0x040200
        setDrawBase(false);
        setSizePolicy(QSizePolicy::Maximum, QSizePolicy::Fixed);
#endif
    }

    ~MDITabbar()
    {
        delete menu;
    }

protected:
    void contextMenuEvent ( QContextMenuEvent * e )
    {
        menu->clear();
        CommandManager& cMgr = Application::Instance->commandManager();
        if (tabRect(currentIndex()).contains(e->pos()))
            cMgr.getCommandByName("Std_CloseActiveWindow")->addTo(menu);
        cMgr.getCommandByName("Std_CloseAllWindows")->addTo(menu);
        menu->addSeparator();
        cMgr.getCommandByName("Std_CascadeWindows")->addTo(menu);
        cMgr.getCommandByName("Std_ArrangeIcons")->addTo(menu);
        cMgr.getCommandByName("Std_TileWindows")->addTo(menu);
        menu->addSeparator();
        cMgr.getCommandByName("Std_Windows")->addTo(menu);
        menu->popup(e->globalPos());
    }

private:
    QMenu* menu;
};

#if defined(Q_OS_WIN32)
class MainWindowTabBar : public QTabBar
{
public:
    MainWindowTabBar(QWidget *parent) : QTabBar(parent)
    {
        setExpanding(false);
    }
protected:
    bool event(QEvent *e)
    {
        // show the tooltip if tab is too small to fit label
        if (e->type() != QEvent::ToolTip)
            return QTabBar::event(e);
        QSize size = this->size();
        QSize hint = sizeHint();
        if (shape() == QTabBar::RoundedWest || shape() == QTabBar::RoundedEast) {
            size.transpose();
            hint.transpose();
        }
        if (size.width() < hint.width())
            return QTabBar::event(e);
        e->accept();
        return true;
    }
    void tabInserted (int index)
    {
        // get all dock windows
        QList<QDockWidget*> dw = getMainWindow()->findChildren<QDockWidget*>();
        for (QList<QDockWidget*>::iterator it = dw.begin(); it != dw.end(); ++it) {
            // compare tab text and window title to get the right dock window
            if (this->tabText(index) == (*it)->windowTitle()) {
                QWidget* dock = (*it)->widget();
                if (dock) {
                    QIcon icon = dock->windowIcon();
                    if (!icon.isNull())
                        setTabIcon(index, icon);
                }
                break;
            }
        }
    }
};
#endif

} // namespace Gui


/* TRANSLATOR Gui::MainWindow */

MainWindow::MainWindow(QWidget * parent, Qt::WindowFlags f)
  : QMainWindow( parent, f/*WDestructiveClose*/ )
{
    d = new MainWindowP;
    d->splashscreen = 0;
    d->activeView = 0;
    d->whatsthis = false;
    d->assistant = new Assistant();

    // global access 
    instance = this;

    // Create the layout containing the workspace and a tab bar
    d->mdiArea = new QMdiArea();
#if QT_VERSION >= 0x040500
    d->mdiArea->setTabPosition(QTabWidget::South);
    d->mdiArea->setViewMode(QMdiArea::TabbedView);
    QTabBar* tab = d->mdiArea->findChild<QTabBar*>();
    if (tab) {
        // 0000636: Two documents close
#if QT_VERSION < 0x040800
        connect(tab, SIGNAL(tabCloseRequested(int)),
                this, SLOT(tabCloseRequested(int)));
#endif
        tab->setTabsClosable(true);
        // The tabs might be very wide
        tab->setExpanding(false);
    }
#endif
    d->mdiArea->setVerticalScrollBarPolicy(Qt::ScrollBarAsNeeded);
    d->mdiArea->setHorizontalScrollBarPolicy(Qt::ScrollBarAsNeeded);
    d->mdiArea->setOption(QMdiArea::DontMaximizeSubWindowOnActivation, false);
    d->mdiArea->setActivationOrder(QMdiArea::ActivationHistoryOrder);
    d->mdiArea->setBackground(QBrush(QColor(160,160,160)));
    setCentralWidget(d->mdiArea);

    statusBar()->setObjectName(QString::fromLatin1("statusBar"));
    connect(statusBar(), SIGNAL(messageChanged(const QString &)), this, SLOT(statusMessageChanged()));

    // labels and progressbar
    d->status = new StatusBarObserver();
    d->actionLabel = new QLabel(statusBar());
    // d->actionLabel->setMinimumWidth(120);
    d->sizeLabel = new QLabel(tr("Dimension"), statusBar());
    d->sizeLabel->setMinimumWidth(120);
    statusBar()->addWidget(d->actionLabel, 1);
    QProgressBar* progressBar = Gui::Sequencer::instance()->getProgressBar(statusBar());
    statusBar()->addPermanentWidget(progressBar, 0);
    statusBar()->addPermanentWidget(d->sizeLabel, 0);

    // clears the action label
    d->actionTimer = new QTimer( this );
    d->actionTimer->setObjectName(QString::fromLatin1("actionTimer"));
    connect(d->actionTimer, SIGNAL(timeout()), d->actionLabel, SLOT(clear()));

    // clear status type
    d->statusTimer = new QTimer( this );
    d->statusTimer->setObjectName(QString::fromLatin1("statusTimer"));
    connect(d->statusTimer, SIGNAL(timeout()), this, SLOT(clearStatus()));

    // update gui timer
    d->activityTimer = new QTimer(this);
    d->activityTimer->setObjectName(QString::fromLatin1("activityTimer"));
    connect(d->activityTimer, SIGNAL(timeout()),this, SLOT(_updateActions()));
    d->activityTimer->setSingleShot(false);
    d->activityTimer->start(150);

    // show main window timer
    d->visibleTimer = new QTimer(this);
    d->visibleTimer->setObjectName(QString::fromLatin1("visibleTimer"));
    connect(d->visibleTimer, SIGNAL(timeout()),this, SLOT(showMainWindow()));
    d->visibleTimer->setSingleShot(true);

    d->windowMapper = new QSignalMapper(this);

    // connection between workspace, window menu and tab bar
    connect(d->windowMapper, SIGNAL(mapped(QWidget *)),
            this, SLOT(onSetActiveSubWindow(QWidget*)));
    connect(d->mdiArea, SIGNAL(subWindowActivated(QMdiSubWindow*)),
            this, SLOT(onWindowActivated(QMdiSubWindow* )));

    DockWindowManager* pDockMgr = DockWindowManager::instance();

    std::string hiddenDockWindows;;
    const std::map<std::string,std::string>& config = App::Application::Config();
    std::map<std::string, std::string>::const_iterator ht = config.find("HiddenDockWindow");
    if (ht != config.end())
        hiddenDockWindows = ht->second;

    // Show all dockable windows over the workbench facility
    //
#if 0
    // Toolbox
    if (hiddenDockWindows.find("Std_ToolBox") == std::string::npos) {
        ToolBox* toolBox = new ToolBox(this);
        toolBox->setObjectName(QT_TRANSLATE_NOOP("QDockWidget","Toolbox"));
        pDockMgr->registerDockWindow("Std_ToolBox", toolBox);
        ToolBoxManager::getInstance()->setToolBox( toolBox );
    }
#endif

    if (hiddenDockWindows.find("Std_TreeView") == std::string::npos) {
        //work through parameter.
        ParameterGrp::handle group = App::GetApplication().GetUserParameter().
                GetGroup("BaseApp")->GetGroup("Preferences")->GetGroup("DockWindows")->GetGroup("TreeView");
        bool enabled = group->GetBool("Enabled", true);
        if(enabled != group->GetBool("Enabled", false)) {
            enabled = App::GetApplication().GetUserParameter().GetGroup("BaseApp")
                            ->GetGroup("MainWindow")->GetGroup("DockWindows")->GetBool("Std_TreeView",false);
        }
        group->SetBool("Enabled", enabled); //ensure entry exists.
        if (enabled) {
            TreeDockWidget* tree = new TreeDockWidget(0, this);
            tree->setObjectName
                (QString::fromLatin1(QT_TRANSLATE_NOOP("QDockWidget","Tree view")));
            tree->setMinimumWidth(210);
            pDockMgr->registerDockWindow("Std_TreeView", tree);
        }
    }

    // Property view
    if (hiddenDockWindows.find("Std_PropertyView") == std::string::npos) {
        //work through parameter.
        ParameterGrp::handle group = App::GetApplication().GetUserParameter().
                GetGroup("BaseApp")->GetGroup("Preferences")->GetGroup("DockWindows")->GetGroup("PropertyView");
        bool enabled = group->GetBool("Enabled", true);
        if(enabled != group->GetBool("Enabled", false)) {
            enabled = App::GetApplication().GetUserParameter().GetGroup("BaseApp")
                            ->GetGroup("MainWindow")->GetGroup("DockWindows")->GetBool("Std_PropertyView",false);
        }
        group->SetBool("Enabled", enabled); //ensure entry exists.
        if (enabled) {
            PropertyDockView* pcPropView = new PropertyDockView(0, this);
            pcPropView->setObjectName
                (QString::fromLatin1(QT_TRANSLATE_NOOP("QDockWidget","Property view")));
            pcPropView->setMinimumWidth(210);
            pDockMgr->registerDockWindow("Std_PropertyView", pcPropView);
        }
    }

    // Selection view
    if (hiddenDockWindows.find("Std_SelectionView") == std::string::npos) {
        SelectionView* pcSelectionView = new SelectionView(0, this);
        pcSelectionView->setObjectName
            (QString::fromLatin1(QT_TRANSLATE_NOOP("QDockWidget","Selection view")));
        pcSelectionView->setMinimumWidth(210);
        pDockMgr->registerDockWindow("Std_SelectionView", pcSelectionView);
    }

    // Combo view
    if (hiddenDockWindows.find("Std_CombiView") == std::string::npos) {
        CombiView* pcCombiView = new CombiView(0, this);
        pcCombiView->setObjectName(QString::fromLatin1(QT_TRANSLATE_NOOP("QDockWidget","Combo View")));
        pcCombiView->setMinimumWidth(150);
        pDockMgr->registerDockWindow("Std_CombiView", pcCombiView);
    }

#if QT_VERSION < 0x040500
    // Report view
    if (hiddenDockWindows.find("Std_ReportView") == std::string::npos) {
        Gui::DockWnd::ReportView* pcReport = new Gui::DockWnd::ReportView(this);
        pcReport->setObjectName
            (QString::fromLatin1(QT_TRANSLATE_NOOP("QDockWidget","Report view")));
        pDockMgr->registerDockWindow("Std_ReportView", pcReport);
    }
#else
    // Report view (must be created before PythonConsole!)
    if (hiddenDockWindows.find("Std_ReportView") == std::string::npos) {
        ReportOutput* pcReport = new ReportOutput(this);
        pcReport->setWindowIcon(BitmapFactory().pixmap("MacroEditor"));
        pcReport->setObjectName
            (QString::fromLatin1(QT_TRANSLATE_NOOP("QDockWidget","Report view")));
        pDockMgr->registerDockWindow("Std_ReportView", pcReport);
    }

    // Python console
    if (hiddenDockWindows.find("Std_PythonView") == std::string::npos) {
        PythonConsole* pcPython = new PythonConsole(this);
        ParameterGrp::handle hGrp = App::GetApplication().GetUserParameter().
            GetGroup("BaseApp")->GetGroup("Preferences")->GetGroup("General");

        if (hGrp->GetBool("PythonWordWrap", true)) {
          pcPython->setWordWrapMode(QTextOption::WrapAtWordBoundaryOrAnywhere);
        } else {
          pcPython->setWordWrapMode(QTextOption::NoWrap);
        }

        pcPython->setWindowIcon(Gui::BitmapFactory().iconFromTheme("applications-python"));
        pcPython->setObjectName
            (QString::fromLatin1(QT_TRANSLATE_NOOP("QDockWidget","Python console")));
        pDockMgr->registerDockWindow("Std_PythonView", pcPython);
    }

    //TODO: Add external object support for DAGView
#if 0
    //Dag View.
    if (hiddenDockWindows.find("Std_DAGView") == std::string::npos) {
        //work through parameter.
        // old group name
        ParameterGrp::handle deprecateGroup = App::GetApplication().GetUserParameter().
              GetGroup("BaseApp")->GetGroup("Preferences");
        bool enabled = false;
        if (deprecateGroup->HasGroup("DAGView")) {
            deprecateGroup = deprecateGroup->GetGroup("DAGView");
            enabled = deprecateGroup->GetBool("Enabled", enabled);
        }
        // new group name
        ParameterGrp::handle group = App::GetApplication().GetUserParameter().
              GetGroup("BaseApp")->GetGroup("Preferences")->GetGroup("DockWindows")->GetGroup("DAGView");
        enabled = group->GetBool("Enabled", enabled);
        group->SetBool("Enabled", enabled); //ensure entry exists.
        if (enabled) {
            DAG::DockWindow *dagDockWindow = new DAG::DockWindow(nullptr, this);
            dagDockWindow->setObjectName
                (QString::fromLatin1(QT_TRANSLATE_NOOP("QDockWidget","DAG View")));
            pDockMgr->registerDockWindow("Std_DAGView", dagDockWindow);
        }
    }
#endif

#if 0 //defined(Q_OS_WIN32) this portion of code is not able to run with a vanilla Qtlib build on Windows.
    // The MainWindowTabBar is used to show tabbed dock windows with icons
    //
    // add our own QTabBar-derived class to the main window layout
    // NOTE: This uses some private stuff from QMainWindow which doesn't
    // seem to be accessible on all platforms.
    QMainWindowLayout* l = static_cast<QMainWindowLayout*>(this->layout());
    for (int i=0; i<5; i++) {
        MainWindowTabBar* result = new MainWindowTabBar(this);
        result->setDrawBase(true);
        result->setElideMode(Qt::ElideRight);
        result->hide(); // avoid to show horizontal bar in top left area
        //result->setDocumentMode(_documentMode);
        connect(result, SIGNAL(currentChanged(int)), l, SLOT(tabChanged()));
        l->unusedTabBars << result;
    }
#endif
#endif

    // accept drops on the window, get handled in dropEvent, dragEnterEvent
    setAcceptDrops(true);
    statusBar()->showMessage(tr("Ready"), 2001);
}

MainWindow::~MainWindow()
{
    delete d->status;
    delete d;
    instance = 0;
}

MainWindow* MainWindow::getInstance()
{
    // MainWindow has a public constructor
    return instance;
}

QMenu* MainWindow::createPopupMenu ()
{
    QMenu* menu = QMainWindow::createPopupMenu();
    Workbench* wb = WorkbenchManager::instance()->active();
    if (wb) {
        MenuItem item;
        wb->createMainWindowPopupMenu(&item);
        if (item.hasItems()) {
            menu->addSeparator();
            QList<MenuItem*> items = item.getItems();
            for (QList<MenuItem*>::iterator it = items.begin(); it != items.end(); ++it) {
                if ((*it)->command() == "Separator") {
                    menu->addSeparator();
                }
                else {
                    Command* cmd = Application::Instance->commandManager().getCommandByName((*it)->command().c_str());
                    if (cmd) cmd->addTo(menu);
                }
            }
        }
    }

    return menu;
}

void MainWindow::arrangeIcons()
{
    d->mdiArea->tileSubWindows();
}

void MainWindow::tile()
{
    d->mdiArea->tileSubWindows();
}

void MainWindow::cascade()
{
    d->mdiArea->cascadeSubWindows();
}

void MainWindow::closeActiveWindow ()
{
    d->mdiArea->closeActiveSubWindow();
}

void MainWindow::closeAllWindows ()
{
    auto docs = App::Document::getDependentDocuments(App::GetApplication().getDocuments(),true);
    for(auto doc : docs) {
        auto gdoc = Application::Instance->getDocument(doc);
        if(gdoc && !gdoc->canClose())
            return;
    }
    App::GetApplication().closeAllDocuments();
    // d->mdiArea->closeAllSubWindows();
}

void MainWindow::activateNextWindow ()
{
    d->mdiArea->activateNextSubWindow();
}

void MainWindow::activatePreviousWindow ()
{
    d->mdiArea->activatePreviousSubWindow();
}

void MainWindow::activateWorkbench(const QString& name)
{
    // emit this signal
    workbenchActivated(name);
    updateActions(true);
}

void MainWindow::whatsThis()
{
    QWhatsThis::enterWhatsThisMode();
}

void MainWindow::showDocumentation(const QString& help)
{
    QUrl url(help);
    if (url.scheme().isEmpty()) {
        QString page;
        page = QString::fromUtf8("%1.html").arg(help);
        d->assistant->showDocumentation(page);
    }
    else {
        QDesktopServices::openUrl(url);
    }
}

bool MainWindow::event(QEvent *e)
{
    if (e->type() == QEvent::EnterWhatsThisMode) {
        // Unfortunately, for top-level widgets such as menus or dialogs we
        // won't be notified when the user clicks the link in the hypertext of
        // the what's this text. Thus, we have to install the main window to
        // the application to observe what happens in eventFilter().
        d->whatstext.clear();
        if (!d->whatsthis) {
            d-> whatsthis = true;
            qApp->installEventFilter(this);
        }
    }
    else if (e->type() == QEvent::LeaveWhatsThisMode) {
        // Here we can't do anything because this event is sent
        // before the WhatThisClicked event is sent. Thus, we handle
        // this in eventFilter().
    }
    else if (e->type() == QEvent::WhatsThisClicked) {
        QWhatsThisClickedEvent* wt = static_cast<QWhatsThisClickedEvent*>(e);
        showDocumentation(wt->href());
    }
    else if (e->type() == QEvent::ApplicationWindowIconChange) {
        // if application icon changes apply it to the main window and the "About..." dialog
        this->setWindowIcon(QApplication::windowIcon());
        Command* about = Application::Instance->commandManager().getCommandByName("Std_About");
        if (about) {
            Action* action = about->getAction();
            if (action) action->setIcon(QApplication::windowIcon());
        }
    }
    else if (e->type() == Spaceball::ButtonEvent::ButtonEventType) {
        Spaceball::ButtonEvent *buttonEvent = dynamic_cast<Spaceball::ButtonEvent *>(e);
        if (!buttonEvent)
            return true;
        buttonEvent->setHandled(true);
        //only going to respond to button press events.
        if (buttonEvent->buttonStatus() != Spaceball::BUTTON_PRESSED)
            return true;
        ParameterGrp::handle group = App::GetApplication().GetUserParameter().GetGroup("BaseApp")->
                GetGroup("Spaceball")->GetGroup("Buttons");
        QByteArray groupName(QVariant(buttonEvent->buttonNumber()).toByteArray());
        if (group->HasGroup(groupName.data())) {
            ParameterGrp::handle commandGroup = group->GetGroup(groupName.data());
            std::string commandName(commandGroup->GetASCII("Command"));
            if (commandName.empty())
                return true;
            else
                Application::Instance->commandManager().runCommandByName(commandName.c_str());
        }
        else
            return true;
    }
    else if (e->type() == Spaceball::MotionEvent::MotionEventType) {
        Spaceball::MotionEvent *motionEvent = dynamic_cast<Spaceball::MotionEvent *>(e);
        if (!motionEvent)
            return true;
        motionEvent->setHandled(true);
        Gui::Document *doc = Application::Instance->activeDocument();
        if (!doc)
            return true;
        View3DInventor *temp = dynamic_cast<View3DInventor *>(doc->getActiveView());
        if (!temp)
            return true;
        View3DInventorViewer *view = temp->getViewer();
        if (!view)
            return true;
        QWidget *viewWidget = view->getGLWidget();
        if (viewWidget) {
            Spaceball::MotionEvent anotherEvent(*motionEvent);
            qApp->sendEvent(viewWidget, &anotherEvent);
        }
        return true;
    }else if(e->type() == QEvent::StatusTip) {
        // make sure warning and error message don't get blocked by tooltips
        if(std::abs(d->currentStatusType) <= CustomMessageEvent::Wrn)
            return true;
    }
    return QMainWindow::event(e);
}

bool MainWindow::eventFilter(QObject* o, QEvent* e)
{
    if (o != this) {
        if (e->type() == QEvent::WindowStateChange) {
            // notify all mdi views when the active view receives a show normal, show minimized 
            // or show maximized event 
            MDIView * view = qobject_cast<MDIView*>(o);
            if (view) { // emit this signal
                Qt::WindowStates oldstate = static_cast<QWindowStateChangeEvent*>(e)->oldState();
                Qt::WindowStates newstate = view->windowState();
                if (oldstate != newstate)
                    windowStateChanged(view);
            }
        }

        // We don't want to show the bubble help for the what's this text but want to
        // start the help viewer with the according key word.
        // Thus, we have to observe WhatThis events if called for a widget, use its text and
        // must avoid to make the bubble widget visible.
        if (e->type() == QEvent::WhatsThis) {
            if (!o->isWidgetType())
                return false;
            // clicked on a widget in what's this mode
            QWidget * w = static_cast<QWidget *>(o);
            d->whatstext = w->whatsThis();
        }
        if (e->type() == QEvent::WhatsThisClicked) {
            // if the widget is a top-level window
            if (o->isWidgetType() && qobject_cast<QWidget*>(o)->isWindow()) {
                // re-direct to the widget
                QApplication::sendEvent(this, e);
            }
        }
        // special treatment for menus because they directly call QWhatsThis::showText()
        // whereby we must be informed for which action the help should be shown
        if (o->inherits("QMenu") && QWhatsThis::inWhatsThisMode()) {
            bool whatthis = false;
            if (e->type() == QEvent::KeyPress) {
                QKeyEvent* ke = static_cast<QKeyEvent*>(e);
                if (ke->key() == Qt::Key_Return || ke->key() == Qt::Key_Enter || ke->key() == Qt::Key_F1)
                    whatthis = true;
            }
            else if (e->type() == QEvent::MouseButtonRelease)
                whatthis = true;
            else if (e->type() == QEvent::EnterWhatsThisMode)
                whatthis = true;
            if (whatthis) {
                QAction* cur = static_cast<QMenu*>(o)->activeAction();
                if (cur) {
                    // get the help text for later usage
                    QString s = cur->whatsThis();
                    if (s.isEmpty())
                        s = static_cast<QMenu*>(o)->whatsThis();
                    d->whatstext = s;
                }
            }
        }
        if (o->inherits("QWhatsThat") && e->type() == QEvent::Show) {
            // the bubble help should become visible which we avoid by marking the widget
            // that it is out of range. Instead of, we show the help viewer
            if (!d->whatstext.isEmpty()) {
                QWhatsThisClickedEvent e(d->whatstext);
                QApplication::sendEvent(this, &e);
            }
            static_cast<QWidget *>(o)->setAttribute(Qt::WA_OutsideWSRange);
            return true;
        }
        if (o->inherits("QWhatsThat") && e->type() == QEvent::Hide) {
            // leave what's this mode
            if (d->whatsthis) {
                d->whatsthis = false;
                d->whatstext.clear();
                qApp->removeEventFilter(this);
            }
        }
    }

    return QMainWindow::eventFilter(o, e);
}

void MainWindow::addWindow(MDIView* view)
{
    // make workspace parent of view
    bool isempty = d->mdiArea->subWindowList().isEmpty();
    QMdiSubWindow* child = new QMdiSubWindow(d->mdiArea->viewport());
    child->setAttribute(Qt::WA_DeleteOnClose);
    child->setWidget(view);
    child->setWindowIcon(view->windowIcon());
    QMenu* menu = child->systemMenu();

    // See StdCmdCloseActiveWindow (#0002631)
    QList<QAction*> acts = menu->actions();
    for (QList<QAction*>::iterator it = acts.begin(); it != acts.end(); ++it) {
        if ((*it)->shortcut() == QKeySequence(QKeySequence::Close)) {
            (*it)->setShortcuts(QList<QKeySequence>());
            break;
        }
    }

    QAction* action = menu->addAction(tr("Close All"));
    connect(action, SIGNAL(triggered()), d->mdiArea, SLOT(closeAllSubWindows()));
    d->mdiArea->addSubWindow(child);

    connect(view, SIGNAL(message(const QString&, int)),
            this, SLOT(showMessage(const QString&, int)));
    connect(this, SIGNAL(windowStateChanged(MDIView*)),
            view, SLOT(windowStateChanged(MDIView*)));

    // listen to the incoming events of the view
    view->installEventFilter(this);

    // show the very first window in maximized mode
    if (isempty)
        view->showMaximized();
    else
        view->show();
}

/**
 * Removes the instance of Gui::MDiView from the main window and sends am event
 * to the parent widget, a QMdiSubWindow to delete itself.
 * If you want to avoid that the Gui::MDIView instance gets destructed too you
 * must reparent it afterwards, e.g. set parent to NULL.
 */
void MainWindow::removeWindow(Gui::MDIView* view, bool close)
{
    if(close) {
        // free all connections
        disconnect(view, SIGNAL(message(const QString&, int)),
                this, SLOT(showMessage(const QString&, int )));
        disconnect(this, SIGNAL(windowStateChanged(MDIView*)),
                view, SLOT(windowStateChanged(MDIView*)));
        view->removeEventFilter(this);
    }

    // check if the focus widget is a child of the view
    QWidget* foc = this->focusWidget();
    if (foc) {
        QWidget* par = foc->parentWidget();
        while (par) {
            if (par == view) {
                foc->clearFocus();
                break;
            }
            par = par->parentWidget();
        }
    }

    QWidget* parent = view->parentWidget();

    // The call of 'd->mdiArea->removeSubWindow(parent)' causes the QMdiSubWindow
    // to lose its parent and thus the notification in QMdiSubWindow::closeEvent
    // of other mdi windows to get maximized if this window is maximized will fail.
    // However, we must let it here otherwise deleting MDI child views directly can
    // cause other problems.
    //
    // The above mentioned problem can be fixed by sending ChildRemoved event instead.
    //
    auto subwindow = qobject_cast<QMdiSubWindow*>(parent);
<<<<<<< HEAD
    if(subwindow && subwindow->parentWidget() == d->mdiArea) {
=======
    if(subwindow && d->mdiArea->subWindowList().contains(subwindow)) {
>>>>>>> caedad39
        QChildEvent childRemoved(QEvent::ChildRemoved, subwindow);
        QApplication::sendEvent(d->mdiArea, &childRemoved);
        subwindow->setParent(0);

        assert(!d->mdiArea->subWindowList().contains(subwindow));
        // d->mdiArea->removeSubWindow(parent);
    }

    if(close) 
        parent->deleteLater();
    updateActions();
}

void MainWindow::tabChanged(MDIView* view)
{
    Q_UNUSED(view);
    updateActions();
}

void MainWindow::tabCloseRequested(int index)
{
    QTabBar* tab = d->mdiArea->findChild<QTabBar*>();
    if (index < 0 || index >= tab->count())
        return;

    const QList<QMdiSubWindow *> subWindows = d->mdiArea->subWindowList();
    Q_ASSERT(index < subWindows.size());

    QMdiSubWindow *subWindow = d->mdiArea->subWindowList().at(index);
    Q_ASSERT(subWindow);
    subWindow->close();
    updateActions();
}

void MainWindow::onSetActiveSubWindow(QWidget *window)
{
    if (!window)
        return;
    d->mdiArea->setActiveSubWindow(qobject_cast<QMdiSubWindow *>(window));
    updateActions();
}

void MainWindow::setActiveWindow(MDIView* view)
{
    if(d->activeView == view)
        return;
    if(view->getGuiDocument()->getDocument()->testStatus(App::Document::PartialDoc))
        return;
    onSetActiveSubWindow(view->parentWidget());
    d->activeView = view;
    Application::Instance->viewActivated(view);
    updateActions();
}

void MainWindow::onWindowActivated(QMdiSubWindow* w)
{
    if (!w) return;
    MDIView* view = dynamic_cast<MDIView*>(w->widget());

    // Even if windowActivated() signal is emitted mdi doesn't need to be a top-level window.
    // This happens e.g. if two windows are top-level and one of them gets docked again.
    // QWorkspace emits the signal then even though the other window is in front.
    // The consequence is that the docked window becomes the active window and not the undocked
    // window on top. This means that all accel events, menu and toolbar actions get redirected
    // to the (wrong) docked window.
    // But just testing whether the view is active and ignore it if not leads to other more serious problems -
    // at least under Linux. It seems to be a problem with the window manager.
    // Under Windows it seems to work though it's not really sure that it works reliably.
    // Result: So, we accept the first problem to be sure to avoid the second one.
    if ( !view /*|| !mdi->isActiveWindow()*/ ) 
        return; // either no MDIView or no valid object or no top-level window

    // set active the appropriate window (it needs not to be part of mdiIds, e.g. directly after creation)
    d->activeView = view;
    Application::Instance->viewActivated(view);
    updateActions();
}

void MainWindow::onWindowsMenuAboutToShow()
{
    QList<QMdiSubWindow*> windows = d->mdiArea->subWindowList(QMdiArea::CreationOrder);
    QWidget* active = d->mdiArea->activeSubWindow();

    // We search for the 'Std_WindowsMenu' command that provides the list of actions
    CommandManager& cMgr = Application::Instance->commandManager();
    Command* cmd = cMgr.getCommandByName("Std_WindowsMenu");
    QList<QAction*> actions = qobject_cast<ActionGroup*>(cmd->getAction())->actions();

    // do the connection only once
    static bool firstShow = true;
    if (firstShow) {
        firstShow = false;
        QAction* last = actions.isEmpty() ? 0 : actions.last();
        for (QList<QAction*>::Iterator it = actions.begin(); it != actions.end(); ++it) {
            if (*it == last)
                break; // this is a separator
            connect(*it, SIGNAL(triggered()), d->windowMapper, SLOT(map()));
        }
    }

    int numWindows = std::min<int>(actions.count()-1, windows.count());
    for (int index = 0; index < numWindows; index++) {
        QWidget* child = windows.at(index);
        QAction* action = actions.at(index);
        QString text;
        QString title = child->windowTitle();
        int lastIndex = title.lastIndexOf(QString::fromLatin1("[*]"));
        if (lastIndex > 0) {
            title = title.left(lastIndex);
            if (child->isWindowModified())
                title = QString::fromLatin1("%1*").arg(title);
        }
        if (index < 9)
            text = QString::fromLatin1("&%1 %2").arg(index+1).arg(title);
        else
            text = QString::fromLatin1("%1 %2").arg(index+1).arg(title);
        action->setText(text);
        action->setVisible(true);
        action->setChecked(child == active);
        d->windowMapper->setMapping(action, child);
    }

    // if less windows than actions
    for (int index = numWindows; index < actions.count(); index++)
        actions[index]->setVisible(false);
    // show the separator
    if (numWindows > 0)
        actions.last()->setVisible(true);
}

void MainWindow::onToolBarMenuAboutToShow()
{
    QMenu* menu = static_cast<QMenu*>(sender());
    menu->clear();
    QList<QToolBar*> dock = this->findChildren<QToolBar*>();
    for (QList<QToolBar*>::Iterator it = dock.begin(); it != dock.end(); ++it) {
        if ((*it)->parentWidget() == this) {
            QAction* action = (*it)->toggleViewAction();
            action->setToolTip(tr("Toggles this toolbar"));
            action->setStatusTip(tr("Toggles this toolbar"));
            action->setWhatsThis(tr("Toggles this toolbar"));
            menu->addAction(action);
        }
    }
}

void MainWindow::onDockWindowMenuAboutToShow()
{
    QMenu* menu = static_cast<QMenu*>(sender());
    menu->clear();
    QList<QDockWidget*> dock = this->findChildren<QDockWidget*>();
    for (QList<QDockWidget*>::Iterator it = dock.begin(); it != dock.end(); ++it) {
        QAction* action = (*it)->toggleViewAction();
        action->setToolTip(tr("Toggles this dockable window"));
        action->setStatusTip(tr("Toggles this dockable window"));
        action->setWhatsThis(tr("Toggles this dockable window"));
        menu->addAction(action);
    }
}

QList<QWidget*> MainWindow::windows(QMdiArea::WindowOrder order) const
{
    QList<QWidget*> mdis;
    QList<QMdiSubWindow*> wnds = d->mdiArea->subWindowList(order);
    for (QList<QMdiSubWindow*>::iterator it = wnds.begin(); it != wnds.end(); ++it) {
        mdis << (*it)->widget();
    }
    return mdis;
}

MDIView* MainWindow::activeWindow(void) const
{
    // each activated window notifies this main window when it is activated
    return d->activeView;
}

void MainWindow::closeEvent (QCloseEvent * e)
{
    Application::Instance->tryClose(e);
    if (e->isAccepted()) {
        // Send close event to all non-modal dialogs
        QList<QDialog*> dialogs = this->findChildren<QDialog*>();
        // It is possible that closing a dialog internally closes further dialogs. Thus,
        // we have to check the pointer before.
        QList< QPointer<QDialog> > dialogs_ptr;
        for (QList<QDialog*>::iterator it = dialogs.begin(); it != dialogs.end(); ++it) {
            dialogs_ptr.append(*it);
        }
        for (QList< QPointer<QDialog> >::iterator it = dialogs_ptr.begin(); it != dialogs_ptr.end(); ++it) {
            if (!(*it).isNull())
                (*it)->close();
        }
        QList<MDIView*> mdis = this->findChildren<MDIView*>();
        // Force to close any remaining (passive) MDI child views
        for (QList<MDIView*>::iterator it = mdis.begin(); it != mdis.end(); ++it) {
            (*it)->hide();
            (*it)->deleteLater();
        }
        d->activityTimer->stop();
        saveWindowSettings();
        delete d->assistant;
        d->assistant = 0;

        // See createMimeDataFromSelection
        QVariant prop = this->property("x-documentobject-file");
        if (!prop.isNull()) {
            Base::FileInfo fi((const char*)prop.toByteArray());
            if (fi.exists())
                fi.deleteFile();
        }

        /*emit*/ mainWindowClosed();
        if (this->property("QuitOnClosed").isValid()) {
            QApplication::closeAllWindows();
            qApp->quit(); // stop the event loop
        }
    }
}

void MainWindow::showEvent(QShowEvent  * /*e*/)
{
    // needed for logging
    std::clog << "Show main window" << std::endl;
    d->visibleTimer->start(15000);
}

void MainWindow::hideEvent(QHideEvent  * /*e*/)
{
    // needed for logging
    std::clog << "Hide main window" << std::endl;
    d->visibleTimer->stop();
}

void MainWindow::showMainWindow()
{
    // Under certain circumstances it can happen that at startup the main window
    // appears for a short moment and disappears immediately. The workaround
    // starts a timer to check for the visibility of the main window and call
    // ShowWindow() if needed.
    // So far, this phenomena only appeared with Qt4.1.4
#if defined(Q_OS_WIN) && (QT_VERSION == 0x040104)
    WId id = this->winId();
    ShowWindow(id, SW_SHOW);
    std::cout << "Force to show main window" << std::endl;
#endif
}

void MainWindow::processMessages(const QList<QByteArray> & msg)
{
    // handle all the messages to open files
    try {
        WaitCursor wc;
        std::list<std::string> files;
        QByteArray action("OpenFile:");
        for (QList<QByteArray>::const_iterator it = msg.begin(); it != msg.end(); ++it) {
            if (it->startsWith(action))
                files.push_back(std::string(it->mid(action.size()).constData()));
        }
        files = App::Application::processFiles(files);
        for (std::list<std::string>::iterator it = files.begin(); it != files.end(); ++it) {
            QString filename = QString::fromUtf8(it->c_str(), it->size());
            FileDialog::setWorkingDirectory(filename);
        }
    }
    catch (const Base::SystemExitException&) {
    }
}

void MainWindow::delayedStartup()
{
    // automatically run unit tests in Gui
    if (App::Application::Config()["RunMode"] == "Internal") {
        try {
            Base::Interpreter().runString(Base::ScriptFactory().ProduceScript("FreeCADTest"));
        }
        catch (const Base::SystemExitException&) {
            throw;
        }
        catch (const Base::Exception& e) {
            e.ReportException();
        }
        return;
    }

    // processing all command line files
    try {
        std::list<std::string> files = App::Application::getCmdLineFiles();
        files = App::Application::processFiles(files);
        for (std::list<std::string>::iterator it = files.begin(); it != files.end(); ++it) {
            QString filename = QString::fromUtf8(it->c_str(), it->size());
            FileDialog::setWorkingDirectory(filename);
        }
    }
    catch (const Base::SystemExitException&) {
        throw;
    }

    const std::map<std::string,std::string>& cfg = App::Application::Config();
    std::map<std::string,std::string>::const_iterator it = cfg.find("StartHidden");
    if (it != cfg.end()) {
        QApplication::quit();
        return;
    }

    // Create new document?
    ParameterGrp::handle hGrp = WindowParameter::getDefaultParameter()->GetGroup("Document");
    if (hGrp->GetBool("CreateNewDoc", false)) {
        if (App::GetApplication().getDocuments().size()==0){
            App::GetApplication().newDocument();
        }
    }

    if (hGrp->GetBool("RecoveryEnabled", true)) {
        Application::Instance->checkForPreviousCrashes();
    }
}

void MainWindow::appendRecentFile(const QString& filename)
{
    RecentFilesAction *recent = this->findChild<RecentFilesAction *>
        (QString::fromLatin1("recentFiles"));
    if (recent) {
        recent->appendFile(filename);
    }
}

void MainWindow::updateActions(bool delay) {
    //make it safe to call before the main window is actually created
    if(!this)
        return;
    if(!d->activityTimer->isActive())
        d->activityTimer->start(150);
    else if(delay) {
        if(!d->actionUpdateDelay)
            d->actionUpdateDelay=1;
    }else
        d->actionUpdateDelay=-1;
}

void MainWindow::_updateActions()
{
    if (isVisible() && d->actionUpdateDelay<=0) {
        FC_LOG("update actions");
        d->activityTimer->stop();
        Application::Instance->commandManager().testActive();
    }
    d->actionUpdateDelay = 0;
}

void MainWindow::switchToTopLevelMode()
{
    QList<QDockWidget*> dw = this->findChildren<QDockWidget*>();
    for (QList<QDockWidget*>::Iterator it = dw.begin(); it != dw.end(); ++it) {
        (*it)->setParent(0, Qt::Window);
        (*it)->show();
    }
    QList<QWidget*> mdi = getMainWindow()->windows();
    for (QList<QWidget*>::Iterator it = mdi.begin(); it != mdi.end(); ++it) {
        (*it)->setParent(0, Qt::Window);
        (*it)->show();
    }
}

void MainWindow::switchToDockedMode()
{
    // Search for all top-level MDI views
    QWidgetList toplevel = QApplication::topLevelWidgets();
    for (QWidgetList::Iterator it = toplevel.begin(); it != toplevel.end(); ++it) {
        Gui::MDIView* view = qobject_cast<MDIView*>(*it);
        if (view)
            view->setCurrentViewMode(MDIView::Child);
    }
}

void MainWindow::loadWindowSettings()
{
    QString vendor = QString::fromLatin1(App::Application::Config()["ExeVendor"].c_str());
    QString application = QString::fromLatin1(App::Application::Config()["ExeName"].c_str());
    int major = (QT_VERSION >> 0x10) & 0xff;
    int minor = (QT_VERSION >> 0x08) & 0xff;
    QString qtver = QString::fromLatin1("Qt%1.%2").arg(major).arg(minor);
    QSettings config(vendor, application);

    QRect rect = QApplication::desktop()->availableGeometry();
    int maxHeight = rect.height();
    int maxWidth = rect.width();

    config.beginGroup(qtver);
    QPoint pos = config.value(QString::fromLatin1("Position"), this->pos()).toPoint();
    maxWidth -= pos.x();
    maxHeight -= pos.y();
    this->resize(config.value(QString::fromLatin1("Size"), QSize(maxWidth, maxHeight)).toSize());

    int x1,x2,y1,y2;
    // make sure that the main window is not totally out of the visible rectangle
    rect.getCoords(&x1, &y1, &x2, &y2);
    pos.setX(qMin(qMax(pos.x(),x1-this->width()+30),x2-30));
    pos.setY(qMin(qMax(pos.y(),y1-10),y2-10));
    this->move(pos);

    // tmp. disable the report window to suppress some bothering warnings
    Base::Console().SetEnabledMsgType("ReportOutput", ConsoleMsgType::MsgType_Wrn, false);
    this->restoreState(config.value(QString::fromLatin1("MainWindowState")).toByteArray());
    std::clog << "Main window restored" << std::endl;
    Base::Console().SetEnabledMsgType("ReportOutput", ConsoleMsgType::MsgType_Wrn, true);

    bool max = config.value(QString::fromLatin1("Maximized"), false).toBool();
    max ? showMaximized() : show();

    statusBar()->setVisible(config.value(QString::fromLatin1("StatusBar"), true).toBool());
    config.endGroup();

    ToolBarManager::getInstance()->restoreState();
    std::clog << "Toolbars restored" << std::endl;
}

void MainWindow::saveWindowSettings()
{
    QString vendor = QString::fromLatin1(App::Application::Config()["ExeVendor"].c_str());
    QString application = QString::fromLatin1(App::Application::Config()["ExeName"].c_str());
    int major = (QT_VERSION >> 0x10) & 0xff;
    int minor = (QT_VERSION >> 0x08) & 0xff;
    QString qtver = QString::fromLatin1("Qt%1.%2").arg(major).arg(minor);
    QSettings config(vendor, application);

    config.beginGroup(qtver);
    config.setValue(QString::fromLatin1("Size"), this->size());
    config.setValue(QString::fromLatin1("Position"), this->pos());
    config.setValue(QString::fromLatin1("Maximized"), this->isMaximized());
    config.setValue(QString::fromLatin1("MainWindowState"), this->saveState());
    config.setValue(QString::fromLatin1("StatusBar"), this->statusBar()->isVisible());
    config.endGroup();

    DockWindowManager::instance()->saveState();
    ToolBarManager::getInstance()->saveState();
}

void MainWindow::startSplasher(void)
{
    // startup splasher
    // when running in verbose mode no splasher
    if (!(App::Application::Config()["Verbose"] == "Strict") && 
         (App::Application::Config()["RunMode"] == "Gui")) {
        ParameterGrp::handle hGrp = App::GetApplication().GetUserParameter().
            GetGroup("BaseApp")->GetGroup("Preferences")->GetGroup("General");
        // first search for an external image file
        if (hGrp->GetBool("ShowSplasher", true)) {
            d->splashscreen = new SplashScreen(this->splashImage());
            d->splashscreen->show();
        }
        else
            d->splashscreen = 0;
    }
}

void MainWindow::stopSplasher(void)
{
    if (d->splashscreen) {
        d->splashscreen->finish(this);
        delete d->splashscreen;
        d->splashscreen = 0;
    }
}

QPixmap MainWindow::splashImage() const
{
    // search in the UserAppData dir as very first
    QPixmap splash_image;
    QDir dir(QString::fromUtf8(App::Application::Config()["UserAppData"].c_str()));
    QFileInfo fi(dir.filePath(QString::fromLatin1("pixmaps/splash_image.png")));
    if (fi.isFile() && fi.exists())
        splash_image.load(fi.filePath(), "PNG");

    // if no image was found try the config
    std::string splash_path = App::Application::Config()["SplashScreen"];
    if (splash_image.isNull()) {
        QString path = QString::fromUtf8(splash_path.c_str());
        if (QDir(path).isRelative()) {
            QString home = QString::fromUtf8(App::GetApplication().getHomePath());
            path = QFileInfo(QDir(home), path).absoluteFilePath();
        }

        splash_image.load(path);
    }

    // now try the icon paths
    if (splash_image.isNull()) {
        splash_image = Gui::BitmapFactory().pixmap(splash_path.c_str());
    }

    // include application name and version number
    std::map<std::string,std::string>::const_iterator tc = App::Application::Config().find("SplashInfoColor");
    if (tc != App::Application::Config().end()) {
        QString title = qApp->applicationName();
        QString major   = QString::fromLatin1(App::Application::Config()["BuildVersionMajor"].c_str());
        QString minor   = QString::fromLatin1(App::Application::Config()["BuildVersionMinor"].c_str());
        QString version = QString::fromLatin1("%1.%2").arg(major).arg(minor);

        std::map<std::string,std::string>::const_iterator te = App::Application::Config().find("SplashInfoExeName");
        std::map<std::string,std::string>::const_iterator tv = App::Application::Config().find("SplashInfoVersion");
        if (te != App::Application::Config().end())
            title = QString::fromUtf8(te->second.c_str());
        if (tv != App::Application::Config().end())
            version = QString::fromUtf8(tv->second.c_str());

        QPainter painter;
        painter.begin(&splash_image);
        QFont fontExe = painter.font();
        fontExe.setPointSize(20);
        QFontMetrics metricExe(fontExe);
        int l = metricExe.width(title);
        int w = splash_image.width();
        int h = splash_image.height();

        QFont fontVer = painter.font();
        fontVer.setPointSize(12);
        QFontMetrics metricVer(fontVer);
        int v = metricVer.width(version);

        QColor color;
        color.setNamedColor(QString::fromLatin1(tc->second.c_str()));
        if (color.isValid()) {
            painter.setPen(color);
            painter.setFont(fontExe);
            painter.drawText(w-(l+v+10),h-20, title);
            painter.setFont(fontVer);
            painter.drawText(w-(v+5),h-20, version);
            painter.end();
        }
    }

    return splash_image;
}

/**
 * Drops the event \a e and tries to open the files.
 */
void MainWindow::dropEvent (QDropEvent* e)
{
    const QMimeData* data = e->mimeData();
    if (data->hasUrls()) {
        // load the files into the active document if there is one, otherwise let create one
        loadUrls(App::GetApplication().getActiveDocument(), data->urls());
    }
    else {
        QMainWindow::dropEvent(e);
    }
}

void MainWindow::dragEnterEvent (QDragEnterEvent * e)
{
    // Here we must allow uri drafs and check them in dropEvent
    const QMimeData* data = e->mimeData();
    if (data->hasUrls()) {
#if 0
#ifdef QT_NO_OPENSSL
        QList<QUrl> urls = data->urls();
        for (QList<QUrl>::ConstIterator it = urls.begin(); it != urls.end(); ++it) {
            if (it->scheme().toLower() == QLatin1String("https")) {
                e->ignore();
                return;
            }
        }
#endif
#endif
        e->accept();
    }
    else {
        e->ignore();
    }
}

static QLatin1String _MimeDocObj("application/x-documentobject");
static QLatin1String _MimeDocObjX("application/x-documentobject-x");
static QLatin1String _MimeDocObjFile("application/x-documentobject-file");
static QLatin1String _MimeDocObjXFile("application/x-documentobject-x-file");

QMimeData * MainWindow::createMimeDataFromSelection () const
{
    std::vector<App::DocumentObject*> sel;
    std::set<App::DocumentObject*> objSet;
    for(auto &s : Selection().getCompleteSelection()) {
        if(s.pObject && s.pObject->getNameInDocument() && objSet.insert(s.pObject).second)
            sel.push_back(s.pObject);
    }
    if(sel.empty())
        return 0;

    auto all = App::Document::getDependencyList(sel);
    if (all.size() > sel.size()) {
        DlgObjectSelection dlg(sel,getMainWindow());
        if(dlg.exec()!=QDialog::Accepted)
            return 0;
        sel = dlg.getSelections();
        if(sel.empty())
            return 0;
    }

    std::vector<App::Document*> unsaved;
    bool hasXLink = App::PropertyXLink::hasXLink(sel,&unsaved);
    if(unsaved.size()) {
        QMessageBox::critical(getMainWindow(), tr("Unsaved document"),
            tr("The exported object contains external link. Please save the document"
                "at least once before exporting."));
        return 0;
    }

    unsigned int memsize=1000; // ~ for the meta-information
    for (std::vector<App::DocumentObject*>::iterator it = sel.begin(); it != sel.end(); ++it)
        memsize += (*it)->getMemSize();

    // if less than ~10 MB
    bool use_buffer=(memsize < 0xA00000);
    QByteArray res;
    try {
        res.reserve(memsize);
    }
    catch (const Base::MemoryException&) {
        use_buffer = false;
    }

    WaitCursor wc;
    QString mime;
    if (use_buffer) {
        mime = hasXLink?_MimeDocObjX:_MimeDocObj;
        Base::ByteArrayOStreambuf buf(res);
        std::ostream str(&buf);
        // need this instance to call MergeDocuments::Save()
        App::Document* doc = sel.front()->getDocument();
        MergeDocuments mimeView(doc);
        doc->exportObjects(sel, str);
    }
    else {
        mime = hasXLink?_MimeDocObjXFile:_MimeDocObjFile;
        static Base::FileInfo fi(App::Application::getTempFileName());
        Base::ofstream str(fi, std::ios::out | std::ios::binary);
        // need this instance to call MergeDocuments::Save()
        App::Document* doc = sel.front()->getDocument();
        MergeDocuments mimeView(doc);
        doc->exportObjects(sel, str);
        str.close();
        res = fi.filePath().c_str();

        // store the path name as a custom property and
        // delete this file when closing the application
        const_cast<MainWindow*>(this)->setProperty("x-documentobject-file", res);
    }

    QMimeData *mimeData = new QMimeData();
    mimeData->setData(mime,res);
    return mimeData;
}

bool MainWindow::canInsertFromMimeData (const QMimeData * source) const
{
    if (!source)
        return false;
    return source->hasUrls() || 
        source->hasFormat(_MimeDocObj) || source->hasFormat(_MimeDocObjX) ||
        source->hasFormat(_MimeDocObjFile) || source->hasFormat(_MimeDocObjXFile);
}

void MainWindow::insertFromMimeData (const QMimeData * mimeData)
{
    if (!mimeData)
        return;
    bool fromDoc = false;
    bool hasXLink = false;
    QString format;
    if(mimeData->hasFormat(_MimeDocObj))
        format = _MimeDocObj;
    else if(mimeData->hasFormat(_MimeDocObjX)) {
        format = _MimeDocObjX;
        hasXLink = true;
    }else if(mimeData->hasFormat(_MimeDocObjFile))
        fromDoc = true;
    else if(mimeData->hasFormat(_MimeDocObjXFile)) {
        fromDoc = true;
        hasXLink = true;
    }else {
        if (mimeData->hasUrls())
            loadUrls(App::GetApplication().getActiveDocument(), mimeData->urls());
        return;
    }

    App::Document* doc = App::GetApplication().getActiveDocument();
    if(!doc) doc = App::GetApplication().newDocument();

    if(hasXLink && !doc->isSaved()) {
        int ret = QMessageBox::question(getMainWindow(), tr("Unsaved document"),
            tr("To link to external objects, the document must be saved at least once.\n"
               "Do you want to save the document now?"),
            QMessageBox::Yes,QMessageBox::No);
        if(ret != QMessageBox::Yes || !Application::Instance->getDocument(doc)->saveAs())
            return;
    }
    if(!fromDoc) {
        QByteArray res = mimeData->data(format);

        doc->openTransaction("Paste");
        Base::ByteArrayIStreambuf buf(res);
        std::istream in(0);
        in.rdbuf(&buf);
        MergeDocuments mimeView(doc);
        std::vector<App::DocumentObject*> newObj = mimeView.importObjects(in);
        std::vector<App::DocumentObjectGroup*> grp = Gui::Selection().getObjectsOfType<App::DocumentObjectGroup>();
        if (grp.size() == 1) {
            Gui::Document* gui = Application::Instance->getDocument(doc);
            if (gui)
                gui->addRootObjectsToGroup(newObj, grp.front());
        }
        doc->commitTransaction();
    }
    else {
        QByteArray res = mimeData->data(format);

        doc->openTransaction("Paste");
        Base::FileInfo fi((const char*)res);
        Base::ifstream str(fi, std::ios::in | std::ios::binary);
        MergeDocuments mimeView(doc);
        std::vector<App::DocumentObject*> newObj = mimeView.importObjects(str);
        str.close();
        std::vector<App::DocumentObjectGroup*> grp = Gui::Selection().getObjectsOfType<App::DocumentObjectGroup>();
        if (grp.size() == 1) {
            Gui::Document* gui = Application::Instance->getDocument(doc);
            if (gui)
                gui->addRootObjectsToGroup(newObj, grp.front());
        }
        doc->commitTransaction();
    }
}

void MainWindow::setUrlHandler(const QString &scheme, Gui::UrlHandler* handler)
{
    d->urlHandler[scheme] = handler;
}

void MainWindow::unsetUrlHandler(const QString &scheme)
{
    d->urlHandler.remove(scheme);
}

void MainWindow::loadUrls(App::Document* doc, const QList<QUrl>& url)
{
    QStringList files;
    for (QList<QUrl>::ConstIterator it = url.begin(); it != url.end(); ++it) {
        QMap<QString, QPointer<UrlHandler> >::iterator jt = d->urlHandler.find(it->scheme());
        if (jt != d->urlHandler.end() && !jt->isNull()) {
            // delegate the loading to the url handler
            (*jt)->openUrl(doc, *it);
            continue;
        }

        QFileInfo info((*it).toLocalFile());
        if (info.exists() && info.isFile()) {
            if (info.isSymLink())
                info.setFile(info.readLink());
            std::vector<std::string> module = App::GetApplication()
                .getImportModules(info.completeSuffix().toLatin1());
            if (module.empty()) {
                module = App::GetApplication()
                    .getImportModules(info.suffix().toLatin1());
            }
            if (!module.empty()) {
                // ok, we support files with this extension
                files << info.absoluteFilePath();
            }
            else {
                Base::Console().Message("No support to load file '%s'\n",
                    (const char*)info.absoluteFilePath().toUtf8());
            }
        }
        else if (it->scheme().toLower() == QLatin1String("http")) {
            Gui::Dialog::DownloadManager* dm = Gui::Dialog::DownloadManager::getInstance();
            dm->download(dm->redirectUrl(*it));
        }
//#ifndef QT_NO_OPENSSL
        else if (it->scheme().toLower() == QLatin1String("https")) {
            QUrl url = *it;
#if QT_VERSION >= 0x050000
            QUrlQuery urlq(url);
            if (urlq.hasQueryItem(QLatin1String("sid"))) {
                urlq.removeAllQueryItems(QLatin1String("sid"));
                url.setQuery(urlq);
#else
            if (it->hasEncodedQueryItem(QByteArray("sid"))) {
                url.removeEncodedQueryItem(QByteArray("sid"));
#endif
                url.setScheme(QLatin1String("http"));
            }
            Gui::Dialog::DownloadManager* dm = Gui::Dialog::DownloadManager::getInstance();
            dm->download(dm->redirectUrl(url));
        }
//#endif
        else if (it->scheme().toLower() == QLatin1String("ftp")) {
            Gui::Dialog::DownloadManager::getInstance()->download(*it);
        }
    }

    QByteArray docName = doc ? QByteArray(doc->getName()) : qApp->translate("StdCmdNew","Unnamed").toUtf8();
    SelectModule::Dict dict = SelectModule::importHandler(files);
    // load the files with the associated modules
    for (SelectModule::Dict::iterator it = dict.begin(); it != dict.end(); ++it) {
        // if the passed document name doesn't exist the module should create it, if needed
        Application::Instance->importFrom(it.key().toUtf8(), docName, it.value().toLatin1());
    }
}

void MainWindow::changeEvent(QEvent *e)
{
    if (e->type() == QEvent::LanguageChange) {
        d->sizeLabel->setText(tr("Dimension"));
    
        CommandManager& rclMan = Application::Instance->commandManager();
        std::vector<Command*> cmd = rclMan.getAllCommands();
        for (std::vector<Command*>::iterator it = cmd.begin(); it != cmd.end(); ++it)
            (*it)->languageChange();

        // reload current workbench to retranslate all actions and window titles
        Workbench* wb = WorkbenchManager::instance()->active();
        if (wb) wb->retranslate();
    }
    else if (e->type() == QEvent::ActivationChange) {
        if (isActiveWindow()) {
            QMdiSubWindow* mdi = d->mdiArea->currentSubWindow();
            if (mdi) {
                MDIView* view = dynamic_cast<MDIView*>(mdi->widget());
                if (view && getMainWindow()->activeWindow() != view) {
                    d->activeView = view;
                    Application::Instance->viewActivated(view);
                }
            }
        }
    }
    else {
        QMainWindow::changeEvent(e);
    }
}

void MainWindow::clearStatus() {
    d->currentStatusType = 100;
    statusBar()->setStyleSheet(QString::fromLatin1("#statusBar{}"));
}

void MainWindow::statusMessageChanged() {
    if(d->currentStatusType<0)
        d->currentStatusType = -d->currentStatusType;
    else {
        // here probably means the status bar message is changed by QMainWindow
        // internals, e.g. for displaying tooltip and stuff. Set reset what
        // we've changed.
        d->statusTimer->stop();
        clearStatus();
    }
}

void MainWindow::showMessage(const QString& message, int timeout) {
    if(QApplication::instance()->thread() != QThread::currentThread()) {
        QApplication::postEvent(this, new CustomMessageEvent(CustomMessageEvent::Tmp,message,timeout));
        return;
    }
    d->actionLabel->setText(message.simplified());
    if(timeout) {
        d->actionTimer->setSingleShot(true);
        d->actionTimer->start(timeout);
    }else
        d->actionTimer->stop();
}

void MainWindow::showStatus(int type, const QString& message)
{
    if(QApplication::instance()->thread() != QThread::currentThread()) {
        QApplication::postEvent(this, 
                new CustomMessageEvent((CustomMessageEvent::Type)type,message));
        return;
    }

    if(d->currentStatusType < type)
        return;

    d->statusTimer->setSingleShot(true);
    // TODO: hardcode?
    int timeout = 5000;
    d->statusTimer->start(timeout);

    QFontMetrics fm(statusBar()->font());
    QString msg = fm.elidedText(message, Qt::ElideMiddle, this->d->actionLabel->width());
    switch(type) {
    case CustomMessageEvent::Err:
        statusBar()->setStyleSheet(d->status->err);
        break;
    case CustomMessageEvent::Wrn:
        statusBar()->setStyleSheet(d->status->wrn);
        break;
    case CustomMessageEvent::Pane:
        statusBar()->setStyleSheet(QString::fromLatin1("#statusBar{}"));
        break;
    default:
        statusBar()->setStyleSheet(d->status->msg);
        break;
    }
    d->currentStatusType = -type;
    statusBar()->showMessage(msg.simplified(), timeout);
}


// set text to the pane
void MainWindow::setPaneText(int i, QString text)
{
    if (i==1) {
        showStatus(CustomMessageEvent::Pane, text);
    }
    else if (i==2) {
        d->sizeLabel->setText(text);
    }
}

void MainWindow::customEvent(QEvent* e)
{
    if (e->type() == QEvent::User) {
        Gui::CustomMessageEvent* ce = static_cast<Gui::CustomMessageEvent*>(e);
        QString msg = ce->message();
        switch(ce->type()) {
        case CustomMessageEvent::Log: {
            if (msg.startsWith(QLatin1String("#Inventor V2.1 ascii "))) {
                Gui::Document *d = Application::Instance->activeDocument();
                if (d) {
                    ViewProviderExtern *view = new ViewProviderExtern();
                    try {
                        view->setModeByString("1",msg.toLatin1().constData());
                        d->setAnnotationViewProvider("Vdbg",view);
                    }
                    catch (...) {
                        delete view;
                    }
                }
            }
            break;
        } case CustomMessageEvent::Tmp: {
            showMessage(msg, ce->timeout());
            break;
        } default:
            showStatus(ce->type(),msg);
        }
    }
    else if (e->type() == ActionStyleEvent::EventType) {
        QList<TaskView::TaskView*> tasks = findChildren<TaskView::TaskView*>();
        if (static_cast<ActionStyleEvent*>(e)->getType() == ActionStyleEvent::Clear) {
            for (QList<TaskView::TaskView*>::iterator it = tasks.begin(); it != tasks.end(); ++it) {
                (*it)->clearActionStyle();
            }
        }
        else {
            for (QList<TaskView::TaskView*>::iterator it = tasks.begin(); it != tasks.end(); ++it) {
                (*it)->restoreActionStyle();
            }
        }
    }
}

// ----------------------------------------------------------

StatusBarObserver::StatusBarObserver()
  : WindowParameter("OutputWindow")
{
    msg = QString::fromLatin1("#statusBar{color: #000000}"); // black
    wrn = QString::fromLatin1("#statusBar{color: #ffaa00}"); // orange
    err = QString::fromLatin1("#statusBar{color: #ff0000}"); // red
    Base::Console().AttachObserver(this);
    getWindowParameter()->Attach(this);
    getWindowParameter()->NotifyAll();
}

StatusBarObserver::~StatusBarObserver()
{
    getWindowParameter()->Detach(this);
    Base::Console().DetachObserver(this);
}

void StatusBarObserver::OnChange(Base::Subject<const char*> &rCaller, const char * sReason)
{
    ParameterGrp& rclGrp = ((ParameterGrp&)rCaller);
    auto format = QString::fromLatin1("#statusBar{color: %1}");
    if (strcmp(sReason, "colorText") == 0) {
        unsigned long col = rclGrp.GetUnsigned( sReason );
        this->msg = format.arg(QColor((col >> 24) & 0xff,(col >> 16) & 0xff,(col >> 8) & 0xff).name());
    }
    else if (strcmp(sReason, "colorWarning") == 0) {
        unsigned long col = rclGrp.GetUnsigned( sReason );
        this->wrn = format.arg(QColor((col >> 24) & 0xff,(col >> 16) & 0xff,(col >> 8) & 0xff).name());
    }
    else if (strcmp(sReason, "colorError") == 0) {
        unsigned long col = rclGrp.GetUnsigned( sReason );
        this->err = format.arg(QColor((col >> 24) & 0xff,(col >> 16) & 0xff,(col >> 8) & 0xff).name());
    }
}

/** Get called when a message is issued. 
 * The message is displayed on the ststus bar. 
 */
void StatusBarObserver::Message(const char * m)
{
    // Send the event to the main window to allow thread-safety. Qt will delete it when done.
    CustomMessageEvent* ev = new CustomMessageEvent(CustomMessageEvent::Msg, QString::fromUtf8(m));
    QApplication::postEvent(getMainWindow(), ev);
}

/** Get called when a warning is issued. 
 * The message is displayed on the ststus bar. 
 */
void StatusBarObserver::Warning(const char *m)
{
    // Send the event to the main window to allow thread-safety. Qt will delete it when done.
    CustomMessageEvent* ev = new CustomMessageEvent(CustomMessageEvent::Wrn, QString::fromUtf8(m));
    QApplication::postEvent(getMainWindow(), ev);
}

/** Get called when an error is issued. 
 * The message is displayed on the ststus bar. 
 */
void StatusBarObserver::Error  (const char *m)
{
    // Send the event to the main window to allow thread-safety. Qt will delete it when done.
    CustomMessageEvent* ev = new CustomMessageEvent(CustomMessageEvent::Err, QString::fromUtf8(m));
    QApplication::postEvent(getMainWindow(), ev);
}

/** Get called when a log message is issued. 
 * The message is used to create an Inventor node for debug purposes. 
 */
void StatusBarObserver::Log(const char *m)
{
    // Send the event to the main window to allow thread-safety. Qt will delete it when done.
    CustomMessageEvent* ev = new CustomMessageEvent(CustomMessageEvent::Log, QString::fromUtf8(m));
    QApplication::postEvent(getMainWindow(), ev);
}

// -------------------------------------------------------------

int ActionStyleEvent::EventType = -1;

ActionStyleEvent::ActionStyleEvent(Style type)
  : QEvent(QEvent::Type(EventType)), type(type)
{
}

ActionStyleEvent::Style ActionStyleEvent::getType() const
{
    return type;
}


#include "moc_MainWindow.cpp"<|MERGE_RESOLUTION|>--- conflicted
+++ resolved
@@ -864,11 +864,7 @@
     // The above mentioned problem can be fixed by sending ChildRemoved event instead.
     //
     auto subwindow = qobject_cast<QMdiSubWindow*>(parent);
-<<<<<<< HEAD
-    if(subwindow && subwindow->parentWidget() == d->mdiArea) {
-=======
     if(subwindow && d->mdiArea->subWindowList().contains(subwindow)) {
->>>>>>> caedad39
         QChildEvent childRemoved(QEvent::ChildRemoved, subwindow);
         QApplication::sendEvent(d->mdiArea, &childRemoved);
         subwindow->setParent(0);

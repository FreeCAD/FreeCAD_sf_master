/***************************************************************************
 *   Copyright (c) 2005 Werner Mayer <wmayer[at]users.sourceforge.net>     *
 *                                                                         *
 *   This file is part of the FreeCAD CAx development system.              *
 *                                                                         *
 *   This library is free software; you can redistribute it and/or         *
 *   modify it under the terms of the GNU Library General Public           *
 *   License as published by the Free Software Foundation; either          *
 *   version 2 of the License, or (at your option) any later version.      *
 *                                                                         *
 *   This library  is distributed in the hope that it will be useful,      *
 *   but WITHOUT ANY WARRANTY; without even the implied warranty of        *
 *   MERCHANTABILITY or FITNESS FOR A PARTICULAR PURPOSE.  See the         *
 *   GNU Library General Public License for more details.                  *
 *                                                                         *
 *   You should have received a copy of the GNU Library General Public     *
 *   License along with this library; see the file COPYING.LIB. If not,    *
 *   write to the Free Software Foundation, Inc., 59 Temple Place,         *
 *   Suite 330, Boston, MA  02111-1307, USA                                *
 *                                                                         *
 ***************************************************************************/


#include "PreCompiled.h"
#ifndef _PreComp_
# include <algorithm>
# include <QApplication>
# include <QThread>
# include <QBuffer>
# include <QByteArray>
# include <QClipboard>
# include <QMimeData>
# include <QCloseEvent>
# include <QContextMenuEvent>
# include <QDesktopServices>
# include <QDesktopWidget>
# include <QDockWidget>
# include <QFontMetrics>
# include <QKeySequence>
# include <QLabel>
# include <QMdiSubWindow>
# include <QMessageBox>
# include <QPainter>
# include <QSettings>
# include <QSignalMapper>
# include <QStatusBar>
# include <QTimer>
# include <QToolBar>
#if QT_VERSION >= 0x050000
# include <QUrlQuery>
#endif
# include <QWhatsThis>
#endif

#include <boost/bind.hpp>

// FreeCAD Base header
#include <Base/Parameter.h>
#include <Base/Exception.h>
#include <Base/FileInfo.h>
#include <Base/Interpreter.h>
#include <Base/Persistence.h>
#include <Base/Stream.h>
#include <Base/Reader.h>
#include <Base/Writer.h>
#include <App/Application.h>
#include <App/DocumentObject.h>
#include <App/DocumentObjectGroup.h>

#include "MainWindow.h"
#include "Application.h"
#include "Assistant.h"
#include "DownloadManager.h"
#include "WaitCursor.h"

#include "Action.h"
#include "Command.h"

#include "ToolBoxManager.h"
#include "DockWindowManager.h"
#include "ToolBarManager.h"
#include "WorkbenchManager.h"
#include "Workbench.h"

#include "Window.h" 
#include "View.h"
#include "Macro.h"
#include "ProgressBar.h"

#include "WidgetFactory.h"
#include "BitmapFactory.h"
#include "Splashscreen.h"

#include "Tree.h"
#include "PropertyView.h"
#include "SelectionView.h"
#include "MenuManager.h"
//#include "ToolBox.h"
#include "ReportView.h"
#include "CombiView.h"
#include "PythonConsole.h"
#include "TaskView/TaskView.h"
#include "DAGView/DAGView.h"

#include "DlgUndoRedo.h"
#include "DlgOnlineHelpImp.h"

#include "Language/Translator.h"
#include "GuiInitScript.h"

#include "Document.h"
#include "MergeDocuments.h"
#include "ViewProviderExtern.h"

#include "SpaceballEvent.h"
#include "View3DInventor.h"
#include "View3DInventorViewer.h"
#include "DlgObjectSelection.h"

<<<<<<< HEAD
FC_LOG_LEVEL_INIT("MainWindow",false,true,true);
=======
FC_LOG_LEVEL_INIT("MainWindow",false,true,true)
>>>>>>> c0753806

#if defined(Q_OS_WIN32)
#define slots
//#include <private/qmainwindowlayout_p.h>
//#include <private/qwidgetresizehandler_p.h>
#endif

using namespace Gui;
using namespace Gui::DockWnd;
using namespace std;


MainWindow* MainWindow::instance = 0L;

namespace Gui {

/**
 * The CustomMessageEvent class is used to send messages as events in the methods  
 * Error(), Warning() and Message() of the StatusBarObserver class to the main window 
 * to display them on the status bar instead of printing them directly to the status bar.
 *
 * This makes the usage of StatusBarObserver thread-safe.
 * @author Werner Mayer
 */
class CustomMessageEvent : public QEvent
{
public:
    CustomMessageEvent(int t, const QString& s, int timeout=0)
      : QEvent(QEvent::User), _type(t), msg(s), _timeout(timeout)
    { }
    ~CustomMessageEvent()
    { }
    int type() const
    { return _type; }
    const QString& message() const
    { return msg; }
    int timeout() const
    { return _timeout; }
private:
    int _type;
    QString msg;
    int _timeout;
};

// -------------------------------------
// Pimpl class
struct MainWindowP
{
    QLabel* sizeLabel;
    QLabel* actionLabel;
    QTimer* actionTimer;
    QTimer* statusTimer;
    QTimer* activityTimer;
    QTimer* visibleTimer;
    QMdiArea* mdiArea;
    QPointer<MDIView> activeView;
    QSignalMapper* windowMapper;
    QSplashScreen* splashscreen;
    StatusBarObserver* status;
    bool whatsthis;
    QString whatstext;
    Assistant* assistant;
    int currentStatusType = 100;
    int actionUpdateDelay = 0;
    QMap<QString, QPointer<UrlHandler> > urlHandler;
};

class MDITabbar : public QTabBar
{
public:
    MDITabbar( QWidget * parent = 0 ) : QTabBar(parent)
    {
        menu = new QMenu(this);
        // For Qt 4.2.x the tabs might be very wide
#if QT_VERSION >= 0x040200
        setDrawBase(false);
        setSizePolicy(QSizePolicy::Maximum, QSizePolicy::Fixed);
#endif
    }

    ~MDITabbar()
    {
        delete menu;
    }

protected:
    void contextMenuEvent ( QContextMenuEvent * e )
    {
        menu->clear();
        CommandManager& cMgr = Application::Instance->commandManager();
        if (tabRect(currentIndex()).contains(e->pos()))
            cMgr.getCommandByName("Std_CloseActiveWindow")->addTo(menu);
        cMgr.getCommandByName("Std_CloseAllWindows")->addTo(menu);
        menu->addSeparator();
        cMgr.getCommandByName("Std_CascadeWindows")->addTo(menu);
        cMgr.getCommandByName("Std_ArrangeIcons")->addTo(menu);
        cMgr.getCommandByName("Std_TileWindows")->addTo(menu);
        menu->addSeparator();
        cMgr.getCommandByName("Std_Windows")->addTo(menu);
        menu->popup(e->globalPos());
    }

private:
    QMenu* menu;
};

#if defined(Q_OS_WIN32)
class MainWindowTabBar : public QTabBar
{
public:
    MainWindowTabBar(QWidget *parent) : QTabBar(parent)
    {
        setExpanding(false);
    }
protected:
    bool event(QEvent *e)
    {
        // show the tooltip if tab is too small to fit label
        if (e->type() != QEvent::ToolTip)
            return QTabBar::event(e);
        QSize size = this->size();
        QSize hint = sizeHint();
        if (shape() == QTabBar::RoundedWest || shape() == QTabBar::RoundedEast) {
            size.transpose();
            hint.transpose();
        }
        if (size.width() < hint.width())
            return QTabBar::event(e);
        e->accept();
        return true;
    }
    void tabInserted (int index)
    {
        // get all dock windows
        QList<QDockWidget*> dw = getMainWindow()->findChildren<QDockWidget*>();
        for (QList<QDockWidget*>::iterator it = dw.begin(); it != dw.end(); ++it) {
            // compare tab text and window title to get the right dock window
            if (this->tabText(index) == (*it)->windowTitle()) {
                QWidget* dock = (*it)->widget();
                if (dock) {
                    QIcon icon = dock->windowIcon();
                    if (!icon.isNull())
                        setTabIcon(index, icon);
                }
                break;
            }
        }
    }
};
#endif

} // namespace Gui


/* TRANSLATOR Gui::MainWindow */

MainWindow::MainWindow(QWidget * parent, Qt::WindowFlags f)
  : QMainWindow( parent, f/*WDestructiveClose*/ )
{
    d = new MainWindowP;
    d->splashscreen = 0;
    d->activeView = 0;
    d->whatsthis = false;
    d->assistant = new Assistant();

    // global access 
    instance = this;

    // Create the layout containing the workspace and a tab bar
    d->mdiArea = new QMdiArea();
    // Movable tabs
#if QT_VERSION >= 0x040800
    d->mdiArea->setTabsMovable(true);
#endif
#if QT_VERSION >= 0x040500
    d->mdiArea->setTabPosition(QTabWidget::South);
    d->mdiArea->setViewMode(QMdiArea::TabbedView);
    QTabBar* tab = d->mdiArea->findChild<QTabBar*>();
    if (tab) {
        // 0000636: Two documents close
#if QT_VERSION < 0x040800
        connect(tab, SIGNAL(tabCloseRequested(int)),
                this, SLOT(tabCloseRequested(int)));
#endif
        tab->setTabsClosable(true);
        // The tabs might be very wide
        tab->setExpanding(false);
    }
#endif
    d->mdiArea->setVerticalScrollBarPolicy(Qt::ScrollBarAsNeeded);
    d->mdiArea->setHorizontalScrollBarPolicy(Qt::ScrollBarAsNeeded);
    d->mdiArea->setOption(QMdiArea::DontMaximizeSubWindowOnActivation, false);
    d->mdiArea->setActivationOrder(QMdiArea::ActivationHistoryOrder);
    d->mdiArea->setBackground(QBrush(QColor(160,160,160)));
    setCentralWidget(d->mdiArea);

    statusBar()->setObjectName(QString::fromLatin1("statusBar"));
    connect(statusBar(), SIGNAL(messageChanged(const QString &)), this, SLOT(statusMessageChanged()));

    // labels and progressbar
    d->status = new StatusBarObserver();
    d->actionLabel = new QLabel(statusBar());
    // d->actionLabel->setMinimumWidth(120);
    d->sizeLabel = new QLabel(tr("Dimension"), statusBar());
    d->sizeLabel->setMinimumWidth(120);
    statusBar()->addWidget(d->actionLabel, 1);
    QProgressBar* progressBar = Gui::Sequencer::instance()->getProgressBar(statusBar());
    statusBar()->addPermanentWidget(progressBar, 0);
    statusBar()->addPermanentWidget(d->sizeLabel, 0);

    // clears the action label
    d->actionTimer = new QTimer( this );
    d->actionTimer->setObjectName(QString::fromLatin1("actionTimer"));
    connect(d->actionTimer, SIGNAL(timeout()), d->actionLabel, SLOT(clear()));

    // clear status type
    d->statusTimer = new QTimer( this );
    d->statusTimer->setObjectName(QString::fromLatin1("statusTimer"));
    connect(d->statusTimer, SIGNAL(timeout()), this, SLOT(clearStatus()));

    // update gui timer
    d->activityTimer = new QTimer(this);
    d->activityTimer->setObjectName(QString::fromLatin1("activityTimer"));
    connect(d->activityTimer, SIGNAL(timeout()),this, SLOT(_updateActions()));
    d->activityTimer->setSingleShot(false);
    d->activityTimer->start(150);

    // show main window timer
    d->visibleTimer = new QTimer(this);
    d->visibleTimer->setObjectName(QString::fromLatin1("visibleTimer"));
    connect(d->visibleTimer, SIGNAL(timeout()),this, SLOT(showMainWindow()));
    d->visibleTimer->setSingleShot(true);

    d->windowMapper = new QSignalMapper(this);

    // connection between workspace, window menu and tab bar
    connect(d->windowMapper, SIGNAL(mapped(QWidget *)),
            this, SLOT(onSetActiveSubWindow(QWidget*)));
    connect(d->mdiArea, SIGNAL(subWindowActivated(QMdiSubWindow*)),
            this, SLOT(onWindowActivated(QMdiSubWindow* )));

    DockWindowManager* pDockMgr = DockWindowManager::instance();

    std::string hiddenDockWindows;;
    const std::map<std::string,std::string>& config = App::Application::Config();
    std::map<std::string, std::string>::const_iterator ht = config.find("HiddenDockWindow");
    if (ht != config.end())
        hiddenDockWindows = ht->second;

    // Show all dockable windows over the workbench facility
    //
#if 0
    // Toolbox
    if (hiddenDockWindows.find("Std_ToolBox") == std::string::npos) {
        ToolBox* toolBox = new ToolBox(this);
        toolBox->setObjectName(QT_TRANSLATE_NOOP("QDockWidget","Toolbox"));
        pDockMgr->registerDockWindow("Std_ToolBox", toolBox);
        ToolBoxManager::getInstance()->setToolBox( toolBox );
    }
#endif

    if (hiddenDockWindows.find("Std_TreeView") == std::string::npos) {
        //work through parameter.
        ParameterGrp::handle group = App::GetApplication().GetUserParameter().
                GetGroup("BaseApp")->GetGroup("Preferences")->GetGroup("DockWindows")->GetGroup("TreeView");
        bool enabled = group->GetBool("Enabled", true);
        if(enabled != group->GetBool("Enabled", false)) {
            enabled = App::GetApplication().GetUserParameter().GetGroup("BaseApp")
                            ->GetGroup("MainWindow")->GetGroup("DockWindows")->GetBool("Std_TreeView",false);
        }
        group->SetBool("Enabled", enabled); //ensure entry exists.
        if (enabled) {
            TreeDockWidget* tree = new TreeDockWidget(0, this);
            tree->setObjectName
                (QString::fromLatin1(QT_TRANSLATE_NOOP("QDockWidget","Tree view")));
            tree->setMinimumWidth(210);
            pDockMgr->registerDockWindow("Std_TreeView", tree);
        }
    }

    // Property view
    if (hiddenDockWindows.find("Std_PropertyView") == std::string::npos) {
        //work through parameter.
        ParameterGrp::handle group = App::GetApplication().GetUserParameter().
                GetGroup("BaseApp")->GetGroup("Preferences")->GetGroup("DockWindows")->GetGroup("PropertyView");
        bool enabled = group->GetBool("Enabled", true);
        if(enabled != group->GetBool("Enabled", false)) {
            enabled = App::GetApplication().GetUserParameter().GetGroup("BaseApp")
                            ->GetGroup("MainWindow")->GetGroup("DockWindows")->GetBool("Std_PropertyView",false);
        }
        group->SetBool("Enabled", enabled); //ensure entry exists.
        if (enabled) {
            PropertyDockView* pcPropView = new PropertyDockView(0, this);
            pcPropView->setObjectName
                (QString::fromLatin1(QT_TRANSLATE_NOOP("QDockWidget","Property view")));
            pcPropView->setMinimumWidth(210);
            pDockMgr->registerDockWindow("Std_PropertyView", pcPropView);
        }
    }

    // Selection view
    if (hiddenDockWindows.find("Std_SelectionView") == std::string::npos) {
        SelectionView* pcSelectionView = new SelectionView(0, this);
        pcSelectionView->setObjectName
            (QString::fromLatin1(QT_TRANSLATE_NOOP("QDockWidget","Selection view")));
        pcSelectionView->setMinimumWidth(210);
        pDockMgr->registerDockWindow("Std_SelectionView", pcSelectionView);
    }

    // Combo view
    if (hiddenDockWindows.find("Std_CombiView") == std::string::npos) {
        CombiView* pcCombiView = new CombiView(0, this);
        pcCombiView->setObjectName(QString::fromLatin1(QT_TRANSLATE_NOOP("QDockWidget","Combo View")));
        pcCombiView->setMinimumWidth(150);
        pDockMgr->registerDockWindow("Std_CombiView", pcCombiView);
    }

#if QT_VERSION < 0x040500
    // Report view
    if (hiddenDockWindows.find("Std_ReportView") == std::string::npos) {
        Gui::DockWnd::ReportView* pcReport = new Gui::DockWnd::ReportView(this);
        pcReport->setObjectName
            (QString::fromLatin1(QT_TRANSLATE_NOOP("QDockWidget","Report view")));
        pDockMgr->registerDockWindow("Std_ReportView", pcReport);
    }
#else
    // Report view (must be created before PythonConsole!)
    if (hiddenDockWindows.find("Std_ReportView") == std::string::npos) {
        ReportOutput* pcReport = new ReportOutput(this);
        pcReport->setWindowIcon(BitmapFactory().pixmap("MacroEditor"));
        pcReport->setObjectName
            (QString::fromLatin1(QT_TRANSLATE_NOOP("QDockWidget","Report view")));
        pDockMgr->registerDockWindow("Std_ReportView", pcReport);
        ReportOutputObserver* rvObserver = new ReportOutputObserver(pcReport);
        qApp->installEventFilter(rvObserver);
    }

    // Python console
    if (hiddenDockWindows.find("Std_PythonView") == std::string::npos) {
        PythonConsole* pcPython = new PythonConsole(this);
        ParameterGrp::handle hGrp = App::GetApplication().GetUserParameter().
            GetGroup("BaseApp")->GetGroup("Preferences")->GetGroup("General");

        if (hGrp->GetBool("PythonWordWrap", true)) {
          pcPython->setWordWrapMode(QTextOption::WrapAtWordBoundaryOrAnywhere);
        } else {
          pcPython->setWordWrapMode(QTextOption::NoWrap);
        }

        pcPython->setWindowIcon(Gui::BitmapFactory().iconFromTheme("applications-python"));
        pcPython->setObjectName
            (QString::fromLatin1(QT_TRANSLATE_NOOP("QDockWidget","Python console")));
        pDockMgr->registerDockWindow("Std_PythonView", pcPython);
    }

    //TODO: Add external object support for DAGView
<<<<<<< HEAD
#if 0
=======
#if 1
>>>>>>> c0753806
    //Dag View.
    if (hiddenDockWindows.find("Std_DAGView") == std::string::npos) {
        //work through parameter.
        // old group name
        ParameterGrp::handle deprecateGroup = App::GetApplication().GetUserParameter().
              GetGroup("BaseApp")->GetGroup("Preferences");
        bool enabled = false;
        if (deprecateGroup->HasGroup("DAGView")) {
            deprecateGroup = deprecateGroup->GetGroup("DAGView");
            enabled = deprecateGroup->GetBool("Enabled", enabled);
        }
        // new group name
        ParameterGrp::handle group = App::GetApplication().GetUserParameter().
              GetGroup("BaseApp")->GetGroup("Preferences")->GetGroup("DockWindows")->GetGroup("DAGView");
        enabled = group->GetBool("Enabled", enabled);
        group->SetBool("Enabled", enabled); //ensure entry exists.
        if (enabled) {
            DAG::DockWindow *dagDockWindow = new DAG::DockWindow(nullptr, this);
            dagDockWindow->setObjectName
                (QString::fromLatin1(QT_TRANSLATE_NOOP("QDockWidget","DAG View")));
            pDockMgr->registerDockWindow("Std_DAGView", dagDockWindow);
        }
    }
#endif

#if 0 //defined(Q_OS_WIN32) this portion of code is not able to run with a vanilla Qtlib build on Windows.
    // The MainWindowTabBar is used to show tabbed dock windows with icons
    //
    // add our own QTabBar-derived class to the main window layout
    // NOTE: This uses some private stuff from QMainWindow which doesn't
    // seem to be accessible on all platforms.
    QMainWindowLayout* l = static_cast<QMainWindowLayout*>(this->layout());
    for (int i=0; i<5; i++) {
        MainWindowTabBar* result = new MainWindowTabBar(this);
        result->setDrawBase(true);
        result->setElideMode(Qt::ElideRight);
        result->hide(); // avoid to show horizontal bar in top left area
        //result->setDocumentMode(_documentMode);
        connect(result, SIGNAL(currentChanged(int)), l, SLOT(tabChanged()));
        l->unusedTabBars << result;
    }
#endif
#endif

    // accept drops on the window, get handled in dropEvent, dragEnterEvent
    setAcceptDrops(true);
    statusBar()->showMessage(tr("Ready"), 2001);
}

MainWindow::~MainWindow()
{
    delete d->status;
    delete d;
    instance = 0;
}

MainWindow* MainWindow::getInstance()
{
    // MainWindow has a public constructor
    return instance;
}

QMenu* MainWindow::createPopupMenu ()
{
    QMenu* menu = QMainWindow::createPopupMenu();
    Workbench* wb = WorkbenchManager::instance()->active();
    if (wb) {
        MenuItem item;
        wb->createMainWindowPopupMenu(&item);
        if (item.hasItems()) {
            menu->addSeparator();
            QList<MenuItem*> items = item.getItems();
            for (QList<MenuItem*>::iterator it = items.begin(); it != items.end(); ++it) {
                if ((*it)->command() == "Separator") {
                    menu->addSeparator();
                }
                else {
                    Command* cmd = Application::Instance->commandManager().getCommandByName((*it)->command().c_str());
                    if (cmd) cmd->addTo(menu);
                }
            }
        }
    }

    return menu;
}

void MainWindow::arrangeIcons()
{
    d->mdiArea->tileSubWindows();
}

void MainWindow::tile()
{
    d->mdiArea->tileSubWindows();
}

void MainWindow::cascade()
{
    d->mdiArea->cascadeSubWindows();
}

void MainWindow::closeActiveWindow ()
{
    d->mdiArea->closeActiveSubWindow();
}

int MainWindow::confirmSave(const char *docName, QWidget *parent, bool addCheckbox) {
    QMessageBox box(parent?parent:this);
    box.setIcon(QMessageBox::Question);
    box.setWindowTitle(QObject::tr("Unsaved document"));
    if(docName)
        box.setText(QObject::tr("Do you want to save your changes to document '%1' before closing?")
                    .arg(QString::fromUtf8(docName)));
    else
        box.setText(QObject::tr("Do you want to save your changes to document before closing?"));

    box.setInformativeText(QObject::tr("If you don't save, your changes will be lost."));
    box.setStandardButtons(QMessageBox::Discard | QMessageBox::Cancel | QMessageBox::Save);
    box.setDefaultButton(QMessageBox::Save);
    box.setEscapeButton(QMessageBox::Cancel);

    QCheckBox checkBox(QObject::tr("Apply answer to all"));
    ParameterGrp::handle hGrp;
    if(addCheckbox) {
         hGrp = App::GetApplication().GetUserParameter().
            GetGroup("BaseApp")->GetGroup("Preferences")->GetGroup("General");
        checkBox.setChecked(hGrp->GetBool("ConfirmAll",false));
        checkBox.blockSignals(true);
        box.addButton(&checkBox, QMessageBox::ResetRole); 
    }

    // add shortcuts
    QAbstractButton* saveBtn = box.button(QMessageBox::Save);
    if (saveBtn->shortcut().isEmpty()) {
        QString text = saveBtn->text();
        text.prepend(QLatin1Char('&'));
        saveBtn->setShortcut(QKeySequence::mnemonic(text));
    }

    QAbstractButton* discardBtn = box.button(QMessageBox::Discard);
    if (discardBtn->shortcut().isEmpty()) {
        QString text = discardBtn->text();
        text.prepend(QLatin1Char('&'));
        discardBtn->setShortcut(QKeySequence::mnemonic(text));
    }

    int res = 0;
    switch (box.exec())
    {
    case QMessageBox::Save:
        res = checkBox.isChecked()?2:1;
        break;
    case QMessageBox::Discard:
        res = checkBox.isChecked()?-2:-1;
        break;
    }
    if(addCheckbox && res)
        hGrp->SetBool("ConfirmAll",checkBox.isChecked());
    return res;
}

bool MainWindow::closeAllDocuments (bool close)
{
    auto docs = App::GetApplication().getDocuments();
    try {
        docs = App::Document::getDependentDocuments(docs,true);
    }catch(Base::Exception &e) {
        e.ReportException();
    }
    bool checkModify = true;
    bool saveAll = false;
    for(auto doc : docs) {
        auto gdoc = Application::Instance->getDocument(doc);
        if(!gdoc)
            continue;
        if(!gdoc->canClose(false))
            return false;
        if(!gdoc->isModified() || doc->testStatus(App::Document::PartialDoc))
            continue;
        bool save = saveAll;
        if(!save && checkModify) {
            int res = confirmSave(doc->Label.getStrValue().c_str(),this,docs.size()>1);
            if(res==0)
                return false;
            if(res>0) {
                save = true;
                if(res==2)
                    saveAll = true;
            } else if(res==-2)
                checkModify = false;
        }
        if(save && !gdoc->save())
            return false;
    }
    if(close)
        App::GetApplication().closeAllDocuments();
    // d->mdiArea->closeAllSubWindows();
    return true;
}

void MainWindow::activateNextWindow ()
{
    d->mdiArea->activateNextSubWindow();
}

void MainWindow::activatePreviousWindow ()
{
    d->mdiArea->activatePreviousSubWindow();
}

void MainWindow::activateWorkbench(const QString& name)
{
    // emit this signal
    workbenchActivated(name);
    updateActions(true);
}

void MainWindow::whatsThis()
{
    QWhatsThis::enterWhatsThisMode();
}

void MainWindow::showDocumentation(const QString& help)
{
    QUrl url(help);
    if (url.scheme().isEmpty()) {
        QString page;
        page = QString::fromUtf8("%1.html").arg(help);
        d->assistant->showDocumentation(page);
    }
    else {
        QDesktopServices::openUrl(url);
    }
}

bool MainWindow::event(QEvent *e)
{
    if (e->type() == QEvent::EnterWhatsThisMode) {
        // Unfortunately, for top-level widgets such as menus or dialogs we
        // won't be notified when the user clicks the link in the hypertext of
        // the what's this text. Thus, we have to install the main window to
        // the application to observe what happens in eventFilter().
        d->whatstext.clear();
        if (!d->whatsthis) {
            d-> whatsthis = true;
            qApp->installEventFilter(this);
        }
    }
    else if (e->type() == QEvent::LeaveWhatsThisMode) {
        // Here we can't do anything because this event is sent
        // before the WhatThisClicked event is sent. Thus, we handle
        // this in eventFilter().
    }
    else if (e->type() == QEvent::WhatsThisClicked) {
        QWhatsThisClickedEvent* wt = static_cast<QWhatsThisClickedEvent*>(e);
        showDocumentation(wt->href());
    }
    else if (e->type() == QEvent::ApplicationWindowIconChange) {
        // if application icon changes apply it to the main window and the "About..." dialog
        this->setWindowIcon(QApplication::windowIcon());
        Command* about = Application::Instance->commandManager().getCommandByName("Std_About");
        if (about) {
            Action* action = about->getAction();
            if (action) action->setIcon(QApplication::windowIcon());
        }
    }
    else if (e->type() == Spaceball::ButtonEvent::ButtonEventType) {
        Spaceball::ButtonEvent *buttonEvent = dynamic_cast<Spaceball::ButtonEvent *>(e);
        if (!buttonEvent)
            return true;
        buttonEvent->setHandled(true);
        //only going to respond to button press events.
        if (buttonEvent->buttonStatus() != Spaceball::BUTTON_PRESSED)
            return true;
        ParameterGrp::handle group = App::GetApplication().GetUserParameter().GetGroup("BaseApp")->
                GetGroup("Spaceball")->GetGroup("Buttons");
        QByteArray groupName(QVariant(buttonEvent->buttonNumber()).toByteArray());
        if (group->HasGroup(groupName.data())) {
            ParameterGrp::handle commandGroup = group->GetGroup(groupName.data());
            std::string commandName(commandGroup->GetASCII("Command"));
            if (commandName.empty())
                return true;
            else
                Application::Instance->commandManager().runCommandByName(commandName.c_str());
        }
        else
            return true;
    }
    else if (e->type() == Spaceball::MotionEvent::MotionEventType) {
        Spaceball::MotionEvent *motionEvent = dynamic_cast<Spaceball::MotionEvent *>(e);
        if (!motionEvent)
            return true;
        motionEvent->setHandled(true);
        Gui::Document *doc = Application::Instance->activeDocument();
        if (!doc)
            return true;
        View3DInventor *temp = dynamic_cast<View3DInventor *>(doc->getActiveView());
        if (!temp)
            return true;
        View3DInventorViewer *view = temp->getViewer();
        if (!view)
            return true;
        QWidget *viewWidget = view->getGLWidget();
        if (viewWidget) {
            Spaceball::MotionEvent anotherEvent(*motionEvent);
            qApp->sendEvent(viewWidget, &anotherEvent);
        }
        return true;
    }else if(e->type() == QEvent::StatusTip) {
        // make sure warning and error message don't get blocked by tooltips
        if(std::abs(d->currentStatusType) <= MainWindow::Wrn)
            return true;
    }
    return QMainWindow::event(e);
}

bool MainWindow::eventFilter(QObject* o, QEvent* e)
{
    if (o != this) {
        if (e->type() == QEvent::WindowStateChange) {
            // notify all mdi views when the active view receives a show normal, show minimized 
            // or show maximized event 
            MDIView * view = qobject_cast<MDIView*>(o);
            if (view) { // emit this signal
                Qt::WindowStates oldstate = static_cast<QWindowStateChangeEvent*>(e)->oldState();
                Qt::WindowStates newstate = view->windowState();
                if (oldstate != newstate)
                    windowStateChanged(view);
            }
        }

        // We don't want to show the bubble help for the what's this text but want to
        // start the help viewer with the according key word.
        // Thus, we have to observe WhatThis events if called for a widget, use its text and
        // must avoid to make the bubble widget visible.
        if (e->type() == QEvent::WhatsThis) {
            if (!o->isWidgetType())
                return false;
            // clicked on a widget in what's this mode
            QWidget * w = static_cast<QWidget *>(o);
            d->whatstext = w->whatsThis();
        }
        if (e->type() == QEvent::WhatsThisClicked) {
            // if the widget is a top-level window
            if (o->isWidgetType() && qobject_cast<QWidget*>(o)->isWindow()) {
                // re-direct to the widget
                QApplication::sendEvent(this, e);
            }
        }
        // special treatment for menus because they directly call QWhatsThis::showText()
        // whereby we must be informed for which action the help should be shown
        if (o->inherits("QMenu") && QWhatsThis::inWhatsThisMode()) {
            bool whatthis = false;
            if (e->type() == QEvent::KeyPress) {
                QKeyEvent* ke = static_cast<QKeyEvent*>(e);
                if (ke->key() == Qt::Key_Return || ke->key() == Qt::Key_Enter || ke->key() == Qt::Key_F1)
                    whatthis = true;
            }
            else if (e->type() == QEvent::MouseButtonRelease)
                whatthis = true;
            else if (e->type() == QEvent::EnterWhatsThisMode)
                whatthis = true;
            if (whatthis) {
                QAction* cur = static_cast<QMenu*>(o)->activeAction();
                if (cur) {
                    // get the help text for later usage
                    QString s = cur->whatsThis();
                    if (s.isEmpty())
                        s = static_cast<QMenu*>(o)->whatsThis();
                    d->whatstext = s;
                }
            }
        }
        if (o->inherits("QWhatsThat") && e->type() == QEvent::Show) {
            // the bubble help should become visible which we avoid by marking the widget
            // that it is out of range. Instead of, we show the help viewer
            if (!d->whatstext.isEmpty()) {
                QWhatsThisClickedEvent e(d->whatstext);
                QApplication::sendEvent(this, &e);
            }
            static_cast<QWidget *>(o)->setAttribute(Qt::WA_OutsideWSRange);
            return true;
        }
        if (o->inherits("QWhatsThat") && e->type() == QEvent::Hide) {
            // leave what's this mode
            if (d->whatsthis) {
                d->whatsthis = false;
                d->whatstext.clear();
                qApp->removeEventFilter(this);
            }
        }
    }

    return QMainWindow::eventFilter(o, e);
}

void MainWindow::addWindow(MDIView* view)
{
    // make workspace parent of view
    bool isempty = d->mdiArea->subWindowList().isEmpty();
    QMdiSubWindow* child = qobject_cast<QMdiSubWindow*>(view->parentWidget());
    if(!child) {
        child = new QMdiSubWindow(d->mdiArea->viewport());
        child->setAttribute(Qt::WA_DeleteOnClose);
        child->setWidget(view);
        child->setWindowIcon(view->windowIcon());
        QMenu* menu = child->systemMenu();

        // See StdCmdCloseActiveWindow (#0002631)
        QList<QAction*> acts = menu->actions();
        for (QList<QAction*>::iterator it = acts.begin(); it != acts.end(); ++it) {
            if ((*it)->shortcut() == QKeySequence(QKeySequence::Close)) {
                (*it)->setShortcuts(QList<QKeySequence>());
                break;
            }
        }

        QAction* action = menu->addAction(tr("Close All"));
        connect(action, SIGNAL(triggered()), d->mdiArea, SLOT(closeAllSubWindows()));
        d->mdiArea->addSubWindow(child);
    }

    connect(view, SIGNAL(message(const QString&, int)),
            this, SLOT(showMessage(const QString&, int)));
    connect(this, SIGNAL(windowStateChanged(MDIView*)),
            view, SLOT(windowStateChanged(MDIView*)));

    // listen to the incoming events of the view
    view->installEventFilter(this);

    // show the very first window in maximized mode
    if (isempty)
        view->showMaximized();
    else
        view->show();
}

/**
 * Removes the instance of Gui::MDiView from the main window and sends am event
 * to the parent widget, a QMdiSubWindow to delete itself.
 * If you want to avoid that the Gui::MDIView instance gets destructed too you
 * must reparent it afterwards, e.g. set parent to NULL.
 */
void MainWindow::removeWindow(Gui::MDIView* view, bool close)
{
    // free all connections
    disconnect(view, SIGNAL(message(const QString&, int)),
            this, SLOT(showMessage(const QString&, int )));
    disconnect(this, SIGNAL(windowStateChanged(MDIView*)),
            view, SLOT(windowStateChanged(MDIView*)));
    view->removeEventFilter(this);

    // check if the focus widget is a child of the view
    QWidget* foc = this->focusWidget();
    if (foc) {
        QWidget* par = foc->parentWidget();
        while (par) {
            if (par == view) {
                foc->clearFocus();
                break;
            }
            par = par->parentWidget();
        }
    }

    QWidget* parent = view->parentWidget();

    // The call of 'd->mdiArea->removeSubWindow(parent)' causes the QMdiSubWindow
    // to lose its parent and thus the notification in QMdiSubWindow::closeEvent
    // of other mdi windows to get maximized if this window is maximized will fail.
    // However, we must let it here otherwise deleting MDI child views directly can
    // cause other problems.
    //
    // The above mentioned problem can be fixed by setParent(0) which triggers a
    // ChildRemoved event being handled properly inside QMidArea::viewportEvent()
    //
    auto subwindow = qobject_cast<QMdiSubWindow*>(parent);
    if(subwindow && d->mdiArea->subWindowList().contains(subwindow)) {
        subwindow->setParent(0);

        assert(!d->mdiArea->subWindowList().contains(subwindow));
        // d->mdiArea->removeSubWindow(parent);
    }

    if(close) 
        parent->deleteLater();
    updateActions();
}

void MainWindow::tabChanged(MDIView* view)
{
    Q_UNUSED(view);
    updateActions();
}

void MainWindow::tabCloseRequested(int index)
{
    QTabBar* tab = d->mdiArea->findChild<QTabBar*>();
    if (index < 0 || index >= tab->count())
        return;

    const QList<QMdiSubWindow *> subWindows = d->mdiArea->subWindowList();
    Q_ASSERT(index < subWindows.size());

    QMdiSubWindow *subWindow = d->mdiArea->subWindowList().at(index);
    Q_ASSERT(subWindow);
    subWindow->close();
    updateActions();
}

void MainWindow::onSetActiveSubWindow(QWidget *window)
{
    if (!window)
        return;
    d->mdiArea->setActiveSubWindow(qobject_cast<QMdiSubWindow *>(window));
    updateActions();
}

void MainWindow::setActiveWindow(MDIView* view)
{
<<<<<<< HEAD
    if(!view || d->activeView == view)
        return;
    if(!windows().contains(view->parentWidget()))
        addWindow(view);
=======
    if (!view || d->activeView == view)
        return;
>>>>>>> c0753806
    onSetActiveSubWindow(view->parentWidget());
    d->activeView = view;
    Application::Instance->viewActivated(view);
    updateActions();
}

void MainWindow::onWindowActivated(QMdiSubWindow* w)
{
    if (!w) return;
    MDIView* view = dynamic_cast<MDIView*>(w->widget());

    // Even if windowActivated() signal is emitted mdi doesn't need to be a top-level window.
    // This happens e.g. if two windows are top-level and one of them gets docked again.
    // QWorkspace emits the signal then even though the other window is in front.
    // The consequence is that the docked window becomes the active window and not the undocked
    // window on top. This means that all accel events, menu and toolbar actions get redirected
    // to the (wrong) docked window.
    // But just testing whether the view is active and ignore it if not leads to other more serious problems -
    // at least under Linux. It seems to be a problem with the window manager.
    // Under Windows it seems to work though it's not really sure that it works reliably.
    // Result: So, we accept the first problem to be sure to avoid the second one.
    if ( !view /*|| !mdi->isActiveWindow()*/ ) 
        return; // either no MDIView or no valid object or no top-level window

    // set active the appropriate window (it needs not to be part of mdiIds, e.g. directly after creation)
    d->activeView = view;
    Application::Instance->viewActivated(view);
<<<<<<< HEAD
    updateActions();
=======
    updateActions(true);
>>>>>>> c0753806
}

void MainWindow::onWindowsMenuAboutToShow()
{
    QList<QMdiSubWindow*> windows = d->mdiArea->subWindowList(QMdiArea::CreationOrder);
    QWidget* active = d->mdiArea->activeSubWindow();

    // We search for the 'Std_WindowsMenu' command that provides the list of actions
    CommandManager& cMgr = Application::Instance->commandManager();
    Command* cmd = cMgr.getCommandByName("Std_WindowsMenu");
    QList<QAction*> actions = qobject_cast<ActionGroup*>(cmd->getAction())->actions();

    // do the connection only once
    static bool firstShow = true;
    if (firstShow) {
        firstShow = false;
        QAction* last = actions.isEmpty() ? 0 : actions.last();
        for (QList<QAction*>::Iterator it = actions.begin(); it != actions.end(); ++it) {
            if (*it == last)
                break; // this is a separator
            connect(*it, SIGNAL(triggered()), d->windowMapper, SLOT(map()));
        }
    }

    int numWindows = std::min<int>(actions.count()-1, windows.count());
    for (int index = 0; index < numWindows; index++) {
        QWidget* child = windows.at(index);
        QAction* action = actions.at(index);
        QString text;
        QString title = child->windowTitle();
        int lastIndex = title.lastIndexOf(QString::fromLatin1("[*]"));
        if (lastIndex > 0) {
            title = title.left(lastIndex);
            if (child->isWindowModified())
                title = QString::fromLatin1("%1*").arg(title);
        }
        if (index < 9)
            text = QString::fromLatin1("&%1 %2").arg(index+1).arg(title);
        else
            text = QString::fromLatin1("%1 %2").arg(index+1).arg(title);
        action->setText(text);
        action->setVisible(true);
        action->setChecked(child == active);
        d->windowMapper->setMapping(action, child);
    }

    // if less windows than actions
    for (int index = numWindows; index < actions.count(); index++)
        actions[index]->setVisible(false);
    // show the separator
    if (numWindows > 0)
        actions.last()->setVisible(true);
}

void MainWindow::onToolBarMenuAboutToShow()
{
    QMenu* menu = static_cast<QMenu*>(sender());
    menu->clear();
    QList<QToolBar*> dock = this->findChildren<QToolBar*>();
    for (QList<QToolBar*>::Iterator it = dock.begin(); it != dock.end(); ++it) {
        if ((*it)->parentWidget() == this) {
            QAction* action = (*it)->toggleViewAction();
            action->setToolTip(tr("Toggles this toolbar"));
            action->setStatusTip(tr("Toggles this toolbar"));
            action->setWhatsThis(tr("Toggles this toolbar"));
            menu->addAction(action);
        }
    }
}

void MainWindow::onDockWindowMenuAboutToShow()
{
    QMenu* menu = static_cast<QMenu*>(sender());
    menu->clear();
    QList<QDockWidget*> dock = this->findChildren<QDockWidget*>();
    for (QList<QDockWidget*>::Iterator it = dock.begin(); it != dock.end(); ++it) {
        QAction* action = (*it)->toggleViewAction();
        action->setToolTip(tr("Toggles this dockable window"));
        action->setStatusTip(tr("Toggles this dockable window"));
        action->setWhatsThis(tr("Toggles this dockable window"));
        menu->addAction(action);
    }
}

QList<QWidget*> MainWindow::windows(QMdiArea::WindowOrder order) const
{
    QList<QWidget*> mdis;
    QList<QMdiSubWindow*> wnds = d->mdiArea->subWindowList(order);
    for (QList<QMdiSubWindow*>::iterator it = wnds.begin(); it != wnds.end(); ++it) {
        mdis << (*it)->widget();
    }
    return mdis;
}

MDIView* MainWindow::activeWindow(void) const
{
    // each activated window notifies this main window when it is activated
    return d->activeView;
}

void MainWindow::closeEvent (QCloseEvent * e)
{
    Application::Instance->tryClose(e);
    if (e->isAccepted()) {
        // Send close event to all non-modal dialogs
        QList<QDialog*> dialogs = this->findChildren<QDialog*>();
        // It is possible that closing a dialog internally closes further dialogs. Thus,
        // we have to check the pointer before.
        QList< QPointer<QDialog> > dialogs_ptr;
        for (QList<QDialog*>::iterator it = dialogs.begin(); it != dialogs.end(); ++it) {
            dialogs_ptr.append(*it);
        }
        for (QList< QPointer<QDialog> >::iterator it = dialogs_ptr.begin(); it != dialogs_ptr.end(); ++it) {
            if (!(*it).isNull())
                (*it)->close();
        }
        QList<MDIView*> mdis = this->findChildren<MDIView*>();
        // Force to close any remaining (passive) MDI child views
        for (QList<MDIView*>::iterator it = mdis.begin(); it != mdis.end(); ++it) {
            (*it)->hide();
            (*it)->deleteLater();
        }
        d->activityTimer->stop();
        saveWindowSettings();
        delete d->assistant;
        d->assistant = 0;

        // See createMimeDataFromSelection
        QVariant prop = this->property("x-documentobject-file");
        if (!prop.isNull()) {
            Base::FileInfo fi((const char*)prop.toByteArray());
            if (fi.exists())
                fi.deleteFile();
        }

        /*emit*/ mainWindowClosed();
        if (this->property("QuitOnClosed").isValid()) {
            QApplication::closeAllWindows();
            qApp->quit(); // stop the event loop
        }
    }
}

void MainWindow::showEvent(QShowEvent  * /*e*/)
{
    // needed for logging
    std::clog << "Show main window" << std::endl;
    d->visibleTimer->start(15000);
}

void MainWindow::hideEvent(QHideEvent  * /*e*/)
{
    // needed for logging
    std::clog << "Hide main window" << std::endl;
    d->visibleTimer->stop();
}

void MainWindow::showMainWindow()
{
    // Under certain circumstances it can happen that at startup the main window
    // appears for a short moment and disappears immediately. The workaround
    // starts a timer to check for the visibility of the main window and call
    // ShowWindow() if needed.
    // So far, this phenomena only appeared with Qt4.1.4
#if defined(Q_OS_WIN) && (QT_VERSION == 0x040104)
    WId id = this->winId();
    ShowWindow(id, SW_SHOW);
    std::cout << "Force to show main window" << std::endl;
#endif
}

void MainWindow::processMessages(const QList<QByteArray> & msg)
{
    // handle all the messages to open files
    try {
        WaitCursor wc;
        std::list<std::string> files;
        QByteArray action("OpenFile:");
        for (QList<QByteArray>::const_iterator it = msg.begin(); it != msg.end(); ++it) {
            if (it->startsWith(action))
                files.push_back(std::string(it->mid(action.size()).constData()));
        }
        files = App::Application::processFiles(files);
        for (std::list<std::string>::iterator it = files.begin(); it != files.end(); ++it) {
            QString filename = QString::fromUtf8(it->c_str(), it->size());
            FileDialog::setWorkingDirectory(filename);
        }
    }
    catch (const Base::SystemExitException&) {
    }
}

void MainWindow::delayedStartup()
{
    // automatically run unit tests in Gui
    if (App::Application::Config()["RunMode"] == "Internal") {
        try {
            Base::Interpreter().runString(Base::ScriptFactory().ProduceScript("FreeCADTest"));
        }
        catch (const Base::SystemExitException&) {
            throw;
        }
        catch (const Base::Exception& e) {
            e.ReportException();
        }
        return;
    }

    // processing all command line files
    try {
        std::list<std::string> files = App::Application::getCmdLineFiles();
        files = App::Application::processFiles(files);
        for (std::list<std::string>::iterator it = files.begin(); it != files.end(); ++it) {
            QString filename = QString::fromUtf8(it->c_str(), it->size());
            FileDialog::setWorkingDirectory(filename);
        }
    }
    catch (const Base::SystemExitException&) {
        throw;
    }

    const std::map<std::string,std::string>& cfg = App::Application::Config();
    std::map<std::string,std::string>::const_iterator it = cfg.find("StartHidden");
    if (it != cfg.end()) {
        QApplication::quit();
        return;
    }

    // Create new document?
    ParameterGrp::handle hGrp = WindowParameter::getDefaultParameter()->GetGroup("Document");
    if (hGrp->GetBool("CreateNewDoc", false)) {
        if (App::GetApplication().getDocuments().size()==0){
            App::GetApplication().newDocument();
        }
    }

    if (hGrp->GetBool("RecoveryEnabled", true)) {
        Application::Instance->checkForPreviousCrashes();
    }
}

void MainWindow::appendRecentFile(const QString& filename)
{
    RecentFilesAction *recent = this->findChild<RecentFilesAction *>
        (QString::fromLatin1("recentFiles"));
    if (recent) {
        recent->appendFile(filename);
    }
}

<<<<<<< HEAD
void MainWindow::updateActions(bool delay) {
    //make it safe to call before the main window is actually created
    if(!this)
        return;
    if(!d->activityTimer->isActive())
        d->activityTimer->start(150);
    else if(delay) {
        if(!d->actionUpdateDelay)
            d->actionUpdateDelay=1;
    }else
        d->actionUpdateDelay=-1;
=======
void MainWindow::updateActions(bool delay)
{
    //make it safe to call before the main window is actually created
    if (!instance)
        return;

    if (!d->activityTimer->isActive()) {
        d->activityTimer->start(150);
    }
    else if (delay) {
        if (!d->actionUpdateDelay)
            d->actionUpdateDelay = 1;
    }
    else {
        d->actionUpdateDelay = -1;
    }
>>>>>>> c0753806
}

void MainWindow::_updateActions()
{
<<<<<<< HEAD
    if (isVisible() && d->actionUpdateDelay<=0) {
=======
    if (isVisible() && d->actionUpdateDelay <= 0) {
>>>>>>> c0753806
        FC_LOG("update actions");
        d->activityTimer->stop();
        Application::Instance->commandManager().testActive();
    }
    d->actionUpdateDelay = 0;
}

void MainWindow::switchToTopLevelMode()
{
    QList<QDockWidget*> dw = this->findChildren<QDockWidget*>();
    for (QList<QDockWidget*>::Iterator it = dw.begin(); it != dw.end(); ++it) {
        (*it)->setParent(0, Qt::Window);
        (*it)->show();
    }
    QList<QWidget*> mdi = getMainWindow()->windows();
    for (QList<QWidget*>::Iterator it = mdi.begin(); it != mdi.end(); ++it) {
        (*it)->setParent(0, Qt::Window);
        (*it)->show();
    }
}

void MainWindow::switchToDockedMode()
{
    // Search for all top-level MDI views
    QWidgetList toplevel = QApplication::topLevelWidgets();
    for (QWidgetList::Iterator it = toplevel.begin(); it != toplevel.end(); ++it) {
        Gui::MDIView* view = qobject_cast<MDIView*>(*it);
        if (view)
            view->setCurrentViewMode(MDIView::Child);
    }
}

void MainWindow::loadWindowSettings()
{
    QString vendor = QString::fromLatin1(App::Application::Config()["ExeVendor"].c_str());
    QString application = QString::fromLatin1(App::Application::Config()["ExeName"].c_str());
    int major = (QT_VERSION >> 0x10) & 0xff;
    int minor = (QT_VERSION >> 0x08) & 0xff;
    QString qtver = QString::fromLatin1("Qt%1.%2").arg(major).arg(minor);
    QSettings config(vendor, application);

    QRect rect = QApplication::desktop()->availableGeometry();
    int maxHeight = rect.height();
    int maxWidth = rect.width();

    config.beginGroup(qtver);
    QPoint pos = config.value(QString::fromLatin1("Position"), this->pos()).toPoint();
    maxWidth -= pos.x();
    maxHeight -= pos.y();
    this->resize(config.value(QString::fromLatin1("Size"), QSize(maxWidth, maxHeight)).toSize());

    int x1,x2,y1,y2;
    // make sure that the main window is not totally out of the visible rectangle
    rect.getCoords(&x1, &y1, &x2, &y2);
    pos.setX(qMin(qMax(pos.x(),x1-this->width()+30),x2-30));
    pos.setY(qMin(qMax(pos.y(),y1-10),y2-10));
    this->move(pos);

    // tmp. disable the report window to suppress some bothering warnings
    Base::Console().SetEnabledMsgType("ReportOutput", Base::ConsoleSingleton::MsgType_Wrn, false);
    this->restoreState(config.value(QString::fromLatin1("MainWindowState")).toByteArray());
    std::clog << "Main window restored" << std::endl;
    Base::Console().SetEnabledMsgType("ReportOutput", Base::ConsoleSingleton::MsgType_Wrn, true);

    bool max = config.value(QString::fromLatin1("Maximized"), false).toBool();
    max ? showMaximized() : show();

    statusBar()->setVisible(config.value(QString::fromLatin1("StatusBar"), true).toBool());
    config.endGroup();

    ToolBarManager::getInstance()->restoreState();
    std::clog << "Toolbars restored" << std::endl;
}

void MainWindow::saveWindowSettings()
{
    QString vendor = QString::fromLatin1(App::Application::Config()["ExeVendor"].c_str());
    QString application = QString::fromLatin1(App::Application::Config()["ExeName"].c_str());
    int major = (QT_VERSION >> 0x10) & 0xff;
    int minor = (QT_VERSION >> 0x08) & 0xff;
    QString qtver = QString::fromLatin1("Qt%1.%2").arg(major).arg(minor);
    QSettings config(vendor, application);

    config.beginGroup(qtver);
    config.setValue(QString::fromLatin1("Size"), this->size());
    config.setValue(QString::fromLatin1("Position"), this->pos());
    config.setValue(QString::fromLatin1("Maximized"), this->isMaximized());
    config.setValue(QString::fromLatin1("MainWindowState"), this->saveState());
    config.setValue(QString::fromLatin1("StatusBar"), this->statusBar()->isVisible());
    config.endGroup();

    DockWindowManager::instance()->saveState();
    ToolBarManager::getInstance()->saveState();
}

void MainWindow::startSplasher(void)
{
    // startup splasher
    // when running in verbose mode no splasher
    if (!(App::Application::Config()["Verbose"] == "Strict") && 
         (App::Application::Config()["RunMode"] == "Gui")) {
        ParameterGrp::handle hGrp = App::GetApplication().GetUserParameter().
            GetGroup("BaseApp")->GetGroup("Preferences")->GetGroup("General");
        // first search for an external image file
        if (hGrp->GetBool("ShowSplasher", true)) {
            d->splashscreen = new SplashScreen(this->splashImage());
            d->splashscreen->show();
        }
        else
            d->splashscreen = 0;
    }
}

void MainWindow::stopSplasher(void)
{
    if (d->splashscreen) {
        d->splashscreen->finish(this);
        delete d->splashscreen;
        d->splashscreen = 0;
    }
}

QPixmap MainWindow::splashImage() const
{
    // search in the UserAppData dir as very first
    QPixmap splash_image;
    QFileInfo fi(QString::fromLatin1("images:splash_image.png"));
    if (fi.isFile() && fi.exists())
        splash_image.load(fi.filePath(), "PNG");

    // if no image was found try the config
    std::string splash_path = App::Application::Config()["SplashScreen"];
    if (splash_image.isNull()) {
        QString path = QString::fromUtf8(splash_path.c_str());
        if (QDir(path).isRelative()) {
            QString home = QString::fromUtf8(App::GetApplication().getHomePath());
            path = QFileInfo(QDir(home), path).absoluteFilePath();
        }

        splash_image.load(path);
    }

    // now try the icon paths
    if (splash_image.isNull()) {
        splash_image = Gui::BitmapFactory().pixmap(splash_path.c_str());
    }

    // include application name and version number
    std::map<std::string,std::string>::const_iterator tc = App::Application::Config().find("SplashInfoColor");
    if (tc != App::Application::Config().end()) {
        QString title = qApp->applicationName();
        QString major   = QString::fromLatin1(App::Application::Config()["BuildVersionMajor"].c_str());
        QString minor   = QString::fromLatin1(App::Application::Config()["BuildVersionMinor"].c_str());
        QString version = QString::fromLatin1("%1.%2").arg(major, minor);
        QString position, fontFamily;

        std::map<std::string,std::string>::const_iterator te = App::Application::Config().find("SplashInfoExeName");
        std::map<std::string,std::string>::const_iterator tv = App::Application::Config().find("SplashInfoVersion");
        std::map<std::string,std::string>::const_iterator tp = App::Application::Config().find("SplashInfoPosition");
        std::map<std::string,std::string>::const_iterator tf = App::Application::Config().find("SplashInfoFont");
        if (te != App::Application::Config().end())
            title = QString::fromUtf8(te->second.c_str());
        if (tv != App::Application::Config().end())
            version = QString::fromUtf8(tv->second.c_str());
        if (tp != App::Application::Config().end())
            position = QString::fromUtf8(tp->second.c_str());
        if (tf != App::Application::Config().end())
            fontFamily = QString::fromUtf8(tf->second.c_str());

        QPainter painter;
        painter.begin(&splash_image);
        if (!fontFamily.isEmpty()) {
            QFont font = painter.font();
            if (font.fromString(fontFamily))
                painter.setFont(font);
        }

        QFont fontExe = painter.font();
        fontExe.setPointSize(20);
        QFontMetrics metricExe(fontExe);
        int l = metricExe.width(title);
        int w = splash_image.width();
        int h = splash_image.height();

        QFont fontVer = painter.font();
        fontVer.setPointSize(12);
        QFontMetrics metricVer(fontVer);
        int v = metricVer.width(version);

        int x = -1, y = -1;
        QRegExp rx(QLatin1String("(\\d+).(\\d+)"));
        if (rx.indexIn(position) != -1) {
            x = rx.cap(1).toInt();
            y = rx.cap(2).toInt();
        }
        else {
            x = w - (l + v + 10);
            y = h - 20;
        }

        QColor color;
        color.setNamedColor(QString::fromLatin1(tc->second.c_str()));
        if (color.isValid()) {
            painter.setPen(color);
            painter.setFont(fontExe);
            painter.drawText(x, y, title);
            painter.setFont(fontVer);
            painter.drawText(x + (l + 5), y, version);
            painter.end();
        }
    }

    return splash_image;
}

/**
 * Drops the event \a e and tries to open the files.
 */
void MainWindow::dropEvent (QDropEvent* e)
{
    const QMimeData* data = e->mimeData();
    if (data->hasUrls()) {
        // load the files into the active document if there is one, otherwise let create one
        loadUrls(App::GetApplication().getActiveDocument(), data->urls());
    }
    else {
        QMainWindow::dropEvent(e);
    }
}

void MainWindow::dragEnterEvent (QDragEnterEvent * e)
{
    // Here we must allow uri drafs and check them in dropEvent
    const QMimeData* data = e->mimeData();
    if (data->hasUrls()) {
#if 0
#ifdef QT_NO_OPENSSL
        QList<QUrl> urls = data->urls();
        for (QList<QUrl>::ConstIterator it = urls.begin(); it != urls.end(); ++it) {
            if (it->scheme().toLower() == QLatin1String("https")) {
                e->ignore();
                return;
            }
        }
#endif
#endif
        e->accept();
    }
    else {
        e->ignore();
    }
}

static QLatin1String _MimeDocObj("application/x-documentobject");
static QLatin1String _MimeDocObjX("application/x-documentobject-x");
static QLatin1String _MimeDocObjFile("application/x-documentobject-file");
static QLatin1String _MimeDocObjXFile("application/x-documentobject-x-file");

QMimeData * MainWindow::createMimeDataFromSelection () const
{
    std::vector<App::DocumentObject*> sel;
    std::set<App::DocumentObject*> objSet;
    for(auto &s : Selection().getCompleteSelection()) {
        if(s.pObject && s.pObject->getNameInDocument() && objSet.insert(s.pObject).second)
            sel.push_back(s.pObject);
    }
    if(sel.empty())
        return 0;

    auto all = App::Document::getDependencyList(sel);
    if (all.size() > sel.size()) {
        DlgObjectSelection dlg(sel,getMainWindow());
        if(dlg.exec()!=QDialog::Accepted)
            return 0;
        sel = dlg.getSelections();
        if(sel.empty())
            return 0;
    }

    std::vector<App::Document*> unsaved;
    bool hasXLink = App::PropertyXLink::hasXLink(sel,&unsaved);
    if(unsaved.size()) {
        QMessageBox::critical(getMainWindow(), tr("Unsaved document"),
            tr("The exported object contains external link. Please save the document"
                "at least once before exporting."));
        return 0;
    }

    unsigned int memsize=1000; // ~ for the meta-information
    for (std::vector<App::DocumentObject*>::iterator it = sel.begin(); it != sel.end(); ++it)
        memsize += (*it)->getMemSize();

    // if less than ~10 MB
    bool use_buffer=(memsize < 0xA00000);
    QByteArray res;
    if(use_buffer) {
        try {
            res.reserve(memsize);
        }
        catch (const std::bad_alloc &) {
            use_buffer = false;
        }
    }

    WaitCursor wc;
    QString mime;
    if (use_buffer) {
        mime = hasXLink?_MimeDocObjX:_MimeDocObj;
        Base::ByteArrayOStreambuf buf(res);
        std::ostream str(&buf);
        // need this instance to call MergeDocuments::Save()
        App::Document* doc = sel.front()->getDocument();
        MergeDocuments mimeView(doc);
        doc->exportObjects(sel, str);
    }
    else {
        mime = hasXLink?_MimeDocObjXFile:_MimeDocObjFile;
        static Base::FileInfo fi(App::Application::getTempFileName());
        Base::ofstream str(fi, std::ios::out | std::ios::binary);
        // need this instance to call MergeDocuments::Save()
        App::Document* doc = sel.front()->getDocument();
        MergeDocuments mimeView(doc);
        doc->exportObjects(sel, str);
        str.close();
        res = fi.filePath().c_str();

        // store the path name as a custom property and
        // delete this file when closing the application
        const_cast<MainWindow*>(this)->setProperty("x-documentobject-file", res);
    }

    QMimeData *mimeData = new QMimeData();
    mimeData->setData(mime,res);
    return mimeData;
}

bool MainWindow::canInsertFromMimeData (const QMimeData * source) const
{
    if (!source)
        return false;
    return source->hasUrls() || 
        source->hasFormat(_MimeDocObj) || source->hasFormat(_MimeDocObjX) ||
        source->hasFormat(_MimeDocObjFile) || source->hasFormat(_MimeDocObjXFile);
}

void MainWindow::insertFromMimeData (const QMimeData * mimeData)
{
    if (!mimeData)
        return;
    bool fromDoc = false;
    bool hasXLink = false;
    QString format;
    if(mimeData->hasFormat(_MimeDocObj))
        format = _MimeDocObj;
    else if(mimeData->hasFormat(_MimeDocObjX)) {
        format = _MimeDocObjX;
        hasXLink = true;
<<<<<<< HEAD
    }else if(mimeData->hasFormat(_MimeDocObjFile))
        fromDoc = true;
    else if(mimeData->hasFormat(_MimeDocObjXFile)) {
=======
    }else if(mimeData->hasFormat(_MimeDocObjFile)) {
        format = _MimeDocObjFile;
        fromDoc = true;
    }else if(mimeData->hasFormat(_MimeDocObjXFile)) {
        format = _MimeDocObjXFile;
>>>>>>> c0753806
        fromDoc = true;
        hasXLink = true;
    }else {
        if (mimeData->hasUrls())
            loadUrls(App::GetApplication().getActiveDocument(), mimeData->urls());
        return;
    }

    App::Document* doc = App::GetApplication().getActiveDocument();
    if(!doc) doc = App::GetApplication().newDocument();

    if(hasXLink && !doc->isSaved()) {
        int ret = QMessageBox::question(getMainWindow(), tr("Unsaved document"),
            tr("To link to external objects, the document must be saved at least once.\n"
               "Do you want to save the document now?"),
            QMessageBox::Yes,QMessageBox::No);
        if(ret != QMessageBox::Yes || !Application::Instance->getDocument(doc)->saveAs())
            return;
    }
    if(!fromDoc) {
        QByteArray res = mimeData->data(format);

        doc->openTransaction("Paste");
        Base::ByteArrayIStreambuf buf(res);
        std::istream in(0);
        in.rdbuf(&buf);
        MergeDocuments mimeView(doc);
        std::vector<App::DocumentObject*> newObj = mimeView.importObjects(in);
        std::vector<App::DocumentObjectGroup*> grp = Gui::Selection().getObjectsOfType<App::DocumentObjectGroup>();
        if (grp.size() == 1) {
            Gui::Document* gui = Application::Instance->getDocument(doc);
            if (gui)
                gui->addRootObjectsToGroup(newObj, grp.front());
        }
        doc->commitTransaction();
    }
    else {
        QByteArray res = mimeData->data(format);

        doc->openTransaction("Paste");
        Base::FileInfo fi((const char*)res);
        Base::ifstream str(fi, std::ios::in | std::ios::binary);
        MergeDocuments mimeView(doc);
        std::vector<App::DocumentObject*> newObj = mimeView.importObjects(str);
        str.close();
        std::vector<App::DocumentObjectGroup*> grp = Gui::Selection().getObjectsOfType<App::DocumentObjectGroup>();
        if (grp.size() == 1) {
            Gui::Document* gui = Application::Instance->getDocument(doc);
            if (gui)
                gui->addRootObjectsToGroup(newObj, grp.front());
        }
        doc->commitTransaction();
    }
}

void MainWindow::setUrlHandler(const QString &scheme, Gui::UrlHandler* handler)
{
    d->urlHandler[scheme] = handler;
}

void MainWindow::unsetUrlHandler(const QString &scheme)
{
    d->urlHandler.remove(scheme);
}

void MainWindow::loadUrls(App::Document* doc, const QList<QUrl>& url)
{
    QStringList files;
    for (QList<QUrl>::ConstIterator it = url.begin(); it != url.end(); ++it) {
        QMap<QString, QPointer<UrlHandler> >::iterator jt = d->urlHandler.find(it->scheme());
        if (jt != d->urlHandler.end() && !jt->isNull()) {
            // delegate the loading to the url handler
            (*jt)->openUrl(doc, *it);
            continue;
        }

        QFileInfo info((*it).toLocalFile());
        if (info.exists() && info.isFile()) {
            if (info.isSymLink())
                info.setFile(info.readLink());
            std::vector<std::string> module = App::GetApplication()
                .getImportModules(info.completeSuffix().toLatin1());
            if (module.empty()) {
                module = App::GetApplication()
                    .getImportModules(info.suffix().toLatin1());
            }
            if (!module.empty()) {
                // ok, we support files with this extension
                files << info.absoluteFilePath();
            }
            else {
                Base::Console().Message("No support to load file '%s'\n",
                    (const char*)info.absoluteFilePath().toUtf8());
            }
        }
        else if (it->scheme().toLower() == QLatin1String("http")) {
            Gui::Dialog::DownloadManager* dm = Gui::Dialog::DownloadManager::getInstance();
            dm->download(dm->redirectUrl(*it));
        }
//#ifndef QT_NO_OPENSSL
        else if (it->scheme().toLower() == QLatin1String("https")) {
            QUrl url = *it;
#if QT_VERSION >= 0x050000
            QUrlQuery urlq(url);
            if (urlq.hasQueryItem(QLatin1String("sid"))) {
                urlq.removeAllQueryItems(QLatin1String("sid"));
                url.setQuery(urlq);
#else
            if (it->hasEncodedQueryItem(QByteArray("sid"))) {
                url.removeEncodedQueryItem(QByteArray("sid"));
#endif
                url.setScheme(QLatin1String("http"));
            }
            Gui::Dialog::DownloadManager* dm = Gui::Dialog::DownloadManager::getInstance();
            dm->download(dm->redirectUrl(url));
        }
//#endif
        else if (it->scheme().toLower() == QLatin1String("ftp")) {
            Gui::Dialog::DownloadManager::getInstance()->download(*it);
        }
    }

    QByteArray docName = doc ? QByteArray(doc->getName()) : qApp->translate("StdCmdNew","Unnamed").toUtf8();
    SelectModule::Dict dict = SelectModule::importHandler(files);
    // load the files with the associated modules
    for (SelectModule::Dict::iterator it = dict.begin(); it != dict.end(); ++it) {
        // if the passed document name doesn't exist the module should create it, if needed
        Application::Instance->importFrom(it.key().toUtf8(), docName, it.value().toLatin1());
    }
}

void MainWindow::changeEvent(QEvent *e)
{
    if (e->type() == QEvent::LanguageChange) {
        d->sizeLabel->setText(tr("Dimension"));
    
        CommandManager& rclMan = Application::Instance->commandManager();
        std::vector<Command*> cmd = rclMan.getAllCommands();
        for (std::vector<Command*>::iterator it = cmd.begin(); it != cmd.end(); ++it)
            (*it)->languageChange();

        // reload current workbench to retranslate all actions and window titles
        Workbench* wb = WorkbenchManager::instance()->active();
        if (wb) wb->retranslate();
    }
    else if (e->type() == QEvent::ActivationChange) {
        if (isActiveWindow()) {
            QMdiSubWindow* mdi = d->mdiArea->currentSubWindow();
            if (mdi) {
                MDIView* view = dynamic_cast<MDIView*>(mdi->widget());
                if (view && getMainWindow()->activeWindow() != view) {
                    d->activeView = view;
                    Application::Instance->viewActivated(view);
                }
            }
        }
    }
    else {
        QMainWindow::changeEvent(e);
    }
}

void MainWindow::clearStatus() {
    d->currentStatusType = 100;
    statusBar()->setStyleSheet(QString::fromLatin1("#statusBar{}"));
}

void MainWindow::statusMessageChanged() {
    if(d->currentStatusType<0)
        d->currentStatusType = -d->currentStatusType;
    else {
        // here probably means the status bar message is changed by QMainWindow
        // internals, e.g. for displaying tooltip and stuff. Set reset what
        // we've changed.
        d->statusTimer->stop();
        clearStatus();
    }
}

void MainWindow::showMessage(const QString& message, int timeout) {
    if(QApplication::instance()->thread() != QThread::currentThread()) {
        QApplication::postEvent(this, new CustomMessageEvent(MainWindow::Tmp,message,timeout));
        return;
    }
    d->actionLabel->setText(message.simplified());
    if(timeout) {
        d->actionTimer->setSingleShot(true);
        d->actionTimer->start(timeout);
    }else
        d->actionTimer->stop();
}

void MainWindow::showStatus(int type, const QString& message)
{
    if(QApplication::instance()->thread() != QThread::currentThread()) {
        QApplication::postEvent(this, 
                new CustomMessageEvent(type,message));
        return;
    }

    if(d->currentStatusType < type)
        return;

    d->statusTimer->setSingleShot(true);
    // TODO: hardcode?
    int timeout = 5000;
    d->statusTimer->start(timeout);

    QFontMetrics fm(statusBar()->font());
    QString msg = fm.elidedText(message, Qt::ElideMiddle, this->d->actionLabel->width());
    switch(type) {
    case MainWindow::Err:
        statusBar()->setStyleSheet(d->status->err);
        break;
    case MainWindow::Wrn:
        statusBar()->setStyleSheet(d->status->wrn);
        break;
    case MainWindow::Pane:
        statusBar()->setStyleSheet(QString::fromLatin1("#statusBar{}"));
        break;
    default:
        statusBar()->setStyleSheet(d->status->msg);
        break;
    }
    d->currentStatusType = -type;
    statusBar()->showMessage(msg.simplified(), timeout);
}


// set text to the pane
void MainWindow::setPaneText(int i, QString text)
{
    if (i==1) {
        showStatus(MainWindow::Pane, text);
    }
    else if (i==2) {
        d->sizeLabel->setText(text);
    }
}

void MainWindow::customEvent(QEvent* e)
{
    if (e->type() == QEvent::User) {
        Gui::CustomMessageEvent* ce = static_cast<Gui::CustomMessageEvent*>(e);
        QString msg = ce->message();
        switch(ce->type()) {
        case MainWindow::Log: {
            if (msg.startsWith(QLatin1String("#Inventor V2.1 ascii "))) {
                Gui::Document *d = Application::Instance->activeDocument();
                if (d) {
                    ViewProviderExtern *view = new ViewProviderExtern();
                    try {
                        view->setModeByString("1",msg.toLatin1().constData());
                        d->setAnnotationViewProvider("Vdbg",view);
                    }
                    catch (...) {
                        delete view;
                    }
                }
            }
            break;
        } case MainWindow::Tmp: {
            showMessage(msg, ce->timeout());
            break;
        } default:
            showStatus(ce->type(),msg);
        }
    }
    else if (e->type() == ActionStyleEvent::EventType) {
        QList<TaskView::TaskView*> tasks = findChildren<TaskView::TaskView*>();
        if (static_cast<ActionStyleEvent*>(e)->getType() == ActionStyleEvent::Clear) {
            for (QList<TaskView::TaskView*>::iterator it = tasks.begin(); it != tasks.end(); ++it) {
                (*it)->clearActionStyle();
            }
        }
        else {
            for (QList<TaskView::TaskView*>::iterator it = tasks.begin(); it != tasks.end(); ++it) {
                (*it)->restoreActionStyle();
            }
        }
    }
}

// ----------------------------------------------------------

StatusBarObserver::StatusBarObserver()
  : WindowParameter("OutputWindow")
{
    msg = QString::fromLatin1("#statusBar{color: #000000}"); // black
    wrn = QString::fromLatin1("#statusBar{color: #ffaa00}"); // orange
    err = QString::fromLatin1("#statusBar{color: #ff0000}"); // red
    Base::Console().AttachObserver(this);
    getWindowParameter()->Attach(this);
    getWindowParameter()->NotifyAll();
}

StatusBarObserver::~StatusBarObserver()
{
    getWindowParameter()->Detach(this);
    Base::Console().DetachObserver(this);
}

void StatusBarObserver::OnChange(Base::Subject<const char*> &rCaller, const char * sReason)
{
    ParameterGrp& rclGrp = ((ParameterGrp&)rCaller);
    auto format = QString::fromLatin1("#statusBar{color: %1}");
    if (strcmp(sReason, "colorText") == 0) {
        unsigned long col = rclGrp.GetUnsigned( sReason );
        this->msg = format.arg(QColor((col >> 24) & 0xff,(col >> 16) & 0xff,(col >> 8) & 0xff).name());
    }
    else if (strcmp(sReason, "colorWarning") == 0) {
        unsigned long col = rclGrp.GetUnsigned( sReason );
        this->wrn = format.arg(QColor((col >> 24) & 0xff,(col >> 16) & 0xff,(col >> 8) & 0xff).name());
    }
    else if (strcmp(sReason, "colorError") == 0) {
        unsigned long col = rclGrp.GetUnsigned( sReason );
        this->err = format.arg(QColor((col >> 24) & 0xff,(col >> 16) & 0xff,(col >> 8) & 0xff).name());
    }
}

void StatusBarObserver::SendLog(const std::string& msg, Base::LogStyle level)
{
<<<<<<< HEAD
    // Send the event to the main window to allow thread-safety. Qt will delete it when done.
    CustomMessageEvent* ev = new CustomMessageEvent(MainWindow::Msg, QString::fromUtf8(m));
    QApplication::postEvent(getMainWindow(), ev);
}

/** Get called when a warning is issued. 
 * The message is displayed on the ststus bar. 
 */
void StatusBarObserver::Warning(const char *m)
{
    // Send the event to the main window to allow thread-safety. Qt will delete it when done.
    CustomMessageEvent* ev = new CustomMessageEvent(MainWindow::Wrn, QString::fromUtf8(m));
    QApplication::postEvent(getMainWindow(), ev);
}

/** Get called when an error is issued. 
 * The message is displayed on the ststus bar. 
 */
void StatusBarObserver::Error  (const char *m)
{
    // Send the event to the main window to allow thread-safety. Qt will delete it when done.
    CustomMessageEvent* ev = new CustomMessageEvent(MainWindow::Err, QString::fromUtf8(m));
    QApplication::postEvent(getMainWindow(), ev);
}
=======
    int messageType = -1;
    switch(level){
        case Base::LogStyle::Warning:
            messageType = MainWindow::Wrn;
            break;
        case Base::LogStyle::Message:
            messageType = MainWindow::Msg;
            break;
        case Base::LogStyle::Error:
            messageType = MainWindow::Err;
            break;
        case Base::LogStyle::Log:
            messageType = MainWindow::Log;
            break;
    }
>>>>>>> c0753806

    // Send the event to the main window to allow thread-safety. Qt will delete it when done.
<<<<<<< HEAD
    CustomMessageEvent* ev = new CustomMessageEvent(MainWindow::Log, QString::fromUtf8(m));
=======
    CustomMessageEvent* ev = new CustomMessageEvent(messageType, QString::fromUtf8(msg.c_str()));
>>>>>>> c0753806
    QApplication::postEvent(getMainWindow(), ev);
}

// -------------------------------------------------------------

int ActionStyleEvent::EventType = -1;

ActionStyleEvent::ActionStyleEvent(Style type)
  : QEvent(QEvent::Type(EventType)), type(type)
{
}

ActionStyleEvent::Style ActionStyleEvent::getType() const
{
    return type;
}


#include "moc_MainWindow.cpp"<|MERGE_RESOLUTION|>--- conflicted
+++ resolved
@@ -117,11 +117,7 @@
 #include "View3DInventorViewer.h"
 #include "DlgObjectSelection.h"
 
-<<<<<<< HEAD
-FC_LOG_LEVEL_INIT("MainWindow",false,true,true);
-=======
 FC_LOG_LEVEL_INIT("MainWindow",false,true,true)
->>>>>>> c0753806
 
 #if defined(Q_OS_WIN32)
 #define slots
@@ -478,11 +474,7 @@
     }
 
     //TODO: Add external object support for DAGView
-<<<<<<< HEAD
-#if 0
-=======
 #if 1
->>>>>>> c0753806
     //Dag View.
     if (hiddenDockWindows.find("Std_DAGView") == std::string::npos) {
         //work through parameter.
@@ -1004,15 +996,8 @@
 
 void MainWindow::setActiveWindow(MDIView* view)
 {
-<<<<<<< HEAD
-    if(!view || d->activeView == view)
-        return;
-    if(!windows().contains(view->parentWidget()))
-        addWindow(view);
-=======
     if (!view || d->activeView == view)
         return;
->>>>>>> c0753806
     onSetActiveSubWindow(view->parentWidget());
     d->activeView = view;
     Application::Instance->viewActivated(view);
@@ -1040,11 +1025,7 @@
     // set active the appropriate window (it needs not to be part of mdiIds, e.g. directly after creation)
     d->activeView = view;
     Application::Instance->viewActivated(view);
-<<<<<<< HEAD
-    updateActions();
-=======
     updateActions(true);
->>>>>>> c0753806
 }
 
 void MainWindow::onWindowsMenuAboutToShow()
@@ -1295,19 +1276,6 @@
     }
 }
 
-<<<<<<< HEAD
-void MainWindow::updateActions(bool delay) {
-    //make it safe to call before the main window is actually created
-    if(!this)
-        return;
-    if(!d->activityTimer->isActive())
-        d->activityTimer->start(150);
-    else if(delay) {
-        if(!d->actionUpdateDelay)
-            d->actionUpdateDelay=1;
-    }else
-        d->actionUpdateDelay=-1;
-=======
 void MainWindow::updateActions(bool delay)
 {
     //make it safe to call before the main window is actually created
@@ -1324,16 +1292,11 @@
     else {
         d->actionUpdateDelay = -1;
     }
->>>>>>> c0753806
 }
 
 void MainWindow::_updateActions()
 {
-<<<<<<< HEAD
-    if (isVisible() && d->actionUpdateDelay<=0) {
-=======
     if (isVisible() && d->actionUpdateDelay <= 0) {
->>>>>>> c0753806
         FC_LOG("update actions");
         d->activityTimer->stop();
         Application::Instance->commandManager().testActive();
@@ -1691,17 +1654,11 @@
     else if(mimeData->hasFormat(_MimeDocObjX)) {
         format = _MimeDocObjX;
         hasXLink = true;
-<<<<<<< HEAD
-    }else if(mimeData->hasFormat(_MimeDocObjFile))
-        fromDoc = true;
-    else if(mimeData->hasFormat(_MimeDocObjXFile)) {
-=======
     }else if(mimeData->hasFormat(_MimeDocObjFile)) {
         format = _MimeDocObjFile;
         fromDoc = true;
     }else if(mimeData->hasFormat(_MimeDocObjXFile)) {
         format = _MimeDocObjXFile;
->>>>>>> c0753806
         fromDoc = true;
         hasXLink = true;
     }else {
@@ -2024,32 +1981,6 @@
 
 void StatusBarObserver::SendLog(const std::string& msg, Base::LogStyle level)
 {
-<<<<<<< HEAD
-    // Send the event to the main window to allow thread-safety. Qt will delete it when done.
-    CustomMessageEvent* ev = new CustomMessageEvent(MainWindow::Msg, QString::fromUtf8(m));
-    QApplication::postEvent(getMainWindow(), ev);
-}
-
-/** Get called when a warning is issued. 
- * The message is displayed on the ststus bar. 
- */
-void StatusBarObserver::Warning(const char *m)
-{
-    // Send the event to the main window to allow thread-safety. Qt will delete it when done.
-    CustomMessageEvent* ev = new CustomMessageEvent(MainWindow::Wrn, QString::fromUtf8(m));
-    QApplication::postEvent(getMainWindow(), ev);
-}
-
-/** Get called when an error is issued. 
- * The message is displayed on the ststus bar. 
- */
-void StatusBarObserver::Error  (const char *m)
-{
-    // Send the event to the main window to allow thread-safety. Qt will delete it when done.
-    CustomMessageEvent* ev = new CustomMessageEvent(MainWindow::Err, QString::fromUtf8(m));
-    QApplication::postEvent(getMainWindow(), ev);
-}
-=======
     int messageType = -1;
     switch(level){
         case Base::LogStyle::Warning:
@@ -2065,14 +1996,9 @@
             messageType = MainWindow::Log;
             break;
     }
->>>>>>> c0753806
 
     // Send the event to the main window to allow thread-safety. Qt will delete it when done.
-<<<<<<< HEAD
-    CustomMessageEvent* ev = new CustomMessageEvent(MainWindow::Log, QString::fromUtf8(m));
-=======
     CustomMessageEvent* ev = new CustomMessageEvent(messageType, QString::fromUtf8(msg.c_str()));
->>>>>>> c0753806
     QApplication::postEvent(getMainWindow(), ev);
 }
 

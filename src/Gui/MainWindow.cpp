--- conflicted
+++ resolved
@@ -445,10 +445,6 @@
             pDockMgr->registerDockWindow("Std_DAGView", dagDockWindow);
         }
     }
-<<<<<<< HEAD
-#endif
-=======
->>>>>>> a8b222be
 
     // accept drops on the window, get handled in dropEvent, dragEnterEvent
     setAcceptDrops(true);

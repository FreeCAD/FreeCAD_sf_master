--- conflicted
+++ resolved
@@ -1,1663 +1,1659 @@
-/***************************************************************************
- *   Copyright (c) 2004 Werner Mayer <wmayer[at]users.sourceforge.net>     *
- *                                                                         *
- *   This file is part of the FreeCAD CAx development system.              *
- *                                                                         *
- *   This library is free software; you can redistribute it and/or         *
- *   modify it under the terms of the GNU Library General Public           *
- *   License as published by the Free Software Foundation; either          *
- *   version 2 of the License, or (at your option) any later version.      *
- *                                                                         *
- *   This library  is distributed in the hope that it will be useful,      *
- *   but WITHOUT ANY WARRANTY; without even the implied warranty of        *
- *   MERCHANTABILITY or FITNESS FOR A PARTICULAR PURPOSE.  See the         *
- *   GNU Library General Public License for more details.                  *
- *                                                                         *
- *   You should have received a copy of the GNU Library General Public     *
- *   License along with this library; see the file COPYING.LIB. If not,    *
- *   write to the Free Software Foundation, Inc., 59 Temple Place,         *
- *   Suite 330, Boston, MA  02111-1307, USA                                *
- *                                                                         *
- ***************************************************************************/
-
-
-#include "PreCompiled.h"
-#ifndef _PreComp_
-# include <algorithm>
-# include <limits>
-# include <QTextStream>
-#endif
-#if QT_VERSION >= 0x050200
-# include <QMetaType>
-#endif
-
-// Uncomment this block to remove PySide C++ support and switch to its Python interface
-//#undef HAVE_SHIBOKEN
-//#undef HAVE_PYSIDE
-//#undef HAVE_SHIBOKEN2
-//#undef HAVE_PYSIDE2
-
-#ifdef FC_OS_WIN32
-#undef max
-#undef min
-#ifdef _MSC_VER
-#pragma warning( disable : 4099 )
-#pragma warning( disable : 4522 )
-#endif
-#endif
-
-// class and struct used for SbkObject
-#if defined(__clang__)
-# pragma clang diagnostic push
-# pragma clang diagnostic ignored "-Wmismatched-tags"
-# pragma clang diagnostic ignored "-Wunused-parameter"
-# if __clang_major__ > 3
-# pragma clang diagnostic ignored "-Wkeyword-macro"
-# endif
-#elif defined (__GNUC__)
-# pragma GCC diagnostic push
-# pragma GCC diagnostic ignored "-Wunused-parameter"
-# pragma GCC diagnostic ignored "-Wdeprecated-declarations"
-#endif
-
-#ifdef HAVE_SHIBOKEN
-# undef _POSIX_C_SOURCE
-# undef _XOPEN_SOURCE
-# include <basewrapper.h>
-# include <sbkconverter.h>
-# include <sbkmodule.h>
-# include <typeresolver.h>
-# include <shiboken.h>
-# ifdef HAVE_PYSIDE
-# include <pyside_qtcore_python.h>
-# include <pyside_qtgui_python.h>
-PyTypeObject** SbkPySide_QtCoreTypes=nullptr;
-PyTypeObject** SbkPySide_QtGuiTypes=nullptr;
-# endif
-#endif
-
-#ifdef HAVE_SHIBOKEN2
-# define HAVE_SHIBOKEN
-# undef _POSIX_C_SOURCE
-# undef _XOPEN_SOURCE
-# include <basewrapper.h>
-# include <sbkconverter.h>
-# include <sbkmodule.h>
-# include <shiboken.h>
-# ifdef HAVE_PYSIDE2
-# define HAVE_PYSIDE
-
-// Since version 5.12 shiboken offers a method to get wrapper by class name (typeForTypeName)
-// This helps to avoid to include the PySide2 headers since MSVC has a compiler bug when
-// compiling together with std::bitset (https://bugreports.qt.io/browse/QTBUG-72073)
-
-# define SHIBOKEN_FULL_VERSION QT_VERSION_CHECK(SHIBOKEN_MAJOR_VERSION, SHIBOKEN_MINOR_VERSION, SHIBOKEN_MICRO_VERSION)
-# if (SHIBOKEN_FULL_VERSION >= QT_VERSION_CHECK(5, 12, 0))
-# define HAVE_SHIBOKEN_TYPE_FOR_TYPENAME
-# endif
-
-# ifndef HAVE_SHIBOKEN_TYPE_FOR_TYPENAME
-# include <pyside2_qtcore_python.h>
-# include <pyside2_qtgui_python.h>
-# include <pyside2_qtwidgets_python.h>
-# endif
-# include <signalmanager.h>
-PyTypeObject** SbkPySide2_QtCoreTypes=nullptr;
-PyTypeObject** SbkPySide2_QtGuiTypes=nullptr;
-PyTypeObject** SbkPySide2_QtWidgetsTypes=nullptr;
-# endif // HAVE_PYSIDE2
-#endif // HAVE_SHIBOKEN2
-
-#if defined(__clang__)
-# pragma clang diagnostic pop
-#elif defined (__GNUC__)
-# pragma GCC diagnostic pop
-#endif
-
-#include <CXX/Objects.hxx>
-#include <App/Application.h>
-#include <Base/Console.h>
-#include <Base/Exception.h>
-#include <Base/Interpreter.h>
-#include <Base/Quantity.h>
-#include <Base/QuantityPy.h>
-
-
-#include "WidgetFactory.h"
-#include "PrefWidgets.h"
-#include "PropertyPage.h"
-
-
-using namespace Gui;
-
-#if defined (HAVE_SHIBOKEN)
-
-/**
-  Example:
-  \code
-    ui = FreeCADGui.UiLoader()
-    w = ui.createWidget("Gui::InputField")
-    w.show()
-    w.property("quantity")
-  \endcode
-  */
-
-PyObject* toPythonFuncQuantityTyped(Base::Quantity cpx) {
-    return new Base::QuantityPy(new Base::Quantity(cpx));
-}
-
-PyObject* toPythonFuncQuantity(const void* cpp)
-{
-    return toPythonFuncQuantityTyped(*reinterpret_cast<const Base::Quantity*>(cpp));
-}
-
-void toCppPointerConvFuncQuantity(PyObject* pyobj,void* cpp)
-{
-   *((Base::Quantity*)cpp) = *static_cast<Base::QuantityPy*>(pyobj)->getQuantityPtr();
-}
-
-PythonToCppFunc toCppPointerCheckFuncQuantity(PyObject* obj)
-{
-    if (PyObject_TypeCheck(obj, &(Base::QuantityPy::Type)))
-        return toCppPointerConvFuncQuantity;
-    else
-        return 0;
-}
-
-void BaseQuantity_PythonToCpp_QVariant(PyObject* pyIn, void* cppOut)
-{
-    Base::Quantity* q = static_cast<Base::QuantityPy*>(pyIn)->getQuantityPtr();
-    *((QVariant*)cppOut) = QVariant::fromValue<Base::Quantity>(*q);
-}
-
-PythonToCppFunc isBaseQuantity_PythonToCpp_QVariantConvertible(PyObject* obj)
-{
-    if (PyObject_TypeCheck(obj, &(Base::QuantityPy::Type)))
-        return BaseQuantity_PythonToCpp_QVariant;
-    return 0;
-}
-
-#if defined (HAVE_PYSIDE) && QT_VERSION >= 0x050200
-Base::Quantity convertWrapperToQuantity(const PySide::PyObjectWrapper &w)
-{
-    PyObject* pyIn = static_cast<PyObject*>(w);
-    if (PyObject_TypeCheck(pyIn, &(Base::QuantityPy::Type))) {
-        return *static_cast<Base::QuantityPy*>(pyIn)->getQuantityPtr();
-    }
-
-    return Base::Quantity(std::numeric_limits<double>::quiet_NaN());
-}
-#endif
-
-void registerTypes()
-{
-    SbkConverter* convert = Shiboken::Conversions::createConverter(&Base::QuantityPy::Type,
-                                                                   toPythonFuncQuantity);
-    Shiboken::Conversions::setPythonToCppPointerFunctions(convert,
-                                                          toCppPointerConvFuncQuantity,
-                                                          toCppPointerCheckFuncQuantity);
-    Shiboken::Conversions::registerConverterName(convert, "Base::Quantity");
-
-    SbkConverter* qvariant_conv = Shiboken::Conversions::getConverter("QVariant");
-    if (qvariant_conv) {
-        // The type QVariant already has a converter from PyBaseObject_Type which will
-        // come before our own converter.
-        Shiboken::Conversions::addPythonToCppValueConversion(qvariant_conv,
-                                                             BaseQuantity_PythonToCpp_QVariant,
-                                                             isBaseQuantity_PythonToCpp_QVariantConvertible);
-    }
-
-#if defined (HAVE_PYSIDE) && QT_VERSION >= 0x050200
-    QMetaType::registerConverter<PySide::PyObjectWrapper, Base::Quantity>(&convertWrapperToQuantity);
-#endif
-}
-#endif
-
-// --------------------------------------------------------
-
-namespace Gui {
-template<typename qttype>
-Py::Object qt_wrapInstance(qttype object, const char* className,
-                           const char* shiboken, const char* pyside,
-                           const char* wrap)
-{
-    PyObject* module = PyImport_ImportModule(shiboken);
-    if (!module) {
-        std::string error = "Cannot load ";
-        error += shiboken;
-        error += " module";
-        throw Py::Exception(PyExc_ImportError, error);
-    }
-
-    Py::Module mainmod(module, true);
-    Py::Callable func = mainmod.getDict().getItem(wrap);
-
-    Py::Tuple arguments(2);
-    arguments[0] = Py::asObject(PyLong_FromVoidPtr((void*)object));
-
-    module = PyImport_ImportModule(pyside);
-    if (!module) {
-        std::string error = "Cannot load ";
-        error += pyside;
-        error += " module";
-        throw Py::Exception(PyExc_ImportError, error);
-    }
-
-    Py::Module qtmod(module);
-    arguments[1] = qtmod.getDict().getItem(className);
-    return func.apply(arguments);
-}
-
-const char* qt_identifyType(QObject* ptr, const char* pyside)
-{
-    PyObject* module = PyImport_ImportModule(pyside);
-    if (!module) {
-        std::string error = "Cannot load ";
-        error += pyside;
-        error += " module";
-        throw Py::Exception(PyExc_ImportError, error);
-    }
-
-    Py::Module qtmod(module);
-    const QMetaObject* metaObject = ptr->metaObject();
-    while (metaObject) {
-        const char* className = metaObject->className();
-        if (qtmod.getDict().hasKey(className))
-            return className;
-        metaObject = metaObject->superClass();
-    }
-
-    return nullptr;
-}
-
-void* qt_getCppPointer(const Py::Object& pyobject, const char* shiboken, const char* unwrap)
-{
-    // https://github.com/PySide/Shiboken/blob/master/shibokenmodule/typesystem_shiboken.xml
-    PyObject* module = PyImport_ImportModule(shiboken);
-    if (!module) {
-        std::string error = "Cannot load ";
-        error += shiboken;
-        error += " module";
-        throw Py::Exception(PyExc_ImportError, error);
-    }
-
-    Py::Module mainmod(module, true);
-    Py::Callable func = mainmod.getDict().getItem(unwrap);
-
-    Py::Tuple arguments(1);
-    arguments[0] = pyobject; //PySide pointer
-    Py::Tuple result(func.apply(arguments));
-    void* ptr = PyLong_AsVoidPtr(result[0].ptr());
-    return ptr;
-}
-
-
-template<typename qttype>
-PyTypeObject *getPyTypeObjectForTypeName()
-{
-#if defined (HAVE_SHIBOKEN) && defined(HAVE_PYSIDE)
-#if defined (HAVE_SHIBOKEN_TYPE_FOR_TYPENAME)
-    SbkObjectType* sbkType = Shiboken::ObjectType::typeForTypeName(typeid(qttype).name());
-    if (sbkType)
-        return &(sbkType->type);
-#else
-    return Shiboken::SbkType<qttype>();
-#endif
-#endif
-    return nullptr;
-}
-}
-
-// --------------------------------------------------------
-
-PythonWrapper::PythonWrapper()
-{
-#if defined (HAVE_SHIBOKEN)
-    static bool init = false;
-    if (!init) {
-        init = true;
-        registerTypes();
-    }
-#endif
-}
-
-bool PythonWrapper::toCString(const Py::Object& pyobject, std::string& str)
-{
-    if (PyUnicode_Check(pyobject.ptr())) {
-        PyObject* unicode = PyUnicode_AsUTF8String(pyobject.ptr());
-#if PY_MAJOR_VERSION >= 3
-        str = PyBytes_AsString(unicode);
-#else
-        str = PyString_AsString(unicode);
-#endif
-        Py_DECREF(unicode);
-        return true;
-    }
-#if PY_MAJOR_VERSION >= 3
-    else if (PyBytes_Check(pyobject.ptr())) {
-        str = PyBytes_AsString(pyobject.ptr());
-        return true;
-    }
-#else
-    else if (PyString_Check(pyobject.ptr())) {
-        str = PyString_AsString(pyobject.ptr());
-        return true;
-    }
-#endif
-#if defined (HAVE_SHIBOKEN) && defined(HAVE_PYSIDE)
-    if (Shiboken::String::check(pyobject.ptr())) {
-        const char* s = Shiboken::String::toCString(pyobject.ptr());
-        if (s) str = s;
-        return true;
-    }
-#endif
-    return false;
-}
-
-QObject* PythonWrapper::toQObject(const Py::Object& pyobject)
-{
-    // http://pastebin.com/JByDAF5Z
-#if defined (HAVE_SHIBOKEN) && defined(HAVE_PYSIDE)
-    PyTypeObject * type = getPyTypeObjectForTypeName<QObject>();
-    if (type) {
-        if (Shiboken::Object::checkType(pyobject.ptr())) {
-            SbkObject* sbkobject = reinterpret_cast<SbkObject *>(pyobject.ptr());
-            void* cppobject = Shiboken::Object::cppPointer(sbkobject, type);
-            return reinterpret_cast<QObject*>(cppobject);
-        }
-    }
-#elif QT_VERSION >= 0x050000
-    // Access shiboken2/PySide2 via Python
-    //
-    void* ptr = qt_getCppPointer(pyobject, "shiboken2", "getCppPointer");
-    return reinterpret_cast<QObject*>(ptr);
-#else
-    // Access shiboken/PySide via Python
-    //
-    void* ptr = qt_getCppPointer(pyobject, "shiboken", "getCppPointer");
-    return reinterpret_cast<QObject*>(ptr);
-#endif
-
-#if 0 // Unwrapping using sip/PyQt
-    void* ptr = qt_getCppPointer(pyobject, "sip", "unwrapinstance");
-    return reinterpret_cast<QObject*>(ptr);
-#endif
-
-    return 0;
-}
-
-Py::Object PythonWrapper::fromQIcon(const QIcon* icon)
-{
-#if defined (HAVE_SHIBOKEN) && defined(HAVE_PYSIDE)
-    const char* typeName = typeid(*const_cast<QIcon*>(icon)).name();
-    PyObject* pyobj = Shiboken::Object::newObject(reinterpret_cast<SbkObjectType*>(getPyTypeObjectForTypeName<QIcon>()),
-                              const_cast<QIcon*>(icon), true, false, typeName);
-    if (pyobj)
-        return Py::asObject(pyobj);
-#elif QT_VERSION >= 0x050000
-    // Access shiboken2/PySide2 via Python
-    //
-    return qt_wrapInstance<const QIcon*>(icon, "QIcon", "shiboken2", "PySide2.QtGui", "wrapInstance");
-#else
-    // Access shiboken/PySide via Python
-    //
-    return qt_wrapInstance<const QIcon*>(icon, "QIcon", "shiboken", "PySide.QtGui", "wrapInstance");
-#endif
-    throw Py::RuntimeError("Failed to wrap icon");
-}
-
-QIcon *PythonWrapper::toQIcon(PyObject *pyobj)
-{
-#if defined (HAVE_SHIBOKEN) && defined(HAVE_PYSIDE)
-<<<<<<< HEAD
-    PyTypeObject * type = Shiboken::SbkType<QIcon>();
-=======
-    PyTypeObject * type = getPyTypeObjectForTypeName<QIcon>();
->>>>>>> c0753806
-    if(type) {
-        if (Shiboken::Object::checkType(pyobj)) {
-            SbkObject* sbkobject = reinterpret_cast<SbkObject *>(pyobj);
-            void* cppobject = Shiboken::Object::cppPointer(sbkobject, type);
-            return reinterpret_cast<QIcon*>(cppobject);
-        }
-    }
-#else
-    Q_UNUSED(pyobj);
-#endif
-    return 0;
-}
-
-Py::Object PythonWrapper::fromQWidget(QWidget* widget, const char* className)
-{
-#if defined (HAVE_SHIBOKEN) && defined(HAVE_PYSIDE)
-    // Access shiboken/PySide via C++
-    //
-    PyTypeObject * type = getPyTypeObjectForTypeName<QWidget>();
-    if (type) {
-        SbkObjectType* sbk_type = reinterpret_cast<SbkObjectType*>(type);
-        std::string typeName;
-        if (className)
-            typeName = className;
-        else
-            typeName = widget->metaObject()->className();
-        PyObject* pyobj = Shiboken::Object::newObject(sbk_type, widget, false, false, typeName.c_str());
-        return Py::asObject(pyobj);
-    }
-    throw Py::RuntimeError("Failed to wrap widget");
-
-#elif QT_VERSION >= 0x050000
-    // Access shiboken2/PySide2 via Python
-    //
-    return qt_wrapInstance<QWidget*>(widget, className, "shiboken2", "PySide2.QtWidgets", "wrapInstance");
-#else
-    // Access shiboken/PySide via Python
-    //
-    return qt_wrapInstance<QWidget*>(widget, className, "shiboken", "PySide.QtGui", "wrapInstance");
-#endif
-
-#if 0 // Unwrapping using sip/PyQt
-    Q_UNUSED(className);
-#if QT_VERSION >= 0x050000
-    return qt_wrapInstance<QWidget*>(widget, "QWidget", "sip", "PyQt5.QtWidgets", "wrapinstance");
-#else
-    return qt_wrapInstance<QWidget*>(widget, "QWidget", "sip", "PyQt4.Qt", "wrapinstance");
-#endif
-#endif
-}
-
-const char* PythonWrapper::getWrapperName(QObject* obj) const
-{
-#if defined (HAVE_SHIBOKEN) && defined(HAVE_PYSIDE)
-    const QMetaObject* meta = obj->metaObject();
-    while (meta) {
-        const char* typeName = meta->className();
-        PyTypeObject* exactType = Shiboken::Conversions::getPythonTypeObject(typeName);
-        if (exactType)
-            return typeName;
-        meta = meta->superClass();
-    }
-#else
-    QUiLoader ui;
-    QStringList names = ui.availableWidgets();
-    const QMetaObject* meta = obj->metaObject();
-    while (meta) {
-        const char* typeName = meta->className();
-        if (names.indexOf(QLatin1String(typeName)) >= 0)
-            return typeName;
-        meta = meta->superClass();
-    }
-#endif
-    return "QObject";
-}
-
-bool PythonWrapper::loadCoreModule()
-{
-#if defined (HAVE_SHIBOKEN2) && (HAVE_PYSIDE2)
-    // QtCore
-    if (!SbkPySide2_QtCoreTypes) {
-        Shiboken::AutoDecRef requiredModule(Shiboken::Module::import("PySide2.QtCore"));
-        if (requiredModule.isNull())
-            return false;
-        SbkPySide2_QtCoreTypes = Shiboken::Module::getTypes(requiredModule);
-    }
-#elif defined (HAVE_SHIBOKEN) && defined(HAVE_PYSIDE)
-    // QtCore
-    if (!SbkPySide_QtCoreTypes) {
-        Shiboken::AutoDecRef requiredModule(Shiboken::Module::import("PySide.QtCore"));
-        if (requiredModule.isNull())
-            return false;
-        SbkPySide_QtCoreTypes = Shiboken::Module::getTypes(requiredModule);
-    }
-#endif
-    return true;
-}
-
-bool PythonWrapper::loadGuiModule()
-{
-#if defined (HAVE_SHIBOKEN2) && defined(HAVE_PYSIDE2)
-    // QtGui
-    if (!SbkPySide2_QtGuiTypes) {
-        Shiboken::AutoDecRef requiredModule(Shiboken::Module::import("PySide2.QtGui"));
-        if (requiredModule.isNull())
-            return false;
-        SbkPySide2_QtGuiTypes = Shiboken::Module::getTypes(requiredModule);
-    }
-#elif defined (HAVE_SHIBOKEN) && defined(HAVE_PYSIDE)
-    // QtGui
-    if (!SbkPySide_QtGuiTypes) {
-        Shiboken::AutoDecRef requiredModule(Shiboken::Module::import("PySide.QtGui"));
-        if (requiredModule.isNull())
-            return false;
-        SbkPySide_QtGuiTypes = Shiboken::Module::getTypes(requiredModule);
-    }
-#endif
-    return true;
-}
-
-bool PythonWrapper::loadWidgetsModule()
-{
-#if defined (HAVE_SHIBOKEN2) && defined(HAVE_PYSIDE2)
-    // QtWidgets
-    if (!SbkPySide2_QtWidgetsTypes) {
-        Shiboken::AutoDecRef requiredModule(Shiboken::Module::import("PySide2.QtWidgets"));
-        if (requiredModule.isNull())
-            return false;
-        SbkPySide2_QtWidgetsTypes = Shiboken::Module::getTypes(requiredModule);
-    }
-#endif
-    return true;
-}
-
-void PythonWrapper::createChildrenNameAttributes(PyObject* root, QObject* object)
-{
-    Q_FOREACH (QObject* child, object->children()) {
-        const QByteArray name = child->objectName().toLocal8Bit();
-
-        if (!name.isEmpty() && !name.startsWith("_") && !name.startsWith("qt_")) {
-            bool hasAttr = PyObject_HasAttrString(root, name.constData());
-            if (!hasAttr) {
-#if defined (HAVE_SHIBOKEN) && defined(HAVE_PYSIDE)
-                Shiboken::AutoDecRef pyChild(Shiboken::Conversions::pointerToPython(reinterpret_cast<SbkObjectType*>(getPyTypeObjectForTypeName<QObject>()), child));
-                PyObject_SetAttrString(root, name.constData(), pyChild);
-#elif QT_VERSION >= 0x050000
-                const char* className = qt_identifyType(child, "PySide2.QtWidgets");
-                if (!className) {
-                    if (qobject_cast<QWidget*>(child))
-                        className = "QWidget";
-                    else
-                        className = "QObject";
-                }
-
-                Py::Object pyChild(qt_wrapInstance<QObject*>(child, className, "shiboken2", "PySide2.QtWidgets", "wrapInstance"));
-                PyObject_SetAttrString(root, name.constData(), pyChild.ptr());
-#else
-                const char* className = qt_identifyType(child, "PySide.QtGui");
-                if (!className) {
-                    if (qobject_cast<QWidget*>(child))
-                        className = "QWidget";
-                    else
-                        className = "QObject";
-                }
-
-                Py::Object pyChild(qt_wrapInstance<QObject*>(child, className, "shiboken", "PySide.QtGui", "wrapInstance"));
-                PyObject_SetAttrString(root, name.constData(), pyChild.ptr());
-#endif
-            }
-            createChildrenNameAttributes(root, child);
-        }
-        createChildrenNameAttributes(root, child);
-    }
-}
-
-void PythonWrapper::setParent(PyObject* pyWdg, QObject* parent)
-{
-#if defined (HAVE_SHIBOKEN) && defined(HAVE_PYSIDE)
-    if (parent) {
-        Shiboken::AutoDecRef pyParent(Shiboken::Conversions::pointerToPython(reinterpret_cast<SbkObjectType*>(getPyTypeObjectForTypeName<QWidget>()), parent));
-        Shiboken::Object::setParent(pyParent, pyWdg);
-    }
-#else
-    Q_UNUSED(pyWdg);
-    Q_UNUSED(parent);
-#endif
-}
-
-// ----------------------------------------------------
-
-Gui::WidgetFactoryInst* Gui::WidgetFactoryInst::_pcSingleton = NULL;
-
-WidgetFactoryInst& WidgetFactoryInst::instance()
-{
-    if (_pcSingleton == 0L)
-        _pcSingleton = new WidgetFactoryInst;
-    return *_pcSingleton;
-}
-
-void WidgetFactoryInst::destruct ()
-{
-    if (_pcSingleton != 0)
-        delete _pcSingleton;
-    _pcSingleton = 0;
-}
-
-/**
- * Creates a widget with the name \a sName which is a child of \a parent.
- * To create an instance of this widget once it must has been registered. 
- * If there is no appropriate widget registered 0 is returned.
- */
-QWidget* WidgetFactoryInst::createWidget (const char* sName, QWidget* parent) const
-{
-    QWidget* w = (QWidget*)Produce(sName);
-
-    // this widget class is not registered
-    if (!w) {
-#ifdef FC_DEBUG
-        Base::Console().Warning("\"%s\" is not registered\n", sName);
-#else
-        Base::Console().Log("\"%s\" is not registered\n", sName);
-#endif
-        return 0;
-    }
-
-    try {
-#ifdef FC_DEBUG
-        const char* cName = dynamic_cast<QWidget*>(w)->metaObject()->className();
-        Base::Console().Log("Widget of type '%s' created.\n", cName);
-#endif
-    }
-    catch (...) {
-#ifdef FC_DEBUG
-        Base::Console().Error("%s does not inherit from \"QWidget\"\n", sName);
-#else
-        Base::Console().Log("%s does not inherit from \"QWidget\"\n", sName);
-#endif
-        delete w;
-        return 0;
-    }
-
-    // set the parent to the widget
-    if (parent)
-        w->setParent(parent);
-
-    return w;
-}
-
-/**
- * Creates a widget with the name \a sName which is a child of \a parent.
- * To create an instance of this widget once it must has been registered. 
- * If there is no appropriate widget registered 0 is returned.
- */
-Gui::Dialog::PreferencePage* WidgetFactoryInst::createPreferencePage (const char* sName, QWidget* parent) const
-{
-    Gui::Dialog::PreferencePage* w = (Gui::Dialog::PreferencePage*)Produce(sName);
-
-    // this widget class is not registered
-    if (!w) {
-#ifdef FC_DEBUG
-        Base::Console().Warning("Cannot create an instance of \"%s\"\n", sName);
-#else
-        Base::Console().Log("Cannot create an instance of \"%s\"\n", sName);
-#endif
-        return 0;
-    }
-
-    if (qobject_cast<Gui::Dialog::PreferencePage*>(w)) {
-#ifdef FC_DEBUG
-        Base::Console().Log("Preference page of type '%s' created.\n", w->metaObject()->className());
-#endif
-    }
-    else {
-#ifdef FC_DEBUG
-        Base::Console().Error("%s does not inherit from 'Gui::Dialog::PreferencePage'\n", sName);
-#endif
-        delete w;
-        return 0;
-    }
-
-    // set the parent to the widget
-    if (parent)
-        w->setParent(parent);
-
-    return w;
-}
-
-/**
- * Creates a preference widget with the name \a sName and the preference name \a sPref 
- * which is a child of \a parent.
- * To create an instance of this widget once it must has been registered. 
- * If there is no appropriate widget registered 0 is returned.
- * After creation of this widget its recent preferences are restored automatically.
- */
-QWidget* WidgetFactoryInst::createPrefWidget(const char* sName, QWidget* parent, const char* sPref)
-{
-    QWidget* w = createWidget(sName);
-    // this widget class is not registered
-    if (!w)
-        return 0; // no valid QWidget object
-
-    // set the parent to the widget
-    w->setParent(parent);
-
-    try {
-        PrefWidget* pw = dynamic_cast<PrefWidget*>(w);
-        if (pw) {
-            pw->setEntryName(sPref);
-            pw->restorePreferences();
-        }
-    }
-    catch (...) {
-#ifdef FC_DEBUG
-        Base::Console().Error("%s does not inherit from \"PrefWidget\"\n", w->metaObject()->className());
-#endif
-        delete w;
-        return 0;
-    }
-
-    return w;
-}
-
-// ----------------------------------------------------
-
-PySideUicModule::PySideUicModule()
-  : Py::ExtensionModule<PySideUicModule>("PySideUic")
-{
-    add_varargs_method("loadUiType",&PySideUicModule::loadUiType,
-        "PySide lacks the \"loadUiType\" command, so we have to convert the ui file to py code in-memory first\n"
-        "and then execute it in a special frame to retrieve the form_class.");
-    add_varargs_method("loadUi",&PySideUicModule::loadUi,
-        "Addition of \"loadUi\" to PySide.");
-    initialize("PySideUic helper module"); // register with Python
-}
-
-Py::Object PySideUicModule::loadUiType(const Py::Tuple& args)
-{
-    Base::PyGILStateLocker lock;
-    PyObject* main = PyImport_AddModule("__main__");
-    PyObject* dict = PyModule_GetDict(main);
-    Py::Dict d(PyDict_Copy(dict), true);
-    Py::String uiFile(args.getItem(0));
-    std::string file = uiFile.as_string();
-    std::replace(file.begin(), file.end(), '\\', '/');
-
-    QString cmd;
-    QTextStream str(&cmd);
-    // https://github.com/albop/dolo/blob/master/bin/load_ui.py
-#if QT_VERSION >= 0x050000
-    str << "import pyside2uic\n"
-        << "from PySide2 import QtCore, QtGui, QtWidgets\n"
-        << "import xml.etree.ElementTree as xml\n"
-        << "try:\n"
-        << "    from cStringIO import StringIO\n"
-        << "except:\n"
-        << "    from io import StringIO\n"
-        << "\n"
-        << "uiFile = \"" << file.c_str() << "\"\n"
-        << "parsed = xml.parse(uiFile)\n"
-        << "widget_class = parsed.find('widget').get('class')\n"
-        << "form_class = parsed.find('class').text\n"
-        << "with open(uiFile, 'r') as f:\n"
-        << "    o = StringIO()\n"
-        << "    frame = {}\n"
-        << "    pyside2uic.compileUi(f, o, indent=0)\n"
-        << "    pyc = compile(o.getvalue(), '<string>', 'exec')\n"
-        << "    exec(pyc, frame)\n"
-        << "    #Fetch the base_class and form class based on their type in the xml from designer\n"
-        << "    form_class = frame['Ui_%s'%form_class]\n"
-        << "    base_class = eval('QtWidgets.%s'%widget_class)\n";
-#else
-    str << "import pysideuic\n"
-        << "from PySide import QtCore, QtGui\n"
-        << "import xml.etree.ElementTree as xml\n"
-        << "try:\n"
-        << "    from cStringIO import StringIO\n"
-        << "except:\n"
-        << "    from io import StringIO\n"
-        << "\n"
-        << "uiFile = \"" << file.c_str() << "\"\n"
-        << "parsed = xml.parse(uiFile)\n"
-        << "widget_class = parsed.find('widget').get('class')\n"
-        << "form_class = parsed.find('class').text\n"
-        << "with open(uiFile, 'r') as f:\n"
-        << "    o = StringIO()\n"
-        << "    frame = {}\n"
-        << "    pysideuic.compileUi(f, o, indent=0)\n"
-        << "    pyc = compile(o.getvalue(), '<string>', 'exec')\n"
-        << "    exec(pyc, frame)\n"
-        << "    #Fetch the base_class and form class based on their type in the xml from designer\n"
-        << "    form_class = frame['Ui_%s'%form_class]\n"
-        << "    base_class = eval('QtGui.%s'%widget_class)\n";
-#endif
-
-    PyObject* result = PyRun_String((const char*)cmd.toLatin1(), Py_file_input, d.ptr(), d.ptr());
-    if (result) {
-        Py_DECREF(result);
-        if (d.hasKey("form_class") && d.hasKey("base_class")) {
-            Py::Tuple t(2);
-            t.setItem(0, d.getItem("form_class"));
-            t.setItem(1, d.getItem("base_class"));
-            return t;
-        }
-    }
-    else {
-        throw Py::Exception();
-    }
-
-    return Py::None();
-}
-
-Py::Object PySideUicModule::loadUi(const Py::Tuple& args)
-{
-    Base::PyGILStateLocker lock;
-    PyObject* main = PyImport_AddModule("__main__");
-    PyObject* dict = PyModule_GetDict(main);
-    Py::Dict d(PyDict_Copy(dict), true);
-    d.setItem("uiFile_", args[0]);
-    if (args.size() > 1)
-        d.setItem("base_", args[1]);
-    else
-        d.setItem("base_", Py::None());
-
-    QString cmd;
-    QTextStream str(&cmd);
-#if 0
-    // https://github.com/lunaryorn/snippets/blob/master/qt4/designer/pyside_dynamic.py
-    str << "from PySide import QtCore, QtGui, QtUiTools\n"
-        << "import FreeCADGui"
-        << "\n"
-        << "class UiLoader(QtUiTools.QUiLoader):\n"
-        << "    def __init__(self, baseinstance):\n"
-        << "        QtUiTools.QUiLoader.__init__(self, baseinstance)\n"
-        << "        self.baseinstance = baseinstance\n"
-        << "        self.ui = FreeCADGui.UiLoader()\n"
-        << "\n"
-        << "    def createWidget(self, class_name, parent=None, name=''):\n"
-        << "        if parent is None and self.baseinstance:\n"
-        << "            return self.baseinstance\n"
-        << "        else:\n"
-        << "            widget = self.ui.createWidget(class_name, parent, name)\n"
-        << "            if not widget:\n"
-        << "                widget = QtUiTools.QUiLoader.createWidget(self, class_name, parent, name)\n"
-        << "            if self.baseinstance:\n"
-        << "                setattr(self.baseinstance, name, widget)\n"
-        << "            return widget\n"
-        << "\n"
-        << "loader = UiLoader(globals()[\"base_\"])\n"
-        << "widget = loader.load(globals()[\"uiFile_\"])\n"
-        << "\n";
-#elif QT_VERSION >= 0x050000
-    str << "from PySide2 import QtCore, QtGui, QtWidgets\n"
-        << "import FreeCADGui"
-        << "\n"
-        << "loader = FreeCADGui.UiLoader()\n"
-        << "widget = loader.load(globals()[\"uiFile_\"])\n"
-        << "\n";
-#else
-    str << "from PySide import QtCore, QtGui\n"
-        << "import FreeCADGui"
-        << "\n"
-        << "loader = FreeCADGui.UiLoader()\n"
-        << "widget = loader.load(globals()[\"uiFile_\"])\n"
-        << "\n";
-#endif
-
-    PyObject* result = PyRun_String((const char*)cmd.toLatin1(), Py_file_input, d.ptr(), d.ptr());
-    if (result) {
-        Py_DECREF(result);
-        if (d.hasKey("widget")) {
-            return d.getItem("widget");
-        }
-    }
-    else {
-        throw Py::Exception();
-    }
-
-    return Py::None();
-}
-
-// ----------------------------------------------------
-
-UiLoader::UiLoader(QObject* parent)
-  : QUiLoader(parent)
-{
-    // do not use the plugins for additional widgets as we don't need them and
-    // the application may crash under Linux (tested on Ubuntu 7.04 & 7.10).
-    clearPluginPaths();
-    this->cw = availableWidgets();
-}
-
-UiLoader::~UiLoader()
-{
-}
-
-QWidget* UiLoader::createWidget(const QString & className, QWidget * parent,
-                                const QString& name)
-{
-    if (this->cw.contains(className))
-        return QUiLoader::createWidget(className, parent, name);
-    QWidget* w = 0;
-    if (WidgetFactory().CanProduce((const char*)className.toLatin1()))
-        w = WidgetFactory().createWidget((const char*)className.toLatin1(), parent);
-    if (w) w->setObjectName(name);
-    return w;
-}
-
-// ----------------------------------------------------
-
-PyObject *UiLoaderPy::PyMake(struct _typeobject * /*type*/, PyObject * args, PyObject * /*kwds*/)
-{
-    if (!PyArg_ParseTuple(args, ""))
-        return 0;
-    return new UiLoaderPy();
-}
-
-void UiLoaderPy::init_type()
-{
-    behaviors().name("UiLoader");
-    behaviors().doc("UiLoader to create widgets");
-    behaviors().set_tp_new(PyMake);
-    // you must have overwritten the virtual functions
-    behaviors().supportRepr();
-    behaviors().supportGetattr();
-    behaviors().supportSetattr();
-    add_varargs_method("load",&UiLoaderPy::load,"load(string, QWidget parent=None) -> QWidget\n"
-                                                "load(QIODevice, QWidget parent=None) -> QWidget");
-    add_varargs_method("createWidget",&UiLoaderPy::createWidget,"createWidget()");
-}
-
-UiLoaderPy::UiLoaderPy()
-{
-}
-
-UiLoaderPy::~UiLoaderPy()
-{
-}
-
-Py::Object UiLoaderPy::repr()
-{
-    std::string s;
-    std::ostringstream s_out;
-    s_out << "Ui loader";
-    return Py::String(s_out.str());
-}
-
-Py::Object UiLoaderPy::load(const Py::Tuple& args)
-{
-    Gui::PythonWrapper wrap;
-    if (wrap.loadCoreModule()) {
-        std::string fn;
-        QFile file;
-        QIODevice* device = 0;
-        QWidget* parent = 0;
-        if (wrap.toCString(args[0], fn)) {
-            file.setFileName(QString::fromUtf8(fn.c_str()));
-            if (!file.open(QFile::ReadOnly))
-                throw Py::RuntimeError("Cannot open file");
-            device = &file;
-        }
-        else if (args[0].isString()) {
-            fn = (std::string)Py::String(args[0]);
-            file.setFileName(QString::fromUtf8(fn.c_str()));
-            if (!file.open(QFile::ReadOnly))
-                throw Py::RuntimeError("Cannot open file");
-            device = &file;
-        }
-        else {
-            QObject* obj = wrap.toQObject(args[0]);
-            device = qobject_cast<QIODevice*>(obj);
-        }
-
-        if (args.size() > 1) {
-            QObject* obj = wrap.toQObject(args[1]);
-            parent = qobject_cast<QWidget*>(obj);
-        }
-
-        if (device) {
-            QWidget* widget = loader.load(device, parent);
-            if (widget) {
-                wrap.loadGuiModule();
-                wrap.loadWidgetsModule();
-
-                const char* typeName = wrap.getWrapperName(widget);
-                Py::Object pyWdg = wrap.fromQWidget(widget, typeName);
-                wrap.createChildrenNameAttributes(*pyWdg, widget);
-                wrap.setParent(*pyWdg, parent);
-                return pyWdg;
-            }
-        }
-        else {
-            throw Py::TypeError("string or QIODevice expected");
-        }
-    }
-    return Py::None();
-}
-
-Py::Object UiLoaderPy::createWidget(const Py::Tuple& args)
-{
-    Gui::PythonWrapper wrap;
-
-    // 1st argument
-    Py::String str(args[0]);
-    std::string className;
-#if PY_MAJOR_VERSION >= 3
-    className = str.as_std_string("utf-8");
-#else
-    if (str.isUnicode()) {
-        className = str.as_std_string("utf-8");
-    }
-    else {
-        className = (std::string)str;
-    }
-#endif
-    // 2nd argument
-    QWidget* parent = 0;
-    if (wrap.loadCoreModule() && args.size() > 1) {
-        QObject* object = wrap.toQObject(args[1]);
-        if (object)
-            parent = qobject_cast<QWidget*>(object);
-    }
-
-    // 3rd argument
-    std::string objectName;
-    if (args.size() > 2) {
-        Py::String str(args[2]);
-#if PY_MAJOR_VERSION >= 3
-        objectName = str.as_std_string("utf-8");
-#else
-        if (str.isUnicode()) {
-            objectName = str.as_std_string("utf-8");
-        }
-        else {
-            objectName = (std::string)str;
-        }
-#endif
-    }
-
-    QWidget* widget = loader.createWidget(QString::fromLatin1(className.c_str()), parent,
-        QString::fromLatin1(objectName.c_str()));
-    if (!widget) {
-        std::string err = "No such widget class '";
-        err += className;
-        err += "'";
-        throw Py::RuntimeError(err);
-    }
-    wrap.loadGuiModule();
-    wrap.loadWidgetsModule();
-
-    const char* typeName = wrap.getWrapperName(widget);
-    return wrap.fromQWidget(widget, typeName);
-}
-
-// ----------------------------------------------------
-
-WidgetFactorySupplier* WidgetFactorySupplier::_pcSingleton = 0L;
-
-WidgetFactorySupplier & WidgetFactorySupplier::instance()
-{
-    // not initialized?
-    if (!_pcSingleton)
-        _pcSingleton = new WidgetFactorySupplier;
-    return *_pcSingleton;
-}
-
-void WidgetFactorySupplier::destruct()
-{
-    // delete the widget factory and all its producers first
-    WidgetFactoryInst::destruct();
-    delete _pcSingleton;
-    _pcSingleton=0;
-}
-
-// ----------------------------------------------------
-
-PrefPageUiProducer::PrefPageUiProducer (const char* filename, const char* group)
-  : fn(QString::fromUtf8(filename))
-{
-    WidgetFactoryInst::instance().AddProducer(filename, this);
-    Gui::Dialog::DlgPreferencesImp::addPage(filename, group);
-}
-
-PrefPageUiProducer::~PrefPageUiProducer()
-{
-}
-
-void* PrefPageUiProducer::Produce () const
-{
-    QWidget* page = new Gui::Dialog::PreferenceUiForm(fn);
-    return (void*)page;
-}
-
-// ----------------------------------------------------
-
-PrefPagePyProducer::PrefPagePyProducer (const Py::Object& p, const char* group)
-  : type(p)
-{
-    std::string str;
-    Base::PyGILStateLocker lock;
-    if (type.hasAttr("__name__")) {
-        str = static_cast<std::string>(Py::String(type.getAttr("__name__")));
-    }
-
-    WidgetFactoryInst::instance().AddProducer(str.c_str(), this);
-    Gui::Dialog::DlgPreferencesImp::addPage(str, group);
-}
-
-PrefPagePyProducer::~PrefPagePyProducer ()
-{
-    Base::PyGILStateLocker lock;
-    type = Py::None();
-}
-
-void* PrefPagePyProducer::Produce () const
-{
-    Base::PyGILStateLocker lock;
-    try {
-        Py::Callable method(type);
-        Py::Tuple args;
-        Py::Object page = method.apply(args);
-        QWidget* widget = new Gui::Dialog::PreferencePagePython(page);
-        if (!widget->layout()) {
-            delete widget;
-            widget = 0;
-        }
-        return widget;
-    }
-    catch (Py::Exception&) {
-        PyErr_Print();
-        return 0;
-    }
-}
-
-// ----------------------------------------------------
-
-using namespace Gui::Dialog;
-
-PreferencePagePython::PreferencePagePython(const Py::Object& p, QWidget* parent)
-  : PreferencePage(parent), page(p)
-{
-    Base::PyGILStateLocker lock;
-    Gui::PythonWrapper wrap;
-    if (wrap.loadCoreModule()) {
-
-        // old style class must have a form attribute while
-        // new style classes can be the widget itself
-        Py::Object widget;
-        if (page.hasAttr(std::string("form")))
-            widget = page.getAttr(std::string("form"));
-        else
-            widget = page;
-
-        QObject* object = wrap.toQObject(widget);
-        if (object) {
-            QWidget* form = qobject_cast<QWidget*>(object);
-            if (form) {
-                this->setWindowTitle(form->windowTitle());
-                QVBoxLayout *layout = new QVBoxLayout;
-                layout->addWidget(form);
-                setLayout(layout);
-            }
-        }
-    }
-}
-
-PreferencePagePython::~PreferencePagePython()
-{
-    Base::PyGILStateLocker lock;
-    page = Py::None();
-}
-
-void PreferencePagePython::changeEvent(QEvent *e)
-{
-    QWidget::changeEvent(e);
-}
-
-void PreferencePagePython::loadSettings()
-{
-    Base::PyGILStateLocker lock;
-    try {
-        if (page.hasAttr(std::string("loadSettings"))) {
-            Py::Callable method(page.getAttr(std::string("loadSettings")));
-            Py::Tuple args;
-            method.apply(args);
-        }
-    }
-    catch (Py::Exception&) {
-        Base::PyException e; // extract the Python error text
-        e.ReportException();
-    }
-}
-
-void PreferencePagePython::saveSettings()
-{
-    Base::PyGILStateLocker lock;
-    try {
-        if (page.hasAttr(std::string("saveSettings"))) {
-            Py::Callable method(page.getAttr(std::string("saveSettings")));
-            Py::Tuple args;
-            method.apply(args);
-        }
-    }
-    catch (Py::Exception&) {
-        Base::PyException e; // extract the Python error text
-        e.ReportException();
-    }
-}
-
-// ----------------------------------------------------
-
-/* TRANSLATOR Gui::ContainerDialog */
-
-/**
- *  Constructs a ContainerDialog which embeds the child \a templChild.
- *  The dialog will be modal.
- */
-ContainerDialog::ContainerDialog( QWidget* templChild )
-  : QDialog( QApplication::activeWindow())
-{
-    setModal(true);
-    setWindowTitle( templChild->objectName() );
-    setObjectName( templChild->objectName() );
-
-    setSizeGripEnabled( true );
-    MyDialogLayout = new QGridLayout(this);
-
-    buttonOk = new QPushButton(this);
-    buttonOk->setObjectName(QLatin1String("buttonOK"));
-    buttonOk->setText( tr( "&OK" ) );
-    buttonOk->setAutoDefault( true );
-    buttonOk->setDefault( true );
-
-    MyDialogLayout->addWidget( buttonOk, 1, 0 );
-    QSpacerItem* spacer = new QSpacerItem( 210, 20, QSizePolicy::Expanding, QSizePolicy::Minimum );
-    MyDialogLayout->addItem( spacer, 1, 1 );
-
-    buttonCancel = new QPushButton(this);
-    buttonCancel->setObjectName(QLatin1String("buttonCancel"));
-    buttonCancel->setText( tr( "&Cancel" ) );
-    buttonCancel->setAutoDefault( true );
-
-    MyDialogLayout->addWidget( buttonCancel, 1, 2 );
-
-    templChild->setParent(this);
-
-    MyDialogLayout->addWidget( templChild, 0, 0, 0, 2 );
-    resize( QSize(307, 197).expandedTo(minimumSizeHint()) );
-
-    // signals and slots connections
-    connect( buttonOk, SIGNAL( clicked() ), this, SLOT( accept() ) );
-    connect( buttonCancel, SIGNAL( clicked() ), this, SLOT( reject() ) );
-}
-
-/** Destroys the object and frees any allocated resources */
-ContainerDialog::~ContainerDialog()
-{
-}
-
-// ----------------------------------------------------
-
-void PyResource::init_type()
-{
-    behaviors().name("PyResource");
-    behaviors().doc("PyResource");
-    // you must have overwritten the virtual functions
-    behaviors().supportRepr();
-    behaviors().supportGetattr();
-    behaviors().supportSetattr();
-    add_varargs_method("value",&PyResource::value);
-    add_varargs_method("setValue",&PyResource::setValue);
-    add_varargs_method("show",&PyResource::show);
-    add_varargs_method("connect",&PyResource::connect);
-}
-
-PyResource::PyResource() : myDlg(0)
-{
-}
-
-PyResource::~PyResource()
-{
-    delete myDlg;
-    for (std::vector<SignalConnect*>::iterator it = mySignals.begin(); it != mySignals.end(); ++it) {
-        SignalConnect* sc = *it;
-        delete sc;
-    }
-}
-
-/**
- * Loads an .ui file with the name \a name. If the .ui file cannot be found or the QWidgetFactory
- * cannot create an instance an exception is thrown. If the created resource does not inherit from
- * QDialog an instance of ContainerDialog is created to embed it.
- */
-void PyResource::load(const char* name)
-{
-    QString fn = QString::fromUtf8(name);
-    QFileInfo fi(fn);
-
-    // checks whether it's a relative path
-    if (fi.isRelative()) {
-        QString cwd = QDir::currentPath ();
-        QString home= QDir(QString::fromUtf8(App::GetApplication().getHomePath())).path();
-
-        // search in cwd and home path for the file
-        //
-        // file does not reside in cwd, check home path now
-        if (!fi.exists()) {
-            if (cwd == home) {
-                QString what = QObject::tr("Cannot find file %1").arg(fi.absoluteFilePath());
-                throw Base::FileSystemError(what.toUtf8().constData());
-            }
-            else {
-                fi.setFile( QDir(home), fn );
-
-                if (!fi.exists()) {
-                    QString what = QObject::tr("Cannot find file %1 neither in %2 nor in %3")
-                        .arg(fn, cwd, home);
-                    throw Base::FileSystemError(what.toUtf8().constData());
-                }
-                else {
-                    fn = fi.absoluteFilePath(); // file resides in FreeCAD's home directory
-                }
-            }
-        }
-    }
-    else {
-        if (!fi.exists()) {
-            QString what = QObject::tr("Cannot find file %1").arg(fn);
-            throw Base::FileSystemError(what.toUtf8().constData());
-        }
-    }
-
-    QWidget* w=0;
-    try {
-        UiLoader loader;
-#if QT_VERSION >= 0x040500
-        loader.setLanguageChangeEnabled(true);
-#endif
-        QFile file(fn);
-        if (file.open(QFile::ReadOnly))
-            w = loader.load(&file, QApplication::activeWindow());
-        file.close();
-    }
-    catch (...) {
-        throw Base::RuntimeError("Cannot create resource");
-    }
-
-    if (!w)
-        throw Base::ValueError("Invalid widget.");
-
-    if (w->inherits("QDialog")) {
-        myDlg = (QDialog*)w;
-    }
-    else {
-        myDlg = new ContainerDialog(w);
-    }
-}
-
-/**
- * Makes a connection between the sender widget \a sender and its signal \a signal
- * of the created resource and Python callback function \a cb.
- * If the sender widget does not exist or no resource has been loaded this method returns false, 
- * otherwise it returns true.
- */
-bool PyResource::connect(const char* sender, const char* signal, PyObject* cb)
-{
-    if ( !myDlg )
-        return false;
-
-    QObject* objS=0L;
-    QList<QWidget*> list = myDlg->findChildren<QWidget*>();
-    QList<QWidget*>::const_iterator it = list.begin();
-    QObject *obj;
-    QString sigStr = QString::fromLatin1("2%1").arg(QString::fromLatin1(signal));
-
-    while ( it != list.end() ) {
-        obj = *it;
-        ++it;
-        if (obj->objectName() == QLatin1String(sender)) {
-            objS = obj;
-            break;
-        }
-    }
-
-    if (objS) {
-        SignalConnect* sc = new SignalConnect(this, cb);
-        mySignals.push_back(sc);
-        return QObject::connect(objS, sigStr.toLatin1(), sc, SLOT ( onExecute() )  );
-    }
-    else
-        qWarning( "'%s' does not exist.\n", sender );
-
-    return false;
-}
-
-Py::Object PyResource::repr()
-{
-    std::string s;
-    std::ostringstream s_out;
-    s_out << "Resource object";
-    return Py::String(s_out.str());
-}
-
-/**
- * Searches for a widget and its value in the argument object \a args
- * to returns its value as Python object.
- * In the case it fails 0 is returned.
- */
-Py::Object PyResource::value(const Py::Tuple& args)
-{
-    char *psName;
-    char *psProperty;
-    if (!PyArg_ParseTuple(args.ptr(), "ss", &psName, &psProperty))
-        throw Py::Exception();
-
-    QVariant v;
-    if (myDlg) {
-        QList<QWidget*> list = myDlg->findChildren<QWidget*>();
-        QList<QWidget*>::const_iterator it = list.begin();
-        QObject *obj;
-
-        bool fnd = false;
-        while ( it != list.end() ) {
-            obj = *it;
-            ++it;
-            if (obj->objectName() == QLatin1String(psName)) {
-                fnd = true;
-                v = obj->property(psProperty);
-                break;
-            }
-        }
-
-        if ( !fnd )
-            qWarning( "'%s' not found.\n", psName );
-    }
-
-    Py::Object item = Py::None();
-    switch (v.type())
-    {
-    case QVariant::StringList:
-        {
-            QStringList str = v.toStringList();
-            int nSize = str.count();
-            Py::List slist(nSize);
-            for (int i=0; i<nSize;++i) {
-                slist.setItem(i, Py::String(str[i].toLatin1()));
-            }
-            item = slist;
-        }   break;
-    case QVariant::ByteArray:
-        break;
-    case QVariant::String:
-        item = Py::String(v.toString().toLatin1());
-        break;
-    case QVariant::Double:
-        item = Py::Float(v.toDouble());
-        break;
-    case QVariant::Bool:
-        item = Py::Boolean(v.toBool() ? 1 : 0);
-        break;
-    case QVariant::UInt:
-        item = Py::Long(static_cast<unsigned long>(v.toUInt()));
-        break;
-    case QVariant::Int:
-        item = Py::Int(v.toInt());
-        break;
-    default:
-        item = Py::String("");
-        break;
-    }
-
-    return item;
-}
-
-/**
- * Searches for a widget, its value name and the new value in the argument object \a args
- * to set even this new value.
- * In the case it fails 0 is returned.
- */
-Py::Object PyResource::setValue(const Py::Tuple& args)
-{
-    char *psName;
-    char *psProperty;
-    PyObject *psValue;
-    if (!PyArg_ParseTuple(args.ptr(), "ssO", &psName, &psProperty, &psValue))
-        throw Py::Exception();
-
-    QVariant v;
-    if (PyUnicode_Check(psValue)) {
-#if PY_MAJOR_VERSION >= 3
-        v = QString::fromUtf8(PyUnicode_AsUTF8(psValue));
-#else
-        PyObject* unicode = PyUnicode_AsUTF8String(psValue);
-        v = QString::fromUtf8(PyString_AsString(unicode));
-        Py_DECREF(unicode);
-    }
-    else if (PyString_Check(psValue)) {
-        v = QString::fromLatin1(PyString_AsString(psValue));
-#endif
-
-    }
-#if PY_MAJOR_VERSION < 3
-    else if (PyInt_Check(psValue)) {
-        int val = PyInt_AsLong(psValue);
-        v = val;
-    }
-#endif
-    else if (PyLong_Check(psValue)) {
-        unsigned int val = PyLong_AsLong(psValue);
-        v = val;
-    }
-    else if (PyFloat_Check(psValue)) {
-        v = PyFloat_AsDouble(psValue);
-    }
-    else if (PyList_Check(psValue)) {
-        QStringList str;
-        int nSize = PyList_Size(psValue);
-        for (int i=0; i<nSize;++i) {
-            PyObject* item = PyList_GetItem(psValue, i);
-#if PY_MAJOR_VERSION >= 3
-            if (!PyUnicode_Check(item))
-#else
-            if (!PyString_Check(item))
-#endif
-                continue;
-#if PY_MAJOR_VERSION >= 3
-            const char* pItem = PyUnicode_AsUTF8(item);
-#else
-            char* pItem = PyString_AsString(item);
-#endif
-            str.append(QString::fromUtf8(pItem));
-        }
-
-        v = str;
-    }
-    else {
-        throw Py::TypeError("Unsupported type");
-    }
-
-    if (myDlg) {
-        QList<QWidget*> list = myDlg->findChildren<QWidget*>();
-        QList<QWidget*>::const_iterator it = list.begin();
-        QObject *obj;
-
-        bool fnd = false;
-        while ( it != list.end() ) {
-            obj = *it;
-            ++it;
-            if (obj->objectName() == QLatin1String(psName)) {
-                fnd = true;
-                obj->setProperty(psProperty, v);
-                break;
-            }
-        }
-
-        if (!fnd)
-            qWarning( "'%s' not found.\n", psName );
-    }
-
-    return Py::None();
-}
-
-/**
- * If any resource has been loaded this methods shows it as a modal dialog.
- */
-Py::Object PyResource::show(const Py::Tuple&)
-{
-    if (myDlg) {
-        // small trick to get focus
-        myDlg->showMinimized();
-
-#ifdef Q_WS_X11
-        // On X11 this may not work. For further information see QWidget::showMaximized
-        //
-        // workaround for X11
-        myDlg->hide();
-        myDlg->show();
-#endif
-
-        myDlg->showNormal();
-        myDlg->exec();
-    }
-
-    return Py::None();
-}
-
-/**
- * Searches for the sender, the signal and the callback function to connect with
- * in the argument object \a args. In the case it fails 0 is returned.
- */
-Py::Object PyResource::connect(const Py::Tuple& args)
-{
-    char *psSender;
-    char *psSignal;
-
-    PyObject *temp;
-
-    if (PyArg_ParseTuple(args.ptr(), "ssO", &psSender, &psSignal, &temp)) {
-        if (!PyCallable_Check(temp)) {
-            PyErr_SetString(PyExc_TypeError, "parameter must be callable");
-            throw Py::Exception();
-        }
-
-        Py_XINCREF(temp);         /* Add a reference to new callback */
-        std::string sSender = psSender;
-        std::string sSignal = psSignal;
-
-        if (!connect(psSender, psSignal, temp)) {
-            // no signal object found => dispose the callback object
-            Py_XDECREF(temp);  /* Dispose of callback */
-        }
-
-        return Py::None();
-    }
-
-    // error set by PyArg_ParseTuple
-    throw Py::Exception();
-}
-
-// ----------------------------------------------------
-
-SignalConnect::SignalConnect(PyObject* res, PyObject* cb)
-  : myResource(res), myCallback(cb)
-{
-}
-
-SignalConnect::~SignalConnect()
-{
-    Base::PyGILStateLocker lock;
-    Py_XDECREF(myCallback);  /* Dispose of callback */
-}
-
-/**
- * Calls the callback function of the connected Python object.
- */
-void SignalConnect::onExecute()
-{
-    PyObject *arglist;
-    PyObject *result;
-
-    /* Time to call the callback */
-    arglist = Py_BuildValue("(O)", myResource);
-    result = PyEval_CallObject(myCallback, arglist);
-    Py_XDECREF(result);
-    Py_DECREF(arglist);
-}
-
-#include "moc_WidgetFactory.cpp"
+/***************************************************************************
+ *   Copyright (c) 2004 Werner Mayer <wmayer[at]users.sourceforge.net>     *
+ *                                                                         *
+ *   This file is part of the FreeCAD CAx development system.              *
+ *                                                                         *
+ *   This library is free software; you can redistribute it and/or         *
+ *   modify it under the terms of the GNU Library General Public           *
+ *   License as published by the Free Software Foundation; either          *
+ *   version 2 of the License, or (at your option) any later version.      *
+ *                                                                         *
+ *   This library  is distributed in the hope that it will be useful,      *
+ *   but WITHOUT ANY WARRANTY; without even the implied warranty of        *
+ *   MERCHANTABILITY or FITNESS FOR A PARTICULAR PURPOSE.  See the         *
+ *   GNU Library General Public License for more details.                  *
+ *                                                                         *
+ *   You should have received a copy of the GNU Library General Public     *
+ *   License along with this library; see the file COPYING.LIB. If not,    *
+ *   write to the Free Software Foundation, Inc., 59 Temple Place,         *
+ *   Suite 330, Boston, MA  02111-1307, USA                                *
+ *                                                                         *
+ ***************************************************************************/
+
+
+#include "PreCompiled.h"
+#ifndef _PreComp_
+# include <algorithm>
+# include <limits>
+# include <QTextStream>
+#endif
+#if QT_VERSION >= 0x050200
+# include <QMetaType>
+#endif
+
+// Uncomment this block to remove PySide C++ support and switch to its Python interface
+//#undef HAVE_SHIBOKEN
+//#undef HAVE_PYSIDE
+//#undef HAVE_SHIBOKEN2
+//#undef HAVE_PYSIDE2
+
+#ifdef FC_OS_WIN32
+#undef max
+#undef min
+#ifdef _MSC_VER
+#pragma warning( disable : 4099 )
+#pragma warning( disable : 4522 )
+#endif
+#endif
+
+// class and struct used for SbkObject
+#if defined(__clang__)
+# pragma clang diagnostic push
+# pragma clang diagnostic ignored "-Wmismatched-tags"
+# pragma clang diagnostic ignored "-Wunused-parameter"
+# if __clang_major__ > 3
+# pragma clang diagnostic ignored "-Wkeyword-macro"
+# endif
+#elif defined (__GNUC__)
+# pragma GCC diagnostic push
+# pragma GCC diagnostic ignored "-Wunused-parameter"
+# pragma GCC diagnostic ignored "-Wdeprecated-declarations"
+#endif
+
+#ifdef HAVE_SHIBOKEN
+# undef _POSIX_C_SOURCE
+# undef _XOPEN_SOURCE
+# include <basewrapper.h>
+# include <sbkconverter.h>
+# include <sbkmodule.h>
+# include <typeresolver.h>
+# include <shiboken.h>
+# ifdef HAVE_PYSIDE
+# include <pyside_qtcore_python.h>
+# include <pyside_qtgui_python.h>
+PyTypeObject** SbkPySide_QtCoreTypes=nullptr;
+PyTypeObject** SbkPySide_QtGuiTypes=nullptr;
+# endif
+#endif
+
+#ifdef HAVE_SHIBOKEN2
+# define HAVE_SHIBOKEN
+# undef _POSIX_C_SOURCE
+# undef _XOPEN_SOURCE
+# include <basewrapper.h>
+# include <sbkconverter.h>
+# include <sbkmodule.h>
+# include <shiboken.h>
+# ifdef HAVE_PYSIDE2
+# define HAVE_PYSIDE
+
+// Since version 5.12 shiboken offers a method to get wrapper by class name (typeForTypeName)
+// This helps to avoid to include the PySide2 headers since MSVC has a compiler bug when
+// compiling together with std::bitset (https://bugreports.qt.io/browse/QTBUG-72073)
+
+# define SHIBOKEN_FULL_VERSION QT_VERSION_CHECK(SHIBOKEN_MAJOR_VERSION, SHIBOKEN_MINOR_VERSION, SHIBOKEN_MICRO_VERSION)
+# if (SHIBOKEN_FULL_VERSION >= QT_VERSION_CHECK(5, 12, 0))
+# define HAVE_SHIBOKEN_TYPE_FOR_TYPENAME
+# endif
+
+# ifndef HAVE_SHIBOKEN_TYPE_FOR_TYPENAME
+# include <pyside2_qtcore_python.h>
+# include <pyside2_qtgui_python.h>
+# include <pyside2_qtwidgets_python.h>
+# endif
+# include <signalmanager.h>
+PyTypeObject** SbkPySide2_QtCoreTypes=nullptr;
+PyTypeObject** SbkPySide2_QtGuiTypes=nullptr;
+PyTypeObject** SbkPySide2_QtWidgetsTypes=nullptr;
+# endif // HAVE_PYSIDE2
+#endif // HAVE_SHIBOKEN2
+
+#if defined(__clang__)
+# pragma clang diagnostic pop
+#elif defined (__GNUC__)
+# pragma GCC diagnostic pop
+#endif
+
+#include <CXX/Objects.hxx>
+#include <App/Application.h>
+#include <Base/Console.h>
+#include <Base/Exception.h>
+#include <Base/Interpreter.h>
+#include <Base/Quantity.h>
+#include <Base/QuantityPy.h>
+
+
+#include "WidgetFactory.h"
+#include "PrefWidgets.h"
+#include "PropertyPage.h"
+
+
+using namespace Gui;
+
+#if defined (HAVE_SHIBOKEN)
+
+/**
+  Example:
+  \code
+    ui = FreeCADGui.UiLoader()
+    w = ui.createWidget("Gui::InputField")
+    w.show()
+    w.property("quantity")
+  \endcode
+  */
+
+PyObject* toPythonFuncQuantityTyped(Base::Quantity cpx) {
+    return new Base::QuantityPy(new Base::Quantity(cpx));
+}
+
+PyObject* toPythonFuncQuantity(const void* cpp)
+{
+    return toPythonFuncQuantityTyped(*reinterpret_cast<const Base::Quantity*>(cpp));
+}
+
+void toCppPointerConvFuncQuantity(PyObject* pyobj,void* cpp)
+{
+   *((Base::Quantity*)cpp) = *static_cast<Base::QuantityPy*>(pyobj)->getQuantityPtr();
+}
+
+PythonToCppFunc toCppPointerCheckFuncQuantity(PyObject* obj)
+{
+    if (PyObject_TypeCheck(obj, &(Base::QuantityPy::Type)))
+        return toCppPointerConvFuncQuantity;
+    else
+        return 0;
+}
+
+void BaseQuantity_PythonToCpp_QVariant(PyObject* pyIn, void* cppOut)
+{
+    Base::Quantity* q = static_cast<Base::QuantityPy*>(pyIn)->getQuantityPtr();
+    *((QVariant*)cppOut) = QVariant::fromValue<Base::Quantity>(*q);
+}
+
+PythonToCppFunc isBaseQuantity_PythonToCpp_QVariantConvertible(PyObject* obj)
+{
+    if (PyObject_TypeCheck(obj, &(Base::QuantityPy::Type)))
+        return BaseQuantity_PythonToCpp_QVariant;
+    return 0;
+}
+
+#if defined (HAVE_PYSIDE) && QT_VERSION >= 0x050200
+Base::Quantity convertWrapperToQuantity(const PySide::PyObjectWrapper &w)
+{
+    PyObject* pyIn = static_cast<PyObject*>(w);
+    if (PyObject_TypeCheck(pyIn, &(Base::QuantityPy::Type))) {
+        return *static_cast<Base::QuantityPy*>(pyIn)->getQuantityPtr();
+    }
+
+    return Base::Quantity(std::numeric_limits<double>::quiet_NaN());
+}
+#endif
+
+void registerTypes()
+{
+    SbkConverter* convert = Shiboken::Conversions::createConverter(&Base::QuantityPy::Type,
+                                                                   toPythonFuncQuantity);
+    Shiboken::Conversions::setPythonToCppPointerFunctions(convert,
+                                                          toCppPointerConvFuncQuantity,
+                                                          toCppPointerCheckFuncQuantity);
+    Shiboken::Conversions::registerConverterName(convert, "Base::Quantity");
+
+    SbkConverter* qvariant_conv = Shiboken::Conversions::getConverter("QVariant");
+    if (qvariant_conv) {
+        // The type QVariant already has a converter from PyBaseObject_Type which will
+        // come before our own converter.
+        Shiboken::Conversions::addPythonToCppValueConversion(qvariant_conv,
+                                                             BaseQuantity_PythonToCpp_QVariant,
+                                                             isBaseQuantity_PythonToCpp_QVariantConvertible);
+    }
+
+#if defined (HAVE_PYSIDE) && QT_VERSION >= 0x050200
+    QMetaType::registerConverter<PySide::PyObjectWrapper, Base::Quantity>(&convertWrapperToQuantity);
+#endif
+}
+#endif
+
+// --------------------------------------------------------
+
+namespace Gui {
+template<typename qttype>
+Py::Object qt_wrapInstance(qttype object, const char* className,
+                           const char* shiboken, const char* pyside,
+                           const char* wrap)
+{
+    PyObject* module = PyImport_ImportModule(shiboken);
+    if (!module) {
+        std::string error = "Cannot load ";
+        error += shiboken;
+        error += " module";
+        throw Py::Exception(PyExc_ImportError, error);
+    }
+
+    Py::Module mainmod(module, true);
+    Py::Callable func = mainmod.getDict().getItem(wrap);
+
+    Py::Tuple arguments(2);
+    arguments[0] = Py::asObject(PyLong_FromVoidPtr((void*)object));
+
+    module = PyImport_ImportModule(pyside);
+    if (!module) {
+        std::string error = "Cannot load ";
+        error += pyside;
+        error += " module";
+        throw Py::Exception(PyExc_ImportError, error);
+    }
+
+    Py::Module qtmod(module);
+    arguments[1] = qtmod.getDict().getItem(className);
+    return func.apply(arguments);
+}
+
+const char* qt_identifyType(QObject* ptr, const char* pyside)
+{
+    PyObject* module = PyImport_ImportModule(pyside);
+    if (!module) {
+        std::string error = "Cannot load ";
+        error += pyside;
+        error += " module";
+        throw Py::Exception(PyExc_ImportError, error);
+    }
+
+    Py::Module qtmod(module);
+    const QMetaObject* metaObject = ptr->metaObject();
+    while (metaObject) {
+        const char* className = metaObject->className();
+        if (qtmod.getDict().hasKey(className))
+            return className;
+        metaObject = metaObject->superClass();
+    }
+
+    return nullptr;
+}
+
+void* qt_getCppPointer(const Py::Object& pyobject, const char* shiboken, const char* unwrap)
+{
+    // https://github.com/PySide/Shiboken/blob/master/shibokenmodule/typesystem_shiboken.xml
+    PyObject* module = PyImport_ImportModule(shiboken);
+    if (!module) {
+        std::string error = "Cannot load ";
+        error += shiboken;
+        error += " module";
+        throw Py::Exception(PyExc_ImportError, error);
+    }
+
+    Py::Module mainmod(module, true);
+    Py::Callable func = mainmod.getDict().getItem(unwrap);
+
+    Py::Tuple arguments(1);
+    arguments[0] = pyobject; //PySide pointer
+    Py::Tuple result(func.apply(arguments));
+    void* ptr = PyLong_AsVoidPtr(result[0].ptr());
+    return ptr;
+}
+
+
+template<typename qttype>
+PyTypeObject *getPyTypeObjectForTypeName()
+{
+#if defined (HAVE_SHIBOKEN) && defined(HAVE_PYSIDE)
+#if defined (HAVE_SHIBOKEN_TYPE_FOR_TYPENAME)
+    SbkObjectType* sbkType = Shiboken::ObjectType::typeForTypeName(typeid(qttype).name());
+    if (sbkType)
+        return &(sbkType->type);
+#else
+    return Shiboken::SbkType<qttype>();
+#endif
+#endif
+    return nullptr;
+}
+}
+
+// --------------------------------------------------------
+
+PythonWrapper::PythonWrapper()
+{
+#if defined (HAVE_SHIBOKEN)
+    static bool init = false;
+    if (!init) {
+        init = true;
+        registerTypes();
+    }
+#endif
+}
+
+bool PythonWrapper::toCString(const Py::Object& pyobject, std::string& str)
+{
+    if (PyUnicode_Check(pyobject.ptr())) {
+        PyObject* unicode = PyUnicode_AsUTF8String(pyobject.ptr());
+#if PY_MAJOR_VERSION >= 3
+        str = PyBytes_AsString(unicode);
+#else
+        str = PyString_AsString(unicode);
+#endif
+        Py_DECREF(unicode);
+        return true;
+    }
+#if PY_MAJOR_VERSION >= 3
+    else if (PyBytes_Check(pyobject.ptr())) {
+        str = PyBytes_AsString(pyobject.ptr());
+        return true;
+    }
+#else
+    else if (PyString_Check(pyobject.ptr())) {
+        str = PyString_AsString(pyobject.ptr());
+        return true;
+    }
+#endif
+#if defined (HAVE_SHIBOKEN) && defined(HAVE_PYSIDE)
+    if (Shiboken::String::check(pyobject.ptr())) {
+        const char* s = Shiboken::String::toCString(pyobject.ptr());
+        if (s) str = s;
+        return true;
+    }
+#endif
+    return false;
+}
+
+QObject* PythonWrapper::toQObject(const Py::Object& pyobject)
+{
+    // http://pastebin.com/JByDAF5Z
+#if defined (HAVE_SHIBOKEN) && defined(HAVE_PYSIDE)
+    PyTypeObject * type = getPyTypeObjectForTypeName<QObject>();
+    if (type) {
+        if (Shiboken::Object::checkType(pyobject.ptr())) {
+            SbkObject* sbkobject = reinterpret_cast<SbkObject *>(pyobject.ptr());
+            void* cppobject = Shiboken::Object::cppPointer(sbkobject, type);
+            return reinterpret_cast<QObject*>(cppobject);
+        }
+    }
+#elif QT_VERSION >= 0x050000
+    // Access shiboken2/PySide2 via Python
+    //
+    void* ptr = qt_getCppPointer(pyobject, "shiboken2", "getCppPointer");
+    return reinterpret_cast<QObject*>(ptr);
+#else
+    // Access shiboken/PySide via Python
+    //
+    void* ptr = qt_getCppPointer(pyobject, "shiboken", "getCppPointer");
+    return reinterpret_cast<QObject*>(ptr);
+#endif
+
+#if 0 // Unwrapping using sip/PyQt
+    void* ptr = qt_getCppPointer(pyobject, "sip", "unwrapinstance");
+    return reinterpret_cast<QObject*>(ptr);
+#endif
+
+    return 0;
+}
+
+Py::Object PythonWrapper::fromQIcon(const QIcon* icon)
+{
+#if defined (HAVE_SHIBOKEN) && defined(HAVE_PYSIDE)
+    const char* typeName = typeid(*const_cast<QIcon*>(icon)).name();
+    PyObject* pyobj = Shiboken::Object::newObject(reinterpret_cast<SbkObjectType*>(getPyTypeObjectForTypeName<QIcon>()),
+                              const_cast<QIcon*>(icon), true, false, typeName);
+    if (pyobj)
+        return Py::asObject(pyobj);
+#elif QT_VERSION >= 0x050000
+    // Access shiboken2/PySide2 via Python
+    //
+    return qt_wrapInstance<const QIcon*>(icon, "QIcon", "shiboken2", "PySide2.QtGui", "wrapInstance");
+#else
+    // Access shiboken/PySide via Python
+    //
+    return qt_wrapInstance<const QIcon*>(icon, "QIcon", "shiboken", "PySide.QtGui", "wrapInstance");
+#endif
+    throw Py::RuntimeError("Failed to wrap icon");
+}
+
+QIcon *PythonWrapper::toQIcon(PyObject *pyobj)
+{
+#if defined (HAVE_SHIBOKEN) && defined(HAVE_PYSIDE)
+    PyTypeObject * type = getPyTypeObjectForTypeName<QIcon>();
+    if(type) {
+        if (Shiboken::Object::checkType(pyobj)) {
+            SbkObject* sbkobject = reinterpret_cast<SbkObject *>(pyobj);
+            void* cppobject = Shiboken::Object::cppPointer(sbkobject, type);
+            return reinterpret_cast<QIcon*>(cppobject);
+        }
+    }
+#else
+    Q_UNUSED(pyobj);
+#endif
+    return 0;
+}
+
+Py::Object PythonWrapper::fromQWidget(QWidget* widget, const char* className)
+{
+#if defined (HAVE_SHIBOKEN) && defined(HAVE_PYSIDE)
+    // Access shiboken/PySide via C++
+    //
+    PyTypeObject * type = getPyTypeObjectForTypeName<QWidget>();
+    if (type) {
+        SbkObjectType* sbk_type = reinterpret_cast<SbkObjectType*>(type);
+        std::string typeName;
+        if (className)
+            typeName = className;
+        else
+            typeName = widget->metaObject()->className();
+        PyObject* pyobj = Shiboken::Object::newObject(sbk_type, widget, false, false, typeName.c_str());
+        return Py::asObject(pyobj);
+    }
+    throw Py::RuntimeError("Failed to wrap widget");
+
+#elif QT_VERSION >= 0x050000
+    // Access shiboken2/PySide2 via Python
+    //
+    return qt_wrapInstance<QWidget*>(widget, className, "shiboken2", "PySide2.QtWidgets", "wrapInstance");
+#else
+    // Access shiboken/PySide via Python
+    //
+    return qt_wrapInstance<QWidget*>(widget, className, "shiboken", "PySide.QtGui", "wrapInstance");
+#endif
+
+#if 0 // Unwrapping using sip/PyQt
+    Q_UNUSED(className);
+#if QT_VERSION >= 0x050000
+    return qt_wrapInstance<QWidget*>(widget, "QWidget", "sip", "PyQt5.QtWidgets", "wrapinstance");
+#else
+    return qt_wrapInstance<QWidget*>(widget, "QWidget", "sip", "PyQt4.Qt", "wrapinstance");
+#endif
+#endif
+}
+
+const char* PythonWrapper::getWrapperName(QObject* obj) const
+{
+#if defined (HAVE_SHIBOKEN) && defined(HAVE_PYSIDE)
+    const QMetaObject* meta = obj->metaObject();
+    while (meta) {
+        const char* typeName = meta->className();
+        PyTypeObject* exactType = Shiboken::Conversions::getPythonTypeObject(typeName);
+        if (exactType)
+            return typeName;
+        meta = meta->superClass();
+    }
+#else
+    QUiLoader ui;
+    QStringList names = ui.availableWidgets();
+    const QMetaObject* meta = obj->metaObject();
+    while (meta) {
+        const char* typeName = meta->className();
+        if (names.indexOf(QLatin1String(typeName)) >= 0)
+            return typeName;
+        meta = meta->superClass();
+    }
+#endif
+    return "QObject";
+}
+
+bool PythonWrapper::loadCoreModule()
+{
+#if defined (HAVE_SHIBOKEN2) && (HAVE_PYSIDE2)
+    // QtCore
+    if (!SbkPySide2_QtCoreTypes) {
+        Shiboken::AutoDecRef requiredModule(Shiboken::Module::import("PySide2.QtCore"));
+        if (requiredModule.isNull())
+            return false;
+        SbkPySide2_QtCoreTypes = Shiboken::Module::getTypes(requiredModule);
+    }
+#elif defined (HAVE_SHIBOKEN) && defined(HAVE_PYSIDE)
+    // QtCore
+    if (!SbkPySide_QtCoreTypes) {
+        Shiboken::AutoDecRef requiredModule(Shiboken::Module::import("PySide.QtCore"));
+        if (requiredModule.isNull())
+            return false;
+        SbkPySide_QtCoreTypes = Shiboken::Module::getTypes(requiredModule);
+    }
+#endif
+    return true;
+}
+
+bool PythonWrapper::loadGuiModule()
+{
+#if defined (HAVE_SHIBOKEN2) && defined(HAVE_PYSIDE2)
+    // QtGui
+    if (!SbkPySide2_QtGuiTypes) {
+        Shiboken::AutoDecRef requiredModule(Shiboken::Module::import("PySide2.QtGui"));
+        if (requiredModule.isNull())
+            return false;
+        SbkPySide2_QtGuiTypes = Shiboken::Module::getTypes(requiredModule);
+    }
+#elif defined (HAVE_SHIBOKEN) && defined(HAVE_PYSIDE)
+    // QtGui
+    if (!SbkPySide_QtGuiTypes) {
+        Shiboken::AutoDecRef requiredModule(Shiboken::Module::import("PySide.QtGui"));
+        if (requiredModule.isNull())
+            return false;
+        SbkPySide_QtGuiTypes = Shiboken::Module::getTypes(requiredModule);
+    }
+#endif
+    return true;
+}
+
+bool PythonWrapper::loadWidgetsModule()
+{
+#if defined (HAVE_SHIBOKEN2) && defined(HAVE_PYSIDE2)
+    // QtWidgets
+    if (!SbkPySide2_QtWidgetsTypes) {
+        Shiboken::AutoDecRef requiredModule(Shiboken::Module::import("PySide2.QtWidgets"));
+        if (requiredModule.isNull())
+            return false;
+        SbkPySide2_QtWidgetsTypes = Shiboken::Module::getTypes(requiredModule);
+    }
+#endif
+    return true;
+}
+
+void PythonWrapper::createChildrenNameAttributes(PyObject* root, QObject* object)
+{
+    Q_FOREACH (QObject* child, object->children()) {
+        const QByteArray name = child->objectName().toLocal8Bit();
+
+        if (!name.isEmpty() && !name.startsWith("_") && !name.startsWith("qt_")) {
+            bool hasAttr = PyObject_HasAttrString(root, name.constData());
+            if (!hasAttr) {
+#if defined (HAVE_SHIBOKEN) && defined(HAVE_PYSIDE)
+                Shiboken::AutoDecRef pyChild(Shiboken::Conversions::pointerToPython(reinterpret_cast<SbkObjectType*>(getPyTypeObjectForTypeName<QObject>()), child));
+                PyObject_SetAttrString(root, name.constData(), pyChild);
+#elif QT_VERSION >= 0x050000
+                const char* className = qt_identifyType(child, "PySide2.QtWidgets");
+                if (!className) {
+                    if (qobject_cast<QWidget*>(child))
+                        className = "QWidget";
+                    else
+                        className = "QObject";
+                }
+
+                Py::Object pyChild(qt_wrapInstance<QObject*>(child, className, "shiboken2", "PySide2.QtWidgets", "wrapInstance"));
+                PyObject_SetAttrString(root, name.constData(), pyChild.ptr());
+#else
+                const char* className = qt_identifyType(child, "PySide.QtGui");
+                if (!className) {
+                    if (qobject_cast<QWidget*>(child))
+                        className = "QWidget";
+                    else
+                        className = "QObject";
+                }
+
+                Py::Object pyChild(qt_wrapInstance<QObject*>(child, className, "shiboken", "PySide.QtGui", "wrapInstance"));
+                PyObject_SetAttrString(root, name.constData(), pyChild.ptr());
+#endif
+            }
+            createChildrenNameAttributes(root, child);
+        }
+        createChildrenNameAttributes(root, child);
+    }
+}
+
+void PythonWrapper::setParent(PyObject* pyWdg, QObject* parent)
+{
+#if defined (HAVE_SHIBOKEN) && defined(HAVE_PYSIDE)
+    if (parent) {
+        Shiboken::AutoDecRef pyParent(Shiboken::Conversions::pointerToPython(reinterpret_cast<SbkObjectType*>(getPyTypeObjectForTypeName<QWidget>()), parent));
+        Shiboken::Object::setParent(pyParent, pyWdg);
+    }
+#else
+    Q_UNUSED(pyWdg);
+    Q_UNUSED(parent);
+#endif
+}
+
+// ----------------------------------------------------
+
+Gui::WidgetFactoryInst* Gui::WidgetFactoryInst::_pcSingleton = NULL;
+
+WidgetFactoryInst& WidgetFactoryInst::instance()
+{
+    if (_pcSingleton == 0L)
+        _pcSingleton = new WidgetFactoryInst;
+    return *_pcSingleton;
+}
+
+void WidgetFactoryInst::destruct ()
+{
+    if (_pcSingleton != 0)
+        delete _pcSingleton;
+    _pcSingleton = 0;
+}
+
+/**
+ * Creates a widget with the name \a sName which is a child of \a parent.
+ * To create an instance of this widget once it must has been registered. 
+ * If there is no appropriate widget registered 0 is returned.
+ */
+QWidget* WidgetFactoryInst::createWidget (const char* sName, QWidget* parent) const
+{
+    QWidget* w = (QWidget*)Produce(sName);
+
+    // this widget class is not registered
+    if (!w) {
+#ifdef FC_DEBUG
+        Base::Console().Warning("\"%s\" is not registered\n", sName);
+#else
+        Base::Console().Log("\"%s\" is not registered\n", sName);
+#endif
+        return 0;
+    }
+
+    try {
+#ifdef FC_DEBUG
+        const char* cName = dynamic_cast<QWidget*>(w)->metaObject()->className();
+        Base::Console().Log("Widget of type '%s' created.\n", cName);
+#endif
+    }
+    catch (...) {
+#ifdef FC_DEBUG
+        Base::Console().Error("%s does not inherit from \"QWidget\"\n", sName);
+#else
+        Base::Console().Log("%s does not inherit from \"QWidget\"\n", sName);
+#endif
+        delete w;
+        return 0;
+    }
+
+    // set the parent to the widget
+    if (parent)
+        w->setParent(parent);
+
+    return w;
+}
+
+/**
+ * Creates a widget with the name \a sName which is a child of \a parent.
+ * To create an instance of this widget once it must has been registered. 
+ * If there is no appropriate widget registered 0 is returned.
+ */
+Gui::Dialog::PreferencePage* WidgetFactoryInst::createPreferencePage (const char* sName, QWidget* parent) const
+{
+    Gui::Dialog::PreferencePage* w = (Gui::Dialog::PreferencePage*)Produce(sName);
+
+    // this widget class is not registered
+    if (!w) {
+#ifdef FC_DEBUG
+        Base::Console().Warning("Cannot create an instance of \"%s\"\n", sName);
+#else
+        Base::Console().Log("Cannot create an instance of \"%s\"\n", sName);
+#endif
+        return 0;
+    }
+
+    if (qobject_cast<Gui::Dialog::PreferencePage*>(w)) {
+#ifdef FC_DEBUG
+        Base::Console().Log("Preference page of type '%s' created.\n", w->metaObject()->className());
+#endif
+    }
+    else {
+#ifdef FC_DEBUG
+        Base::Console().Error("%s does not inherit from 'Gui::Dialog::PreferencePage'\n", sName);
+#endif
+        delete w;
+        return 0;
+    }
+
+    // set the parent to the widget
+    if (parent)
+        w->setParent(parent);
+
+    return w;
+}
+
+/**
+ * Creates a preference widget with the name \a sName and the preference name \a sPref 
+ * which is a child of \a parent.
+ * To create an instance of this widget once it must has been registered. 
+ * If there is no appropriate widget registered 0 is returned.
+ * After creation of this widget its recent preferences are restored automatically.
+ */
+QWidget* WidgetFactoryInst::createPrefWidget(const char* sName, QWidget* parent, const char* sPref)
+{
+    QWidget* w = createWidget(sName);
+    // this widget class is not registered
+    if (!w)
+        return 0; // no valid QWidget object
+
+    // set the parent to the widget
+    w->setParent(parent);
+
+    try {
+        PrefWidget* pw = dynamic_cast<PrefWidget*>(w);
+        if (pw) {
+            pw->setEntryName(sPref);
+            pw->restorePreferences();
+        }
+    }
+    catch (...) {
+#ifdef FC_DEBUG
+        Base::Console().Error("%s does not inherit from \"PrefWidget\"\n", w->metaObject()->className());
+#endif
+        delete w;
+        return 0;
+    }
+
+    return w;
+}
+
+// ----------------------------------------------------
+
+PySideUicModule::PySideUicModule()
+  : Py::ExtensionModule<PySideUicModule>("PySideUic")
+{
+    add_varargs_method("loadUiType",&PySideUicModule::loadUiType,
+        "PySide lacks the \"loadUiType\" command, so we have to convert the ui file to py code in-memory first\n"
+        "and then execute it in a special frame to retrieve the form_class.");
+    add_varargs_method("loadUi",&PySideUicModule::loadUi,
+        "Addition of \"loadUi\" to PySide.");
+    initialize("PySideUic helper module"); // register with Python
+}
+
+Py::Object PySideUicModule::loadUiType(const Py::Tuple& args)
+{
+    Base::PyGILStateLocker lock;
+    PyObject* main = PyImport_AddModule("__main__");
+    PyObject* dict = PyModule_GetDict(main);
+    Py::Dict d(PyDict_Copy(dict), true);
+    Py::String uiFile(args.getItem(0));
+    std::string file = uiFile.as_string();
+    std::replace(file.begin(), file.end(), '\\', '/');
+
+    QString cmd;
+    QTextStream str(&cmd);
+    // https://github.com/albop/dolo/blob/master/bin/load_ui.py
+#if QT_VERSION >= 0x050000
+    str << "import pyside2uic\n"
+        << "from PySide2 import QtCore, QtGui, QtWidgets\n"
+        << "import xml.etree.ElementTree as xml\n"
+        << "try:\n"
+        << "    from cStringIO import StringIO\n"
+        << "except:\n"
+        << "    from io import StringIO\n"
+        << "\n"
+        << "uiFile = \"" << file.c_str() << "\"\n"
+        << "parsed = xml.parse(uiFile)\n"
+        << "widget_class = parsed.find('widget').get('class')\n"
+        << "form_class = parsed.find('class').text\n"
+        << "with open(uiFile, 'r') as f:\n"
+        << "    o = StringIO()\n"
+        << "    frame = {}\n"
+        << "    pyside2uic.compileUi(f, o, indent=0)\n"
+        << "    pyc = compile(o.getvalue(), '<string>', 'exec')\n"
+        << "    exec(pyc, frame)\n"
+        << "    #Fetch the base_class and form class based on their type in the xml from designer\n"
+        << "    form_class = frame['Ui_%s'%form_class]\n"
+        << "    base_class = eval('QtWidgets.%s'%widget_class)\n";
+#else
+    str << "import pysideuic\n"
+        << "from PySide import QtCore, QtGui\n"
+        << "import xml.etree.ElementTree as xml\n"
+        << "try:\n"
+        << "    from cStringIO import StringIO\n"
+        << "except:\n"
+        << "    from io import StringIO\n"
+        << "\n"
+        << "uiFile = \"" << file.c_str() << "\"\n"
+        << "parsed = xml.parse(uiFile)\n"
+        << "widget_class = parsed.find('widget').get('class')\n"
+        << "form_class = parsed.find('class').text\n"
+        << "with open(uiFile, 'r') as f:\n"
+        << "    o = StringIO()\n"
+        << "    frame = {}\n"
+        << "    pysideuic.compileUi(f, o, indent=0)\n"
+        << "    pyc = compile(o.getvalue(), '<string>', 'exec')\n"
+        << "    exec(pyc, frame)\n"
+        << "    #Fetch the base_class and form class based on their type in the xml from designer\n"
+        << "    form_class = frame['Ui_%s'%form_class]\n"
+        << "    base_class = eval('QtGui.%s'%widget_class)\n";
+#endif
+
+    PyObject* result = PyRun_String((const char*)cmd.toLatin1(), Py_file_input, d.ptr(), d.ptr());
+    if (result) {
+        Py_DECREF(result);
+        if (d.hasKey("form_class") && d.hasKey("base_class")) {
+            Py::Tuple t(2);
+            t.setItem(0, d.getItem("form_class"));
+            t.setItem(1, d.getItem("base_class"));
+            return t;
+        }
+    }
+    else {
+        throw Py::Exception();
+    }
+
+    return Py::None();
+}
+
+Py::Object PySideUicModule::loadUi(const Py::Tuple& args)
+{
+    Base::PyGILStateLocker lock;
+    PyObject* main = PyImport_AddModule("__main__");
+    PyObject* dict = PyModule_GetDict(main);
+    Py::Dict d(PyDict_Copy(dict), true);
+    d.setItem("uiFile_", args[0]);
+    if (args.size() > 1)
+        d.setItem("base_", args[1]);
+    else
+        d.setItem("base_", Py::None());
+
+    QString cmd;
+    QTextStream str(&cmd);
+#if 0
+    // https://github.com/lunaryorn/snippets/blob/master/qt4/designer/pyside_dynamic.py
+    str << "from PySide import QtCore, QtGui, QtUiTools\n"
+        << "import FreeCADGui"
+        << "\n"
+        << "class UiLoader(QtUiTools.QUiLoader):\n"
+        << "    def __init__(self, baseinstance):\n"
+        << "        QtUiTools.QUiLoader.__init__(self, baseinstance)\n"
+        << "        self.baseinstance = baseinstance\n"
+        << "        self.ui = FreeCADGui.UiLoader()\n"
+        << "\n"
+        << "    def createWidget(self, class_name, parent=None, name=''):\n"
+        << "        if parent is None and self.baseinstance:\n"
+        << "            return self.baseinstance\n"
+        << "        else:\n"
+        << "            widget = self.ui.createWidget(class_name, parent, name)\n"
+        << "            if not widget:\n"
+        << "                widget = QtUiTools.QUiLoader.createWidget(self, class_name, parent, name)\n"
+        << "            if self.baseinstance:\n"
+        << "                setattr(self.baseinstance, name, widget)\n"
+        << "            return widget\n"
+        << "\n"
+        << "loader = UiLoader(globals()[\"base_\"])\n"
+        << "widget = loader.load(globals()[\"uiFile_\"])\n"
+        << "\n";
+#elif QT_VERSION >= 0x050000
+    str << "from PySide2 import QtCore, QtGui, QtWidgets\n"
+        << "import FreeCADGui"
+        << "\n"
+        << "loader = FreeCADGui.UiLoader()\n"
+        << "widget = loader.load(globals()[\"uiFile_\"])\n"
+        << "\n";
+#else
+    str << "from PySide import QtCore, QtGui\n"
+        << "import FreeCADGui"
+        << "\n"
+        << "loader = FreeCADGui.UiLoader()\n"
+        << "widget = loader.load(globals()[\"uiFile_\"])\n"
+        << "\n";
+#endif
+
+    PyObject* result = PyRun_String((const char*)cmd.toLatin1(), Py_file_input, d.ptr(), d.ptr());
+    if (result) {
+        Py_DECREF(result);
+        if (d.hasKey("widget")) {
+            return d.getItem("widget");
+        }
+    }
+    else {
+        throw Py::Exception();
+    }
+
+    return Py::None();
+}
+
+// ----------------------------------------------------
+
+UiLoader::UiLoader(QObject* parent)
+  : QUiLoader(parent)
+{
+    // do not use the plugins for additional widgets as we don't need them and
+    // the application may crash under Linux (tested on Ubuntu 7.04 & 7.10).
+    clearPluginPaths();
+    this->cw = availableWidgets();
+}
+
+UiLoader::~UiLoader()
+{
+}
+
+QWidget* UiLoader::createWidget(const QString & className, QWidget * parent,
+                                const QString& name)
+{
+    if (this->cw.contains(className))
+        return QUiLoader::createWidget(className, parent, name);
+    QWidget* w = 0;
+    if (WidgetFactory().CanProduce((const char*)className.toLatin1()))
+        w = WidgetFactory().createWidget((const char*)className.toLatin1(), parent);
+    if (w) w->setObjectName(name);
+    return w;
+}
+
+// ----------------------------------------------------
+
+PyObject *UiLoaderPy::PyMake(struct _typeobject * /*type*/, PyObject * args, PyObject * /*kwds*/)
+{
+    if (!PyArg_ParseTuple(args, ""))
+        return 0;
+    return new UiLoaderPy();
+}
+
+void UiLoaderPy::init_type()
+{
+    behaviors().name("UiLoader");
+    behaviors().doc("UiLoader to create widgets");
+    behaviors().set_tp_new(PyMake);
+    // you must have overwritten the virtual functions
+    behaviors().supportRepr();
+    behaviors().supportGetattr();
+    behaviors().supportSetattr();
+    add_varargs_method("load",&UiLoaderPy::load,"load(string, QWidget parent=None) -> QWidget\n"
+                                                "load(QIODevice, QWidget parent=None) -> QWidget");
+    add_varargs_method("createWidget",&UiLoaderPy::createWidget,"createWidget()");
+}
+
+UiLoaderPy::UiLoaderPy()
+{
+}
+
+UiLoaderPy::~UiLoaderPy()
+{
+}
+
+Py::Object UiLoaderPy::repr()
+{
+    std::string s;
+    std::ostringstream s_out;
+    s_out << "Ui loader";
+    return Py::String(s_out.str());
+}
+
+Py::Object UiLoaderPy::load(const Py::Tuple& args)
+{
+    Gui::PythonWrapper wrap;
+    if (wrap.loadCoreModule()) {
+        std::string fn;
+        QFile file;
+        QIODevice* device = 0;
+        QWidget* parent = 0;
+        if (wrap.toCString(args[0], fn)) {
+            file.setFileName(QString::fromUtf8(fn.c_str()));
+            if (!file.open(QFile::ReadOnly))
+                throw Py::RuntimeError("Cannot open file");
+            device = &file;
+        }
+        else if (args[0].isString()) {
+            fn = (std::string)Py::String(args[0]);
+            file.setFileName(QString::fromUtf8(fn.c_str()));
+            if (!file.open(QFile::ReadOnly))
+                throw Py::RuntimeError("Cannot open file");
+            device = &file;
+        }
+        else {
+            QObject* obj = wrap.toQObject(args[0]);
+            device = qobject_cast<QIODevice*>(obj);
+        }
+
+        if (args.size() > 1) {
+            QObject* obj = wrap.toQObject(args[1]);
+            parent = qobject_cast<QWidget*>(obj);
+        }
+
+        if (device) {
+            QWidget* widget = loader.load(device, parent);
+            if (widget) {
+                wrap.loadGuiModule();
+                wrap.loadWidgetsModule();
+
+                const char* typeName = wrap.getWrapperName(widget);
+                Py::Object pyWdg = wrap.fromQWidget(widget, typeName);
+                wrap.createChildrenNameAttributes(*pyWdg, widget);
+                wrap.setParent(*pyWdg, parent);
+                return pyWdg;
+            }
+        }
+        else {
+            throw Py::TypeError("string or QIODevice expected");
+        }
+    }
+    return Py::None();
+}
+
+Py::Object UiLoaderPy::createWidget(const Py::Tuple& args)
+{
+    Gui::PythonWrapper wrap;
+
+    // 1st argument
+    Py::String str(args[0]);
+    std::string className;
+#if PY_MAJOR_VERSION >= 3
+    className = str.as_std_string("utf-8");
+#else
+    if (str.isUnicode()) {
+        className = str.as_std_string("utf-8");
+    }
+    else {
+        className = (std::string)str;
+    }
+#endif
+    // 2nd argument
+    QWidget* parent = 0;
+    if (wrap.loadCoreModule() && args.size() > 1) {
+        QObject* object = wrap.toQObject(args[1]);
+        if (object)
+            parent = qobject_cast<QWidget*>(object);
+    }
+
+    // 3rd argument
+    std::string objectName;
+    if (args.size() > 2) {
+        Py::String str(args[2]);
+#if PY_MAJOR_VERSION >= 3
+        objectName = str.as_std_string("utf-8");
+#else
+        if (str.isUnicode()) {
+            objectName = str.as_std_string("utf-8");
+        }
+        else {
+            objectName = (std::string)str;
+        }
+#endif
+    }
+
+    QWidget* widget = loader.createWidget(QString::fromLatin1(className.c_str()), parent,
+        QString::fromLatin1(objectName.c_str()));
+    if (!widget) {
+        std::string err = "No such widget class '";
+        err += className;
+        err += "'";
+        throw Py::RuntimeError(err);
+    }
+    wrap.loadGuiModule();
+    wrap.loadWidgetsModule();
+
+    const char* typeName = wrap.getWrapperName(widget);
+    return wrap.fromQWidget(widget, typeName);
+}
+
+// ----------------------------------------------------
+
+WidgetFactorySupplier* WidgetFactorySupplier::_pcSingleton = 0L;
+
+WidgetFactorySupplier & WidgetFactorySupplier::instance()
+{
+    // not initialized?
+    if (!_pcSingleton)
+        _pcSingleton = new WidgetFactorySupplier;
+    return *_pcSingleton;
+}
+
+void WidgetFactorySupplier::destruct()
+{
+    // delete the widget factory and all its producers first
+    WidgetFactoryInst::destruct();
+    delete _pcSingleton;
+    _pcSingleton=0;
+}
+
+// ----------------------------------------------------
+
+PrefPageUiProducer::PrefPageUiProducer (const char* filename, const char* group)
+  : fn(QString::fromUtf8(filename))
+{
+    WidgetFactoryInst::instance().AddProducer(filename, this);
+    Gui::Dialog::DlgPreferencesImp::addPage(filename, group);
+}
+
+PrefPageUiProducer::~PrefPageUiProducer()
+{
+}
+
+void* PrefPageUiProducer::Produce () const
+{
+    QWidget* page = new Gui::Dialog::PreferenceUiForm(fn);
+    return (void*)page;
+}
+
+// ----------------------------------------------------
+
+PrefPagePyProducer::PrefPagePyProducer (const Py::Object& p, const char* group)
+  : type(p)
+{
+    std::string str;
+    Base::PyGILStateLocker lock;
+    if (type.hasAttr("__name__")) {
+        str = static_cast<std::string>(Py::String(type.getAttr("__name__")));
+    }
+
+    WidgetFactoryInst::instance().AddProducer(str.c_str(), this);
+    Gui::Dialog::DlgPreferencesImp::addPage(str, group);
+}
+
+PrefPagePyProducer::~PrefPagePyProducer ()
+{
+    Base::PyGILStateLocker lock;
+    type = Py::None();
+}
+
+void* PrefPagePyProducer::Produce () const
+{
+    Base::PyGILStateLocker lock;
+    try {
+        Py::Callable method(type);
+        Py::Tuple args;
+        Py::Object page = method.apply(args);
+        QWidget* widget = new Gui::Dialog::PreferencePagePython(page);
+        if (!widget->layout()) {
+            delete widget;
+            widget = 0;
+        }
+        return widget;
+    }
+    catch (Py::Exception&) {
+        PyErr_Print();
+        return 0;
+    }
+}
+
+// ----------------------------------------------------
+
+using namespace Gui::Dialog;
+
+PreferencePagePython::PreferencePagePython(const Py::Object& p, QWidget* parent)
+  : PreferencePage(parent), page(p)
+{
+    Base::PyGILStateLocker lock;
+    Gui::PythonWrapper wrap;
+    if (wrap.loadCoreModule()) {
+
+        // old style class must have a form attribute while
+        // new style classes can be the widget itself
+        Py::Object widget;
+        if (page.hasAttr(std::string("form")))
+            widget = page.getAttr(std::string("form"));
+        else
+            widget = page;
+
+        QObject* object = wrap.toQObject(widget);
+        if (object) {
+            QWidget* form = qobject_cast<QWidget*>(object);
+            if (form) {
+                this->setWindowTitle(form->windowTitle());
+                QVBoxLayout *layout = new QVBoxLayout;
+                layout->addWidget(form);
+                setLayout(layout);
+            }
+        }
+    }
+}
+
+PreferencePagePython::~PreferencePagePython()
+{
+    Base::PyGILStateLocker lock;
+    page = Py::None();
+}
+
+void PreferencePagePython::changeEvent(QEvent *e)
+{
+    QWidget::changeEvent(e);
+}
+
+void PreferencePagePython::loadSettings()
+{
+    Base::PyGILStateLocker lock;
+    try {
+        if (page.hasAttr(std::string("loadSettings"))) {
+            Py::Callable method(page.getAttr(std::string("loadSettings")));
+            Py::Tuple args;
+            method.apply(args);
+        }
+    }
+    catch (Py::Exception&) {
+        Base::PyException e; // extract the Python error text
+        e.ReportException();
+    }
+}
+
+void PreferencePagePython::saveSettings()
+{
+    Base::PyGILStateLocker lock;
+    try {
+        if (page.hasAttr(std::string("saveSettings"))) {
+            Py::Callable method(page.getAttr(std::string("saveSettings")));
+            Py::Tuple args;
+            method.apply(args);
+        }
+    }
+    catch (Py::Exception&) {
+        Base::PyException e; // extract the Python error text
+        e.ReportException();
+    }
+}
+
+// ----------------------------------------------------
+
+/* TRANSLATOR Gui::ContainerDialog */
+
+/**
+ *  Constructs a ContainerDialog which embeds the child \a templChild.
+ *  The dialog will be modal.
+ */
+ContainerDialog::ContainerDialog( QWidget* templChild )
+  : QDialog( QApplication::activeWindow())
+{
+    setModal(true);
+    setWindowTitle( templChild->objectName() );
+    setObjectName( templChild->objectName() );
+
+    setSizeGripEnabled( true );
+    MyDialogLayout = new QGridLayout(this);
+
+    buttonOk = new QPushButton(this);
+    buttonOk->setObjectName(QLatin1String("buttonOK"));
+    buttonOk->setText( tr( "&OK" ) );
+    buttonOk->setAutoDefault( true );
+    buttonOk->setDefault( true );
+
+    MyDialogLayout->addWidget( buttonOk, 1, 0 );
+    QSpacerItem* spacer = new QSpacerItem( 210, 20, QSizePolicy::Expanding, QSizePolicy::Minimum );
+    MyDialogLayout->addItem( spacer, 1, 1 );
+
+    buttonCancel = new QPushButton(this);
+    buttonCancel->setObjectName(QLatin1String("buttonCancel"));
+    buttonCancel->setText( tr( "&Cancel" ) );
+    buttonCancel->setAutoDefault( true );
+
+    MyDialogLayout->addWidget( buttonCancel, 1, 2 );
+
+    templChild->setParent(this);
+
+    MyDialogLayout->addWidget( templChild, 0, 0, 0, 2 );
+    resize( QSize(307, 197).expandedTo(minimumSizeHint()) );
+
+    // signals and slots connections
+    connect( buttonOk, SIGNAL( clicked() ), this, SLOT( accept() ) );
+    connect( buttonCancel, SIGNAL( clicked() ), this, SLOT( reject() ) );
+}
+
+/** Destroys the object and frees any allocated resources */
+ContainerDialog::~ContainerDialog()
+{
+}
+
+// ----------------------------------------------------
+
+void PyResource::init_type()
+{
+    behaviors().name("PyResource");
+    behaviors().doc("PyResource");
+    // you must have overwritten the virtual functions
+    behaviors().supportRepr();
+    behaviors().supportGetattr();
+    behaviors().supportSetattr();
+    add_varargs_method("value",&PyResource::value);
+    add_varargs_method("setValue",&PyResource::setValue);
+    add_varargs_method("show",&PyResource::show);
+    add_varargs_method("connect",&PyResource::connect);
+}
+
+PyResource::PyResource() : myDlg(0)
+{
+}
+
+PyResource::~PyResource()
+{
+    delete myDlg;
+    for (std::vector<SignalConnect*>::iterator it = mySignals.begin(); it != mySignals.end(); ++it) {
+        SignalConnect* sc = *it;
+        delete sc;
+    }
+}
+
+/**
+ * Loads an .ui file with the name \a name. If the .ui file cannot be found or the QWidgetFactory
+ * cannot create an instance an exception is thrown. If the created resource does not inherit from
+ * QDialog an instance of ContainerDialog is created to embed it.
+ */
+void PyResource::load(const char* name)
+{
+    QString fn = QString::fromUtf8(name);
+    QFileInfo fi(fn);
+
+    // checks whether it's a relative path
+    if (fi.isRelative()) {
+        QString cwd = QDir::currentPath ();
+        QString home= QDir(QString::fromUtf8(App::GetApplication().getHomePath())).path();
+
+        // search in cwd and home path for the file
+        //
+        // file does not reside in cwd, check home path now
+        if (!fi.exists()) {
+            if (cwd == home) {
+                QString what = QObject::tr("Cannot find file %1").arg(fi.absoluteFilePath());
+                throw Base::FileSystemError(what.toUtf8().constData());
+            }
+            else {
+                fi.setFile( QDir(home), fn );
+
+                if (!fi.exists()) {
+                    QString what = QObject::tr("Cannot find file %1 neither in %2 nor in %3")
+                        .arg(fn, cwd, home);
+                    throw Base::FileSystemError(what.toUtf8().constData());
+                }
+                else {
+                    fn = fi.absoluteFilePath(); // file resides in FreeCAD's home directory
+                }
+            }
+        }
+    }
+    else {
+        if (!fi.exists()) {
+            QString what = QObject::tr("Cannot find file %1").arg(fn);
+            throw Base::FileSystemError(what.toUtf8().constData());
+        }
+    }
+
+    QWidget* w=0;
+    try {
+        UiLoader loader;
+#if QT_VERSION >= 0x040500
+        loader.setLanguageChangeEnabled(true);
+#endif
+        QFile file(fn);
+        if (file.open(QFile::ReadOnly))
+            w = loader.load(&file, QApplication::activeWindow());
+        file.close();
+    }
+    catch (...) {
+        throw Base::RuntimeError("Cannot create resource");
+    }
+
+    if (!w)
+        throw Base::ValueError("Invalid widget.");
+
+    if (w->inherits("QDialog")) {
+        myDlg = (QDialog*)w;
+    }
+    else {
+        myDlg = new ContainerDialog(w);
+    }
+}
+
+/**
+ * Makes a connection between the sender widget \a sender and its signal \a signal
+ * of the created resource and Python callback function \a cb.
+ * If the sender widget does not exist or no resource has been loaded this method returns false, 
+ * otherwise it returns true.
+ */
+bool PyResource::connect(const char* sender, const char* signal, PyObject* cb)
+{
+    if ( !myDlg )
+        return false;
+
+    QObject* objS=0L;
+    QList<QWidget*> list = myDlg->findChildren<QWidget*>();
+    QList<QWidget*>::const_iterator it = list.begin();
+    QObject *obj;
+    QString sigStr = QString::fromLatin1("2%1").arg(QString::fromLatin1(signal));
+
+    while ( it != list.end() ) {
+        obj = *it;
+        ++it;
+        if (obj->objectName() == QLatin1String(sender)) {
+            objS = obj;
+            break;
+        }
+    }
+
+    if (objS) {
+        SignalConnect* sc = new SignalConnect(this, cb);
+        mySignals.push_back(sc);
+        return QObject::connect(objS, sigStr.toLatin1(), sc, SLOT ( onExecute() )  );
+    }
+    else
+        qWarning( "'%s' does not exist.\n", sender );
+
+    return false;
+}
+
+Py::Object PyResource::repr()
+{
+    std::string s;
+    std::ostringstream s_out;
+    s_out << "Resource object";
+    return Py::String(s_out.str());
+}
+
+/**
+ * Searches for a widget and its value in the argument object \a args
+ * to returns its value as Python object.
+ * In the case it fails 0 is returned.
+ */
+Py::Object PyResource::value(const Py::Tuple& args)
+{
+    char *psName;
+    char *psProperty;
+    if (!PyArg_ParseTuple(args.ptr(), "ss", &psName, &psProperty))
+        throw Py::Exception();
+
+    QVariant v;
+    if (myDlg) {
+        QList<QWidget*> list = myDlg->findChildren<QWidget*>();
+        QList<QWidget*>::const_iterator it = list.begin();
+        QObject *obj;
+
+        bool fnd = false;
+        while ( it != list.end() ) {
+            obj = *it;
+            ++it;
+            if (obj->objectName() == QLatin1String(psName)) {
+                fnd = true;
+                v = obj->property(psProperty);
+                break;
+            }
+        }
+
+        if ( !fnd )
+            qWarning( "'%s' not found.\n", psName );
+    }
+
+    Py::Object item = Py::None();
+    switch (v.type())
+    {
+    case QVariant::StringList:
+        {
+            QStringList str = v.toStringList();
+            int nSize = str.count();
+            Py::List slist(nSize);
+            for (int i=0; i<nSize;++i) {
+                slist.setItem(i, Py::String(str[i].toLatin1()));
+            }
+            item = slist;
+        }   break;
+    case QVariant::ByteArray:
+        break;
+    case QVariant::String:
+        item = Py::String(v.toString().toLatin1());
+        break;
+    case QVariant::Double:
+        item = Py::Float(v.toDouble());
+        break;
+    case QVariant::Bool:
+        item = Py::Boolean(v.toBool() ? 1 : 0);
+        break;
+    case QVariant::UInt:
+        item = Py::Long(static_cast<unsigned long>(v.toUInt()));
+        break;
+    case QVariant::Int:
+        item = Py::Int(v.toInt());
+        break;
+    default:
+        item = Py::String("");
+        break;
+    }
+
+    return item;
+}
+
+/**
+ * Searches for a widget, its value name and the new value in the argument object \a args
+ * to set even this new value.
+ * In the case it fails 0 is returned.
+ */
+Py::Object PyResource::setValue(const Py::Tuple& args)
+{
+    char *psName;
+    char *psProperty;
+    PyObject *psValue;
+    if (!PyArg_ParseTuple(args.ptr(), "ssO", &psName, &psProperty, &psValue))
+        throw Py::Exception();
+
+    QVariant v;
+    if (PyUnicode_Check(psValue)) {
+#if PY_MAJOR_VERSION >= 3
+        v = QString::fromUtf8(PyUnicode_AsUTF8(psValue));
+#else
+        PyObject* unicode = PyUnicode_AsUTF8String(psValue);
+        v = QString::fromUtf8(PyString_AsString(unicode));
+        Py_DECREF(unicode);
+    }
+    else if (PyString_Check(psValue)) {
+        v = QString::fromLatin1(PyString_AsString(psValue));
+#endif
+
+    }
+#if PY_MAJOR_VERSION < 3
+    else if (PyInt_Check(psValue)) {
+        int val = PyInt_AsLong(psValue);
+        v = val;
+    }
+#endif
+    else if (PyLong_Check(psValue)) {
+        unsigned int val = PyLong_AsLong(psValue);
+        v = val;
+    }
+    else if (PyFloat_Check(psValue)) {
+        v = PyFloat_AsDouble(psValue);
+    }
+    else if (PyList_Check(psValue)) {
+        QStringList str;
+        int nSize = PyList_Size(psValue);
+        for (int i=0; i<nSize;++i) {
+            PyObject* item = PyList_GetItem(psValue, i);
+#if PY_MAJOR_VERSION >= 3
+            if (!PyUnicode_Check(item))
+#else
+            if (!PyString_Check(item))
+#endif
+                continue;
+#if PY_MAJOR_VERSION >= 3
+            const char* pItem = PyUnicode_AsUTF8(item);
+#else
+            char* pItem = PyString_AsString(item);
+#endif
+            str.append(QString::fromUtf8(pItem));
+        }
+
+        v = str;
+    }
+    else {
+        throw Py::TypeError("Unsupported type");
+    }
+
+    if (myDlg) {
+        QList<QWidget*> list = myDlg->findChildren<QWidget*>();
+        QList<QWidget*>::const_iterator it = list.begin();
+        QObject *obj;
+
+        bool fnd = false;
+        while ( it != list.end() ) {
+            obj = *it;
+            ++it;
+            if (obj->objectName() == QLatin1String(psName)) {
+                fnd = true;
+                obj->setProperty(psProperty, v);
+                break;
+            }
+        }
+
+        if (!fnd)
+            qWarning( "'%s' not found.\n", psName );
+    }
+
+    return Py::None();
+}
+
+/**
+ * If any resource has been loaded this methods shows it as a modal dialog.
+ */
+Py::Object PyResource::show(const Py::Tuple&)
+{
+    if (myDlg) {
+        // small trick to get focus
+        myDlg->showMinimized();
+
+#ifdef Q_WS_X11
+        // On X11 this may not work. For further information see QWidget::showMaximized
+        //
+        // workaround for X11
+        myDlg->hide();
+        myDlg->show();
+#endif
+
+        myDlg->showNormal();
+        myDlg->exec();
+    }
+
+    return Py::None();
+}
+
+/**
+ * Searches for the sender, the signal and the callback function to connect with
+ * in the argument object \a args. In the case it fails 0 is returned.
+ */
+Py::Object PyResource::connect(const Py::Tuple& args)
+{
+    char *psSender;
+    char *psSignal;
+
+    PyObject *temp;
+
+    if (PyArg_ParseTuple(args.ptr(), "ssO", &psSender, &psSignal, &temp)) {
+        if (!PyCallable_Check(temp)) {
+            PyErr_SetString(PyExc_TypeError, "parameter must be callable");
+            throw Py::Exception();
+        }
+
+        Py_XINCREF(temp);         /* Add a reference to new callback */
+        std::string sSender = psSender;
+        std::string sSignal = psSignal;
+
+        if (!connect(psSender, psSignal, temp)) {
+            // no signal object found => dispose the callback object
+            Py_XDECREF(temp);  /* Dispose of callback */
+        }
+
+        return Py::None();
+    }
+
+    // error set by PyArg_ParseTuple
+    throw Py::Exception();
+}
+
+// ----------------------------------------------------
+
+SignalConnect::SignalConnect(PyObject* res, PyObject* cb)
+  : myResource(res), myCallback(cb)
+{
+}
+
+SignalConnect::~SignalConnect()
+{
+    Base::PyGILStateLocker lock;
+    Py_XDECREF(myCallback);  /* Dispose of callback */
+}
+
+/**
+ * Calls the callback function of the connected Python object.
+ */
+void SignalConnect::onExecute()
+{
+    PyObject *arglist;
+    PyObject *result;
+
+    /* Time to call the callback */
+    arglist = Py_BuildValue("(O)", myResource);
+    result = PyEval_CallObject(myCallback, arglist);
+    Py_XDECREF(result);
+    Py_DECREF(arglist);
+}
+
+#include "moc_WidgetFactory.cpp"
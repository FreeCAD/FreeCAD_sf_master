--- conflicted
+++ resolved
@@ -1,1545 +1,759 @@
-/***************************************************************************
- *   Copyright (c) 2004 Werner Mayer <wmayer[at]users.sourceforge.net>     *
- *                                                                         *
- *   This file is part of the FreeCAD CAx development system.              *
- *                                                                         *
- *   This library is free software; you can redistribute it and/or         *
- *   modify it under the terms of the GNU Library General Public           *
- *   License as published by the Free Software Foundation; either          *
- *   version 2 of the License, or (at your option) any later version.      *
- *                                                                         *
- *   This library  is distributed in the hope that it will be useful,      *
- *   but WITHOUT ANY WARRANTY; without even the implied warranty of        *
- *   MERCHANTABILITY or FITNESS FOR A PARTICULAR PURPOSE.  See the         *
- *   GNU Library General Public License for more details.                  *
- *                                                                         *
- *   You should have received a copy of the GNU Library General Public     *
- *   License along with this library; see the file COPYING.LIB. If not,    *
- *   write to the Free Software Foundation, Inc., 59 Temple Place,         *
- *   Suite 330, Boston, MA  02111-1307, USA                                *
- *                                                                         *
- ***************************************************************************/
-
-
-#include "PreCompiled.h"
-#ifndef _PreComp_
-# include <algorithm>
-# include <limits>
-#endif
-
-#ifdef FC_OS_WIN32
-#undef max
-#undef min
-#ifdef _MSC_VER
-#pragma warning( disable : 4099 )
-#pragma warning( disable : 4522 )
-#endif
-#endif
-
-#include <CXX/Objects.hxx>
-#include <App/Application.h>
-#include <Base/Console.h>
-#include <Base/Exception.h>
-#include <Base/Interpreter.h>
-
-
-#include "WidgetFactory.h"
-#include "UiLoader.h"
-#include "PythonWrapper.h"
-#include "PrefWidgets.h"
-#include "PropertyPage.h"
-
-
-using namespace Gui;
-
-<<<<<<< HEAD
-#if defined (HAVE_SHIBOKEN)
-
-/**
-  Example:
-  \code
-    ui = FreeCADGui.UiLoader()
-    w = ui.createWidget("Gui::InputField")
-    w.show()
-    w.property("quantity")
-  \endcode
-  */
-
-PyObject* toPythonFuncQuantityTyped(Base::Quantity cpx) {
-    return new Base::QuantityPy(new Base::Quantity(cpx));
-}
-
-PyObject* toPythonFuncQuantity(const void* cpp)
-{
-    return toPythonFuncQuantityTyped(*reinterpret_cast<const Base::Quantity*>(cpp));
-}
-
-void toCppPointerConvFuncQuantity(PyObject* pyobj,void* cpp)
-{
-   *((Base::Quantity*)cpp) = *static_cast<Base::QuantityPy*>(pyobj)->getQuantityPtr();
-}
-
-PythonToCppFunc toCppPointerCheckFuncQuantity(PyObject* obj)
-{
-    if (PyObject_TypeCheck(obj, &(Base::QuantityPy::Type)))
-        return toCppPointerConvFuncQuantity;
-    else
-        return 0;
-}
-
-void BaseQuantity_PythonToCpp_QVariant(PyObject* pyIn, void* cppOut)
-{
-    Base::Quantity* q = static_cast<Base::QuantityPy*>(pyIn)->getQuantityPtr();
-    *((QVariant*)cppOut) = QVariant::fromValue<Base::Quantity>(*q);
-}
-
-PythonToCppFunc isBaseQuantity_PythonToCpp_QVariantConvertible(PyObject* obj)
-{
-    if (PyObject_TypeCheck(obj, &(Base::QuantityPy::Type)))
-        return BaseQuantity_PythonToCpp_QVariant;
-    return 0;
-}
-
-#if defined (HAVE_PYSIDE) && QT_VERSION >= 0x050200
-Base::Quantity convertWrapperToQuantity(const PySide::PyObjectWrapper &w)
-{
-    PyObject* pyIn = static_cast<PyObject*>(w);
-    if (PyObject_TypeCheck(pyIn, &(Base::QuantityPy::Type))) {
-        return *static_cast<Base::QuantityPy*>(pyIn)->getQuantityPtr();
-    }
-
-    return Base::Quantity(std::numeric_limits<double>::quiet_NaN());
-}
-#endif
-
-void registerTypes()
-{
-    SbkConverter* convert = Shiboken::Conversions::createConverter(&Base::QuantityPy::Type,
-                                                                   toPythonFuncQuantity);
-    Shiboken::Conversions::setPythonToCppPointerFunctions(convert,
-                                                          toCppPointerConvFuncQuantity,
-                                                          toCppPointerCheckFuncQuantity);
-    Shiboken::Conversions::registerConverterName(convert, "Base::Quantity");
-
-    SbkConverter* qvariant_conv = Shiboken::Conversions::getConverter("QVariant");
-    if (qvariant_conv) {
-        // The type QVariant already has a converter from PyBaseObject_Type which will
-        // come before our own converter.
-        Shiboken::Conversions::addPythonToCppValueConversion(qvariant_conv,
-                                                             BaseQuantity_PythonToCpp_QVariant,
-                                                             isBaseQuantity_PythonToCpp_QVariantConvertible);
-    }
-
-#if defined (HAVE_PYSIDE) && QT_VERSION >= 0x050200
-    QMetaType::registerConverter<PySide::PyObjectWrapper, Base::Quantity>(&convertWrapperToQuantity);
-#endif
-}
-#endif
-
-// --------------------------------------------------------
-
-namespace Gui {
-template<typename qttype>
-Py::Object qt_wrapInstance(qttype object, const char* className,
-                           const char* shiboken, const char* pyside,
-                           const char* wrap)
-{
-    PyObject* module = PyImport_ImportModule(shiboken);
-    if (!module) {
-        std::string error = "Cannot load ";
-        error += shiboken;
-        error += " module";
-        throw Py::Exception(PyExc_ImportError, error);
-    }
-
-    Py::Module mainmod(module, true);
-    Py::Callable func = mainmod.getDict().getItem(wrap);
-
-    Py::Tuple arguments(2);
-    arguments[0] = Py::asObject(PyLong_FromVoidPtr((void*)object));
-
-    module = PyImport_ImportModule(pyside);
-    if (!module) {
-        std::string error = "Cannot load ";
-        error += pyside;
-        error += " module";
-        throw Py::Exception(PyExc_ImportError, error);
-    }
-
-    Py::Module qtmod(module);
-    arguments[1] = qtmod.getDict().getItem(className);
-    return func.apply(arguments);
-}
-
-const char* qt_identifyType(QObject* ptr, const char* pyside)
-{
-    PyObject* module = PyImport_ImportModule(pyside);
-    if (!module) {
-        std::string error = "Cannot load ";
-        error += pyside;
-        error += " module";
-        throw Py::Exception(PyExc_ImportError, error);
-    }
-
-    Py::Module qtmod(module);
-    const QMetaObject* metaObject = ptr->metaObject();
-    while (metaObject) {
-        const char* className = metaObject->className();
-        if (qtmod.getDict().hasKey(className))
-            return className;
-        metaObject = metaObject->superClass();
-    }
-
-    return nullptr;
-}
-
-void* qt_getCppPointer(const Py::Object& pyobject, const char* shiboken, const char* unwrap)
-{
-    // https://github.com/PySide/Shiboken/blob/master/shibokenmodule/typesystem_shiboken.xml
-    PyObject* module = PyImport_ImportModule(shiboken);
-    if (!module) {
-        std::string error = "Cannot load ";
-        error += shiboken;
-        error += " module";
-        throw Py::Exception(PyExc_ImportError, error);
-    }
-
-    Py::Module mainmod(module, true);
-    Py::Callable func = mainmod.getDict().getItem(unwrap);
-
-    Py::Tuple arguments(1);
-    arguments[0] = pyobject; //PySide pointer
-    Py::Tuple result(func.apply(arguments));
-    void* ptr = PyLong_AsVoidPtr(result[0].ptr());
-    return ptr;
-}
-
-
-template<typename qttype>
-PyTypeObject *getPyTypeObjectForTypeName()
-{
-#if defined (HAVE_SHIBOKEN) && defined(HAVE_PYSIDE)
-#if defined (HAVE_SHIBOKEN_TYPE_FOR_TYPENAME)
-    SbkObjectType* sbkType = Shiboken::ObjectType::typeForTypeName(typeid(qttype).name());
-    if (sbkType)
-        return &(sbkType->type);
-#else
-    return Shiboken::SbkType<qttype>();
-#endif
-#endif
-    return nullptr;
-}
-}
-
-// --------------------------------------------------------
-
-PythonWrapper::PythonWrapper()
-{
-#if defined (HAVE_SHIBOKEN)
-    static bool init = false;
-    if (!init) {
-        init = true;
-        registerTypes();
-    }
-#endif
-}
-
-bool PythonWrapper::toCString(const Py::Object& pyobject, std::string& str)
-{
-    if (PyUnicode_Check(pyobject.ptr())) {
-        PyObject* unicode = PyUnicode_AsUTF8String(pyobject.ptr());
-#if PY_MAJOR_VERSION >= 3
-        str = PyBytes_AsString(unicode);
-#else
-        str = PyString_AsString(unicode);
-#endif
-        Py_DECREF(unicode);
-        return true;
-    }
-#if PY_MAJOR_VERSION >= 3
-    else if (PyBytes_Check(pyobject.ptr())) {
-        str = PyBytes_AsString(pyobject.ptr());
-        return true;
-    }
-#else
-    else if (PyString_Check(pyobject.ptr())) {
-        str = PyString_AsString(pyobject.ptr());
-        return true;
-    }
-#endif
-#if defined (HAVE_SHIBOKEN) && defined(HAVE_PYSIDE)
-    if (Shiboken::String::check(pyobject.ptr())) {
-        const char* s = Shiboken::String::toCString(pyobject.ptr());
-        if (s) str = s;
-        return true;
-    }
-#endif
-    return false;
-}
-
-QObject* PythonWrapper::toQObject(const Py::Object& pyobject)
-{
-    // http://pastebin.com/JByDAF5Z
-#if defined (HAVE_SHIBOKEN) && defined(HAVE_PYSIDE)
-    PyTypeObject * type = getPyTypeObjectForTypeName<QObject>();
-    if (type) {
-        if (Shiboken::Object::checkType(pyobject.ptr())) {
-            SbkObject* sbkobject = reinterpret_cast<SbkObject *>(pyobject.ptr());
-            void* cppobject = Shiboken::Object::cppPointer(sbkobject, type);
-            return reinterpret_cast<QObject*>(cppobject);
-        }
-    }
-#elif QT_VERSION >= 0x050000
-    // Access shiboken2/PySide2 via Python
-    //
-    void* ptr = qt_getCppPointer(pyobject, "shiboken2", "getCppPointer");
-    return reinterpret_cast<QObject*>(ptr);
-#else
-    // Access shiboken/PySide via Python
-    //
-    void* ptr = qt_getCppPointer(pyobject, "shiboken", "getCppPointer");
-    return reinterpret_cast<QObject*>(ptr);
-#endif
-
-#if 0 // Unwrapping using sip/PyQt
-    void* ptr = qt_getCppPointer(pyobject, "sip", "unwrapinstance");
-    return reinterpret_cast<QObject*>(ptr);
-#endif
-
-    return 0;
-}
-
-QGraphicsItem* PythonWrapper::toQGraphicsItem(PyObject* pyPtr)
-{
-#if defined (HAVE_SHIBOKEN) && defined(HAVE_PYSIDE)
-    PyTypeObject* type = getPyTypeObjectForTypeName<QObject>();
-    if (type) {
-        if (Shiboken::Object::checkType(pyPtr)) {
-            SbkObject* sbkobject = reinterpret_cast<SbkObject*>(pyPtr);
-            void* cppobject = Shiboken::Object::cppPointer(sbkobject, type);
-            return reinterpret_cast<QGraphicsItem*>(cppobject);
-        }
-    }
-#elif QT_VERSION >= 0x050000
-    // Access shiboken2/PySide2 via Python
-    //
-    void* ptr = qt_getCppPointer(Py::asObject(pyPtr), "shiboken2", "getCppPointer");
-    return reinterpret_cast<QGraphicsItem*>(ptr);
-#else
-    // Access shiboken/PySide via Python
-    //
-    void* ptr = qt_getCppPointer(Py::asObject(pyPtr), "shiboken", "getCppPointer");
-    return reinterpret_cast<QGraphicsItem*>(ptr);
-#endif
-    return nullptr;
-}
-
-Py::Object PythonWrapper::fromQIcon(const QIcon* icon)
-{
-#if defined (HAVE_SHIBOKEN) && defined(HAVE_PYSIDE)
-    const char* typeName = typeid(*const_cast<QIcon*>(icon)).name();
-    PyObject* pyobj = Shiboken::Object::newObject(reinterpret_cast<SbkObjectType*>(getPyTypeObjectForTypeName<QIcon>()),
-                              const_cast<QIcon*>(icon), true, false, typeName);
-    if (pyobj)
-        return Py::asObject(pyobj);
-#elif QT_VERSION >= 0x050000
-    // Access shiboken2/PySide2 via Python
-    //
-    return qt_wrapInstance<const QIcon*>(icon, "QIcon", "shiboken2", "PySide2.QtGui", "wrapInstance");
-#else
-    // Access shiboken/PySide via Python
-    //
-    return qt_wrapInstance<const QIcon*>(icon, "QIcon", "shiboken", "PySide.QtGui", "wrapInstance");
-#endif
-    throw Py::RuntimeError("Failed to wrap icon");
-}
-
-QIcon *PythonWrapper::toQIcon(PyObject *pyobj)
-{
-#if defined (HAVE_SHIBOKEN) && defined(HAVE_PYSIDE)
-    PyTypeObject * type = getPyTypeObjectForTypeName<QIcon>();
-    if(type && PyObject_TypeCheck(pyobj, type)) {
-        if (Shiboken::Object::checkType(pyobj)) {
-            SbkObject* sbkobject = reinterpret_cast<SbkObject *>(pyobj);
-            void* cppobject = Shiboken::Object::cppPointer(sbkobject, type);
-            return reinterpret_cast<QIcon*>(cppobject);
-        }
-    }
-#else
-    Q_UNUSED(pyobj);
-#endif
-    return 0;
-}
-
-QPixmap *PythonWrapper::toQPixmap(PyObject *pyobj)
-{
-#if defined (HAVE_SHIBOKEN) && defined(HAVE_PYSIDE)
-    PyTypeObject * type = getPyTypeObjectForTypeName<QPixmap>();
-    if(type && PyObject_TypeCheck(pyobj, type)) {
-        if (Shiboken::Object::checkType(pyobj)) {
-            SbkObject* sbkobject = reinterpret_cast<SbkObject *>(pyobj);
-            void* cppobject = Shiboken::Object::cppPointer(sbkobject, type);
-            return reinterpret_cast<QPixmap*>(cppobject);
-        }
-    }
-#else
-    Q_UNUSED(pyobj);
-#endif
-    return 0;
-}
-
-Py::Object PythonWrapper::fromQPixmap(const QPixmap* pixmap)
-{
-#if defined (HAVE_SHIBOKEN) && defined(HAVE_PYSIDE)
-    const char* typeName = typeid(*const_cast<QPixmap*>(pixmap)).name();
-    PyObject* pyobj = Shiboken::Object::newObject(reinterpret_cast<SbkObjectType*>(getPyTypeObjectForTypeName<QPixmap>()),
-                              const_cast<QPixmap*>(pixmap), true, false, typeName);
-    if (pyobj)
-        return Py::asObject(pyobj);
-#elif QT_VERSION >= 0x050000
-    // Access shiboken2/PySide2 via Python
-    //
-    return qt_wrapInstance<const QPixmap*>(pixmap, "QPixmap", "shiboken2", "PySide2.QtGui", "wrapInstance");
-#else
-    // Access shiboken/PySide via Python
-    //
-    return qt_wrapInstance<const QPixmap*>(pixmap, "QPixmap", "shiboken", "PySide.QtGui", "wrapInstance");
-#endif
-    throw Py::RuntimeError("Failed to wrap pixmap");
-}
-
-Py::Object PythonWrapper::fromQObject(QObject* object, const char* className)
-{
-#if defined (HAVE_SHIBOKEN) && defined(HAVE_PYSIDE)
-    // Access shiboken/PySide via C++
-    //
-    PyTypeObject * type = getPyTypeObjectForTypeName<QObject>();
-    if (type) {
-        SbkObjectType* sbk_type = reinterpret_cast<SbkObjectType*>(type);
-        std::string typeName;
-        if (className)
-            typeName = className;
-        else
-            typeName = object->metaObject()->className();
-        PyObject* pyobj = Shiboken::Object::newObject(sbk_type, object, false, false, typeName.c_str());
-        return Py::asObject(pyobj);
-    }
-    throw Py::RuntimeError("Failed to wrap object");
-
-#elif QT_VERSION >= 0x050000
-    // Access shiboken2/PySide2 via Python
-    //
-    return qt_wrapInstance<QObject*>(object, className, "shiboken2", "PySide2.QtCore", "wrapInstance");
-#else
-    // Access shiboken/PySide via Python
-    //
-    return qt_wrapInstance<QObject*>(object, className, "shiboken", "PySide.QtCore", "wrapInstance");
-#endif
-
-#if 0 // Unwrapping using sip/PyQt
-    Q_UNUSED(className);
-#if QT_VERSION >= 0x050000
-    return qt_wrapInstance<QObject*>(object, "QObject", "sip", "PyQt5.QtCore", "wrapinstance");
-#else
-    return qt_wrapInstance<QObject*>(object, "QObject", "sip", "PyQt4.Qt", "wrapinstance");
-#endif
-#endif
-}
-
-Py::Object PythonWrapper::fromQWidget(QWidget* widget, const char* className)
-{
-#if defined (HAVE_SHIBOKEN) && defined(HAVE_PYSIDE)
-    // Access shiboken/PySide via C++
-    //
-    PyTypeObject * type = getPyTypeObjectForTypeName<QWidget>();
-    if (type) {
-        SbkObjectType* sbk_type = reinterpret_cast<SbkObjectType*>(type);
-        std::string typeName;
-        if (className)
-            typeName = className;
-        else
-            typeName = widget->metaObject()->className();
-        PyObject* pyobj = Shiboken::Object::newObject(sbk_type, widget, false, false, typeName.c_str());
-        return Py::asObject(pyobj);
-    }
-    throw Py::RuntimeError("Failed to wrap widget");
-
-#elif QT_VERSION >= 0x050000
-    // Access shiboken2/PySide2 via Python
-    //
-    return qt_wrapInstance<QWidget*>(widget, className, "shiboken2", "PySide2.QtWidgets", "wrapInstance");
-#else
-    // Access shiboken/PySide via Python
-    //
-    return qt_wrapInstance<QWidget*>(widget, className, "shiboken", "PySide.QtGui", "wrapInstance");
-#endif
-
-#if 0 // Unwrapping using sip/PyQt
-    Q_UNUSED(className);
-#if QT_VERSION >= 0x050000
-    return qt_wrapInstance<QWidget*>(widget, "QWidget", "sip", "PyQt5.QtWidgets", "wrapinstance");
-#else
-    return qt_wrapInstance<QWidget*>(widget, "QWidget", "sip", "PyQt4.Qt", "wrapinstance");
-#endif
-#endif
-}
-
-const char* PythonWrapper::getWrapperName(QObject* obj) const
-{
-#if defined (HAVE_SHIBOKEN) && defined(HAVE_PYSIDE)
-    const QMetaObject* meta = obj->metaObject();
-    while (meta) {
-        const char* typeName = meta->className();
-        PyTypeObject* exactType = Shiboken::Conversions::getPythonTypeObject(typeName);
-        if (exactType)
-            return typeName;
-        meta = meta->superClass();
-    }
-#else
-    QUiLoader ui;
-    QStringList names = ui.availableWidgets();
-    const QMetaObject* meta = obj->metaObject();
-    while (meta) {
-        const char* typeName = meta->className();
-        if (names.indexOf(QLatin1String(typeName)) >= 0)
-            return typeName;
-        meta = meta->superClass();
-    }
-#endif
-    return "QObject";
-}
-
-Py::Object PythonWrapper::fromQEvent(QEvent* event, const char* className)
-{
-    if (!className) {
-        switch(event->type()) {
-        case QEvent::ActionAdded:
-        case QEvent::ActionChanged:
-        case QEvent::ActionRemoved:
-            className = "QActionEvent";
-            break;
-        case QEvent::ChildAdded:
-        case QEvent::ChildPolished:
-        case QEvent::ChildRemoved:
-            className = "QChildEvent";
-            break;
-        case QEvent::Close:
-            className = "QCloseEvent";
-            break;
-        case QEvent::ContextMenu:
-            className = "QContextMenuEvent";
-            break;
-        case QEvent::DeferredDelete:
-            className = "QDeferredDeleteEvent";
-            break;
-        case QEvent::DragEnter:
-            className = "QDragEnterEvent";
-            break;
-        case QEvent::DragMove:
-            className = "QDragMoveEvent";
-            break;
-        case QEvent::DragLeave:
-            className = "QDragLeaveEvent";
-            break;
-        case QEvent::Drop:
-            className = "QDropEvent";
-            break;
-        case QEvent::DynamicPropertyChange:
-            className = "QDynamicPropertyChangedEvent";
-            break;
-        case QEvent::Enter:
-            className = "QEnterEvent";
-            break;
-        case QEvent::FileOpen:
-            className = "QFileOpenEvent";
-            break;
-        case QEvent::FocusIn:
-        case QEvent::FocusOut:
-#if QT_VERSION >= 0x050000
-        case QEvent::FocusAboutToChange:
-#endif
-            className = "QFocusEvent";
-            break;
-        case QEvent::GraphicsSceneContextMenu:
-            className = "QGraphicsSceneContextMenuEvent";
-            break;
-        case QEvent::GraphicsSceneDragEnter:
-        case QEvent::GraphicsSceneDragLeave:
-        case QEvent::GraphicsSceneDragMove:
-        case QEvent::GraphicsSceneDrop:
-            className = "QGraphicsSceneDragDropEvent";
-            break;
-        case QEvent::GraphicsSceneHelp:
-        case QEvent::QueryWhatsThis:
-        case QEvent::ToolTip:
-        case QEvent::WhatsThis:
-            className = "QHelpEvent";
-            break;
-        case QEvent::GraphicsSceneHoverEnter:
-        case QEvent::GraphicsSceneHoverLeave:
-        case QEvent::GraphicsSceneHoverMove:
-            className = "QGraphicsSceneHoverEvent";
-            break;
-        case QEvent::GraphicsSceneMouseDoubleClick:
-        case QEvent::GraphicsSceneMouseMove:
-        case QEvent::GraphicsSceneMousePress:
-        case QEvent::GraphicsSceneMouseRelease:
-            className = "QGraphicsSceneMouseEvent";
-            break;
-        case QEvent::GraphicsSceneMove:
-            className = "QGraphicsSceneMoveEvent";
-            break;
-        case QEvent::GraphicsSceneResize:
-            className = "QGraphicsSceneResizeEvent";
-            break;
-        case QEvent::GraphicsSceneWheel:
-            className = "QGraphicsSceneWheelEvent";
-            break;
-        case QEvent::Gesture:
-        case QEvent::GestureOverride:
-            className = "QGuestureEvent";
-            break;
-        case QEvent::Hide:
-            className = "QHideEvent";
-            break;
-        case QEvent::HoverEnter:
-        case QEvent::HoverLeave:
-        case QEvent::HoverMove:
-            className = "QHoverEvent";
-            break;
-        case QEvent::IconDrag:
-            className = "QIconDragEvent";
-            break;
-        case QEvent::InputMethod:
-            className = "QInputMethodEvent";
-            break;
-#if QT_VERSION >= 0x050000
-        case QEvent::InputMethodQuery:
-            className = "QInputMethodQueryEvent";
-            break;
-#endif
-        case QEvent::KeyPress:
-        case QEvent::KeyRelease:
-            className = "QKeyEvent";
-            break;
-        case QEvent::NonClientAreaMouseButtonDblClick:
-        case QEvent::NonClientAreaMouseButtonPress:
-        case QEvent::NonClientAreaMouseButtonRelease:
-        case QEvent::NonClientAreaMouseMove:
-        case QEvent::MouseButtonDblClick:
-        case QEvent::MouseButtonPress:
-        case QEvent::MouseButtonRelease:
-        case QEvent::MouseMove:
-            className = "QMouseEvent";
-            break;
-        case QEvent::Move:
-            className = "QMoveEvent";
-            break;
-        case QEvent::NativeGesture:
-            className = "QNativeGuestureEvent";
-            break;
-        case QEvent::Paint:
-            className = "QPaintEvent";
-            break;
-        case QEvent::Resize:
-            className = "QResizeEvent";
-            break;
-#if QT_VERSION >= 0x050000
-        case QEvent::ScrollPrepare:
-            className = "QScrollPrepareEvent";
-            break;
-        case QEvent::Scroll:
-            className = "QScrollEvent";
-            break;
-#endif
-        case QEvent::Shortcut:
-            className = "QShortcutEvent";
-            break;
-        case QEvent::ShortcutOverride:
-            className = "QKeyEvent";
-            break;
-        case QEvent::Show:
-            className = "QShowEvent";
-            break;
-        case QEvent::StateMachineSignal:
-            className = "QStateMachine.SignalEvent";
-            break;
-        case QEvent::StateMachineWrapped:
-            className = "QStateMachine.WrappedEvent";
-            break;
-        case QEvent::StatusTip:
-            className = "QtatusTipEvent";
-            break;
-        case QEvent::TabletMove:
-        case QEvent::TabletPress:
-        case QEvent::TabletRelease:
-        case QEvent::TabletEnterProximity:
-        case QEvent::TabletLeaveProximity:
-            className = "QTabletEvent";
-            break;
-        case QEvent::Timer:
-            className = "QTimerEvent";
-            break;
-        case QEvent::TouchBegin:
-        case QEvent::TouchEnd:
-        case QEvent::TouchUpdate:
-#if QT_VERSION >= 0x050000
-        case QEvent::TouchCancel:
-#endif
-            className = "QTouchEvent";
-            break;
-        case QEvent::Wheel:
-            className = "QWheelEvent";
-            break;
-        case QEvent::WindowStateChange:
-            className = "QWindowStateChangeEvent";
-            break;
-        default:
-            className = "QEvent";
-            break;
-        }
-    }
-#if defined (HAVE_SHIBOKEN) && defined(HAVE_PYSIDE)
-    // Access shiboken/PySide via C++
-    //
-    PyTypeObject * type = getPyTypeObjectForTypeName<QObject>();
-    if (type) {
-        SbkObjectType* sbk_type = reinterpret_cast<SbkObjectType*>(type);
-        PyObject* pyobj = Shiboken::Object::newObject(sbk_type, event, false, false, className);
-        return Py::asObject(pyobj);
-    }
-    throw Py::RuntimeError("Failed to wrap event");
-
-#elif QT_VERSION >= 0x050000
-    // Access shiboken2/PySide2 via Python
-    //
-    return qt_wrapInstance<QEvent*>(event, className, "shiboken2", "PySide2.QtCore", "wrapInstance");
-#else
-    // Access shiboken/PySide via Python
-    //
-    return qt_wrapInstance<QEvent*>(event, className, "shiboken", "PySide.QtCore", "wrapInstance");
-#endif
-}
-
-bool PythonWrapper::loadCoreModule()
-{
-#if defined (HAVE_SHIBOKEN2) && (HAVE_PYSIDE2)
-    // QtCore
-    if (!SbkPySide2_QtCoreTypes) {
-        Shiboken::AutoDecRef requiredModule(Shiboken::Module::import("PySide2.QtCore"));
-        if (requiredModule.isNull())
-            return false;
-        SbkPySide2_QtCoreTypes = Shiboken::Module::getTypes(requiredModule);
-    }
-#elif defined (HAVE_SHIBOKEN) && defined(HAVE_PYSIDE)
-    // QtCore
-    if (!SbkPySide_QtCoreTypes) {
-        Shiboken::AutoDecRef requiredModule(Shiboken::Module::import("PySide.QtCore"));
-        if (requiredModule.isNull())
-            return false;
-        SbkPySide_QtCoreTypes = Shiboken::Module::getTypes(requiredModule);
-    }
-#endif
-    return true;
-}
-
-bool PythonWrapper::loadGuiModule()
-{
-#if defined (HAVE_SHIBOKEN2) && defined(HAVE_PYSIDE2)
-    // QtGui
-    if (!SbkPySide2_QtGuiTypes) {
-        Shiboken::AutoDecRef requiredModule(Shiboken::Module::import("PySide2.QtGui"));
-        if (requiredModule.isNull())
-            return false;
-        SbkPySide2_QtGuiTypes = Shiboken::Module::getTypes(requiredModule);
-    }
-#elif defined (HAVE_SHIBOKEN) && defined(HAVE_PYSIDE)
-    // QtGui
-    if (!SbkPySide_QtGuiTypes) {
-        Shiboken::AutoDecRef requiredModule(Shiboken::Module::import("PySide.QtGui"));
-        if (requiredModule.isNull())
-            return false;
-        SbkPySide_QtGuiTypes = Shiboken::Module::getTypes(requiredModule);
-    }
-#endif
-    return true;
-}
-
-bool PythonWrapper::loadWidgetsModule()
-{
-#if defined (HAVE_SHIBOKEN2) && defined(HAVE_PYSIDE2)
-    // QtWidgets
-    if (!SbkPySide2_QtWidgetsTypes) {
-        Shiboken::AutoDecRef requiredModule(Shiboken::Module::import("PySide2.QtWidgets"));
-        if (requiredModule.isNull())
-            return false;
-        SbkPySide2_QtWidgetsTypes = Shiboken::Module::getTypes(requiredModule);
-    }
-#endif
-    return true;
-}
-
-void PythonWrapper::createChildrenNameAttributes(PyObject* root, QObject* object)
-{
-    Q_FOREACH (QObject* child, object->children()) {
-        const QByteArray name = child->objectName().toLocal8Bit();
-
-        if (!name.isEmpty() && !name.startsWith("_") && !name.startsWith("qt_")) {
-            bool hasAttr = PyObject_HasAttrString(root, name.constData());
-            if (!hasAttr) {
-#if defined (HAVE_SHIBOKEN) && defined(HAVE_PYSIDE)
-                Shiboken::AutoDecRef pyChild(Shiboken::Conversions::pointerToPython(reinterpret_cast<SbkObjectType*>(getPyTypeObjectForTypeName<QObject>()), child));
-                PyObject_SetAttrString(root, name.constData(), pyChild);
-#elif QT_VERSION >= 0x050000
-                const char* className = qt_identifyType(child, "PySide2.QtWidgets");
-                if (!className) {
-                    if (qobject_cast<QWidget*>(child))
-                        className = "QWidget";
-                    else
-                        className = "QObject";
-                }
-
-                Py::Object pyChild(qt_wrapInstance<QObject*>(child, className, "shiboken2", "PySide2.QtWidgets", "wrapInstance"));
-                PyObject_SetAttrString(root, name.constData(), pyChild.ptr());
-#else
-                const char* className = qt_identifyType(child, "PySide.QtGui");
-                if (!className) {
-                    if (qobject_cast<QWidget*>(child))
-                        className = "QWidget";
-                    else
-                        className = "QObject";
-                }
-
-                Py::Object pyChild(qt_wrapInstance<QObject*>(child, className, "shiboken", "PySide.QtGui", "wrapInstance"));
-                PyObject_SetAttrString(root, name.constData(), pyChild.ptr());
-#endif
-            }
-            createChildrenNameAttributes(root, child);
-        }
-        createChildrenNameAttributes(root, child);
-    }
-}
-
-void PythonWrapper::setParent(PyObject* pyWdg, QObject* parent)
-{
-#if defined (HAVE_SHIBOKEN) && defined(HAVE_PYSIDE)
-    if (parent) {
-        Shiboken::AutoDecRef pyParent(Shiboken::Conversions::pointerToPython(reinterpret_cast<SbkObjectType*>(getPyTypeObjectForTypeName<QWidget>()), parent));
-        Shiboken::Object::setParent(pyParent, pyWdg);
-    }
-#else
-    Q_UNUSED(pyWdg);
-    Q_UNUSED(parent);
-#endif
-}
-
-// ----------------------------------------------------
-
-Gui::WidgetFactoryInst* Gui::WidgetFactoryInst::_pcSingleton = NULL;
-=======
-Gui::WidgetFactoryInst* Gui::WidgetFactoryInst::_pcSingleton = nullptr;
->>>>>>> f58faa60
-
-WidgetFactoryInst& WidgetFactoryInst::instance()
-{
-    if (_pcSingleton == nullptr)
-        _pcSingleton = new WidgetFactoryInst;
-    return *_pcSingleton;
-}
-
-void WidgetFactoryInst::destruct ()
-{
-    if (_pcSingleton != nullptr)
-        delete _pcSingleton;
-    _pcSingleton = nullptr;
-}
-
-/**
- * Creates a widget with the name \a sName which is a child of \a parent.
- * To create an instance of this widget once it must has been registered.
- * If there is no appropriate widget registered nullptr is returned.
- */
-QWidget* WidgetFactoryInst::createWidget (const char* sName, QWidget* parent) const
-{
-    QWidget* w = (QWidget*)Produce(sName);
-
-    // this widget class is not registered
-    if (!w) {
-#ifdef FC_DEBUG
-        Base::Console().Warning("\"%s\" is not registered\n", sName);
-#else
-        Base::Console().Log("\"%s\" is not registered\n", sName);
-#endif
-        return nullptr;
-    }
-
-    try {
-#ifdef FC_DEBUG
-        const char* cName = dynamic_cast<QWidget*>(w)->metaObject()->className();
-        Base::Console().Log("Widget of type '%s' created.\n", cName);
-#endif
-    }
-    catch (...) {
-#ifdef FC_DEBUG
-        Base::Console().Error("%s does not inherit from \"QWidget\"\n", sName);
-#else
-        Base::Console().Log("%s does not inherit from \"QWidget\"\n", sName);
-#endif
-        delete w;
-        return nullptr;
-    }
-
-    // set the parent to the widget
-    if (parent)
-        w->setParent(parent);
-
-    return w;
-}
-
-/**
- * Creates a widget with the name \a sName which is a child of \a parent.
- * To create an instance of this widget once it must has been registered.
- * If there is no appropriate widget registered nullptr is returned.
- */
-Gui::Dialog::PreferencePage* WidgetFactoryInst::createPreferencePage (const char* sName, QWidget* parent) const
-{
-    Gui::Dialog::PreferencePage* w = (Gui::Dialog::PreferencePage*)Produce(sName);
-
-    // this widget class is not registered
-    if (!w) {
-#ifdef FC_DEBUG
-        Base::Console().Warning("Cannot create an instance of \"%s\"\n", sName);
-#else
-        Base::Console().Log("Cannot create an instance of \"%s\"\n", sName);
-#endif
-        return nullptr;
-    }
-
-    if (qobject_cast<Gui::Dialog::PreferencePage*>(w)) {
-#ifdef FC_DEBUG
-        Base::Console().Log("Preference page of type '%s' created.\n", w->metaObject()->className());
-#endif
-    }
-    else {
-#ifdef FC_DEBUG
-        Base::Console().Error("%s does not inherit from 'Gui::Dialog::PreferencePage'\n", sName);
-#endif
-        delete w;
-        return nullptr;
-    }
-
-    // set the parent to the widget
-    if (parent)
-        w->setParent(parent);
-
-    return w;
-}
-
-/**
- * Creates a preference widget with the name \a sName and the preference name \a sPref
- * which is a child of \a parent.
- * To create an instance of this widget once it must has been registered.
- * If there is no appropriate widget registered nullptr is returned.
- * After creation of this widget its recent preferences are restored automatically.
- */
-QWidget* WidgetFactoryInst::createPrefWidget(const char* sName, QWidget* parent, const char* sPref)
-{
-    QWidget* w = createWidget(sName);
-    // this widget class is not registered
-    if (!w)
-        return nullptr; // no valid QWidget object
-
-    // set the parent to the widget
-    w->setParent(parent);
-
-    try {
-        PrefWidget* pw = dynamic_cast<PrefWidget*>(w);
-        if (pw) {
-            pw->setEntryName(sPref);
-            pw->restorePreferences();
-        }
-    }
-    catch (...) {
-#ifdef FC_DEBUG
-        Base::Console().Error("%s does not inherit from \"PrefWidget\"\n", w->metaObject()->className());
-#endif
-        delete w;
-        return nullptr;
-    }
-
-    return w;
-}
-
-// ----------------------------------------------------
-
-WidgetFactorySupplier* WidgetFactorySupplier::_pcSingleton = nullptr;
-
-WidgetFactorySupplier & WidgetFactorySupplier::instance()
-{
-    // not initialized?
-    if (!_pcSingleton)
-        _pcSingleton = new WidgetFactorySupplier;
-    return *_pcSingleton;
-}
-
-void WidgetFactorySupplier::destruct()
-{
-    // delete the widget factory and all its producers first
-    WidgetFactoryInst::destruct();
-    delete _pcSingleton;
-    _pcSingleton=nullptr;
-}
-
-// ----------------------------------------------------
-
-PrefPageUiProducer::PrefPageUiProducer (const char* filename, const char* group)
-  : fn(QString::fromUtf8(filename))
-{
-    WidgetFactoryInst::instance().AddProducer(filename, this);
-    Gui::Dialog::DlgPreferencesImp::addPage(filename, group);
-}
-
-PrefPageUiProducer::~PrefPageUiProducer()
-{
-}
-
-void* PrefPageUiProducer::Produce () const
-{
-    QWidget* page = new Gui::Dialog::PreferenceUiForm(fn);
-    return (void*)page;
-}
-
-// ----------------------------------------------------
-
-PrefPagePyProducer::PrefPagePyProducer (const Py::Object& p, const char* group)
-  : type(p)
-{
-    std::string str;
-    Base::PyGILStateLocker lock;
-    if (type.hasAttr("__name__")) {
-        str = static_cast<std::string>(Py::String(type.getAttr("__name__")));
-    }
-
-    WidgetFactoryInst::instance().AddProducer(str.c_str(), this);
-    Gui::Dialog::DlgPreferencesImp::addPage(str, group);
-}
-
-PrefPagePyProducer::~PrefPagePyProducer ()
-{
-    Base::PyGILStateLocker lock;
-    type = Py::None();
-}
-
-void* PrefPagePyProducer::Produce () const
-{
-    Base::PyGILStateLocker lock;
-    try {
-        Py::Callable method(type);
-        Py::Tuple args;
-        Py::Object page = method.apply(args);
-        QWidget* widget = new Gui::Dialog::PreferencePagePython(page);
-        if (!widget->layout()) {
-            delete widget;
-            widget = nullptr;
-        }
-        return widget;
-    }
-    catch (Py::Exception&) {
-        PyErr_Print();
-        return nullptr;
-    }
-}
-
-// ----------------------------------------------------
-
-using namespace Gui::Dialog;
-
-PreferencePagePython::PreferencePagePython(const Py::Object& p, QWidget* parent)
-  : PreferencePage(parent), page(p)
-{
-    Base::PyGILStateLocker lock;
-    Gui::PythonWrapper wrap;
-    if (wrap.loadCoreModule()) {
-
-        // old style class must have a form attribute while
-        // new style classes can be the widget itself
-        Py::Object widget;
-        if (page.hasAttr(std::string("form")))
-            widget = page.getAttr(std::string("form"));
-        else
-            widget = page;
-
-        QObject* object = wrap.toQObject(widget);
-        if (object) {
-            QWidget* form = qobject_cast<QWidget*>(object);
-            if (form) {
-                this->setWindowTitle(form->windowTitle());
-                QVBoxLayout *layout = new QVBoxLayout;
-                layout->addWidget(form);
-                setLayout(layout);
-            }
-        }
-    }
-}
-
-PreferencePagePython::~PreferencePagePython()
-{
-    Base::PyGILStateLocker lock;
-    page = Py::None();
-}
-
-void PreferencePagePython::changeEvent(QEvent *e)
-{
-    QWidget::changeEvent(e);
-}
-
-void PreferencePagePython::loadSettings()
-{
-    Base::PyGILStateLocker lock;
-    try {
-        if (page.hasAttr(std::string("loadSettings"))) {
-            Py::Callable method(page.getAttr(std::string("loadSettings")));
-            Py::Tuple args;
-            method.apply(args);
-        }
-    }
-    catch (Py::Exception&) {
-        Base::PyException e; // extract the Python error text
-        e.ReportException();
-    }
-}
-
-void PreferencePagePython::saveSettings()
-{
-    Base::PyGILStateLocker lock;
-    try {
-        if (page.hasAttr(std::string("saveSettings"))) {
-            Py::Callable method(page.getAttr(std::string("saveSettings")));
-            Py::Tuple args;
-            method.apply(args);
-        }
-    }
-    catch (Py::Exception&) {
-        Base::PyException e; // extract the Python error text
-        e.ReportException();
-    }
-}
-
-// ----------------------------------------------------
-
-/* TRANSLATOR Gui::ContainerDialog */
-
-/**
- *  Constructs a ContainerDialog which embeds the child \a templChild.
- *  The dialog will be modal.
- */
-ContainerDialog::ContainerDialog( QWidget* templChild )
-  : QDialog( QApplication::activeWindow())
-{
-    setModal(true);
-    setWindowTitle( templChild->objectName() );
-    setObjectName( templChild->objectName() );
-
-    setSizeGripEnabled( true );
-    MyDialogLayout = new QGridLayout(this);
-
-    buttonOk = new QPushButton(this);
-    buttonOk->setObjectName(QLatin1String("buttonOK"));
-    buttonOk->setText( tr( "&OK" ) );
-    buttonOk->setAutoDefault( true );
-    buttonOk->setDefault( true );
-
-    MyDialogLayout->addWidget( buttonOk, 1, 0 );
-    QSpacerItem* spacer = new QSpacerItem( 210, 20, QSizePolicy::Expanding, QSizePolicy::Minimum );
-    MyDialogLayout->addItem( spacer, 1, 1 );
-
-    buttonCancel = new QPushButton(this);
-    buttonCancel->setObjectName(QLatin1String("buttonCancel"));
-    buttonCancel->setText( tr( "&Cancel" ) );
-    buttonCancel->setAutoDefault( true );
-
-    MyDialogLayout->addWidget( buttonCancel, 1, 2 );
-
-    templChild->setParent(this);
-
-    MyDialogLayout->addWidget( templChild, 0, 0, 0, 2 );
-    resize( QSize(307, 197).expandedTo(minimumSizeHint()) );
-
-    // signals and slots connections
-    connect( buttonOk, SIGNAL( clicked() ), this, SLOT( accept() ) );
-    connect( buttonCancel, SIGNAL( clicked() ), this, SLOT( reject() ) );
-}
-
-/** Destroys the object and frees any allocated resources */
-ContainerDialog::~ContainerDialog()
-{
-}
-
-// ----------------------------------------------------
-
-void PyResource::init_type()
-{
-    behaviors().name("PyResource");
-    behaviors().doc("PyResource");
-    // you must have overwritten the virtual functions
-    behaviors().supportRepr();
-    behaviors().supportGetattr();
-    behaviors().supportSetattr();
-    add_varargs_method("value",&PyResource::value);
-    add_varargs_method("setValue",&PyResource::setValue);
-    add_varargs_method("show",&PyResource::show);
-    add_varargs_method("connect",&PyResource::connect);
-}
-
-PyResource::PyResource() : myDlg(nullptr)
-{
-}
-
-PyResource::~PyResource()
-{
-    delete myDlg;
-    for (std::vector<SignalConnect*>::iterator it = mySignals.begin(); it != mySignals.end(); ++it) {
-        SignalConnect* sc = *it;
-        delete sc;
-    }
-}
-
-/**
- * Loads an .ui file with the name \a name. If the .ui file cannot be found or the QWidgetFactory
- * cannot create an instance an exception is thrown. If the created resource does not inherit from
- * QDialog an instance of ContainerDialog is created to embed it.
- */
-void PyResource::load(const char* name)
-{
-    QString fn = QString::fromUtf8(name);
-    QFileInfo fi(fn);
-
-    // checks whether it's a relative path
-    if (fi.isRelative()) {
-        QString cwd = QDir::currentPath ();
-        QString home= QDir(QString::fromUtf8(App::GetApplication().getHomePath())).path();
-
-        // search in cwd and home path for the file
-        //
-        // file does not reside in cwd, check home path now
-        if (!fi.exists()) {
-            if (cwd == home) {
-                QString what = QObject::tr("Cannot find file %1").arg(fi.absoluteFilePath());
-                throw Base::FileSystemError(what.toUtf8().constData());
-            }
-            else {
-                fi.setFile( QDir(home), fn );
-
-                if (!fi.exists()) {
-                    QString what = QObject::tr("Cannot find file %1 neither in %2 nor in %3")
-                        .arg(fn, cwd, home);
-                    throw Base::FileSystemError(what.toUtf8().constData());
-                }
-                else {
-                    fn = fi.absoluteFilePath(); // file resides in FreeCAD's home directory
-                }
-            }
-        }
-    }
-    else {
-        if (!fi.exists()) {
-            QString what = QObject::tr("Cannot find file %1").arg(fn);
-            throw Base::FileSystemError(what.toUtf8().constData());
-        }
-    }
-
-    QWidget* w=nullptr;
-    try {
-        UiLoader loader;
-        loader.setLanguageChangeEnabled(true);
-        QFile file(fn);
-        if (file.open(QFile::ReadOnly))
-            w = loader.load(&file, QApplication::activeWindow());
-        file.close();
-    }
-    catch (...) {
-        throw Base::RuntimeError("Cannot create resource");
-    }
-
-    if (!w)
-        throw Base::ValueError("Invalid widget.");
-
-    if (w->inherits("QDialog")) {
-        myDlg = (QDialog*)w;
-    }
-    else {
-        myDlg = new ContainerDialog(w);
-    }
-}
-
-/**
- * Makes a connection between the sender widget \a sender and its signal \a signal
- * of the created resource and Python callback function \a cb.
- * If the sender widget does not exist or no resource has been loaded this method returns false,
- * otherwise it returns true.
- */
-bool PyResource::connect(const char* sender, const char* signal, PyObject* cb)
-{
-    if ( !myDlg )
-        return false;
-
-    QObject* objS=nullptr;
-    QList<QWidget*> list = myDlg->findChildren<QWidget*>();
-    QList<QWidget*>::const_iterator it = list.cbegin();
-    QObject *obj;
-    QString sigStr = QString::fromLatin1("2%1").arg(QString::fromLatin1(signal));
-
-    while ( it != list.cend() ) {
-        obj = *it;
-        ++it;
-        if (obj->objectName() == QLatin1String(sender)) {
-            objS = obj;
-            break;
-        }
-    }
-
-    if (objS) {
-        SignalConnect* sc = new SignalConnect(this, cb);
-        mySignals.push_back(sc);
-        return QObject::connect(objS, sigStr.toLatin1(), sc, SLOT ( onExecute() )  );
-    }
-    else
-        qWarning( "'%s' does not exist.\n", sender );
-
-    return false;
-}
-
-Py::Object PyResource::repr()
-{
-    std::string s;
-    std::ostringstream s_out;
-    s_out << "Resource object";
-    return Py::String(s_out.str());
-}
-
-/**
- * Searches for a widget and its value in the argument object \a args
- * to returns its value as Python object.
- * In the case it fails nullptr is returned.
- */
-Py::Object PyResource::value(const Py::Tuple& args)
-{
-    char *psName;
-    char *psProperty;
-    if (!PyArg_ParseTuple(args.ptr(), "ss", &psName, &psProperty))
-        throw Py::Exception();
-
-    QVariant v;
-    if (myDlg) {
-        QList<QWidget*> list = myDlg->findChildren<QWidget*>();
-        QList<QWidget*>::const_iterator it = list.cbegin();
-        QObject *obj;
-
-        bool fnd = false;
-        while ( it != list.cend() ) {
-            obj = *it;
-            ++it;
-            if (obj->objectName() == QLatin1String(psName)) {
-                fnd = true;
-                v = obj->property(psProperty);
-                break;
-            }
-        }
-
-        if ( !fnd )
-            qWarning( "'%s' not found.\n", psName );
-    }
-
-    Py::Object item = Py::None();
-    switch (v.type())
-    {
-    case QVariant::StringList:
-        {
-            QStringList str = v.toStringList();
-            int nSize = str.count();
-            Py::List slist(nSize);
-            for (int i=0; i<nSize;++i) {
-                slist.setItem(i, Py::String(str[i].toLatin1()));
-            }
-            item = slist;
-        }   break;
-    case QVariant::ByteArray:
-        break;
-    case QVariant::String:
-        item = Py::String(v.toString().toLatin1());
-        break;
-    case QVariant::Double:
-        item = Py::Float(v.toDouble());
-        break;
-    case QVariant::Bool:
-        item = Py::Boolean(v.toBool() ? 1 : 0);
-        break;
-    case QVariant::UInt:
-        item = Py::Long(static_cast<unsigned long>(v.toUInt()));
-        break;
-    case QVariant::Int:
-        item = Py::Int(v.toInt());
-        break;
-    default:
-        item = Py::String("");
-        break;
-    }
-
-    return item;
-}
-
-/**
- * Searches for a widget, its value name and the new value in the argument object \a args
- * to set even this new value.
- * In the case it fails nullptr is returned.
- */
-Py::Object PyResource::setValue(const Py::Tuple& args)
-{
-    char *psName;
-    char *psProperty;
-    PyObject *psValue;
-    if (!PyArg_ParseTuple(args.ptr(), "ssO", &psName, &psProperty, &psValue))
-        throw Py::Exception();
-
-    QVariant v;
-    if (PyUnicode_Check(psValue)) {
-        v = QString::fromUtf8(PyUnicode_AsUTF8(psValue));
-
-    }
-    else if (PyLong_Check(psValue)) {
-        unsigned int val = PyLong_AsLong(psValue);
-        v = val;
-    }
-    else if (PyFloat_Check(psValue)) {
-        v = PyFloat_AsDouble(psValue);
-    }
-    else if (PyList_Check(psValue)) {
-        QStringList str;
-        int nSize = PyList_Size(psValue);
-        for (int i=0; i<nSize;++i) {
-            PyObject* item = PyList_GetItem(psValue, i);
-            if (!PyUnicode_Check(item))
-                continue;
-            const char* pItem = PyUnicode_AsUTF8(item);
-            str.append(QString::fromUtf8(pItem));
-        }
-
-        v = str;
-    }
-    else {
-        throw Py::TypeError("Unsupported type");
-    }
-
-    if (myDlg) {
-        QList<QWidget*> list = myDlg->findChildren<QWidget*>();
-        QList<QWidget*>::const_iterator it = list.cbegin();
-        QObject *obj;
-
-        bool fnd = false;
-        while ( it != list.cend() ) {
-            obj = *it;
-            ++it;
-            if (obj->objectName() == QLatin1String(psName)) {
-                fnd = true;
-                obj->setProperty(psProperty, v);
-                break;
-            }
-        }
-
-        if (!fnd)
-            qWarning( "'%s' not found.\n", psName );
-    }
-
-    return Py::None();
-}
-
-/**
- * If any resource has been loaded this methods shows it as a modal dialog.
- */
-Py::Object PyResource::show(const Py::Tuple&)
-{
-    if (myDlg) {
-        // small trick to get focus
-        myDlg->showMinimized();
-
-#ifdef Q_WS_X11
-        // On X11 this may not work. For further information see QWidget::showMaximized
-        //
-        // workaround for X11
-        myDlg->hide();
-        myDlg->show();
-#endif
-
-        myDlg->showNormal();
-        myDlg->exec();
-    }
-
-    return Py::None();
-}
-
-/**
- * Searches for the sender, the signal and the callback function to connect with
- * in the argument object \a args. In the case it fails nullptr is returned.
- */
-Py::Object PyResource::connect(const Py::Tuple& args)
-{
-    char *psSender;
-    char *psSignal;
-
-    PyObject *temp;
-
-    if (PyArg_ParseTuple(args.ptr(), "ssO", &psSender, &psSignal, &temp)) {
-        if (!PyCallable_Check(temp)) {
-            PyErr_SetString(PyExc_TypeError, "parameter must be callable");
-            throw Py::Exception();
-        }
-
-        Py_XINCREF(temp);         /* Add a reference to new callback */
-        std::string sSender = psSender;
-        std::string sSignal = psSignal;
-
-        if (!connect(psSender, psSignal, temp)) {
-            // no signal object found => dispose the callback object
-            Py_XDECREF(temp);  /* Dispose of callback */
-        }
-
-        return Py::None();
-    }
-
-    // error set by PyArg_ParseTuple
-    throw Py::Exception();
-}
-
-// ----------------------------------------------------
-
-SignalConnect::SignalConnect(PyObject* res, PyObject* cb)
-  : myResource(res), myCallback(cb)
-{
-}
-
-SignalConnect::~SignalConnect()
-{
-    Base::PyGILStateLocker lock;
-    Py_XDECREF(myCallback);  /* Dispose of callback */
-}
-
-/**
- * Calls the callback function of the connected Python object.
- */
-void SignalConnect::onExecute()
-{
-    PyObject *arglist;
-    PyObject *result;
-
-    /* Time to call the callback */
-    arglist = Py_BuildValue("(O)", myResource);
-#if PY_VERSION_HEX < 0x03090000
-    result = PyEval_CallObject(myCallback, arglist);
-#else
-    result = PyObject_CallObject(myCallback, arglist);
-#endif
-    Py_XDECREF(result);
-    Py_DECREF(arglist);
-}
-
-#include "moc_WidgetFactory.cpp"
+/***************************************************************************
+ *   Copyright (c) 2004 Werner Mayer <wmayer[at]users.sourceforge.net>     *
+ *                                                                         *
+ *   This file is part of the FreeCAD CAx development system.              *
+ *                                                                         *
+ *   This library is free software; you can redistribute it and/or         *
+ *   modify it under the terms of the GNU Library General Public           *
+ *   License as published by the Free Software Foundation; either          *
+ *   version 2 of the License, or (at your option) any later version.      *
+ *                                                                         *
+ *   This library  is distributed in the hope that it will be useful,      *
+ *   but WITHOUT ANY WARRANTY; without even the implied warranty of        *
+ *   MERCHANTABILITY or FITNESS FOR A PARTICULAR PURPOSE.  See the         *
+ *   GNU Library General Public License for more details.                  *
+ *                                                                         *
+ *   You should have received a copy of the GNU Library General Public     *
+ *   License along with this library; see the file COPYING.LIB. If not,    *
+ *   write to the Free Software Foundation, Inc., 59 Temple Place,         *
+ *   Suite 330, Boston, MA  02111-1307, USA                                *
+ *                                                                         *
+ ***************************************************************************/
+
+
+#include "PreCompiled.h"
+#ifndef _PreComp_
+# include <algorithm>
+# include <limits>
+#endif
+
+#ifdef FC_OS_WIN32
+#undef max
+#undef min
+#ifdef _MSC_VER
+#pragma warning( disable : 4099 )
+#pragma warning( disable : 4522 )
+#endif
+#endif
+
+#include <CXX/Objects.hxx>
+#include <App/Application.h>
+#include <Base/Console.h>
+#include <Base/Exception.h>
+#include <Base/Interpreter.h>
+
+
+#include "WidgetFactory.h"
+#include "UiLoader.h"
+#include "PythonWrapper.h"
+#include "PrefWidgets.h"
+#include "PropertyPage.h"
+
+
+using namespace Gui;
+
+Gui::WidgetFactoryInst* Gui::WidgetFactoryInst::_pcSingleton = nullptr;
+
+WidgetFactoryInst& WidgetFactoryInst::instance()
+{
+    if (_pcSingleton == nullptr)
+        _pcSingleton = new WidgetFactoryInst;
+    return *_pcSingleton;
+}
+
+void WidgetFactoryInst::destruct ()
+{
+    if (_pcSingleton != nullptr)
+        delete _pcSingleton;
+    _pcSingleton = nullptr;
+}
+
+/**
+ * Creates a widget with the name \a sName which is a child of \a parent.
+ * To create an instance of this widget once it must has been registered.
+ * If there is no appropriate widget registered nullptr is returned.
+ */
+QWidget* WidgetFactoryInst::createWidget (const char* sName, QWidget* parent) const
+{
+    QWidget* w = (QWidget*)Produce(sName);
+
+    // this widget class is not registered
+    if (!w) {
+#ifdef FC_DEBUG
+        Base::Console().Warning("\"%s\" is not registered\n", sName);
+#else
+        Base::Console().Log("\"%s\" is not registered\n", sName);
+#endif
+        return nullptr;
+    }
+
+    try {
+#ifdef FC_DEBUG
+        const char* cName = dynamic_cast<QWidget*>(w)->metaObject()->className();
+        Base::Console().Log("Widget of type '%s' created.\n", cName);
+#endif
+    }
+    catch (...) {
+#ifdef FC_DEBUG
+        Base::Console().Error("%s does not inherit from \"QWidget\"\n", sName);
+#else
+        Base::Console().Log("%s does not inherit from \"QWidget\"\n", sName);
+#endif
+        delete w;
+        return nullptr;
+    }
+
+    // set the parent to the widget
+    if (parent)
+        w->setParent(parent);
+
+    return w;
+}
+
+/**
+ * Creates a widget with the name \a sName which is a child of \a parent.
+ * To create an instance of this widget once it must has been registered.
+ * If there is no appropriate widget registered nullptr is returned.
+ */
+Gui::Dialog::PreferencePage* WidgetFactoryInst::createPreferencePage (const char* sName, QWidget* parent) const
+{
+    Gui::Dialog::PreferencePage* w = (Gui::Dialog::PreferencePage*)Produce(sName);
+
+    // this widget class is not registered
+    if (!w) {
+#ifdef FC_DEBUG
+        Base::Console().Warning("Cannot create an instance of \"%s\"\n", sName);
+#else
+        Base::Console().Log("Cannot create an instance of \"%s\"\n", sName);
+#endif
+        return nullptr;
+    }
+
+    if (qobject_cast<Gui::Dialog::PreferencePage*>(w)) {
+#ifdef FC_DEBUG
+        Base::Console().Log("Preference page of type '%s' created.\n", w->metaObject()->className());
+#endif
+    }
+    else {
+#ifdef FC_DEBUG
+        Base::Console().Error("%s does not inherit from 'Gui::Dialog::PreferencePage'\n", sName);
+#endif
+        delete w;
+        return nullptr;
+    }
+
+    // set the parent to the widget
+    if (parent)
+        w->setParent(parent);
+
+    return w;
+}
+
+/**
+ * Creates a preference widget with the name \a sName and the preference name \a sPref
+ * which is a child of \a parent.
+ * To create an instance of this widget once it must has been registered.
+ * If there is no appropriate widget registered nullptr is returned.
+ * After creation of this widget its recent preferences are restored automatically.
+ */
+QWidget* WidgetFactoryInst::createPrefWidget(const char* sName, QWidget* parent, const char* sPref)
+{
+    QWidget* w = createWidget(sName);
+    // this widget class is not registered
+    if (!w)
+        return nullptr; // no valid QWidget object
+
+    // set the parent to the widget
+    w->setParent(parent);
+
+    try {
+        PrefWidget* pw = dynamic_cast<PrefWidget*>(w);
+        if (pw) {
+            pw->setEntryName(sPref);
+            pw->restorePreferences();
+        }
+    }
+    catch (...) {
+#ifdef FC_DEBUG
+        Base::Console().Error("%s does not inherit from \"PrefWidget\"\n", w->metaObject()->className());
+#endif
+        delete w;
+        return nullptr;
+    }
+
+    return w;
+}
+
+// ----------------------------------------------------
+
+WidgetFactorySupplier* WidgetFactorySupplier::_pcSingleton = nullptr;
+
+WidgetFactorySupplier & WidgetFactorySupplier::instance()
+{
+    // not initialized?
+    if (!_pcSingleton)
+        _pcSingleton = new WidgetFactorySupplier;
+    return *_pcSingleton;
+}
+
+void WidgetFactorySupplier::destruct()
+{
+    // delete the widget factory and all its producers first
+    WidgetFactoryInst::destruct();
+    delete _pcSingleton;
+    _pcSingleton=nullptr;
+}
+
+// ----------------------------------------------------
+
+PrefPageUiProducer::PrefPageUiProducer (const char* filename, const char* group)
+  : fn(QString::fromUtf8(filename))
+{
+    WidgetFactoryInst::instance().AddProducer(filename, this);
+    Gui::Dialog::DlgPreferencesImp::addPage(filename, group);
+}
+
+PrefPageUiProducer::~PrefPageUiProducer()
+{
+}
+
+void* PrefPageUiProducer::Produce () const
+{
+    QWidget* page = new Gui::Dialog::PreferenceUiForm(fn);
+    return (void*)page;
+}
+
+// ----------------------------------------------------
+
+PrefPagePyProducer::PrefPagePyProducer (const Py::Object& p, const char* group)
+  : type(p)
+{
+    std::string str;
+    Base::PyGILStateLocker lock;
+    if (type.hasAttr("__name__")) {
+        str = static_cast<std::string>(Py::String(type.getAttr("__name__")));
+    }
+
+    WidgetFactoryInst::instance().AddProducer(str.c_str(), this);
+    Gui::Dialog::DlgPreferencesImp::addPage(str, group);
+}
+
+PrefPagePyProducer::~PrefPagePyProducer ()
+{
+    Base::PyGILStateLocker lock;
+    type = Py::None();
+}
+
+void* PrefPagePyProducer::Produce () const
+{
+    Base::PyGILStateLocker lock;
+    try {
+        Py::Callable method(type);
+        Py::Tuple args;
+        Py::Object page = method.apply(args);
+        QWidget* widget = new Gui::Dialog::PreferencePagePython(page);
+        if (!widget->layout()) {
+            delete widget;
+            widget = nullptr;
+        }
+        return widget;
+    }
+    catch (Py::Exception&) {
+        PyErr_Print();
+        return nullptr;
+    }
+}
+
+// ----------------------------------------------------
+
+using namespace Gui::Dialog;
+
+PreferencePagePython::PreferencePagePython(const Py::Object& p, QWidget* parent)
+  : PreferencePage(parent), page(p)
+{
+    Base::PyGILStateLocker lock;
+    Gui::PythonWrapper wrap;
+    if (wrap.loadCoreModule()) {
+
+        // old style class must have a form attribute while
+        // new style classes can be the widget itself
+        Py::Object widget;
+        if (page.hasAttr(std::string("form")))
+            widget = page.getAttr(std::string("form"));
+        else
+            widget = page;
+
+        QObject* object = wrap.toQObject(widget);
+        if (object) {
+            QWidget* form = qobject_cast<QWidget*>(object);
+            if (form) {
+                this->setWindowTitle(form->windowTitle());
+                QVBoxLayout *layout = new QVBoxLayout;
+                layout->addWidget(form);
+                setLayout(layout);
+            }
+        }
+    }
+}
+
+PreferencePagePython::~PreferencePagePython()
+{
+    Base::PyGILStateLocker lock;
+    page = Py::None();
+}
+
+void PreferencePagePython::changeEvent(QEvent *e)
+{
+    QWidget::changeEvent(e);
+}
+
+void PreferencePagePython::loadSettings()
+{
+    Base::PyGILStateLocker lock;
+    try {
+        if (page.hasAttr(std::string("loadSettings"))) {
+            Py::Callable method(page.getAttr(std::string("loadSettings")));
+            Py::Tuple args;
+            method.apply(args);
+        }
+    }
+    catch (Py::Exception&) {
+        Base::PyException e; // extract the Python error text
+        e.ReportException();
+    }
+}
+
+void PreferencePagePython::saveSettings()
+{
+    Base::PyGILStateLocker lock;
+    try {
+        if (page.hasAttr(std::string("saveSettings"))) {
+            Py::Callable method(page.getAttr(std::string("saveSettings")));
+            Py::Tuple args;
+            method.apply(args);
+        }
+    }
+    catch (Py::Exception&) {
+        Base::PyException e; // extract the Python error text
+        e.ReportException();
+    }
+}
+
+// ----------------------------------------------------
+
+/* TRANSLATOR Gui::ContainerDialog */
+
+/**
+ *  Constructs a ContainerDialog which embeds the child \a templChild.
+ *  The dialog will be modal.
+ */
+ContainerDialog::ContainerDialog( QWidget* templChild )
+  : QDialog( QApplication::activeWindow())
+{
+    setModal(true);
+    setWindowTitle( templChild->objectName() );
+    setObjectName( templChild->objectName() );
+
+    setSizeGripEnabled( true );
+    MyDialogLayout = new QGridLayout(this);
+
+    buttonOk = new QPushButton(this);
+    buttonOk->setObjectName(QLatin1String("buttonOK"));
+    buttonOk->setText( tr( "&OK" ) );
+    buttonOk->setAutoDefault( true );
+    buttonOk->setDefault( true );
+
+    MyDialogLayout->addWidget( buttonOk, 1, 0 );
+    QSpacerItem* spacer = new QSpacerItem( 210, 20, QSizePolicy::Expanding, QSizePolicy::Minimum );
+    MyDialogLayout->addItem( spacer, 1, 1 );
+
+    buttonCancel = new QPushButton(this);
+    buttonCancel->setObjectName(QLatin1String("buttonCancel"));
+    buttonCancel->setText( tr( "&Cancel" ) );
+    buttonCancel->setAutoDefault( true );
+
+    MyDialogLayout->addWidget( buttonCancel, 1, 2 );
+
+    templChild->setParent(this);
+
+    MyDialogLayout->addWidget( templChild, 0, 0, 0, 2 );
+    resize( QSize(307, 197).expandedTo(minimumSizeHint()) );
+
+    // signals and slots connections
+    connect( buttonOk, SIGNAL( clicked() ), this, SLOT( accept() ) );
+    connect( buttonCancel, SIGNAL( clicked() ), this, SLOT( reject() ) );
+}
+
+/** Destroys the object and frees any allocated resources */
+ContainerDialog::~ContainerDialog()
+{
+}
+
+// ----------------------------------------------------
+
+void PyResource::init_type()
+{
+    behaviors().name("PyResource");
+    behaviors().doc("PyResource");
+    // you must have overwritten the virtual functions
+    behaviors().supportRepr();
+    behaviors().supportGetattr();
+    behaviors().supportSetattr();
+    add_varargs_method("value",&PyResource::value);
+    add_varargs_method("setValue",&PyResource::setValue);
+    add_varargs_method("show",&PyResource::show);
+    add_varargs_method("connect",&PyResource::connect);
+}
+
+PyResource::PyResource() : myDlg(nullptr)
+{
+}
+
+PyResource::~PyResource()
+{
+    delete myDlg;
+    for (std::vector<SignalConnect*>::iterator it = mySignals.begin(); it != mySignals.end(); ++it) {
+        SignalConnect* sc = *it;
+        delete sc;
+    }
+}
+
+/**
+ * Loads an .ui file with the name \a name. If the .ui file cannot be found or the QWidgetFactory
+ * cannot create an instance an exception is thrown. If the created resource does not inherit from
+ * QDialog an instance of ContainerDialog is created to embed it.
+ */
+void PyResource::load(const char* name)
+{
+    QString fn = QString::fromUtf8(name);
+    QFileInfo fi(fn);
+
+    // checks whether it's a relative path
+    if (fi.isRelative()) {
+        QString cwd = QDir::currentPath ();
+        QString home= QDir(QString::fromUtf8(App::GetApplication().getHomePath())).path();
+
+        // search in cwd and home path for the file
+        //
+        // file does not reside in cwd, check home path now
+        if (!fi.exists()) {
+            if (cwd == home) {
+                QString what = QObject::tr("Cannot find file %1").arg(fi.absoluteFilePath());
+                throw Base::FileSystemError(what.toUtf8().constData());
+            }
+            else {
+                fi.setFile( QDir(home), fn );
+
+                if (!fi.exists()) {
+                    QString what = QObject::tr("Cannot find file %1 neither in %2 nor in %3")
+                        .arg(fn, cwd, home);
+                    throw Base::FileSystemError(what.toUtf8().constData());
+                }
+                else {
+                    fn = fi.absoluteFilePath(); // file resides in FreeCAD's home directory
+                }
+            }
+        }
+    }
+    else {
+        if (!fi.exists()) {
+            QString what = QObject::tr("Cannot find file %1").arg(fn);
+            throw Base::FileSystemError(what.toUtf8().constData());
+        }
+    }
+
+    QWidget* w=nullptr;
+    try {
+        UiLoader loader;
+        loader.setLanguageChangeEnabled(true);
+        QFile file(fn);
+        if (file.open(QFile::ReadOnly))
+            w = loader.load(&file, QApplication::activeWindow());
+        file.close();
+    }
+    catch (...) {
+        throw Base::RuntimeError("Cannot create resource");
+    }
+
+    if (!w)
+        throw Base::ValueError("Invalid widget.");
+
+    if (w->inherits("QDialog")) {
+        myDlg = (QDialog*)w;
+    }
+    else {
+        myDlg = new ContainerDialog(w);
+    }
+}
+
+/**
+ * Makes a connection between the sender widget \a sender and its signal \a signal
+ * of the created resource and Python callback function \a cb.
+ * If the sender widget does not exist or no resource has been loaded this method returns false,
+ * otherwise it returns true.
+ */
+bool PyResource::connect(const char* sender, const char* signal, PyObject* cb)
+{
+    if ( !myDlg )
+        return false;
+
+    QObject* objS=nullptr;
+    QList<QWidget*> list = myDlg->findChildren<QWidget*>();
+    QList<QWidget*>::const_iterator it = list.cbegin();
+    QObject *obj;
+    QString sigStr = QString::fromLatin1("2%1").arg(QString::fromLatin1(signal));
+
+    while ( it != list.cend() ) {
+        obj = *it;
+        ++it;
+        if (obj->objectName() == QLatin1String(sender)) {
+            objS = obj;
+            break;
+        }
+    }
+
+    if (objS) {
+        SignalConnect* sc = new SignalConnect(this, cb);
+        mySignals.push_back(sc);
+        return QObject::connect(objS, sigStr.toLatin1(), sc, SLOT ( onExecute() )  );
+    }
+    else
+        qWarning( "'%s' does not exist.\n", sender );
+
+    return false;
+}
+
+Py::Object PyResource::repr()
+{
+    std::string s;
+    std::ostringstream s_out;
+    s_out << "Resource object";
+    return Py::String(s_out.str());
+}
+
+/**
+ * Searches for a widget and its value in the argument object \a args
+ * to returns its value as Python object.
+ * In the case it fails nullptr is returned.
+ */
+Py::Object PyResource::value(const Py::Tuple& args)
+{
+    char *psName;
+    char *psProperty;
+    if (!PyArg_ParseTuple(args.ptr(), "ss", &psName, &psProperty))
+        throw Py::Exception();
+
+    QVariant v;
+    if (myDlg) {
+        QList<QWidget*> list = myDlg->findChildren<QWidget*>();
+        QList<QWidget*>::const_iterator it = list.cbegin();
+        QObject *obj;
+
+        bool fnd = false;
+        while ( it != list.cend() ) {
+            obj = *it;
+            ++it;
+            if (obj->objectName() == QLatin1String(psName)) {
+                fnd = true;
+                v = obj->property(psProperty);
+                break;
+            }
+        }
+
+        if ( !fnd )
+            qWarning( "'%s' not found.\n", psName );
+    }
+
+    Py::Object item = Py::None();
+    switch (v.type())
+    {
+    case QVariant::StringList:
+        {
+            QStringList str = v.toStringList();
+            int nSize = str.count();
+            Py::List slist(nSize);
+            for (int i=0; i<nSize;++i) {
+                slist.setItem(i, Py::String(str[i].toLatin1()));
+            }
+            item = slist;
+        }   break;
+    case QVariant::ByteArray:
+        break;
+    case QVariant::String:
+        item = Py::String(v.toString().toLatin1());
+        break;
+    case QVariant::Double:
+        item = Py::Float(v.toDouble());
+        break;
+    case QVariant::Bool:
+        item = Py::Boolean(v.toBool() ? 1 : 0);
+        break;
+    case QVariant::UInt:
+        item = Py::Long(static_cast<unsigned long>(v.toUInt()));
+        break;
+    case QVariant::Int:
+        item = Py::Int(v.toInt());
+        break;
+    default:
+        item = Py::String("");
+        break;
+    }
+
+    return item;
+}
+
+/**
+ * Searches for a widget, its value name and the new value in the argument object \a args
+ * to set even this new value.
+ * In the case it fails nullptr is returned.
+ */
+Py::Object PyResource::setValue(const Py::Tuple& args)
+{
+    char *psName;
+    char *psProperty;
+    PyObject *psValue;
+    if (!PyArg_ParseTuple(args.ptr(), "ssO", &psName, &psProperty, &psValue))
+        throw Py::Exception();
+
+    QVariant v;
+    if (PyUnicode_Check(psValue)) {
+        v = QString::fromUtf8(PyUnicode_AsUTF8(psValue));
+
+    }
+    else if (PyLong_Check(psValue)) {
+        unsigned int val = PyLong_AsLong(psValue);
+        v = val;
+    }
+    else if (PyFloat_Check(psValue)) {
+        v = PyFloat_AsDouble(psValue);
+    }
+    else if (PyList_Check(psValue)) {
+        QStringList str;
+        int nSize = PyList_Size(psValue);
+        for (int i=0; i<nSize;++i) {
+            PyObject* item = PyList_GetItem(psValue, i);
+            if (!PyUnicode_Check(item))
+                continue;
+            const char* pItem = PyUnicode_AsUTF8(item);
+            str.append(QString::fromUtf8(pItem));
+        }
+
+        v = str;
+    }
+    else {
+        throw Py::TypeError("Unsupported type");
+    }
+
+    if (myDlg) {
+        QList<QWidget*> list = myDlg->findChildren<QWidget*>();
+        QList<QWidget*>::const_iterator it = list.cbegin();
+        QObject *obj;
+
+        bool fnd = false;
+        while ( it != list.cend() ) {
+            obj = *it;
+            ++it;
+            if (obj->objectName() == QLatin1String(psName)) {
+                fnd = true;
+                obj->setProperty(psProperty, v);
+                break;
+            }
+        }
+
+        if (!fnd)
+            qWarning( "'%s' not found.\n", psName );
+    }
+
+    return Py::None();
+}
+
+/**
+ * If any resource has been loaded this methods shows it as a modal dialog.
+ */
+Py::Object PyResource::show(const Py::Tuple&)
+{
+    if (myDlg) {
+        // small trick to get focus
+        myDlg->showMinimized();
+
+#ifdef Q_WS_X11
+        // On X11 this may not work. For further information see QWidget::showMaximized
+        //
+        // workaround for X11
+        myDlg->hide();
+        myDlg->show();
+#endif
+
+        myDlg->showNormal();
+        myDlg->exec();
+    }
+
+    return Py::None();
+}
+
+/**
+ * Searches for the sender, the signal and the callback function to connect with
+ * in the argument object \a args. In the case it fails nullptr is returned.
+ */
+Py::Object PyResource::connect(const Py::Tuple& args)
+{
+    char *psSender;
+    char *psSignal;
+
+    PyObject *temp;
+
+    if (PyArg_ParseTuple(args.ptr(), "ssO", &psSender, &psSignal, &temp)) {
+        if (!PyCallable_Check(temp)) {
+            PyErr_SetString(PyExc_TypeError, "parameter must be callable");
+            throw Py::Exception();
+        }
+
+        Py_XINCREF(temp);         /* Add a reference to new callback */
+        std::string sSender = psSender;
+        std::string sSignal = psSignal;
+
+        if (!connect(psSender, psSignal, temp)) {
+            // no signal object found => dispose the callback object
+            Py_XDECREF(temp);  /* Dispose of callback */
+        }
+
+        return Py::None();
+    }
+
+    // error set by PyArg_ParseTuple
+    throw Py::Exception();
+}
+
+// ----------------------------------------------------
+
+SignalConnect::SignalConnect(PyObject* res, PyObject* cb)
+  : myResource(res), myCallback(cb)
+{
+}
+
+SignalConnect::~SignalConnect()
+{
+    Base::PyGILStateLocker lock;
+    Py_XDECREF(myCallback);  /* Dispose of callback */
+}
+
+/**
+ * Calls the callback function of the connected Python object.
+ */
+void SignalConnect::onExecute()
+{
+    PyObject *arglist;
+    PyObject *result;
+
+    /* Time to call the callback */
+    arglist = Py_BuildValue("(O)", myResource);
+#if PY_VERSION_HEX < 0x03090000
+    result = PyEval_CallObject(myCallback, arglist);
+#else
+    result = PyObject_CallObject(myCallback, arglist);
+#endif
+    Py_XDECREF(result);
+    Py_DECREF(arglist);
+}
+
+#include "moc_WidgetFactory.cpp"
/***************************************************************************
 *   Copyright (c) 2015 Thomas Anderson <blobfish[at]gmx.com>              *
 *                                                                         *
 *   This file is part of the FreeCAD CAx development system.              *
 *                                                                         *
 *   This library is free software; you can redistribute it and/or         *
 *   modify it under the terms of the GNU Library General Public           *
 *   License as published by the Free Software Foundation; either          *
 *   version 2 of the License, or (at your option) any later version.      *
 *                                                                         *
 *   This library  is distributed in the hope that it will be useful,      *
 *   but WITHOUT ANY WARRANTY; without even the implied warranty of        *
 *   MERCHANTABILITY or FITNESS FOR A PARTICULAR PURPOSE.  See the         *
 *   GNU Library General Public License for more details.                  *
 *                                                                         *
 *   You should have received a copy of the GNU Library General Public     *
 *   License along with this library; see the file COPYING.LIB. If not,    *
 *   write to the Free Software Foundation, Inc., 59 Temple Place,         *
 *   Suite 330, Boston, MA  02111-1307, USA                                *
 *                                                                         *
 ***************************************************************************/

#ifndef CSYSDRAGGER_H
#define CSYSDRAGGER_H

#include <Inventor/draggers/SoDragger.h>
#include <Inventor/fields/SoSFColor.h>
#include <Inventor/fields/SoSFDouble.h>
#include <Inventor/fields/SoSFFloat.h>
#include <Inventor/fields/SoSFInt32.h>
#include <Inventor/fields/SoSFRotation.h>
#include <Inventor/projectors/SbLineProjector.h>
#include <Inventor/projectors/SbPlaneProjector.h>
#include <Inventor/sensors/SoFieldSensor.h>
#include <Inventor/sensors/SoIdleSensor.h>

class SoCamera;

namespace Gui
{
/*! @brief Translation Dragger.
 *
 * used for translating along axis. Set the
 * translationIncrement to desired step. Use
 * 'translationIncrementCount' multiplied with
 * 'translationIncrement' for a full double
 * precision vector scalar.
 */
class TDragger : public SoDragger
{
    SO_KIT_HEADER(TDragger);
    SO_KIT_CATALOG_ENTRY_HEADER(translatorSwitch);
    SO_KIT_CATALOG_ENTRY_HEADER(translator);
    SO_KIT_CATALOG_ENTRY_HEADER(translatorActive);
public:
    static void initClass();
    TDragger();
    SoSFVec3f translation; //!< set from outside and used from outside for single precision.
    SoSFDouble translationIncrement; //!< set from outside and used for rounding.
    SoSFInt32 translationIncrementCount; //!< number of steps. used from outside.
    SoSFFloat autoScaleResult; //!< set from parent dragger.

protected:
    virtual ~TDragger() override;
    virtual SbBool setUpConnections(SbBool onoff, SbBool doitalways = FALSE) override;

    static void startCB(void *, SoDragger * d);
    static void motionCB(void *, SoDragger * d);
    static void finishCB(void *, SoDragger * d);
    static void fieldSensorCB(void *f, SoSensor *);
    static void valueChangedCB(void *, SoDragger *d);

    void dragStart();
    void drag();
    void dragFinish();

    SoFieldSensor fieldSensor;
    SbLineProjector projector;

private:
    void buildFirstInstance();
    SbVec3f roundTranslation(const SbVec3f &vecIn, float incrementIn);
    SoGroup* buildGeometry();
    typedef SoDragger inherited;
};

/*! @brief Rotation Dragger.
 *
 * used for rotating around an axis. Set the rotation
 * increment to desired step. Use rotationIncrementCount
 * multiplied with rotationIncrement for full double
 * precision vector scalar.
 */
class RDragger : public SoDragger
{
    SO_KIT_HEADER(RDragger);
    SO_KIT_CATALOG_ENTRY_HEADER(rotatorSwitch);
    SO_KIT_CATALOG_ENTRY_HEADER(rotator);
    SO_KIT_CATALOG_ENTRY_HEADER(rotatorActive);
public:
    static void initClass();
    RDragger();
    SoSFRotation rotation; //!< set from outside and used from outside for single precision.
    SoSFDouble rotationIncrement; //!< set from outside and used for rounding.
    SoSFInt32 rotationIncrementCount; //!< number of steps. used from outside.
    SoSFColor color; //!< set from outside. non-active color.

protected:
    virtual ~RDragger() override;
    virtual SbBool setUpConnections(SbBool onoff, SbBool doitalways = FALSE) override;

    static void startCB(void *, SoDragger * d);
    static void motionCB(void *, SoDragger * d);
    static void finishCB(void *, SoDragger * d);
    static void fieldSensorCB(void *f, SoSensor *);
    static void valueChangedCB(void *, SoDragger *d);

    void dragStart();
    void drag();
    void dragFinish();

    SoFieldSensor fieldSensor;
    SbPlaneProjector projector;
    float arcRadius;

private:
    void buildFirstInstance();
    int roundIncrement(const float &radiansIn);
    SoGroup* buildGeometry();
    typedef SoDragger inherited;
};

/*! @brief Coordinate System Dragger
 *
 * used to transform objects in 3d space. Set initial:
 * translation, rotation, translationIncrement and
 * rotationIncrement. Use *IncrementCount* multiplied
 * with *Increment for full double precision output.
 *
 * Dragger can be displayed in 2 modes: static scale and auto scale.
 * For static you can set the field scale and you are done. 
 * For autoscale you set the field scale & call setupAutoScale with
 * the viewer camera. @see setUpAutoScale @see scale.
 */
class GuiExport SoFCCSysDragger : public SoDragger
{
    SO_KIT_HEADER(SoFCCSysDragger);
    SO_KIT_CATALOG_ENTRY_HEADER(annotation);
    SO_KIT_CATALOG_ENTRY_HEADER(scaleNode);
    SO_KIT_CATALOG_ENTRY_HEADER(xTranslatorSwitch);
    SO_KIT_CATALOG_ENTRY_HEADER(yTranslatorSwitch);
    SO_KIT_CATALOG_ENTRY_HEADER(zTranslatorSwitch);
    SO_KIT_CATALOG_ENTRY_HEADER(xTranslatorSeparator);
    SO_KIT_CATALOG_ENTRY_HEADER(yTranslatorSeparator);
    SO_KIT_CATALOG_ENTRY_HEADER(zTranslatorSeparator);
    SO_KIT_CATALOG_ENTRY_HEADER(xTranslatorColor);
    SO_KIT_CATALOG_ENTRY_HEADER(yTranslatorColor);
    SO_KIT_CATALOG_ENTRY_HEADER(zTranslatorColor);
    SO_KIT_CATALOG_ENTRY_HEADER(xTranslatorRotation);
    SO_KIT_CATALOG_ENTRY_HEADER(yTranslatorRotation);
    SO_KIT_CATALOG_ENTRY_HEADER(zTranslatorRotation);
    SO_KIT_CATALOG_ENTRY_HEADER(xTranslatorDragger);
    SO_KIT_CATALOG_ENTRY_HEADER(yTranslatorDragger);
    SO_KIT_CATALOG_ENTRY_HEADER(zTranslatorDragger);
    SO_KIT_CATALOG_ENTRY_HEADER(xRotatorSwitch);
    SO_KIT_CATALOG_ENTRY_HEADER(yRotatorSwitch);
    SO_KIT_CATALOG_ENTRY_HEADER(zRotatorSwitch);
    SO_KIT_CATALOG_ENTRY_HEADER(xRotatorSeparator);
    SO_KIT_CATALOG_ENTRY_HEADER(yRotatorSeparator);
    SO_KIT_CATALOG_ENTRY_HEADER(zRotatorSeparator);
    SO_KIT_CATALOG_ENTRY_HEADER(xRotatorColor);
    SO_KIT_CATALOG_ENTRY_HEADER(yRotatorColor);
    SO_KIT_CATALOG_ENTRY_HEADER(zRotatorColor);
    SO_KIT_CATALOG_ENTRY_HEADER(xRotatorRotation);
    SO_KIT_CATALOG_ENTRY_HEADER(yRotatorRotation);
    SO_KIT_CATALOG_ENTRY_HEADER(zRotatorRotation);
    SO_KIT_CATALOG_ENTRY_HEADER(xRotatorDragger);
    SO_KIT_CATALOG_ENTRY_HEADER(yRotatorDragger);
    SO_KIT_CATALOG_ENTRY_HEADER(zRotatorDragger);
public:
    static void initClass();
    SoFCCSysDragger();
    ~SoFCCSysDragger();

    SoSFVec3f translation; //!< initial translation and reflects single precision movement.
    SoSFDouble translationIncrement; //!< set from outside used for rounding.
    SoSFInt32 translationIncrementCountX; //!< used from outside for translation x steps.
    SoSFInt32 translationIncrementCountY; //!< used from outside for translation y steps.
    SoSFInt32 translationIncrementCountZ; //!< used from outside for translation z steps.

    SoSFRotation rotation; //!< initial rotation and reflects single precision movement.
    SoSFDouble rotationIncrement; //!< radians set from outside and used for rounding.
    SoSFInt32 rotationIncrementCountX; //!< used from outside for rotation x steps.
    SoSFInt32 rotationIncrementCountY; //!< used from outside for rotation y steps.
    SoSFInt32 rotationIncrementCountZ; //!< used from outside for rotation z steps.

    void clearIncrementCounts(); //!< used to reset after drag update.
    
    /*! @brief Overall scale of dragger node.
     *
     * When using autoscale mode, this represents normalized device coordinates (0.0 to 1.0). A value
     * of 0.05 is a good place to start. When NOT using autoscale mode, scale represents
     * a traditional scale and a value of 1.0 is a good place to start.
     */
    SoSFFloat draggerSize;
    SoSFFloat autoScaleResult; //!< result of autoscale calculation and used by childdraggers. Don't use.

    SoIdleSensor idleSensor; //!< might be overkill, but want to make sure of performance.
    void setUpAutoScale(SoCamera *cameraIn); //!< used to setup the auto scaling of dragger.
    
    //! @name Visibility Functions
    //@{
    void showTranslationX(); //!< show the x translation dragger.
    void showTranslationY(); //!< show the y translation dragger.
    void showTranslationZ(); //!< show the z translation dragger.
    void hideTranslationX(); //!< hide the x translation dragger.
    void hideTranslationY(); //!< hide the y translation dragger.
    void hideTranslationZ(); //!< hide the z translation dragger.
    
    void showRotationX(); //!< show the x rotation dragger.
    void showRotationY(); //!< show the y rotation dragger.
    void showRotationZ(); //!< show the z rotation dragger.
    void hideRotationX(); //!< hide the x rotation dragger.
    void hideRotationY(); //!< hide the y rotation dragger.
    void hideRotationZ(); //!< hide the z rotation dragger.
    
    bool isShownTranslationX(); //!< is x translation dragger shown.
    bool isShownTranslationY(); //!< is y translation dragger shown.
    bool isShownTranslationZ(); //!< is z translation dragger shown.
    bool isShownRotationX(); //!< is x rotation dragger shown.
    bool isShownRotationY(); //!< is x rotation dragger shown.
    bool isShownRotationZ(); //!< is x rotation dragger shown.
    
    bool isHiddenTranslationX(); //!< is x translation dragger hidden.
    bool isHiddenTranslationY(); //!< is y translation dragger hidden.
    bool isHiddenTranslationZ(); //!< is z translation dragger hidden.
    bool isHiddenRotationX(); //!< is x rotation dragger hidden.
    bool isHiddenRotationY(); //!< is x rotation dragger hidden.
    bool isHiddenRotationZ(); //!< is x rotation dragger hidden.
    //@}

<<<<<<< HEAD
    virtual void GLRender(SoGLRenderAction * action);
=======
    virtual void GLRender(SoGLRenderAction * action) override;
>>>>>>> c0753806

protected:
    virtual SbBool setUpConnections(SbBool onoff, SbBool doitalways = FALSE) override;
    virtual void handleEvent(SoHandleEventAction * action) override;

    static void translationSensorCB(void *f, SoSensor *);
    static void rotationSensorCB(void *f, SoSensor *);
    static void valueChangedCB(void *, SoDragger *d);
    static void cameraCB(void *data, SoSensor *);
    static void idleCB(void *data, SoSensor *); //!< scheduled from cameraCB to auto scale dragger.
    static void finishDragCB(void *data, SoDragger *);


    SoFieldSensor translationSensor;
    SoFieldSensor rotationSensor;
    SoFieldSensor cameraSensor;

private:
    // Used to compensate for axis scale in world transformation when doing
    // auto scale.
    SbVec3f axisScale;

    bool scaleInited;

    void updateAxisScale();

    typedef SoDragger inherited;
};

}

#endif // CSYSDRAGGER_H<|MERGE_RESOLUTION|>--- conflicted
+++ resolved
@@ -239,11 +239,7 @@
     bool isHiddenRotationZ(); //!< is x rotation dragger hidden.
     //@}
 
-<<<<<<< HEAD
-    virtual void GLRender(SoGLRenderAction * action);
-=======
     virtual void GLRender(SoGLRenderAction * action) override;
->>>>>>> c0753806
 
 protected:
     virtual SbBool setUpConnections(SbBool onoff, SbBool doitalways = FALSE) override;

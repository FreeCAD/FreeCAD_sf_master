--- conflicted
+++ resolved
@@ -1,7754 +1,7733 @@
-/***************************************************************************
- *   Copyright (c) 2010 Jürgen Riegel (juergen.riegel@web.de)              *
- *                                                                         *
- *   This file is part of the FreeCAD CAx development system.              *
- *                                                                         *
- *   This library is free software; you can redistribute it and/or         *
- *   modify it under the terms of the GNU Library General Public           *
- *   License as published by the Free Software Foundation; either          *
- *   version 2 of the License, or (at your option) any later version.      *
- *                                                                         *
- *   This library  is distributed in the hope that it will be useful,      *
- *   but WITHOUT ANY WARRANTY; without even the implied warranty of        *
- *   MERCHANTABILITY or FITNESS FOR A PARTICULAR PURPOSE.  See the         *
- *   GNU Library General Public License for more details.                  *
- *                                                                         *
- *   You should have received a copy of the GNU Library General Public     *
- *   License along with this library; see the file COPYING.LIB. If not,    *
- *   write to the Free Software Foundation, Inc., 59 Temple Place,         *
- *   Suite 330, Boston, MA  02111-1307, USA                                *
- *                                                                         *
- ***************************************************************************/
-
-
-#include "PreCompiled.h"
-#ifndef _PreComp_
-# include <Inventor/nodes/SoPickStyle.h>
-# include <QApplication>
-#endif
-
-# include <QMessageBox>
-
-#include <stdlib.h>
-#include <qdebug.h>
-#include <QString>
-#include <GC_MakeEllipse.hxx>
-
-#include <boost/math/special_functions/fpclassify.hpp>
-#include <Base/Console.h>
-#include <Base/Exception.h>
-#include <Base/Tools.h>
-
-#include <App/OriginFeature.h>
-#include <Gui/Action.h>
-#include <Gui/Application.h>
-#include <Gui/BitmapFactory.h>
-#include <Gui/Document.h>
-#include <Gui/Command.h>
-#include <Gui/MainWindow.h>
-#include <Gui/DlgEditFileIncludeProptertyExternal.h>
-#include <Gui/Selection.h>
-#include <Gui/SelectionFilter.h>
-#include <Mod/Sketcher/App/SketchObject.h>
-#include <Mod/Part/App/DatumFeature.h>
-#include <Mod/Part/App/BodyBase.h>
-
-#include "ViewProviderSketch.h"
-#include "DrawSketchHandler.h"
-#include "CommandConstraints.h"
-
-#include <Gui/View3DInventor.h>
-#include <Gui/View3DInventorViewer.h>
-#include <Gui/SoFCUnifiedSelection.h>
-
-#include <Gui/ToolBarManager.h>
-
-#include "GeometryCreationMode.h"
-
-#include "SketcherRegularPolygonDialog.h"
-
-using namespace std;
-using namespace SketcherGui;
-
-namespace SketcherGui {
-GeometryCreationMode geometryCreationMode=Normal;
-}
-
-/* helper functions ======================================================*/
-
-// Return counter-clockwise angle from horizontal out of p1 to p2 in radians.
-double GetPointAngle (const Base::Vector2d &p1, const Base::Vector2d &p2)
-{
-  double dX = p2.x - p1.x;
-  double dY = p2.y - p1.y;
-  return dY >= 0 ? atan2(dY, dX) : atan2(dY, dX) + 2*M_PI;
-}
-
-/*
-Find the centerpoint of a circle drawn through any 3 points:
-
-Given points p1-3, draw 2 lines: S12 and S23 which each connect two points.  From the
-midpoint of each line, draw a perpendicular line (S12p/S23p) across the circle.  These
-lines will cross at the centerpoint.
-
-Mathematically, line S12 will have a slope of m12 which can be determined.  Therefore,
-the slope m12p is -1/m12. Line S12p will have an equation of y = m12p*x + b12p.  b12p can
-be solved for using the midpoint of the line.  This can be done for both lines.  Since
-both S12p and S23p cross at the centerpoint, solving the two equations together will give
-the location of the centerpoint.
-*/
-Base::Vector2d GetCircleCenter (const Base::Vector2d &p1, const Base::Vector2d &p2, const Base::Vector2d &p3)
-{
-    Base::Vector2d u = p2-p1;
-    Base::Vector2d v = p3-p2;
-    Base::Vector2d w = p1-p3;
-
-    double uu =  u*u;
-    double vv =  v*v;
-    double ww =  w*w;
-    
-    double uv = -(u*v);
-    double vw = -(v*w);
-    double uw = -(u*w);
-    
-    double w0 = (2 * sqrt(uu * ww - uw * uw) * uw / (uu * ww));
-    double w1 = (2 * sqrt(uu * vv - uv * uv) * uv / (uu * vv));
-    double w2 = (2 * sqrt(vv * ww - vw * vw) * vw / (vv * ww));
-    
-    double wx = w0 + w1 + w2;
-    
-    if( wx == 0)
-        THROWM(Base::ValueError,"Points are collinear");
-
-    double x = (w0*p1.x + w1*p2.x + w2*p3.x)/wx;
-    double y = (w0*p1.y + w1*p2.y + w2*p3.y)/wx;
-
-    return Base::Vector2d(x, y);
-}
-
-void ActivateHandler(Gui::Document *doc,DrawSketchHandler *handler)
-{
-    if (doc) {
-        if (doc->getInEdit() && doc->getInEdit()->isDerivedFrom
-            (SketcherGui::ViewProviderSketch::getClassTypeId())) {
-                SketcherGui::ViewProviderSketch* vp = static_cast<SketcherGui::ViewProviderSketch*> (doc->getInEdit());
-                vp->purgeHandler();
-                vp->activateHandler(handler);
-        }
-    }
-}
-
-bool isCreateGeoActive(Gui::Document *doc)
-{
-    if (doc) {
-        // checks if a Sketch Viewprovider is in Edit and is in no special mode
-        if (doc->getInEdit() && doc->getInEdit()->isDerivedFrom
-            (SketcherGui::ViewProviderSketch::getClassTypeId())) {
-            /*if (dynamic_cast<SketcherGui::ViewProviderSketch*>(doc->getInEdit())->
-                getSketchMode() == ViewProviderSketch::STATUS_NONE)*/
-                return true;
-        }
-    }
-    return false;
-}
-
-SketcherGui::ViewProviderSketch* getSketchViewprovider(Gui::Document *doc)
-{
-    if (doc) {
-        if (doc->getInEdit() && doc->getInEdit()->isDerivedFrom
-            (SketcherGui::ViewProviderSketch::getClassTypeId()) )
-            return dynamic_cast<SketcherGui::ViewProviderSketch*>(doc->getInEdit());
-    }
-    return 0;
-}
-
-void removeRedundantHorizontalVertical(Sketcher::SketchObject* psketch,
-                                       std::vector<AutoConstraint> &sug1,
-                                       std::vector<AutoConstraint> &sug2)
-{
-    if(!sug1.empty() && !sug2.empty()) {
-        
-        bool rmvhorvert = false;
-        
-        // we look for:
-        // 1. Coincident to external on both endpoints
-        // 2. Coincident in one endpoint to origin and pointonobject/tangent to an axis on the other
-        auto detectredundant = [psketch](std::vector<AutoConstraint> &sug, bool &ext, bool &orig, bool &axis) {
-            
-            ext = false;
-            orig = false;
-            axis = false;
-            
-            for(std::vector<AutoConstraint>::const_iterator it = sug.begin(); it!=sug.end(); ++it) {
-                if( (*it).Type == Sketcher::Coincident && ext == false) {
-                    const std::map<int, Sketcher::PointPos> coincidents = psketch->getAllCoincidentPoints((*it).GeoId, (*it).PosId);
-
-                    if(!coincidents.empty()) {
-                        ext = coincidents.begin()->first < 0; // the keys are ordered, so if the first is negative, it is coincident with external
-                        
-                        std::map<int, Sketcher::PointPos>::const_iterator geoId1iterator;
-                        
-                        geoId1iterator = coincidents.find(-1);
-                        
-                        if( geoId1iterator != coincidents.end()) {
-                            if( (*geoId1iterator).second == Sketcher::start )
-                                orig = true;
-                        }
-                    }
-                    else { // it may be that there is no constraint at all, but there is external geometry
-                        ext = (*it).GeoId < 0;
-                        orig = ((*it).GeoId == -1 && (*it).PosId == Sketcher::start);
-                    }
-                }
-                else if( (*it).Type == Sketcher::PointOnObject && axis == false) {
-                    axis = (((*it).GeoId == -1 && (*it).PosId == Sketcher::none) || ((*it).GeoId == -2 && (*it).PosId == Sketcher::none));
-                }
-                
-            }
-        };
-        
-        bool firstext = false, secondext = false, firstorig = false, secondorig = false, firstaxis = false, secondaxis = false;
-        
-        detectredundant(sug1, firstext, firstorig, firstaxis);
-        detectredundant(sug2, secondext, secondorig, secondaxis);
-        
-        
-        rmvhorvert = ((firstext && secondext)   ||  // coincident with external on both endpoints
-                      (firstorig && secondaxis) ||  // coincident origin and point on object on other
-                      (secondorig && firstaxis));
-        
-        if(rmvhorvert) {
-            for(std::vector<AutoConstraint>::reverse_iterator it = sug2.rbegin(); it!=sug2.rend(); ++it) {
-                if( (*it).Type == Sketcher::Horizontal || (*it).Type == Sketcher::Vertical) {
-                    sug2.erase(std::next(it).base());
-                    it = sug2.rbegin(); // erase invalidates the iterator
-                }
-            }
-        }
-    }
-}
-
-
-/* Sketch commands =======================================================*/
-
-static const char cursor_crosshair_color_fmt[] = "+ c #%06lX";
-static char cursor_crosshair_color[12];
-
-void DrawSketchHandler::setCrosshairColor()
-{
-    unsigned long color = 0xFFFFFFFF; // white
-    ParameterGrp::handle hGrp = App::GetApplication().GetParameterGroupByPath
-        ("User parameter:BaseApp/Preferences/View");
-    color = hGrp->GetUnsigned("CursorCrosshairColor", color);
-    // from rgba to rgb
-    color = (color >> 8) & 0xFFFFFF;
-    sprintf(cursor_crosshair_color, cursor_crosshair_color_fmt, color);
-}
-
-/* XPM */
-static const char *cursor_createline[]={
-"32 32 3 1",
-cursor_crosshair_color,
-"# c red",
-". c None",
-"......+.........................",
-"......+.........................",
-"......+.........................",
-"......+.........................",
-"......+.........................",
-"................................",
-"+++++...+++++...................",
-"................................",
-"......+...............###.......",
-"......+...............#.#.......",
-"......+...............###.......",
-"......+..............#..........",
-"......+.............#...........",
-"....................#...........",
-"...................#............",
-"..................#.............",
-"..................#.............",
-".................#..............",
-"................#...............",
-"................#...............",
-"...............#................",
-"..............#.................",
-"..............#.................",
-".............#..................",
-"..........###...................",
-"..........#.#...................",
-"..........###...................",
-"................................",
-"................................",
-"................................",
-"................................",
-"................................"};
-
-class DrawSketchHandlerLine: public DrawSketchHandler
-{
-public:
-    DrawSketchHandlerLine():Mode(STATUS_SEEK_First),EditCurve(2){}
-    virtual ~DrawSketchHandlerLine(){}
-    /// mode table
-    enum SelectMode {
-        STATUS_SEEK_First,      /**< enum value ----. */
-        STATUS_SEEK_Second,     /**< enum value ----. */
-        STATUS_End
-    };
-
-    virtual void activated(ViewProviderSketch *)
-    {
-        setCrosshairColor();
-        setCursor(QPixmap(cursor_createline),7,7);
-    }
-
-    virtual void mouseMove(Base::Vector2d onSketchPos)
-    {
-        if (Mode==STATUS_SEEK_First) {
-            setPositionText(onSketchPos);
-            if (seekAutoConstraint(sugConstr1, onSketchPos, Base::Vector2d(0.f,0.f))) {
-                renderSuggestConstraintsCursor(sugConstr1);
-                return;
-            }
-        }
-        else if (Mode==STATUS_SEEK_Second){
-            float length = (onSketchPos - EditCurve[0]).Length();
-            float angle = (onSketchPos - EditCurve[0]).GetAngle(Base::Vector2d(1.f,0.f));
-            SbString text;
-            text.sprintf(" (%.1f,%.1fdeg)", length, angle * 180 / M_PI);
-            setPositionText(onSketchPos, text);
-
-            EditCurve[1] = onSketchPos;
-            sketchgui->drawEdit(EditCurve);
-            if (seekAutoConstraint(sugConstr2, onSketchPos, onSketchPos - EditCurve[0])) {
-                renderSuggestConstraintsCursor(sugConstr2);
-                return;
-            }
-        }
-        applyCursor();
-    }
-
-    virtual bool pressButton(Base::Vector2d onSketchPos)
-    {
-        if (Mode==STATUS_SEEK_First){
-            EditCurve[0] = onSketchPos;
-            Mode = STATUS_SEEK_Second;
-        }
-        else {
-            EditCurve[1] = onSketchPos;
-            sketchgui->drawEdit(EditCurve);
-            Mode = STATUS_End;
-        }
-        return true;
-    }
-
-    virtual bool releaseButton(Base::Vector2d onSketchPos)
-    {
-        Q_UNUSED(onSketchPos);
-        if (Mode==STATUS_End){
-            unsetCursor();
-            resetPositionText();
-
-            try {
-                Gui::Command::openCommand("Add sketch line");
-                FCMD_OBJ_CMD2("addGeometry(Part.LineSegment(App.Vector(%f,%f,0),App.Vector(%f,%f,0)),%s)",
-                          sketchgui->getObject(),
-                          EditCurve[0].x,EditCurve[0].y,EditCurve[1].x,EditCurve[1].y,
-                          geometryCreationMode==Construction?"True":"False");
-
-                Gui::Command::commitCommand();
-            }
-            catch (const Base::Exception& e) {
-                Base::Console().Error("Failed to add line: %s\n", e.what());
-                Gui::Command::abortCommand();
-            }
-
-            ParameterGrp::handle hGrp = App::GetApplication().GetParameterGroupByPath("User parameter:BaseApp/Preferences/Mod/Sketcher");
-            bool avoidredundant = hGrp->GetBool("AvoidRedundantAutoconstraints",true);
-            
-            if(avoidredundant) 
-                removeRedundantHorizontalVertical(static_cast<Sketcher::SketchObject *>(sketchgui->getObject()),sugConstr1,sugConstr2);
-
-            // add auto constraints for the line segment start
-            if (!sugConstr1.empty()) {
-                createAutoConstraints(sugConstr1, getHighestCurveIndex(), Sketcher::start);
-                sugConstr1.clear();
-            }
-
-            // add auto constraints for the line segment end
-            if (!sugConstr2.empty()) {
-                createAutoConstraints(sugConstr2, getHighestCurveIndex(), Sketcher::end);
-                sugConstr2.clear();
-            }
-
-            tryAutoRecomputeIfNotSolve(static_cast<Sketcher::SketchObject *>(sketchgui->getObject()));
-
-            EditCurve.clear();
-            sketchgui->drawEdit(EditCurve);
-
-            bool continuousMode = hGrp->GetBool("ContinuousCreationMode",true);
-            if(continuousMode){
-                // This code enables the continuous creation mode.
-                Mode=STATUS_SEEK_First;
-                EditCurve.resize(2);
-                applyCursor();
-                /* It is ok not to call to purgeHandler
-                * in continuous creation mode because the 
-                * handler is destroyed by the quit() method on pressing the
-                * right button of the mouse */                
-            }
-            else{
-                sketchgui->purgeHandler(); // no code after this line, Handler get deleted in ViewProvider    
-            }
-        }
-        return true;
-    }
-protected:
-    SelectMode Mode;
-    std::vector<Base::Vector2d> EditCurve;
-    std::vector<AutoConstraint> sugConstr1, sugConstr2;
-};
-
-DEF_STD_CMD_AU(CmdSketcherCreateLine);
-
-CmdSketcherCreateLine::CmdSketcherCreateLine()
-  : Command("Sketcher_CreateLine")
-{
-    sAppModule      = "Sketcher";
-    sGroup          = QT_TR_NOOP("Sketcher");
-    sMenuText       = QT_TR_NOOP("Create line");
-    sToolTipText    = QT_TR_NOOP("Create a line in the sketch");
-    sWhatsThis      = "Sketcher_CreateLine";
-    sStatusTip      = sToolTipText;
-    sPixmap         = "Sketcher_CreateLine";
-    sAccel          = "L";
-    eType           = ForEdit;
-}
-
-void CmdSketcherCreateLine::activated(int iMsg)
-{
-    Q_UNUSED(iMsg);
-    ActivateHandler(getActiveGuiDocument(),new DrawSketchHandlerLine() );
-}
-
-void CmdSketcherCreateLine::updateAction(int mode)
-{
-    switch (mode) {
-    case Normal:
-        if (getAction())
-            getAction()->setIcon(Gui::BitmapFactory().pixmap("Sketcher_CreateLine"));
-        break;
-    case Construction:
-        if (getAction())
-            getAction()->setIcon(Gui::BitmapFactory().pixmap("Sketcher_CreateLine_Constr"));
-        break;
-    }
-}
-
-bool CmdSketcherCreateLine::isActive(void)
-{
-    return isCreateGeoActive(getActiveGuiDocument());
-}
-
-
-/* Create Box =======================================================*/
-
-/* XPM */
-static const char *cursor_createbox[]={
-"32 32 3 1",
-cursor_crosshair_color,
-"# c red",
-". c None",
-"......+.........................",
-"......+.........................",
-"......+.........................",
-"......+.........................",
-"......+.........................",
-"................................",
-"+++++...+++++...................",
-"................................",
-"......+.........................",
-"......+.........................",
-"......+.........................",
-"......+.........................",
-"......+.........................",
-"................................",
-"................................",
-"..........................###...",
-"...........################.#...",
-"...........#..............###...",
-"...........#...............#....",
-"...........#...............#....",
-"...........#...............#....",
-"...........#...............#....",
-"...........#...............#....",
-"...........#...............#....",
-"..........###..............#....",
-"..........#.################....",
-"..........###...................",
-"................................",
-"................................",
-"................................",
-"................................",
-"................................"};
-
-class DrawSketchHandlerBox: public DrawSketchHandler
-{
-public:
-    DrawSketchHandlerBox():Mode(STATUS_SEEK_First),EditCurve(5){}
-    virtual ~DrawSketchHandlerBox(){}
-    /// mode table
-    enum BoxMode {
-        STATUS_SEEK_First,      /**< enum value ----. */
-        STATUS_SEEK_Second,     /**< enum value ----. */
-        STATUS_End
-    };
-
-    virtual void activated(ViewProviderSketch *)
-    {
-        setCrosshairColor();
-        setCursor(QPixmap(cursor_createbox),7,7);
-    }
-
-    virtual void mouseMove(Base::Vector2d onSketchPos)
-    {
-
-        if (Mode==STATUS_SEEK_First) {
-            setPositionText(onSketchPos);
-            if (seekAutoConstraint(sugConstr1, onSketchPos, Base::Vector2d(0.f,0.f))) {
-                renderSuggestConstraintsCursor(sugConstr1);
-                return;
-            }
-        }
-        else if (Mode==STATUS_SEEK_Second) {
-            float dx = onSketchPos.x - EditCurve[0].x;
-            float dy = onSketchPos.y - EditCurve[0].y;
-            SbString text;
-            text.sprintf(" (%.1f x %.1f)", dx, dy);
-            setPositionText(onSketchPos, text);
-
-            EditCurve[2] = onSketchPos;
-            EditCurve[1] = Base::Vector2d(onSketchPos.x ,EditCurve[0].y);
-            EditCurve[3] = Base::Vector2d(EditCurve[0].x,onSketchPos.y);
-            sketchgui->drawEdit(EditCurve);
-            if (seekAutoConstraint(sugConstr2, onSketchPos, Base::Vector2d(0.0,0.0))) {
-                renderSuggestConstraintsCursor(sugConstr2);
-                return;
-            }
-        }
-        applyCursor();
-    }
-
-    virtual bool pressButton(Base::Vector2d onSketchPos)
-    {
-        if (Mode==STATUS_SEEK_First){
-            EditCurve[0] = onSketchPos;
-            EditCurve[4] = onSketchPos;
-            Mode = STATUS_SEEK_Second;
-        }
-        else {
-            EditCurve[2] = onSketchPos;
-            EditCurve[1] = Base::Vector2d(onSketchPos.x ,EditCurve[0].y);
-            EditCurve[3] = Base::Vector2d(EditCurve[0].x,onSketchPos.y);
-            sketchgui->drawEdit(EditCurve);
-            Mode = STATUS_End;
-        }
-        return true;
-    }
-
-    virtual bool releaseButton(Base::Vector2d onSketchPos)
-    {
-        Q_UNUSED(onSketchPos);
-        if (Mode==STATUS_End){
-            unsetCursor();
-            resetPositionText();
-            int firstCurve = getHighestCurveIndex() + 1;
-
-            try {
-                Gui::Command::openCommand("Add sketch box");
-                Gui::Command::doCommand(Gui::Command::Doc,
-                    "geoList = []\n"
-                    "geoList.append(Part.LineSegment(App.Vector(%f,%f,0),App.Vector(%f,%f,0)))\n"
-                    "geoList.append(Part.LineSegment(App.Vector(%f,%f,0),App.Vector(%f,%f,0)))\n"
-                    "geoList.append(Part.LineSegment(App.Vector(%f,%f,0),App.Vector(%f,%f,0)))\n"
-                    "geoList.append(Part.LineSegment(App.Vector(%f,%f,0),App.Vector(%f,%f,0)))\n"
-                    "%s.addGeometry(geoList,%s)\n"
-                    "conList = []\n"
-                    "conList.append(Sketcher.Constraint('Coincident',%i,2,%i,1))\n"
-                    "conList.append(Sketcher.Constraint('Coincident',%i,2,%i,1))\n"
-                    "conList.append(Sketcher.Constraint('Coincident',%i,2,%i,1))\n"
-                    "conList.append(Sketcher.Constraint('Coincident',%i,2,%i,1))\n"
-                    "conList.append(Sketcher.Constraint('Horizontal',%i))\n"
-                    "conList.append(Sketcher.Constraint('Horizontal',%i))\n"
-                    "conList.append(Sketcher.Constraint('Vertical',%i))\n"
-                    "conList.append(Sketcher.Constraint('Vertical',%i))\n"
-                    "%s.addConstraint(conList)\n",
-                    EditCurve[0].x,EditCurve[0].y,EditCurve[1].x,EditCurve[1].y, // line 1
-                    EditCurve[1].x,EditCurve[1].y,EditCurve[2].x,EditCurve[2].y, // line 2
-                    EditCurve[2].x,EditCurve[2].y,EditCurve[3].x,EditCurve[3].y, // line 3
-                    EditCurve[3].x,EditCurve[3].y,EditCurve[0].x,EditCurve[0].y, // line 4
-                    Gui::Command::getObjectCmd(sketchgui->getObject()).c_str(), // the sketch
-                    geometryCreationMode==Construction?"True":"False", // geometry as construction or not
-                    firstCurve,firstCurve+1, // coincident1
-                    firstCurve+1,firstCurve+2, // coincident2
-                    firstCurve+2,firstCurve+3, // coincident3
-                    firstCurve+3,firstCurve, // coincident4
-                    firstCurve, // horizontal1
-                    firstCurve+2, // horizontal2
-                    firstCurve+1, // vertical1
-                    firstCurve+3, // vertical2
-                    Gui::Command::getObjectCmd(sketchgui->getObject()).c_str()); // the sketch
-
-                Gui::Command::commitCommand();
-            }
-            catch (const Base::Exception& e) {
-                Base::Console().Error("Failed to add box: %s\n", e.what());
-                Gui::Command::abortCommand();
-            }
-
-            // add auto constraints at the start of the first side
-            if (sugConstr1.size() > 0) {
-                createAutoConstraints(sugConstr1, getHighestCurveIndex() - 3 , Sketcher::start);
-                sugConstr1.clear();
-            }
-
-            // add auto constraints at the end of the second side
-            if (sugConstr2.size() > 0) {
-                createAutoConstraints(sugConstr2, getHighestCurveIndex() - 2, Sketcher::end);
-                sugConstr2.clear();
-            }
-
-            tryAutoRecomputeIfNotSolve(static_cast<Sketcher::SketchObject *>(sketchgui->getObject()));
-
-            ParameterGrp::handle hGrp = App::GetApplication().GetParameterGroupByPath("User parameter:BaseApp/Preferences/Mod/Sketcher");
-            bool continuousMode = hGrp->GetBool("ContinuousCreationMode",true);
-            if(continuousMode){
-            // This code enables the continuous creation mode.
-                Mode=STATUS_SEEK_First;
-                EditCurve.clear();
-                sketchgui->drawEdit(EditCurve);
-                EditCurve.resize(5);
-                applyCursor();
-                /* this is ok not to call to purgeHandler
-                * in continuous creation mode because the 
-                * handler is destroyed by the quit() method on pressing the
-                * right button of the mouse */
-            }
-            else{
-                sketchgui->purgeHandler(); // no code after this line, Handler get deleted in ViewProvider    
-            }
-            
-                
-        }
-        return true;
-    }
-protected:
-    BoxMode Mode;
-    std::vector<Base::Vector2d> EditCurve;
-    std::vector<AutoConstraint> sugConstr1, sugConstr2;
-};
-
-DEF_STD_CMD_AU(CmdSketcherCreateRectangle);
-
-CmdSketcherCreateRectangle::CmdSketcherCreateRectangle()
-  : Command("Sketcher_CreateRectangle")
-{
-    sAppModule      = "Sketcher";
-    sGroup          = QT_TR_NOOP("Sketcher");
-    sMenuText       = QT_TR_NOOP("Create rectangle");
-    sToolTipText    = QT_TR_NOOP("Create a rectangle in the sketch");
-    sWhatsThis      = "Sketcher_CreateRectangle";
-    sStatusTip      = sToolTipText;
-    sPixmap         = "Sketcher_CreateRectangle";
-    sAccel          = "R";
-    eType           = ForEdit;
-}
-
-void CmdSketcherCreateRectangle::activated(int iMsg)
-{
-    Q_UNUSED(iMsg);
-    ActivateHandler(getActiveGuiDocument(),new DrawSketchHandlerBox() );
-}
-
-void CmdSketcherCreateRectangle::updateAction(int mode)
-{
-    switch (mode) {
-    case Normal:
-        if (getAction())
-            getAction()->setIcon(Gui::BitmapFactory().pixmap("Sketcher_CreateRectangle"));
-        break;
-    case Construction:
-        if (getAction())
-            getAction()->setIcon(Gui::BitmapFactory().pixmap("Sketcher_CreateRectangle_Constr"));
-        break;
-    }
-}
-
-bool CmdSketcherCreateRectangle::isActive(void)
-{
-    return isCreateGeoActive(getActiveGuiDocument());
-}
-
-
-// ======================================================================================
-
-/* XPM */
-static const char *cursor_createlineset[]={
-"32 32 3 1",
-cursor_crosshair_color,
-"# c red",
-". c None",
-"......+.........................",
-"......+.........................",
-"......+.........................",
-"......+.........................",
-"......+.........................",
-"................................",
-"+++++...+++++...................",
-"................................",
-"......+...............###.......",
-"......+...............#.#.......",
-"......+...............###.......",
-"......+..............#..#.......",
-"......+.............#....#......",
-"....................#....#......",
-"...................#......#.....",
-"..................#.......#.....",
-"..................#........#....",
-".................#.........#....",
-"................#..........###..",
-"................#..........#.#..",
-"......#........#...........###..",
-".......#......#.................",
-"........#.....#.................",
-".........#...#..................",
-"..........###...................",
-"..........#.#...................",
-"..........###...................",
-"................................",
-"................................",
-"................................",
-"................................",
-"................................"};
-
-class DrawSketchHandlerLineSet: public DrawSketchHandler
-{
-public:
-    DrawSketchHandlerLineSet()
-      : Mode(STATUS_SEEK_First), SegmentMode(SEGMENT_MODE_Line)
-      , TransitionMode(TRANSITION_MODE_Free)
-      , SnapMode(SNAP_MODE_Free)
-      , suppressTransition(false)
-      , EditCurve(2)
-      , firstCurve(-1)
-      , previousCurve(-1)
-      , firstPosId(Sketcher::none)
-      , previousPosId(Sketcher::none)
-      , startAngle(0)
-      , endAngle(0)
-      , arcRadius(0)
-      , firstsegment(true)
-    {
-    }
-    virtual ~DrawSketchHandlerLineSet() {}
-    /// mode table
-    enum SELECT_MODE {
-        STATUS_SEEK_First,      /**< enum value ----. */
-        STATUS_SEEK_Second,     /**< enum value ----. */
-        STATUS_Do,
-        STATUS_Close
-    };
-
-    enum SEGMENT_MODE
-    {
-        SEGMENT_MODE_Arc,
-        SEGMENT_MODE_Line
-    };
-
-    enum TRANSITION_MODE
-    {
-        TRANSITION_MODE_Free,
-        TRANSITION_MODE_Tangent,
-        TRANSITION_MODE_Perpendicular_L,
-        TRANSITION_MODE_Perpendicular_R
-    };
-    
-    enum SNAP_MODE
-    {
-        SNAP_MODE_Free,
-        SNAP_MODE_45Degree
-    };
-
-    virtual void registerPressedKey(bool pressed, int key)
-    {
-        if (Mode != STATUS_SEEK_Second)
-            return; // SegmentMode can be changed only in STATUS_SEEK_Second mode
-
-        if (key == SoKeyboardEvent::M && pressed && previousCurve != -1) {
-            // loop through the following modes:
-            // SEGMENT_MODE_Line, TRANSITION_MODE_Free / TRANSITION_MODE_Tangent
-            // SEGMENT_MODE_Line, TRANSITION_MODE_Perpendicular_L
-            // SEGMENT_MODE_Line, TRANSITION_MODE_Tangent / TRANSITION_MODE_Free
-            // SEGMENT_MODE_Arc, TRANSITION_MODE_Tangent
-            // SEGMENT_MODE_Arc, TRANSITION_MODE_Perpendicular_L
-            // SEGMENT_MODE_Arc, TRANSITION_MODE_Perpendicular_R
-
-            SnapMode = SNAP_MODE_Free;
-            
-            Base::Vector2d onSketchPos;
-            if (SegmentMode == SEGMENT_MODE_Line)
-                onSketchPos = EditCurve[EditCurve.size()-1];
-            else
-                onSketchPos = EditCurve[29];
-
-            const Part::Geometry *geom = sketchgui->getSketchObject()->getGeometry(previousCurve);
-
-            if (SegmentMode == SEGMENT_MODE_Line) {
-                switch (TransitionMode) {
-                    case TRANSITION_MODE_Free:
-                        if (geom->getTypeId() == Part::GeomArcOfCircle::getClassTypeId()) { // 3rd mode
-                            SegmentMode = SEGMENT_MODE_Arc;
-                            TransitionMode = TRANSITION_MODE_Tangent;
-                        }
-                        else // 1st mode
-                            TransitionMode = TRANSITION_MODE_Perpendicular_L;
-                        break;
-                    case TRANSITION_MODE_Perpendicular_L: // 2nd mode
-                        if (geom->getTypeId() == Part::GeomArcOfCircle::getClassTypeId())
-                            TransitionMode = TRANSITION_MODE_Free;
-                        else
-                            TransitionMode = TRANSITION_MODE_Tangent;
-                        break;
-                    case TRANSITION_MODE_Tangent:
-                        if (geom->getTypeId() == Part::GeomArcOfCircle::getClassTypeId()) // 1st mode
-                            TransitionMode = TRANSITION_MODE_Perpendicular_L;
-                        else { // 3rd mode
-                            SegmentMode = SEGMENT_MODE_Arc;
-                            TransitionMode = TRANSITION_MODE_Tangent;
-                        }
-                        break;
-                    default: // unexpected mode
-                        TransitionMode = TRANSITION_MODE_Free;
-                        break;
-                }
-            }
-            else {
-                switch (TransitionMode) {
-                    case TRANSITION_MODE_Tangent: // 4th mode
-                        TransitionMode = TRANSITION_MODE_Perpendicular_L;
-                        break;
-                    case TRANSITION_MODE_Perpendicular_L: // 5th mode
-                        TransitionMode = TRANSITION_MODE_Perpendicular_R;
-                        break;
-                    default: // 6th mode (Perpendicular_R) + unexpexted mode
-                        SegmentMode = SEGMENT_MODE_Line;
-                        if (geom->getTypeId() == Part::GeomArcOfCircle::getClassTypeId())
-                            TransitionMode = TRANSITION_MODE_Tangent;
-                        else
-                            TransitionMode = TRANSITION_MODE_Free;
-                        break;
-                }
-            }
-
-            if (SegmentMode == SEGMENT_MODE_Line)
-                EditCurve.resize(TransitionMode == TRANSITION_MODE_Free ? 2 : 3);
-            else
-                EditCurve.resize(32);
-            mouseMove(onSketchPos); // trigger an update of EditCurve
-        }
-    }
-
-    virtual void activated(ViewProviderSketch *)
-    {
-        setCrosshairColor();
-        setCursor(QPixmap(cursor_createlineset),7,7);
-    }
-
-    virtual void mouseMove(Base::Vector2d onSketchPos)
-    {
-        suppressTransition = false;
-        if (Mode==STATUS_SEEK_First) {
-            setPositionText(onSketchPos);
-            if (seekAutoConstraint(sugConstr1, onSketchPos, Base::Vector2d(0.f,0.f))) {
-                renderSuggestConstraintsCursor(sugConstr1);
-                return;
-            }
-        }
-        else if (Mode==STATUS_SEEK_Second){
-            if (SegmentMode == SEGMENT_MODE_Line) {
-                EditCurve[EditCurve.size()-1] = onSketchPos;
-                if (TransitionMode == TRANSITION_MODE_Tangent) {
-                    Base::Vector2d Tangent(dirVec.x,dirVec.y);
-                    EditCurve[1].ProjectToLine(EditCurve[2] - EditCurve[0], Tangent);
-                    if (EditCurve[1] * Tangent < 0) {
-                        EditCurve[1] = EditCurve[2];
-                        suppressTransition = true;
-                    }
-                    else
-                        EditCurve[1] = EditCurve[0] + EditCurve[1];
-                }
-                else if (TransitionMode == TRANSITION_MODE_Perpendicular_L ||
-                         TransitionMode == TRANSITION_MODE_Perpendicular_R) {
-                    Base::Vector2d Perpendicular(-dirVec.y,dirVec.x);
-                    EditCurve[1].ProjectToLine(EditCurve[2] - EditCurve[0], Perpendicular);
-                    EditCurve[1] = EditCurve[0] + EditCurve[1];
-                }
-
-                sketchgui->drawEdit(EditCurve);
-
-                float length = (EditCurve[1] - EditCurve[0]).Length();
-                float angle = (EditCurve[1] - EditCurve[0]).GetAngle(Base::Vector2d(1.f,0.f));
-
-                SbString text;
-                text.sprintf(" (%.1f,%.1fdeg)", length, angle * 180 / M_PI);
-                setPositionText(EditCurve[1], text);
-
-                if (TransitionMode == TRANSITION_MODE_Free) {
-                    if (seekAutoConstraint(sugConstr2, onSketchPos, onSketchPos - EditCurve[0])) {
-                        renderSuggestConstraintsCursor(sugConstr2);
-                        return;
-                    }
-                }
-            }
-            else if (SegmentMode == SEGMENT_MODE_Arc) {
-                
-                if(QApplication::keyboardModifiers() == Qt::ControlModifier)
-                    SnapMode = SNAP_MODE_45Degree;
-                else
-                    SnapMode = SNAP_MODE_Free;
-                
-                Base::Vector2d Tangent;
-                if  (TransitionMode == TRANSITION_MODE_Tangent)
-                    Tangent = Base::Vector2d(dirVec.x,dirVec.y);
-                else if  (TransitionMode == TRANSITION_MODE_Perpendicular_L)
-                    Tangent = Base::Vector2d(-dirVec.y,dirVec.x);
-                else if  (TransitionMode == TRANSITION_MODE_Perpendicular_R)
-                    Tangent = Base::Vector2d(dirVec.y,-dirVec.x);
-
-                double theta = Tangent.GetAngle(onSketchPos - EditCurve[0]);
-
-                arcRadius = (onSketchPos - EditCurve[0]).Length()/(2.0*sin(theta));
-
-                // At this point we need a unit normal vector pointing torwards
-                // the center of the arc we are drawing. Derivation of the formula
-                // used here can be found at http://people.richland.edu/james/lecture/m116/matrices/area.html
-                double x1 = EditCurve[0].x;
-                double y1 = EditCurve[0].y;
-                double x2 = x1 + Tangent.x;
-                double y2 = y1 + Tangent.y;
-                double x3 = onSketchPos.x;
-                double y3 = onSketchPos.y;
-                if ((x2*y3-x3*y2)-(x1*y3-x3*y1)+(x1*y2-x2*y1) > 0)
-                    arcRadius *= -1;
-                if (boost::math::isnan(arcRadius) || boost::math::isinf(arcRadius))
-                    arcRadius = 0.f;
-
-                CenterPoint = EditCurve[0] + Base::Vector2d(arcRadius * Tangent.y, -arcRadius * Tangent.x);
-
-                double rx = EditCurve[0].x - CenterPoint.x;
-                double ry = EditCurve[0].y - CenterPoint.y;
-
-                startAngle = atan2(ry,rx);
-
-                double rxe = onSketchPos.x - CenterPoint.x;
-                double rye = onSketchPos.y - CenterPoint.y;
-                double arcAngle = atan2(-rxe*ry + rye*rx, rxe*rx + rye*ry);
-                if (boost::math::isnan(arcAngle) || boost::math::isinf(arcAngle))
-                    arcAngle = 0.f;
-                if (arcRadius >= 0 && arcAngle > 0)
-                    arcAngle -=  2*M_PI;
-                if (arcRadius < 0 && arcAngle < 0)
-                    arcAngle +=  2*M_PI;
-                
-                if (SnapMode == SNAP_MODE_45Degree)
-                    arcAngle = round(arcAngle / (M_PI/4)) * M_PI/4;
-
-                endAngle = startAngle + arcAngle;
-
-                for (int i=1; i <= 29; i++) {
-                    double angle = i*arcAngle/29.0;
-                    double dx = rx * cos(angle) - ry * sin(angle);
-                    double dy = rx * sin(angle) + ry * cos(angle);
-                    EditCurve[i] = Base::Vector2d(CenterPoint.x + dx, CenterPoint.y + dy);
-                }
-
-                EditCurve[30] = CenterPoint;
-                EditCurve[31] = EditCurve[0];
-
-                sketchgui->drawEdit(EditCurve);
-
-                SbString text;
-                text.sprintf(" (%.1fR,%.1fdeg)", std::abs(arcRadius), arcAngle * 180 / M_PI);
-                setPositionText(onSketchPos, text);
-
-                if (seekAutoConstraint(sugConstr2, onSketchPos, Base::Vector2d(0.f,0.f))) {
-                    renderSuggestConstraintsCursor(sugConstr2);
-                    return;
-                }
-            }
-        }
-        applyCursor();
-    }
-
-    virtual bool pressButton(Base::Vector2d onSketchPos)
-    {
-        if (Mode == STATUS_SEEK_First) {
-
-            EditCurve[0] = onSketchPos; // this may be overwritten if previousCurve is found
-
-            virtualsugConstr1 = sugConstr1; // store original autoconstraints.
-            
-            // here we check if there is a preselected point and
-            // we set up a transition from the neighbouring segment.
-            // (peviousCurve, previousPosId, dirVec, TransitionMode)
-            for (unsigned int i=0; i < sugConstr1.size(); i++)
-                if (sugConstr1[i].Type == Sketcher::Coincident) {
-                    const Part::Geometry *geom = sketchgui->getSketchObject()->getGeometry(sugConstr1[i].GeoId);
-                    if ((geom->getTypeId() == Part::GeomLineSegment::getClassTypeId() ||
-                         geom->getTypeId() == Part::GeomArcOfCircle::getClassTypeId()) &&
-                        (sugConstr1[i].PosId == Sketcher::start ||
-                         sugConstr1[i].PosId == Sketcher::end)) {
-                        previousCurve = sugConstr1[i].GeoId;
-                        previousPosId = sugConstr1[i].PosId;
-                        updateTransitionData(previousCurve,previousPosId); // -> dirVec, EditCurve[0]
-                        if (geom->getTypeId() == Part::GeomArcOfCircle::getClassTypeId()) {
-                            TransitionMode = TRANSITION_MODE_Tangent;
-                            SnapMode = SNAP_MODE_Free;
-                        }
-                        sugConstr1.erase(sugConstr1.begin()+i); // actually we should clear the vector completely
-                        break;
-                    }
-                }
-
-            // remember our first point (even if we are doing a transition from a previous curve)
-            firstCurve = getHighestCurveIndex() + 1;
-            firstPosId = Sketcher::start;
-
-            if (SegmentMode == SEGMENT_MODE_Line)
-                EditCurve.resize(TransitionMode == TRANSITION_MODE_Free ? 2 : 3);
-            else if (SegmentMode == SEGMENT_MODE_Arc)
-                EditCurve.resize(32);
-            Mode = STATUS_SEEK_Second;
-        }
-        else if (Mode == STATUS_SEEK_Second) {
-            // exit on clicking exactly at the same position (e.g. double click)
-            if (onSketchPos == EditCurve[0]) {
-                unsetCursor();
-                resetPositionText();
-                EditCurve.clear();
-                sketchgui->drawEdit(EditCurve);
-                
-                ParameterGrp::handle hGrp = App::GetApplication().GetParameterGroupByPath("User parameter:BaseApp/Preferences/Mod/Sketcher");
-                bool continuousMode = hGrp->GetBool("ContinuousCreationMode",true);
-                
-                if(continuousMode){
-                    // This code enables the continuous creation mode.
-                    Mode=STATUS_SEEK_First;
-                    SegmentMode=SEGMENT_MODE_Line;
-                    TransitionMode=TRANSITION_MODE_Free;
-                    SnapMode = SNAP_MODE_Free;
-                    suppressTransition=false;
-                    firstCurve=-1;
-                    previousCurve=-1;
-                    firstPosId=Sketcher::none;
-                    previousPosId=Sketcher::none;
-                    EditCurve.clear();
-                    sketchgui->drawEdit(EditCurve);
-                    EditCurve.resize(2);
-                    applyCursor();                
-                    /* this is ok not to call to purgeHandler
-                    * in continuous creation mode because the 
-                    * handler is destroyed by the quit() method on pressing the
-                    * right button of the mouse */                
-                    return true;
-                }
-                else{
-                    sketchgui->purgeHandler(); // no code after this line, Handler get deleted in ViewProvider
-                    return true;
-                } 
-            }
-
-            Mode = STATUS_Do;
-            if (sketchgui->getPreselectPoint() != -1 && firstPosId != Sketcher::none) {
-                int GeoId;
-                Sketcher::PointPos PosId;
-                sketchgui->getSketchObject()->getGeoVertexIndex(sketchgui->getPreselectPoint(),GeoId,PosId);
-                if (sketchgui->getSketchObject()->arePointsCoincident(GeoId,PosId,firstCurve,firstPosId))
-                    Mode = STATUS_Close;
-            }
-            else if (sketchgui->getPreselectCross() == 0 && firstPosId != Sketcher::none) {
-                // close line started at root point
-                if (sketchgui->getSketchObject()->arePointsCoincident(-1,Sketcher::start,firstCurve,firstPosId))
-                    Mode = STATUS_Close;
-            }
-        }
-        return true;
-    }
-
-    virtual bool releaseButton(Base::Vector2d onSketchPos)
-    {
-        if (Mode == STATUS_Do || Mode == STATUS_Close) {
-            bool addedGeometry = true;
-            if (SegmentMode == SEGMENT_MODE_Line) {
-                // issue the geometry
-                try {
-                    // open the transaction
-                    Gui::Command::openCommand("Add line to sketch wire");
-                    FCMD_OBJ_CMD2("addGeometry(Part.LineSegment(App.Vector(%f,%f,0),App.Vector(%f,%f,0)),%s)",
-                        sketchgui->getObject(),
-                        EditCurve[0].x,EditCurve[0].y,EditCurve[1].x,EditCurve[1].y,
-                        geometryCreationMode==Construction?"True":"False");
-                }
-                catch (const Base::Exception& e) {
-                    addedGeometry = false;
-                    Base::Console().Error("Failed to add line: %s\n", e.what());
-                    Gui::Command::abortCommand();
-                }
-                
-                firstsegment=false;
-            }
-            else if (SegmentMode == SEGMENT_MODE_Arc) { // We're dealing with an Arc
-                if (!boost::math::isnormal(arcRadius)) {
-                    Mode = STATUS_SEEK_Second;
-                    return true;
-                }
-
-                try {
-                    Gui::Command::openCommand("Add arc to sketch wire");
-                    FCMD_OBJ_CMD2("addGeometry(Part.ArcOfCircle"
-                        "(Part.Circle(App.Vector(%f,%f,0),App.Vector(0,0,1),%f),%f,%f),%s)",
-                        sketchgui->getObject(),
-                        CenterPoint.x, CenterPoint.y, std::abs(arcRadius),
-                        std::min(startAngle,endAngle), std::max(startAngle,endAngle),
-                        geometryCreationMode==Construction?"True":"False");
-                }
-                catch (const Base::Exception& e) {
-                    addedGeometry = false;
-                    Base::Console().Error("Failed to add arc: %s\n", e.what());
-                    Gui::Command::abortCommand();
-                }
-                
-                firstsegment=false;
-            }
-
-            int lastCurve = getHighestCurveIndex();
-            // issue the constraint
-            if (addedGeometry && (previousPosId != Sketcher::none)) {
-                Sketcher::PointPos lastStartPosId = (SegmentMode == SEGMENT_MODE_Arc && startAngle > endAngle) ?
-                                                    Sketcher::end : Sketcher::start;
-                Sketcher::PointPos lastEndPosId = (SegmentMode == SEGMENT_MODE_Arc && startAngle > endAngle) ?
-                                                  Sketcher::start : Sketcher::end;
-                // in case of a tangency constraint, the coincident constraint is redundant
-                std::string constrType = "Coincident";
-                if (!suppressTransition && previousCurve != -1) {
-                    if (TransitionMode == TRANSITION_MODE_Tangent)
-                        constrType = "Tangent";
-                    else if (TransitionMode == TRANSITION_MODE_Perpendicular_L ||
-                             TransitionMode == TRANSITION_MODE_Perpendicular_R)
-                        constrType = "Perpendicular";
-                }
-                FCMD_OBJ_CMD2("addConstraint(Sketcher.Constraint('%s',%i,%i,%i,%i)) ",
-                    sketchgui->getObject(), constrType.c_str(),
-                    previousCurve, previousPosId, lastCurve, lastStartPosId);
-
-                if(SnapMode == SNAP_MODE_45Degree && Mode != STATUS_Close) {
-                    // -360, -315, -270, -225, -180, -135, -90, -45,  0, 45,  90, 135, 180, 225, 270, 315, 360
-                    //  N/A,    a, perp,    a,  par,    a,perp,   a,N/A,  a,perp,   a, par,   a,perp,   a, N/A
-                    Gui::Command::doCommand(Gui::Command::Doc,
-                                            "App.ActiveDocument.%s.addConstraint(Sketcher.Constraint('Angle',%i,%f)) ",
-                                            sketchgui->getObject()->getNameInDocument(),
-                                            lastCurve, abs(endAngle-startAngle));
-                }
-                if (Mode == STATUS_Close) {
-                    // close the loop by constrain to the first curve point
-                    FCMD_OBJ_CMD2("addConstraint(Sketcher.Constraint('Coincident',%i,%i,%i,%i)) ",
-                        sketchgui->getObject(),
-                        lastCurve,lastEndPosId,firstCurve,firstPosId);
-                }
-                Gui::Command::commitCommand();
-
-                tryAutoRecomputeIfNotSolve(static_cast<Sketcher::SketchObject *>(sketchgui->getObject()));
-            }
-            
-            ParameterGrp::handle hGrp = App::GetApplication().GetParameterGroupByPath("User parameter:BaseApp/Preferences/Mod/Sketcher");
-            bool avoidredundant = hGrp->GetBool("AvoidRedundantAutoconstraints",true);
-
-            if (Mode == STATUS_Close) {
-
-                if(avoidredundant) {
-                    if (SegmentMode == SEGMENT_MODE_Line) { // avoid redundant constraints.
-                        if (sugConstr1.size() > 0)
-                            removeRedundantHorizontalVertical(static_cast<Sketcher::SketchObject *>(sketchgui->getObject()),sugConstr1,sugConstr2);
-                        else
-                            removeRedundantHorizontalVertical(static_cast<Sketcher::SketchObject *>(sketchgui->getObject()),virtualsugConstr1,sugConstr2);
-                    }
-                }
-
-                if (sugConstr2.size() > 0) {
-                    // exclude any coincidence constraints
-                    std::vector<AutoConstraint> sugConstr;
-                    for (unsigned int i=0; i < sugConstr2.size(); i++) {
-                        if (sugConstr2[i].Type != Sketcher::Coincident)
-                            sugConstr.push_back(sugConstr2[i]);
-                    }
-                    createAutoConstraints(sugConstr, getHighestCurveIndex(), Sketcher::end);
-                    sugConstr2.clear();
-                }
-                
-                tryAutoRecomputeIfNotSolve(static_cast<Sketcher::SketchObject *>(sketchgui->getObject()));
-
-                unsetCursor();
-
-                resetPositionText();
-                EditCurve.clear();
-                sketchgui->drawEdit(EditCurve);
-
-                ParameterGrp::handle hGrp = App::GetApplication().GetParameterGroupByPath("User parameter:BaseApp/Preferences/Mod/Sketcher");
-                bool continuousMode = hGrp->GetBool("ContinuousCreationMode",true);
-
-                if(continuousMode){
-                    // This code enables the continuous creation mode.
-                    Mode=STATUS_SEEK_First;
-                    SegmentMode=SEGMENT_MODE_Line;
-                    TransitionMode=TRANSITION_MODE_Free;
-                    SnapMode = SNAP_MODE_Free;
-                    suppressTransition=false;
-                    firstCurve=-1;
-                    previousCurve=-1;
-                    firstPosId=Sketcher::none;
-                    previousPosId=Sketcher::none;
-                    EditCurve.clear();
-                    sketchgui->drawEdit(EditCurve);
-                    EditCurve.resize(2);
-                    applyCursor();                
-                    /* this is ok not to call to purgeHandler
-                    * in continuous creation mode because the 
-                    * handler is destroyed by the quit() method on pressing the
-                    * right button of the mouse */                
-                }
-                else{
-                    sketchgui->purgeHandler(); // no code after this line, Handler get deleted in ViewProvider
-                }
-            }
-            else {
-                Gui::Command::commitCommand();
-
-                // Add auto constraints
-                if (sugConstr1.size() > 0) { // this is relevant only to the very first point
-                    createAutoConstraints(sugConstr1, getHighestCurveIndex(), Sketcher::start);
-                    sugConstr1.clear();
-                }
-                
-
-                if(avoidredundant) {
-                    if (SegmentMode == SEGMENT_MODE_Line) { // avoid redundant constraints.
-                        if (sugConstr1.size() > 0)
-                            removeRedundantHorizontalVertical(static_cast<Sketcher::SketchObject *>(sketchgui->getObject()),sugConstr1,sugConstr2);
-                        else
-                            removeRedundantHorizontalVertical(static_cast<Sketcher::SketchObject *>(sketchgui->getObject()),virtualsugConstr1,sugConstr2);
-                    }
-                }
-
-                virtualsugConstr1 = sugConstr2; // these are the initial constraints for the next iteration.
-
-                if (sugConstr2.size() > 0) {
-                    createAutoConstraints(sugConstr2, getHighestCurveIndex(), 
-                                          (SegmentMode == SEGMENT_MODE_Arc && startAngle > endAngle) ?
-                                            Sketcher::start : Sketcher::end);
-                    sugConstr2.clear();
-                }
-
-                tryAutoRecomputeIfNotSolve(static_cast<Sketcher::SketchObject *>(sketchgui->getObject()));
-
-                // remember the vertex for the next rounds constraint..
-                previousCurve = getHighestCurveIndex();
-                previousPosId = (SegmentMode == SEGMENT_MODE_Arc && startAngle > endAngle) ?
-                                 Sketcher::start : Sketcher::end; // cw arcs are rendered in reverse
-
-                // setup for the next line segment
-                // calculate dirVec and EditCurve[0]
-                updateTransitionData(previousCurve,previousPosId);
-
-                applyCursor();
-                Mode = STATUS_SEEK_Second;
-                if (SegmentMode == SEGMENT_MODE_Arc) {
-                    TransitionMode = TRANSITION_MODE_Tangent;
-                    EditCurve.resize(3);
-                    EditCurve[2] = EditCurve[0];
-                }
-                else {
-                    TransitionMode = TRANSITION_MODE_Free;
-                    EditCurve.resize(2);
-                }
-                SegmentMode = SEGMENT_MODE_Line;
-                SnapMode = SNAP_MODE_Free;
-                EditCurve[1] = EditCurve[0];
-                mouseMove(onSketchPos); // trigger an update of EditCurve
-            }
-        }
-        return true;
-    }
-    
-    virtual void quit(void) {
-        // We must see if we need to create a B-spline before cancelling everything
-        // and now just like any other Handler,
-        
-        ParameterGrp::handle hGrp = App::GetApplication().GetParameterGroupByPath("User parameter:BaseApp/Preferences/Mod/Sketcher");
-        
-        bool continuousMode = hGrp->GetBool("ContinuousCreationMode",true);
-        
-        if (firstsegment) {
-            // user when right-clicking with no segment in really wants to exit
-            DrawSketchHandler::quit();
-        }
-        else {
-
-            if(!continuousMode){
-                DrawSketchHandler::quit();
-            }
-            else {
-                // This code disregards existing data and enables the continuous creation mode.
-                Mode=STATUS_SEEK_First;
-                SegmentMode=SEGMENT_MODE_Line;
-                TransitionMode=TRANSITION_MODE_Free;
-                SnapMode = SNAP_MODE_Free;
-                suppressTransition=false;
-                firstCurve=-1;
-                previousCurve=-1;
-                firstPosId=Sketcher::none;
-                previousPosId=Sketcher::none;
-                firstsegment=true;
-                EditCurve.clear();
-                sketchgui->drawEdit(EditCurve);
-                EditCurve.resize(2);
-                applyCursor();
-            }
-        }
-    }
-    
-protected:
-    SELECT_MODE Mode;
-    SEGMENT_MODE SegmentMode;
-    TRANSITION_MODE TransitionMode;
-    SNAP_MODE SnapMode;
-    bool suppressTransition;
-
-    std::vector<Base::Vector2d> EditCurve;
-    int firstCurve;
-    int previousCurve;
-    Sketcher::PointPos firstPosId;
-    Sketcher::PointPos previousPosId;
-    // the latter stores those constraints that a first point would have been given in absence of the transition mechanism
-    std::vector<AutoConstraint> sugConstr1, sugConstr2, virtualsugConstr1; 
-
-    Base::Vector2d CenterPoint;
-    Base::Vector3d dirVec;
-    double startAngle, endAngle, arcRadius;
-    
-    bool firstsegment;
-
-    void updateTransitionData(int GeoId, Sketcher::PointPos PosId) {
-
-        // Use updated startPoint/endPoint as autoconstraints can modify the position
-        const Part::Geometry *geom = sketchgui->getSketchObject()->getGeometry(GeoId);
-        if (geom->getTypeId() == Part::GeomLineSegment::getClassTypeId()) {
-            const Part::GeomLineSegment *lineSeg = static_cast<const Part::GeomLineSegment *>(geom);
-            dirVec.Set(lineSeg->getEndPoint().x - lineSeg->getStartPoint().x,
-                       lineSeg->getEndPoint().y - lineSeg->getStartPoint().y,
-                       0.f);
-            if (PosId == Sketcher::start) {
-                dirVec *= -1;
-                EditCurve[0] = Base::Vector2d(lineSeg->getStartPoint().x, lineSeg->getStartPoint().y);
-            }
-            else
-                EditCurve[0] = Base::Vector2d(lineSeg->getEndPoint().x, lineSeg->getEndPoint().y);
-        }
-        else if (geom->getTypeId() == Part::GeomArcOfCircle::getClassTypeId()) {
-            const Part::GeomArcOfCircle *arcSeg = static_cast<const Part::GeomArcOfCircle *>(geom);
-            if (PosId == Sketcher::start) {
-                EditCurve[0] = Base::Vector2d(arcSeg->getStartPoint(/*emulateCCW=*/true).x,arcSeg->getStartPoint(/*emulateCCW=*/true).y);
-                dirVec = Base::Vector3d(0.f,0.f,-1.0) % (arcSeg->getStartPoint(/*emulateCCW=*/true)-arcSeg->getCenter());
-            }
-            else {
-                EditCurve[0] = Base::Vector2d(arcSeg->getEndPoint(/*emulateCCW=*/true).x,arcSeg->getEndPoint(/*emulateCCW=*/true).y);
-                dirVec = Base::Vector3d(0.f,0.f,1.0) % (arcSeg->getEndPoint(/*emulateCCW=*/true)-arcSeg->getCenter());
-            }
-        }
-        dirVec.Normalize();
-    }
-};
-
-DEF_STD_CMD_AU(CmdSketcherCreatePolyline);
-
-CmdSketcherCreatePolyline::CmdSketcherCreatePolyline()
-  : Command("Sketcher_CreatePolyline")
-{
-    sAppModule      = "Sketcher";
-    sGroup          = QT_TR_NOOP("Sketcher");
-    sMenuText       = QT_TR_NOOP("Create polyline");
-    sToolTipText    = QT_TR_NOOP("Create a polyline in the sketch. 'M' Key cycles behaviour");
-    sWhatsThis      = "Sketcher_CreatePolyline";
-    sStatusTip      = sToolTipText;
-    sPixmap         = "Sketcher_CreatePolyline";
-    eType           = ForEdit;
-}
-
-void CmdSketcherCreatePolyline::activated(int iMsg)
-{
-    Q_UNUSED(iMsg);
-    ActivateHandler(getActiveGuiDocument(),new DrawSketchHandlerLineSet() );
-}
-
-void CmdSketcherCreatePolyline::updateAction(int mode)
-{
-    switch (mode) {
-    case Normal:
-        if (getAction())
-            getAction()->setIcon(Gui::BitmapFactory().pixmap("Sketcher_CreatePolyline"));
-        break;
-    case Construction:
-        if (getAction())
-            getAction()->setIcon(Gui::BitmapFactory().pixmap("Sketcher_CreatePolyline_Constr"));
-        break;
-    }
-}
-
-bool CmdSketcherCreatePolyline::isActive(void)
-{
-    return isCreateGeoActive(getActiveGuiDocument());
-}
-
-
-// ======================================================================================
-
-/* XPM */
-static const char *cursor_createarc[]={
-"32 32 3 1",
-cursor_crosshair_color,
-"# c red",
-". c None",
-"......+...........###...........",
-"......+...........#.#...........",
-"......+...........###...........",
-"......+..............##.........",
-"......+...............##........",
-".......................#........",
-"+++++...+++++...........#.......",
-"........................##......",
-"......+..................#......",
-"......+..................#......",
-"......+...................#.....",
-"......+...................#.....",
-"......+...................#.....",
-"..........................#.....",
-"..........................#.....",
-"..........................#.....",
-"..........................#.....",
-".........................#......",
-".........................#......",
-"........................#.......",
-"........................#.......",
-"...###.................#........",
-"...#.#................#.........",
-"...###...............#..........",
-"......##...........##...........",
-".......###.......##.............",
-"..........#######...............",
-"................................",
-"................................",
-"................................",
-"................................",
-"................................"};
-
-class DrawSketchHandlerArc : public DrawSketchHandler
-{
-public:
-    DrawSketchHandlerArc()
-      : Mode(STATUS_SEEK_First)
-      , EditCurve(2)
-      , rx(0), ry(0)
-      , startAngle(0)
-      , endAngle(0)
-      , arcAngle(0)
-    {
-    }
-    virtual ~DrawSketchHandlerArc(){}
-    /// mode table
-    enum SelectMode {
-        STATUS_SEEK_First,      /**< enum value ----. */
-        STATUS_SEEK_Second,     /**< enum value ----. */
-        STATUS_SEEK_Third,      /**< enum value ----. */
-        STATUS_End
-    };
-
-    virtual void activated(ViewProviderSketch *)
-    {
-        setCrosshairColor();
-        setCursor(QPixmap(cursor_createarc),7,7);
-    }
-
-    virtual void mouseMove(Base::Vector2d onSketchPos)
-    {
-        if (Mode==STATUS_SEEK_First) {
-            setPositionText(onSketchPos);
-            if (seekAutoConstraint(sugConstr1, onSketchPos, Base::Vector2d(0.f,0.f))) {
-                renderSuggestConstraintsCursor(sugConstr1);
-                return;
-            }
-        }
-        else if (Mode==STATUS_SEEK_Second) {
-            double dx_ = onSketchPos.x - EditCurve[0].x;
-            double dy_ = onSketchPos.y - EditCurve[0].y;
-            for (int i=0; i < 16; i++) {
-                double angle = i*M_PI/16.0;
-                double dx = dx_ * cos(angle) + dy_ * sin(angle);
-                double dy = -dx_ * sin(angle) + dy_ * cos(angle);
-                EditCurve[1+i] = Base::Vector2d(EditCurve[0].x + dx, EditCurve[0].y + dy);
-                EditCurve[17+i] = Base::Vector2d(EditCurve[0].x - dx, EditCurve[0].y - dy);
-            }
-            EditCurve[33] = EditCurve[1];
-
-            // Display radius and start angle
-            float radius = (onSketchPos - EditCurve[0]).Length();
-            float angle = atan2f(dy_ , dx_);
-
-            SbString text;
-            text.sprintf(" (%.1fR,%.1fdeg)", radius, angle * 180 / M_PI);
-            setPositionText(onSketchPos, text);
-
-            sketchgui->drawEdit(EditCurve);
-            if (seekAutoConstraint(sugConstr2, onSketchPos, Base::Vector2d(0.f,0.f))) {
-                renderSuggestConstraintsCursor(sugConstr2);
-                return;
-            }
-        }
-        else if (Mode==STATUS_SEEK_Third) {
-            double angle1 = atan2(onSketchPos.y - CenterPoint.y,
-                                 onSketchPos.x - CenterPoint.x) - startAngle;
-            double angle2 = angle1 + (angle1 < 0. ? 2 : -2) * M_PI ;
-            arcAngle = abs(angle1-arcAngle) < abs(angle2-arcAngle) ? angle1 : angle2;
-            for (int i=1; i <= 29; i++) {
-                double angle = i*arcAngle/29.0;
-                double dx = rx * cos(angle) - ry * sin(angle);
-                double dy = rx * sin(angle) + ry * cos(angle);
-                EditCurve[i] = Base::Vector2d(CenterPoint.x + dx, CenterPoint.y + dy);
-            }
-
-            // Display radius and arc angle
-            float radius = (onSketchPos - EditCurve[0]).Length();
-
-            SbString text;
-            text.sprintf(" (%.1fR,%.1fdeg)", radius, arcAngle * 180 / M_PI);
-            setPositionText(onSketchPos, text);
-            
-            sketchgui->drawEdit(EditCurve);
-            if (seekAutoConstraint(sugConstr3, onSketchPos, Base::Vector2d(0.0,0.0))) {
-                renderSuggestConstraintsCursor(sugConstr3);
-                return;
-            }
-        }
-        applyCursor();
-
-    }
-
-    virtual bool pressButton(Base::Vector2d onSketchPos)
-    {
-        if (Mode==STATUS_SEEK_First){
-            CenterPoint = onSketchPos;
-            EditCurve.resize(34);
-            EditCurve[0] = onSketchPos;
-            Mode = STATUS_SEEK_Second;
-        }
-        else if (Mode==STATUS_SEEK_Second){
-            EditCurve.resize(31);
-            EditCurve[0] = onSketchPos;
-            EditCurve[30] = CenterPoint;
-            rx = EditCurve[0].x - CenterPoint.x;
-            ry = EditCurve[0].y - CenterPoint.y;
-            startAngle = atan2(ry, rx);
-            arcAngle = 0.;
-            Mode = STATUS_SEEK_Third;
-        }
-        else {
-            EditCurve.resize(30);
-            double angle1 = atan2(onSketchPos.y - CenterPoint.y,
-                                 onSketchPos.x - CenterPoint.x) - startAngle;
-            double angle2 = angle1 + (angle1 < 0. ? 2 : -2) * M_PI ;
-            arcAngle = abs(angle1-arcAngle) < abs(angle2-arcAngle) ? angle1 : angle2;
-            if (arcAngle > 0)
-                endAngle = startAngle + arcAngle;
-            else {
-                endAngle = startAngle;
-                startAngle += arcAngle;
-            }
-
-            sketchgui->drawEdit(EditCurve);
-            applyCursor();
-            Mode = STATUS_End;
-        }
-
-        return true;
-    }
-
-    virtual bool releaseButton(Base::Vector2d onSketchPos)
-    {
-        Q_UNUSED(onSketchPos);
-        if (Mode==STATUS_End) {
-            unsetCursor();
-            resetPositionText();
-
-            try {
-                Gui::Command::openCommand("Add sketch arc");
-                FCMD_OBJ_CMD2("addGeometry(Part.ArcOfCircle"
-                    "(Part.Circle(App.Vector(%f,%f,0),App.Vector(0,0,1),%f),"
-                    "%f,%f),%s)",
-                          sketchgui->getObject(),
-                          CenterPoint.x, CenterPoint.y, sqrt(rx*rx + ry*ry),
-                          startAngle, endAngle,
-                          geometryCreationMode==Construction?"True":"False"); //arcAngle > 0 ? 0 : 1);
-
-                Gui::Command::commitCommand();
-            }
-            catch (const Base::Exception& e) {
-                Base::Console().Error("Failed to add arc: %s\n", e.what());
-                Gui::Command::abortCommand();
-            }
-
-            // Auto Constraint center point
-            if (sugConstr1.size() > 0) {
-                createAutoConstraints(sugConstr1, getHighestCurveIndex(), Sketcher::mid);
-                sugConstr1.clear();
-            }
-
-            // Auto Constraint first picked point
-            if (sugConstr2.size() > 0) {
-                createAutoConstraints(sugConstr2, getHighestCurveIndex(), (arcAngle > 0) ? Sketcher::start : Sketcher::end );
-                sugConstr2.clear();
-            }
-
-            // Auto Constraint second picked point
-            if (sugConstr3.size() > 0) {
-                createAutoConstraints(sugConstr3, getHighestCurveIndex(), (arcAngle > 0) ? Sketcher::end : Sketcher::start);
-                sugConstr3.clear();
-            }
-
-
-            tryAutoRecomputeIfNotSolve(static_cast<Sketcher::SketchObject *>(sketchgui->getObject()));
-
-            ParameterGrp::handle hGrp = App::GetApplication().GetParameterGroupByPath("User parameter:BaseApp/Preferences/Mod/Sketcher");
-            bool continuousMode = hGrp->GetBool("ContinuousCreationMode",true);
-            if(continuousMode){
-                // This code enables the continuous creation mode.
-                Mode=STATUS_SEEK_First;
-                EditCurve.clear();
-                sketchgui->drawEdit(EditCurve);
-                EditCurve.resize(2);
-                applyCursor();
-                /* this is ok not to call to purgeHandler
-                * in continuous creation mode because the 
-                * handler is destroyed by the quit() method on pressing the
-                * right button of the mouse */
-            }
-            else{
-                sketchgui->purgeHandler(); // no code after this line, Handler get deleted in ViewProvider    
-            }
-        }
-        return true;
-    }
-protected:
-    SelectMode Mode;
-    std::vector<Base::Vector2d> EditCurve;
-    Base::Vector2d CenterPoint;
-    double rx, ry, startAngle, endAngle, arcAngle;
-    std::vector<AutoConstraint> sugConstr1, sugConstr2, sugConstr3;
-};
-
-DEF_STD_CMD_A(CmdSketcherCreateArc);
-
-CmdSketcherCreateArc::CmdSketcherCreateArc()
-  : Command("Sketcher_CreateArc")
-{
-    sAppModule      = "Sketcher";
-    sGroup          = QT_TR_NOOP("Sketcher");
-    sMenuText       = QT_TR_NOOP("Create arc by center");
-    sToolTipText    = QT_TR_NOOP("Create an arc by its center and by its end points");
-    sWhatsThis      = "Sketcher_CreateArc";
-    sStatusTip      = sToolTipText;
-    sPixmap         = "Sketcher_CreateArc";
-    eType           = ForEdit;
-}
-
-void CmdSketcherCreateArc::activated(int iMsg)
-{
-    Q_UNUSED(iMsg);
-    ActivateHandler(getActiveGuiDocument(),new DrawSketchHandlerArc() );
-}
-
-bool CmdSketcherCreateArc::isActive(void)
-{
-    return isCreateGeoActive(getActiveGuiDocument());
-}
-
-
-// ======================================================================================
-
-/* XPM */
-static const char *cursor_create3pointarc[]={
-"32 32 3 1",
-cursor_crosshair_color,
-"# c red",
-". c None",
-"......+...........###...........",
-"......+...........#.#...........",
-"......+...........###...........",
-"......+..............##.........",
-"......+...............##........",
-".......................#........",
-"+++++...+++++...........#.......",
-"........................##......",
-"......+..................#......",
-"......+..................#......",
-"......+...................#.....",
-"......+...................#.....",
-"......+...................#.....",
-"..........................#.....",
-"..........................#.....",
-"..........................#.....",
-"..........................#.....",
-".........................#......",
-".......................###......",
-".......................#.#......",
-".......................###......",
-"...###.................#........",
-"...#.#................#.........",
-"...###...............#..........",
-"......##...........##...........",
-".......###.......##.............",
-"..........#######...............",
-"................................",
-"................................",
-"................................",
-"................................",
-"................................"};
-
-class DrawSketchHandler3PointArc : public DrawSketchHandler
-{
-public:
-    DrawSketchHandler3PointArc()
-      : Mode(STATUS_SEEK_First), EditCurve(2)
-      , radius(0), startAngle(0)
-      , endAngle(0), arcAngle(0)
-      , arcPos1(Sketcher::none)
-      , arcPos2(Sketcher::none)
-    {
-    }
-    virtual ~DrawSketchHandler3PointArc(){}
-    /// mode table
-    enum SelectMode {
-        STATUS_SEEK_First,      /**< enum value ----. */
-        STATUS_SEEK_Second,     /**< enum value ----. */
-        STATUS_SEEK_Third,      /**< enum value ----. */
-        STATUS_End
-    };
-
-    virtual void activated(ViewProviderSketch *)
-    {
-        setCrosshairColor();
-        setCursor(QPixmap(cursor_create3pointarc),7,7);
-    }
-
-    virtual void mouseMove(Base::Vector2d onSketchPos)
-    {
-        if (Mode==STATUS_SEEK_First) {
-            setPositionText(onSketchPos);
-            if (seekAutoConstraint(sugConstr1, onSketchPos, Base::Vector2d(0.f,0.f))) {
-                renderSuggestConstraintsCursor(sugConstr1);
-                return;
-            }
-        }
-        else if (Mode==STATUS_SEEK_Second) {
-            CenterPoint  = EditCurve[0] = (onSketchPos - FirstPoint)/2 + FirstPoint;
-            EditCurve[1] = EditCurve[33] = onSketchPos;
-            radius = (onSketchPos - CenterPoint).Length();
-            double lineAngle = GetPointAngle(CenterPoint, onSketchPos);
-
-            // Build a 32 point circle ignoring already constructed points
-            for (int i=1; i <= 32; i++) {
-                // Start at current angle
-                double angle = (i-1)*2*M_PI/32.0 + lineAngle; // N point closed circle has N segments
-                if (i != 1 && i != 17 ) {
-                    EditCurve[i] = Base::Vector2d(CenterPoint.x + radius*cos(angle),
-                                                  CenterPoint.y + radius*sin(angle));
-                }
-            }
-
-            // Display radius and start angle
-            // This lineAngle will report counter-clockwise from +X, not relatively
-            SbString text;
-            text.sprintf(" (%.1fR,%.1fdeg)", (float) radius, (float) lineAngle * 180 / M_PI);
-            setPositionText(onSketchPos, text);
-
-            sketchgui->drawEdit(EditCurve);
-            if (seekAutoConstraint(sugConstr2, onSketchPos, Base::Vector2d(0.f,0.f))) {
-                renderSuggestConstraintsCursor(sugConstr2);
-                return;
-            }
-        }
-        else if (Mode==STATUS_SEEK_Third) {
-            /*
-            Centerline inverts when the arc flips sides.  Easily taken care of by replacing
-            centerline with a point.  It happens because the direction the curve is being drawn
-            reverses.
-            */
-            try {
-                CenterPoint = EditCurve[30] = GetCircleCenter(FirstPoint, SecondPoint, onSketchPos);
-                
-                radius = (SecondPoint - CenterPoint).Length();
-
-                double angle1 = GetPointAngle(CenterPoint, FirstPoint);
-                double angle2 = GetPointAngle(CenterPoint, SecondPoint);
-                double angle3 = GetPointAngle(CenterPoint, onSketchPos);
-
-                // Always build arc counter-clockwise
-                // Point 3 is between Point 1 and 2
-                if ( angle3 > min(angle1, angle2) && angle3 < max(angle1, angle2) ) {
-                    if (angle2 > angle1) {
-                        EditCurve[0] =  FirstPoint;
-                        EditCurve[29] = SecondPoint;
-                        arcPos1 = Sketcher::start;
-                        arcPos2 = Sketcher::end;
-                    }
-                    else {
-                        EditCurve[0] =  SecondPoint;
-                        EditCurve[29] = FirstPoint;
-                        arcPos1 = Sketcher::end;
-                        arcPos2 = Sketcher::start;
-                    }
-                    startAngle = min(angle1, angle2);
-                    endAngle   = max(angle1, angle2);
-                    arcAngle = endAngle - startAngle;
-                }
-                // Point 3 is not between Point 1 and 2
-                else {
-                    if (angle2 > angle1) {
-                        EditCurve[0] =  SecondPoint;
-                        EditCurve[29] = FirstPoint;
-                        arcPos1 = Sketcher::end;
-                        arcPos2 = Sketcher::start;
-                    }
-                    else {
-                        EditCurve[0] =  FirstPoint;
-                        EditCurve[29] = SecondPoint;
-                        arcPos1 = Sketcher::start;
-                        arcPos2 = Sketcher::end;
-                    }
-                    startAngle = max(angle1, angle2);
-                    endAngle   = min(angle1, angle2);
-                    arcAngle = 2*M_PI - (startAngle - endAngle);
-                }
-
-                // Build a 30 point circle ignoring already constructed points
-                for (int i=1; i <= 28; i++) {
-                    double angle = startAngle + i*arcAngle/29.0; // N point arc has N-1 segments
-                    EditCurve[i] = Base::Vector2d(CenterPoint.x + radius*cos(angle),
-                                                CenterPoint.y + radius*sin(angle));
-                }
-
-                SbString text;
-                text.sprintf(" (%.1fR,%.1fdeg)", (float) radius, (float) arcAngle * 180 / M_PI);
-                setPositionText(onSketchPos, text);
-
-                sketchgui->drawEdit(EditCurve);
-                if (seekAutoConstraint(sugConstr3, onSketchPos, Base::Vector2d(0.0,0.0),
-                                    AutoConstraint::CURVE)) {
-                    renderSuggestConstraintsCursor(sugConstr3);
-                    return;
-                }
-            }
-            catch(Base::ValueError &e) {
-                e.ReportException();
-            }
-        }
-        applyCursor();
-    }
-
-    virtual bool pressButton(Base::Vector2d onSketchPos)
-    {
-        if (Mode==STATUS_SEEK_First){
-            // 32 point curve + center + endpoint
-            EditCurve.resize(34);
-            // 17 is circle halfway point (1+32/2)
-            FirstPoint = EditCurve[17] = onSketchPos;
-
-            Mode = STATUS_SEEK_Second;
-        }
-        else if (Mode==STATUS_SEEK_Second){
-            // 30 point arc and center point
-            EditCurve.resize(31);
-            SecondPoint = onSketchPos;
-
-            Mode = STATUS_SEEK_Third;
-        }
-        else {
-            EditCurve.resize(30);
-
-            sketchgui->drawEdit(EditCurve);
-            applyCursor();
-            Mode = STATUS_End;
-        }
-
-        return true;
-    }
-
-    virtual bool releaseButton(Base::Vector2d onSketchPos)
-    {
-        Q_UNUSED(onSketchPos);
-        // Need to look at.  rx might need fixing.
-        if (Mode==STATUS_End) {
-            unsetCursor();
-            resetPositionText();
-
-            try {
-                Gui::Command::openCommand("Add sketch arc");
-                FCMD_OBJ_CMD2("addGeometry(Part.ArcOfCircle"
-                    "(Part.Circle(App.Vector(%f,%f,0),App.Vector(0,0,1),%f),"
-                    "%f,%f),%s)",
-                          sketchgui->getObject(),
-                          CenterPoint.x, CenterPoint.y, radius,
-                          startAngle, endAngle,
-                          geometryCreationMode==Construction?"True":"False");
-
-                Gui::Command::commitCommand();
-            }
-            catch (const Base::Exception& e) {
-                Base::Console().Error("Failed to add arc: %s\n", e.what());
-                Gui::Command::abortCommand();
-            }
-
-            // Auto Constraint first picked point
-            if (sugConstr1.size() > 0) {
-                createAutoConstraints(sugConstr1, getHighestCurveIndex(), arcPos1);
-                sugConstr1.clear();
-            }
-
-            // Auto Constraint second picked point
-            if (sugConstr2.size() > 0) {
-                createAutoConstraints(sugConstr2, getHighestCurveIndex(), arcPos2);
-                sugConstr2.clear();
-            }
-
-            // Auto Constraint third picked point
-            if (sugConstr3.size() > 0) {
-                createAutoConstraints(sugConstr3, getHighestCurveIndex(), Sketcher::none);
-                sugConstr3.clear();
-            }
-
-            tryAutoRecomputeIfNotSolve(static_cast<Sketcher::SketchObject *>(sketchgui->getObject()));
-
-            ParameterGrp::handle hGrp = App::GetApplication().GetParameterGroupByPath("User parameter:BaseApp/Preferences/Mod/Sketcher");
-            bool continuousMode = hGrp->GetBool("ContinuousCreationMode",true);
-            if(continuousMode){
-                // This code enables the continuous creation mode.
-                Mode=STATUS_SEEK_First;
-                EditCurve.clear();
-                sketchgui->drawEdit(EditCurve);
-                EditCurve.resize(2);
-                applyCursor();
-                /* this is ok not to call to purgeHandler
-                * in continuous creation mode because the 
-                * handler is destroyed by the quit() method on pressing the
-                * right button of the mouse */
-            }
-            else{
-                sketchgui->purgeHandler(); // no code after this line, Handler get deleted in ViewProvider    
-            }            
-        }
-        return true;
-    }
-protected:
-    SelectMode Mode;
-    std::vector<Base::Vector2d> EditCurve;
-    Base::Vector2d CenterPoint, FirstPoint, SecondPoint;
-    double radius, startAngle, endAngle, arcAngle;
-    std::vector<AutoConstraint> sugConstr1, sugConstr2, sugConstr3;
-    Sketcher::PointPos arcPos1, arcPos2;
-};
-
-DEF_STD_CMD_A(CmdSketcherCreate3PointArc);
-
-CmdSketcherCreate3PointArc::CmdSketcherCreate3PointArc()
-  : Command("Sketcher_Create3PointArc")
-{
-    sAppModule      = "Sketcher";
-    sGroup          = QT_TR_NOOP("Sketcher");
-    sMenuText       = QT_TR_NOOP("Create arc by three points");
-    sToolTipText    = QT_TR_NOOP("Create an arc by its end points and a point along the arc");
-    sWhatsThis      = "Sketcher_Create3PointArc";
-    sStatusTip      = sToolTipText;
-    sPixmap         = "Sketcher_Create3PointArc";
-    eType           = ForEdit;
-}
-
-void CmdSketcherCreate3PointArc::activated(int iMsg)
-{
-    Q_UNUSED(iMsg);
-    ActivateHandler(getActiveGuiDocument(),new DrawSketchHandler3PointArc() );
-}
-
-bool CmdSketcherCreate3PointArc::isActive(void)
-{
-    return isCreateGeoActive(getActiveGuiDocument());
-}
-
-
-DEF_STD_CMD_ACLU(CmdSketcherCompCreateArc);
-
-CmdSketcherCompCreateArc::CmdSketcherCompCreateArc()
-  : Command("Sketcher_CompCreateArc")
-{
-    sAppModule      = "Sketcher";
-    sGroup          = QT_TR_NOOP("Sketcher");
-    sMenuText       = QT_TR_NOOP("Create arc");
-    sToolTipText    = QT_TR_NOOP("Create an arc in the sketcher");
-    sWhatsThis      = "Sketcher_CompCreateArc";
-    sStatusTip      = sToolTipText;
-    eType           = ForEdit;
-}
-
-void CmdSketcherCompCreateArc::activated(int iMsg)
-{
-    if (iMsg==0)
-        ActivateHandler(getActiveGuiDocument(),new DrawSketchHandlerArc());
-    else if (iMsg==1)
-        ActivateHandler(getActiveGuiDocument(),new DrawSketchHandler3PointArc());
-    else
-        return;
-
-    // Since the default icon is reset when enabing/disabling the command we have
-    // to explicitly set the icon of the used command.
-    Gui::ActionGroup* pcAction = qobject_cast<Gui::ActionGroup*>(_pcAction);
-    QList<QAction*> a = pcAction->actions();
-
-    assert(iMsg < a.size());
-    pcAction->setIcon(a[iMsg]->icon());
-}
-
-Gui::Action * CmdSketcherCompCreateArc::createAction(void)
-{
-    Gui::ActionGroup* pcAction = new Gui::ActionGroup(this, Gui::getMainWindow());
-    pcAction->setDropDownMenu(true);
-    applyCommandData(this->className(), pcAction);
-
-    QAction* arc1 = pcAction->addAction(QString());
-    arc1->setIcon(Gui::BitmapFactory().pixmap("Sketcher_CreateArc"));
-    QAction* arc2 = pcAction->addAction(QString());
-    arc2->setIcon(Gui::BitmapFactory().pixmap("Sketcher_Create3PointArc"));
-
-    _pcAction = pcAction;
-    languageChange();
-
-    pcAction->setIcon(arc1->icon());
-    int defaultId = 0;
-    pcAction->setProperty("defaultAction", QVariant(defaultId));
-
-    return pcAction;
-}
-
-void CmdSketcherCompCreateArc::updateAction(int mode)
-{
-    Gui::ActionGroup* pcAction = qobject_cast<Gui::ActionGroup*>(getAction());
-    if (!pcAction)
-        return;
-
-    QList<QAction*> a = pcAction->actions();
-    int index = pcAction->property("defaultAction").toInt();
-    switch (mode) {
-    case Normal:
-        a[0]->setIcon(Gui::BitmapFactory().pixmap("Sketcher_CreateArc"));
-        a[1]->setIcon(Gui::BitmapFactory().pixmap("Sketcher_Create3PointArc"));
-        getAction()->setIcon(a[index]->icon());
-        break;
-    case Construction:
-        a[0]->setIcon(Gui::BitmapFactory().pixmap("Sketcher_CreateArc_Constr"));
-        a[1]->setIcon(Gui::BitmapFactory().pixmap("Sketcher_Create3PointArc_Constr"));
-        getAction()->setIcon(a[index]->icon());
-        break;
-    }
-}
-
-void CmdSketcherCompCreateArc::languageChange()
-{
-    Command::languageChange();
-
-    if (!_pcAction)
-        return;
-    Gui::ActionGroup* pcAction = qobject_cast<Gui::ActionGroup*>(_pcAction);
-    QList<QAction*> a = pcAction->actions();
-
-    QAction* arc1 = a[0];
-    arc1->setText(QApplication::translate("CmdSketcherCompCreateArc","Center and end points"));
-    arc1->setToolTip(QApplication::translate("Sketcher_CreateArc","Create an arc by its center and by its end points"));
-    arc1->setStatusTip(QApplication::translate("Sketcher_CreateArc","Create an arc by its center and by its end points"));
-    QAction* arc2 = a[1];
-    arc2->setText(QApplication::translate("CmdSketcherCompCreateArc","End points and rim point"));
-    arc2->setToolTip(QApplication::translate("Sketcher_Create3PointArc","Create an arc by its end points and a point along the arc"));
-    arc2->setStatusTip(QApplication::translate("Sketcher_Create3PointArc","Create an arc by its end points and a point along the arc"));
-}
-
-bool CmdSketcherCompCreateArc::isActive(void)
-{
-    return isCreateGeoActive(getActiveGuiDocument());
-}
-
-
-// ======================================================================================
-
-/* XPM */
-static const char *cursor_createcircle[]={
-"32 32 3 1",
-cursor_crosshair_color,
-"# c red",
-". c None",
-"......+.........................",
-"......+.........................",
-"......+.........................",
-"......+.........................",
-"......+.........................",
-"................................",
-"+++++...+++++...................",
-"................................",
-"......+........#######..........",
-"......+......##.......##........",
-"......+.....#...........#.......",
-"......+....#.............#......",
-"......+...#...............#.....",
-".........#.................#....",
-"........#...................#...",
-"........#...................#...",
-".......#.....................#..",
-".......#.....................#..",
-".......#.........###.........#..",
-".......#.........#.#.........#..",
-".......#.........###.........#..",
-".......#.....................#..",
-".......#.....................#..",
-"........#...................#...",
-"........#...................#...",
-".........#.................#....",
-"..........#...............#.....",
-"...........#.............#......",
-"............#...........#.......",
-".............##.......##........",
-"...............#######..........",
-"................................"};
-
-class DrawSketchHandlerCircle : public DrawSketchHandler
-{
-public:
-    DrawSketchHandlerCircle() : Mode(STATUS_SEEK_First),EditCurve(34){}
-    virtual ~DrawSketchHandlerCircle(){}
-    /// mode table
-    enum SelectMode {
-        STATUS_SEEK_First,      /**< enum value ----. */
-        STATUS_SEEK_Second,     /**< enum value ----. */
-        STATUS_Close
-    };
-
-    virtual void activated(ViewProviderSketch *)
-    {
-        setCrosshairColor();
-        setCursor(QPixmap(cursor_createcircle),7,7);
-    }
-
-    virtual void mouseMove(Base::Vector2d onSketchPos)
-    {
-        if (Mode==STATUS_SEEK_First) {
-            setPositionText(onSketchPos);
-            if (seekAutoConstraint(sugConstr1, onSketchPos, Base::Vector2d(0.f,0.f))) {
-                renderSuggestConstraintsCursor(sugConstr1);
-                return;
-            }
-        }
-        else if (Mode==STATUS_SEEK_Second) {
-            double rx0 = onSketchPos.x - EditCurve[0].x;
-            double ry0 = onSketchPos.y - EditCurve[0].y;
-            for (int i=0; i < 16; i++) {
-                double angle = i*M_PI/16.0;
-                double rx = rx0 * cos(angle) + ry0 * sin(angle);
-                double ry = -rx0 * sin(angle) + ry0 * cos(angle);
-                EditCurve[1+i] = Base::Vector2d(EditCurve[0].x + rx, EditCurve[0].y + ry);
-                EditCurve[17+i] = Base::Vector2d(EditCurve[0].x - rx, EditCurve[0].y - ry);
-            }
-            EditCurve[33] = EditCurve[1];
-
-            // Display radius for user
-            float radius = (onSketchPos - EditCurve[0]).Length();
-
-            SbString text;
-            text.sprintf(" (%.1fR)", radius);
-            setPositionText(onSketchPos, text);
-
-            sketchgui->drawEdit(EditCurve);
-            if (seekAutoConstraint(sugConstr2, onSketchPos, onSketchPos - EditCurve[0],
-                                   AutoConstraint::CURVE)) {
-                renderSuggestConstraintsCursor(sugConstr2);
-                return;
-            }
-        }
-        applyCursor();
-    }
-
-    virtual bool pressButton(Base::Vector2d onSketchPos)
-    {
-        if (Mode==STATUS_SEEK_First){
-            EditCurve[0] = onSketchPos;
-            Mode = STATUS_SEEK_Second;
-        } else {
-            EditCurve[1] = onSketchPos;
-            Mode = STATUS_Close;
-        }
-        return true;
-    }
-
-    virtual bool releaseButton(Base::Vector2d onSketchPos)
-    {
-        Q_UNUSED(onSketchPos);
-        if (Mode==STATUS_Close) {
-            double rx = EditCurve[1].x - EditCurve[0].x;
-            double ry = EditCurve[1].y - EditCurve[0].y;
-            unsetCursor();
-            resetPositionText();
-
-            try {
-                Gui::Command::openCommand("Add sketch circle");
-                FCMD_OBJ_CMD2("addGeometry(Part.Circle"
-                    "(App.Vector(%f,%f,0),App.Vector(0,0,1),%f),%s)",
-                          sketchgui->getObject(),
-                          EditCurve[0].x, EditCurve[0].y,
-                          sqrt(rx*rx + ry*ry),
-                          geometryCreationMode==Construction?"True":"False");
-
-                Gui::Command::commitCommand();
-            }
-            catch (const Base::Exception& e) {
-                Base::Console().Error("Failed to add circle: %s\n", e.what());
-                Gui::Command::abortCommand();
-            }
-
-            // add auto constraints for the center point
-            if (sugConstr1.size() > 0) {
-                createAutoConstraints(sugConstr1, getHighestCurveIndex(), Sketcher::mid);
-                sugConstr1.clear();
-            }
-
-            // add suggested constraints for circumference
-            if (sugConstr2.size() > 0) {
-                createAutoConstraints(sugConstr2, getHighestCurveIndex(), Sketcher::none);
-                sugConstr2.clear();
-            }
-
-            tryAutoRecomputeIfNotSolve(static_cast<Sketcher::SketchObject *>(sketchgui->getObject()));
-
-            ParameterGrp::handle hGrp = App::GetApplication().GetParameterGroupByPath("User parameter:BaseApp/Preferences/Mod/Sketcher");
-            bool continuousMode = hGrp->GetBool("ContinuousCreationMode",true);
-            if(continuousMode){
-                // This code enables the continuous creation mode.
-                Mode=STATUS_SEEK_First;
-                EditCurve.clear();
-                sketchgui->drawEdit(EditCurve);
-                EditCurve.resize(34);
-                applyCursor();
-                /* this is ok not to call to purgeHandler
-                * in continuous creation mode because the 
-                * handler is destroyed by the quit() method on pressing the
-                * right button of the mouse */
-            }
-            else{
-                sketchgui->purgeHandler(); // no code after this line, Handler get deleted in ViewProvider    
-            }            
-        }
-        return true;
-    }
-protected:
-    SelectMode Mode;
-    std::vector<Base::Vector2d> EditCurve;
-    std::vector<AutoConstraint> sugConstr1, sugConstr2;
-
-};
-
-DEF_STD_CMD_A(CmdSketcherCreateCircle);
-
-CmdSketcherCreateCircle::CmdSketcherCreateCircle()
-  : Command("Sketcher_CreateCircle")
-{
-    sAppModule      = "Sketcher";
-    sGroup          = QT_TR_NOOP("Sketcher");
-    sMenuText       = QT_TR_NOOP("Create circle");
-    sToolTipText    = QT_TR_NOOP("Create a circle in the sketch");
-    sWhatsThis      = "Sketcher_CreateCircle";
-    sStatusTip      = sToolTipText;
-    sPixmap         = "Sketcher_CreateCircle";
-    eType           = ForEdit;
-}
-
-void CmdSketcherCreateCircle::activated(int iMsg)
-{
-    Q_UNUSED(iMsg);
-    ActivateHandler(getActiveGuiDocument(),new DrawSketchHandlerCircle() );
-}
-
-bool CmdSketcherCreateCircle::isActive(void)
-{
-    return isCreateGeoActive(getActiveGuiDocument());
-}
-// ======================================================================================
-
-/**
- * @brief Creates a 32x32 pixel XPM image for the mouse cursor when making an ellipse
- */
-static const char *cursor_createellipse[]={
-"32 32 3 1",
-cursor_crosshair_color,
-"# c red",
-". c None",
-"......+.........................",
-"......+.........................",
-"......+.........................",
-"......+.........................",
-"......+.........................",
-"................................",
-"+++++...+++++...................",
-"................................",
-"......+.........................",
-"......+.........................",
-"......+.........................",
-"......+.........................",
-"......+.........................",
-"......+..............#####......",
-"..................###.....#.....",
-"...............###.......##.....",
-".............##..........##.....",
-"...........##............##.....",
-"..........##.....###....##......",
-".........##.....#.#.....#.......",
-"........##.....###....##........",
-"........##...........##.........",
-".......##..........###..........",
-"......##........####............",
-"......#.....####................",
-"......######....................",
-"................................",
-"................................",
-"................................",
-"................................",
-"................................",
-"................................"};
-
-/**
- * @brief This class handles user interaction to draw and save the ellipse
- *
- * Two construction methods are implemented:
- *   -Periapsis, apoapsis, and b; and
- *   -Center, periapsis, and b.
- *
- * The first method limits the ellipse to a circle, while the second method allows for
- * swapping of the semi-major and semi-minor axes.
- *
- * We use three reference frames in this class.  The first (and primary), is the cartesian
- * frame of the sketcher; all our work begins and ends in this frame.  The second is the
- * perifocal frame of the ellipse using polar coordinates.  We use this frame for naming
- * conventions and working with the ellipse.  The last is a rotated right-handed cartesian
- * frame centered at the ellipse center with the +X direction towards periapsis, +Z out of
- * screen.
- *
- * When working with an ellipse in the perifocal frame, the following equations are useful:
- *
- *    \f{eqnarray*}{
- *        r &\equiv& \textrm{ radial distance from the focus to a point on the ellipse}\\
- *        r_a &\equiv& \textrm{ radial distance from the focus to apopasis}\\
- *        r_p &\equiv& \textrm{ radial distance from the focus to periapsis}\\
- *        a &\equiv& \textrm{ length of the semi-major axis, colloquially 'radius'}\\
- *        b &\equiv& \textrm{ length of the semi-minor axis, colloquially 'radius'}\\
- *        e &\equiv& \textrm{ eccentricity of the ellipse}\\
- *        \theta_b &\equiv& \textrm{ angle to the intersection of the semi-minor axis and the ellipse, relative to the focus}\\
- *        ae &\equiv& \textrm{ distance from the focus to the centroid}\\
- *        r &=& \frac{a(1-e^2)}{1+e\cos(\theta)} = \frac{r_a(1-e)}{1+e\cos(\theta)} = \frac{r_p(1+e)}{1+e\cos(\theta)}\\
- *        r_a &=& a(1-e)\\
- *        r_p &=& a(1+e)\\
- *        a &=& \frac{r_p+r_a}{2}\\
- *        b &=& a\sqrt{1-e^2}\\
- *        e &=& \frac{r_a-r_p}{r_a+r_p} = \sqrt{1-\frac{b^2}{a^2}}\\
- *        \theta_b &=& \left[\pi - \arctan\left(\frac{b}{ae}\right)\right] \pm N\pi
- *   \f}
- *
- */
-class DrawSketchHandlerEllipse : public DrawSketchHandler
-{
-public:
-    DrawSketchHandlerEllipse(int constructionMethod)
-      : mode(STATUS_Close)
-      , method(CENTER_PERIAPSIS_B)
-      , constrMethod(constructionMethod)
-      , a(0), b(0), e(0), ratio(0), ae(0)
-      , num(0), r(0), theta(0), phi(0)
-      , editCurve(33), fixedAxisLength(0)
-    {
-    }
-    virtual ~DrawSketchHandlerEllipse(){}
-    /// Mode table, describes what step of the process we are in
-    enum SelectMode {
-        STATUS_SEEK_PERIAPSIS,  /**< enum value, looking for click to set periapsis. */
-        STATUS_SEEK_APOAPSIS,   /**< enum value, looking for click to set apoapsis. */
-        STATUS_SEEK_CENTROID,   /**< enum value, looking for click to set centroid. */
-        STATUS_SEEK_A,          /**< enum value, looking for click to set a. */
-        STATUS_SEEK_B,          /**< enum value, looking for click to set b. */
-        STATUS_Close            /**< enum value, finalizing and saving ellipse. */
-    };
-    /// Construction methods, describes the method used to construct the ellipse
-    enum ConstructionMethod {
-        CENTER_PERIAPSIS_B,     /**< enum value, click on center, then periapsis, then b point. */
-        PERIAPSIS_APOAPSIS_B    /**< enum value, click on periapsis, then apoapsis, then b point. */
-    };
-
-    /**
-     * @brief Slot called when the create ellipse command is activated
-     * @param sketchgui A pointer to the active sketch
-     */
-    virtual void activated(ViewProviderSketch *)
-    {
-        setCrosshairColor();
-        setCursor(QPixmap(cursor_createellipse),7,7);
-        if (constrMethod == 0) {
-            method = CENTER_PERIAPSIS_B;
-            mode = STATUS_SEEK_CENTROID;
-        } else {
-            method = PERIAPSIS_APOAPSIS_B;
-            mode = STATUS_SEEK_PERIAPSIS;
-        }
-    }
-
-
-    /**
-     * @brief Updates the ellipse when the cursor moves
-     * @param onSketchPos the position of the cursor on the sketch
-     */
-    virtual void mouseMove(Base::Vector2d onSketchPos)
-    {
-        if (method == PERIAPSIS_APOAPSIS_B) {
-            if (mode == STATUS_SEEK_PERIAPSIS) {
-                setPositionText(onSketchPos);
-                if (seekAutoConstraint(sugConstr1, onSketchPos, Base::Vector2d(0.f,0.f),
-                    AutoConstraint::CURVE)) { 
-                    renderSuggestConstraintsCursor(sugConstr1);
-                    return;
-                }
-            } else if (mode == STATUS_SEEK_APOAPSIS) {
-                solveEllipse(onSketchPos);
-                approximateEllipse();
-
-                // Display radius for user
-                float semiMajorRadius = a * 2;
-                SbString text;
-                text.sprintf(" (%.1fR,%.1fR)", semiMajorRadius,semiMajorRadius);
-                setPositionText(onSketchPos, text);
-
-                sketchgui->drawEdit(editCurve);
-                // Suggestions for ellipse and curves are disabled because many tangent constraints
-                // need an intermediate point or line.
-                if (seekAutoConstraint(sugConstr2, onSketchPos, Base::Vector2d(0.f,0.f),
-                    AutoConstraint::CURVE)) {
-                    renderSuggestConstraintsCursor(sugConstr2);
-                    return;
-                }
-            } else if (mode == STATUS_SEEK_B) {
-                solveEllipse(onSketchPos);
-                approximateEllipse();
-
-                // Display radius for user
-                SbString text;
-                text.sprintf(" (%.1fR,%.1fR)", a, b);
-                setPositionText(onSketchPos, text);
-
-                sketchgui->drawEdit(editCurve);
-                if (seekAutoConstraint(sugConstr3, onSketchPos, Base::Vector2d(0.f,0.f),
-                    AutoConstraint::CURVE)) {
-                    renderSuggestConstraintsCursor(sugConstr3);
-                    return;
-                }
-            }
-        } else { // method is CENTER_PERIAPSIS_B
-            if (mode == STATUS_SEEK_CENTROID) {
-                setPositionText(onSketchPos);
-                if (seekAutoConstraint(sugConstr1, onSketchPos, Base::Vector2d(0.f,0.f))) { // TODO: ellipse prio 1
-                    renderSuggestConstraintsCursor(sugConstr1);
-                    return;
-                }
-            } else if (mode == STATUS_SEEK_PERIAPSIS) {
-                solveEllipse(onSketchPos);
-                approximateEllipse();
-
-                // Display radius for user
-                float semiMajorRadius = a * 2;
-                SbString text;
-                text.sprintf(" (%.1fR,%.1fR)", semiMajorRadius,semiMajorRadius);
-                setPositionText(onSketchPos, text);
-
-                sketchgui->drawEdit(editCurve);
-                if (seekAutoConstraint(sugConstr2, onSketchPos, onSketchPos - centroid,
-                    AutoConstraint::CURVE)) {
-                    renderSuggestConstraintsCursor(sugConstr2);
-                    return;
-                }
-            } else if ((mode == STATUS_SEEK_A) || (mode == STATUS_SEEK_B)) {
-                solveEllipse(onSketchPos);
-                approximateEllipse();
-
-                // Display radius for user
-                SbString text;
-                text.sprintf(" (%.1fR,%.1fR)", a, b);
-                setPositionText(onSketchPos, text);
-
-                sketchgui->drawEdit(editCurve);
-                if (seekAutoConstraint(sugConstr3, onSketchPos, onSketchPos - centroid,
-                    AutoConstraint::CURVE)) {
-                    renderSuggestConstraintsCursor(sugConstr3);
-                    return;
-                }
-            }
-        }
-        applyCursor();
-    }
-
-    /**
-     * @brief Changes drawing mode on user-click
-     * @param onSketchPos the position of the cursor on the sketch
-     * @return
-     */
-    virtual bool pressButton(Base::Vector2d onSketchPos)
-    {
-        if (method == PERIAPSIS_APOAPSIS_B) {
-            if (mode == STATUS_SEEK_PERIAPSIS) {
-                periapsis = onSketchPos;
-                mode = STATUS_SEEK_APOAPSIS;
-            }
-            else if (mode == STATUS_SEEK_APOAPSIS) {
-                apoapsis = onSketchPos;
-                mode = STATUS_SEEK_B;
-            }
-            else {
-                mode = STATUS_Close;
-            }
-        } else { // method is CENTER_PERIAPSIS_B
-            if (mode == STATUS_SEEK_CENTROID) {
-                centroid = onSketchPos;
-                mode = STATUS_SEEK_PERIAPSIS;
-            }
-            else if (mode == STATUS_SEEK_PERIAPSIS) {
-                periapsis = onSketchPos;
-                mode = STATUS_SEEK_B;
-            }
-            else {
-                mode = STATUS_Close;
-            }
-        }
-        return true;
-    }
-
-    /**
-     * @brief Calls \c saveEllipse() after last user input
-     * @param onSketchPos the position of the cursor on the sketch
-     * @return
-     */
-    virtual bool releaseButton(Base::Vector2d onSketchPos)
-    {
-        Q_UNUSED(onSketchPos);
-        if (mode == STATUS_Close) {
-            saveEllipse();
-            ParameterGrp::handle hGrp = App::GetApplication().GetParameterGroupByPath("User parameter:BaseApp/Preferences/Mod/Sketcher");
-            bool continuousMode = hGrp->GetBool("ContinuousCreationMode",true);
-
-            if(continuousMode){
-                if (constrMethod == 0) {
-                    method = CENTER_PERIAPSIS_B;
-                    mode = STATUS_SEEK_CENTROID;
-                } else {
-                    method = PERIAPSIS_APOAPSIS_B;
-                    mode = STATUS_SEEK_PERIAPSIS;
-                }
-            }
-        }
-        return true;
-    }
-protected:
-    std::vector<AutoConstraint> sugConstr1, sugConstr2, sugConstr3;
-private:
-    SelectMode mode;
-    /// the method of constructing the ellipse
-    ConstructionMethod method;
-    int constrMethod;
-    /// periapsis position vector, in standard position in sketch coordinate system
-    Base::Vector2d periapsis;
-    /// apoapsis position vector, in standard position in sketch coordinate system
-    Base::Vector2d apoapsis;
-    /// centroid position vector, in standard position in sketch coordinate system
-    Base::Vector2d centroid;
-    /**
-     * @brief position vector of positive b point, in standard position in sketch coordinate system
-     * I.E. in polar perifocal system, the first intersection of the semiminor axis with the ellipse
-     * as theta increases from 0. This always happens when:
-     *    \f{eqnarray*}{
-     *        \theta_b &=& \left[\pi - \arctan\left(\frac{b}{ae}\right)\right]  \pm N 2\pi
-     *   \f}
-     *
-     * In a rotated R^3 cartesian system, centered at the centroid, +X towards periapsis, and
-     * +Z coming out of the sketch, this b position is in the +Y direction from the centroid.
-     */
-    Base::Vector2d positiveB;
-    /// the other b position
-    Base::Vector2d negativeB;
-    /// cart. position vector for primary focus
-    Base::Vector2d f;
-    /// cart. position vector for other focus
-    Base::Vector2d fPrime;
-    /// Unit vector for apse line
-    Base::Vector2d apseHat;
-    /// length of semimajor axis, i.e. 'radius' colloquially
-    double a;
-    /// length of semiminor axis, i.e. 'radius' colloquially
-    double b;
-    /// eccentricity [unitless]
-    double e;
-    /// optimization, holds a term that helps calculate b in terms of a and e
-    double ratio;
-    /// holds product of a * e
-    double ae;
-    /// holds numerator of orbit equation of form a(1-e^2)
-    double num;
-    /// holds a radial distance from f to the ellipse for a given theta
-    double r;
-    /// angle of a point in a perifocal frame centered at f
-    double theta;
-    /// angle of apse line relative to sketch coordinate system
-    double phi;
-    /// holds a position vector for a point on the ellipse from f
-    Base::Vector2d pos;
-    /// holds a position vector for a point on the ellipse from fPrime
-    Base::Vector2d posPrime;
-    /// holds position vectors for a points on the ellipse
-    std::vector<Base::Vector2d> editCurve;
-    /// local i_hat vector for ellipse, from centroid to periapsis
-    Base::Vector3d iPrime;
-    /// local j_hat vector for ellipse, from centroid to b point
-    Base::Vector3d jPrime;
-    /// length (radius) of the fixed axis
-    double fixedAxisLength;
-    /// position vector of fixed axis point in sketch coordinates
-    Base::Vector2d fixedAxis;
-
-    /**
-     * @brief Computes a vector of 2D points representing an ellipse
-     * @param onSketchPos Current position of the cursor on the sketch
-     */
-    void solveEllipse(Base::Vector2d onSketchPos)
-    {
-        const double GOLDEN_RATIO = 1.6180339887;
-        Base::Vector3d k(0,0,1);
-
-        if (method == PERIAPSIS_APOAPSIS_B) {
-            if (mode == STATUS_SEEK_APOAPSIS) {
-                apoapsis = onSketchPos;
-            }
-            a = (apoapsis - periapsis).Length() / 2;
-            apseHat = (periapsis - apoapsis);
-            apseHat.Normalize();
-            centroid = apseHat;
-            centroid.Scale(-1 * a);
-            centroid = periapsis + centroid;
-            if (mode == STATUS_SEEK_APOAPSIS) {
-                // for first step, we draw an ellipse inscribed in a golden rectangle
-                ratio = 1 / GOLDEN_RATIO;   // ~= 0.6180339887
-                e = sqrt(ratio);            // ~= 0.7861513777
-                b = a * ratio;
-            }
-            else if (mode == STATUS_SEEK_B) {
-                // Get the closest distance from onSketchPos to apse line, as a 'requested' value for b
-                Base::Vector2d cursor = Base::Vector2d(onSketchPos - f); // vector from f to cursor pos
-                // decompose cursor with a projection, then length of w_2 will give us b
-                Base::Vector2d w_1 = cursor;
-                w_1.ProjectToLine(cursor, (periapsis - apoapsis)); // projection of cursor line onto apse line
-                Base::Vector2d w_2 = (cursor - w_1);
-                b = w_2.Length();
-
-                // limit us to ellipse or circles
-                if (b > a) {
-                    b = a;
-                }
-
-                e = sqrt(1 - ((b * b) / (a * a)));
-                ratio = sqrt(1 - (e*e));
-            }
-            ae = a * e;
-            f = apseHat;
-            f.Scale(ae);
-            f = centroid + f;
-            fPrime = apseHat;
-            fPrime.Scale(-1 * ae);
-            fPrime = centroid + fPrime;
-            phi = atan2(apseHat.y, apseHat.x);
-            num = a * (1 - (e * e));
-            // The ellipse is now solved
-        } else { // method == CENTER_PERIAPSIS_B
-            if (mode == STATUS_SEEK_PERIAPSIS) {
-                // solve the ellipse inscribed in a golden rectangle
-                periapsis = onSketchPos;
-                a = (centroid - periapsis).Length();
-                iPrime.x = periapsis.x - centroid.x;
-                iPrime.y = periapsis.y - centroid.y;
-                iPrime.z = 0;
-                jPrime = k % iPrime;   // j = k cross i
-
-                // these are constant for any ellipse inscribed in a golden rectangle
-                ratio = 1 / GOLDEN_RATIO;   // ~= 0.6180339887
-                e = sqrt(ratio);            // ~= 0.7861513777
-
-                b = a * ratio;
-                ae = a * e;
-                apseHat = (periapsis - centroid);
-                apseHat.Normalize();
-                f = apseHat;
-                f.Scale(ae);
-                f = centroid + f;
-                fPrime = apseHat;
-                fPrime.Scale(-1 * ae);
-                fPrime = centroid + fPrime;
-                apoapsis = apseHat;
-                apoapsis.Scale(-1 * a);
-                apoapsis = centroid + apoapsis;
-                phi = atan2(apseHat.y, apseHat.x);
-                num = a * (1 - (e * e));
-                fixedAxisLength = a;
-                fixedAxis = periapsis;
-            } else if ((mode == STATUS_SEEK_B) || (mode == STATUS_SEEK_A)) {
-                // while looking for the last click, we may switch back and forth
-                // between looking for a b point and looking for periapsis, so ensure
-                // we are in the right mode
-                Base::Vector2d cursor = Base::Vector2d(onSketchPos - centroid); // vector from centroid to cursor pos
-                // decompose cursor with a projection, then length of w_2 will give us b
-                Base::Vector2d w_1 = cursor;
-                w_1.ProjectToLine(cursor, (fixedAxis - centroid)); // projection of cursor line onto fixed axis line
-                Base::Vector2d w_2 = (cursor - w_1);
-                if (w_2.Length() > fixedAxisLength) {
-                    // b is fixed, we are seeking a
-                    mode = STATUS_SEEK_A;
-                    jPrime.x = (fixedAxis - centroid).x;
-                    jPrime.y = (fixedAxis - centroid).y;
-                    jPrime.Normalize();
-                    iPrime = jPrime % k;    // cross
-                    b = fixedAxisLength;
-                    a = w_2.Length();
-                } else {
-                    // a is fixed, we are seeking b
-                    mode = STATUS_SEEK_B;
-                    iPrime.x = (fixedAxis - centroid).x;
-                    iPrime.y = (fixedAxis - centroid).y;
-                    iPrime.Normalize();
-                    jPrime = k % iPrime;    // cross
-                    a = fixedAxisLength;
-                    b = w_2.Length();
-                }
-                // now finish solving the ellipse
-                periapsis.x = centroid.x + (iPrime * a).x;
-                periapsis.y = centroid.y + (iPrime * a).y;
-                e = sqrt(1 - ((b * b) / (a * a)));
-                ratio = sqrt(1 - (e*e));
-                ae = a * e;
-                apseHat = (periapsis - centroid);
-                apseHat.Normalize();
-                f = apseHat;
-                f.Scale(ae);
-                f = centroid + f;
-                fPrime = apseHat;
-                fPrime.Scale(-1 * ae);
-                fPrime = centroid + fPrime;
-                apoapsis = apseHat;
-                apoapsis.Scale(-1 * a);
-                apoapsis = centroid + apoapsis;
-                phi = atan2(apseHat.y, apseHat.x);
-                num = a * (1 - (e * e));
-            }
-        }
-    }
-
-
-    /**
-     * @brief Computes a sequence of 2D vectors to approximate the ellipse
-     */
-    void approximateEllipse()
-    {
-        // We will approximate the ellipse as a sequence of connected chords
-        // Number of points per quadrant of the ellipse
-        int n = static_cast<int>((editCurve.size() - 1) / 4);
-
-        // We choose points in the perifocal frame then translate them to sketch cartesian.
-        // This gives us a better approximation of an ellipse, i.e. more points where the
-        // curvature is higher.  If the eccentricity is high, we shift the points a bit towards
-        // the semi-minor axis.
-        double partitionAngle = (M_PI - atan2(b, ae)) / n;
-        double radianShift = 0;
-        if (e > 0.8) {radianShift = (partitionAngle / 5) * 4;}
-        for (int i=0; i < n; i++) {
-            theta = i * partitionAngle;
-            if (i > 0) {theta = theta + radianShift;}
-            r = num / (1 + (e * cos(theta)));
-            // r(pi/2) is semi-latus rectum, if we need it
-            pos.x = r*cos(theta+phi);  // phi rotates, sin/cos translate
-            pos.y = r*sin(theta+phi);
-            pos = pos + f;
-            posPrime.x = r*cos(theta+phi+M_PI);
-            posPrime.y = r*sin(theta+phi+M_PI);
-            posPrime = posPrime + fPrime;
-            // over the loop, loads Quadrant I points, by using f as origin
-            editCurve[i] = pos;
-            // over the loop, loads Quadrant III points, by using fPrime as origin
-            editCurve[(2*n) + i] = posPrime;
-            // load points with negative theta angles (i.e. cw)
-            if (i>0) {
-                pos.x = r*cos(-1*theta+phi);
-                pos.y = r*sin(-1*theta+phi);
-                pos = pos + f;
-                // loads Quadrant IV points
-                editCurve[(4*n) - i] = pos;
-                posPrime.x = r*cos(-1*theta+phi+M_PI);
-                posPrime.y = r*sin(-1*theta+phi+M_PI);
-                posPrime = posPrime + fPrime;
-                // loads Quadrant II points
-                editCurve[(2*n) - i] = posPrime;
-            }
-        }
-        // load pos & neg b points
-        theta = M_PI - atan2(b, ae);        // the angle from f to the positive b point
-        r = num / (1 + (e * cos(theta)));
-        pos.x = r*cos(theta+phi);
-        pos.y = r*sin(theta+phi);
-        pos = pos + f;
-        editCurve[n] = pos; // positive
-        pos.x = r*cos(-1*theta+phi);
-        pos.y = r*sin(-1*theta+phi);
-        pos = pos + f;
-        editCurve[(3*n)] = pos; // negative
-        // force the curve to be a closed shape
-        editCurve[(4*n)] = editCurve[0];
-    }
-
-    /**
-     * @brief Prints the ellipse data to STDOUT as an GNU Octave script
-     * @param onSketchPos position of the cursor on the sketch
-     */
-    void ellipseToOctave(Base::Vector2d /*onSketchPos*/)
-    {
-        int n = static_cast<int>((editCurve.size() - 1) / 4);
-
-        // send a GNU Octave script to stdout to plot points for debugging
-        std::ostringstream octave;
-        octave << std::fixed << std::setprecision(12);
-        octave << "\nclear all;\nclose all;\nclc;\n\n";
-        octave << "periapsis = [" << periapsis.x << ", " << periapsis.y << "];\n";
-        octave << "apoapsis = [" << apoapsis.x << ", " << apoapsis.y << "];\n";
-        octave << "positiveB = [" << editCurve[n].x << ", " << editCurve[n].y << "];\n";
-        octave << "apseHat = [" << apseHat.x << ", " << apseHat.y << "];\n";
-        octave << "a = " << a << ";\n";
-        octave << "b = " << b << ";\n";
-        octave << "eccentricity = " << e << ";\n";
-        octave << "centroid = [" << centroid.x << ", " << centroid.y << "];\n";
-        octave << "f = [" << f.x << ", " << f.y << "];\n";
-        octave << "fPrime = [" << fPrime.x << ", " << fPrime.y << "];\n";
-        octave << "phi = " << phi << ";\n\n";
-        octave << "x = [";
-        for (int i=0; i < 4*n + 1; i++) {
-            octave << editCurve[i].x;
-            if (i < 4*n) {
-                octave << ", ";
-            }
-        }
-        octave << "];\n";
-        octave << "y = [";
-        for (int i=0; i < 4*n + 1; i++) {
-            octave << editCurve[i].y;
-            if (i < 4*n) {
-                octave << ", ";
-            }
-        }
-        octave << "];\n\n";
-        octave << "% Draw ellipse points in red;\n";
-        octave << "plot (x, y, \"r.\", \"markersize\", 5);\n";
-        octave << "axis ([-300, 300, -300, 300], \"square\");grid on;\n";
-        octave << "hold on;\n\n";
-        octave << "% Draw centroid in blue, f in cyan, and fPrime in magenta;\n";
-        octave << "plot(centroid(1), centroid(2), \"b.\", \"markersize\", 5);\n";
-        octave << "plot(f(1), f(2), \"c.\", \"markersize\", 5);\n";
-        octave << "plot(fPrime(1), fPrime(2), \"m.\", \"markersize\", 5);\n";
-        octave << "n = [periapsis(1) - f(1), periapsis(2) - f(2)];\n";
-        octave << "h = quiver(f(1),f(2),n(1),n(2), 0);\n";
-        octave << "set (h, \"maxheadsize\", 0.1);\n\n";
-        octave << "% Draw the three position vectors used for Gui::Command::doCommand(...)\n";
-        octave << "periapsisVec = quiver(0,0,periapsis(1),periapsis(2), 0);\n";
-        octave << "set (periapsisVec, \"maxheadsize\", 0.01, \"color\", \"black\");\n";
-        octave << "centroidVec = quiver(0,0,centroid(1),centroid(2), 0);\n";
-        octave << "set (centroidVec, \"maxheadsize\", 0.01, \"color\", \"black\");\n";
-        octave << "bVec = quiver(0,0,positiveB(1),positiveB(2), 0);\n";
-        octave << "set (bVec, \"maxheadsize\", 0.01, \"color\", \"black\");\n\n";
-        octave << "% Draw the local x & y basis vectors, scaled to a and b, in red and blue, respectively\n";
-        octave << "xLocalVec = quiver(centroid(1),centroid(2),periapsis(1)-centroid(1),periapsis(2)-centroid(2), 0);\n";
-        octave << "set (xLocalVec, \"maxheadsize\", 0.01, \"color\", \"red\");\n";
-        octave << "yLocalVec = quiver(centroid(1),centroid(2), positiveB(1)-centroid(1), positiveB(2)-centroid(2), 0);\n";
-        octave << "set (yLocalVec, \"maxheadsize\", 0.01, \"color\", \"blue\");\nhold off;\n";
-        qDebug() << QString::fromStdString(octave.str());
-    }
-
-    /**
-     * @brief Finalizes and saves the drawn ellipse
-     * @return nothing
-     */
-    void saveEllipse()
-    {
-        unsetCursor();
-        resetPositionText();
-
-        /* There are a couple of issues with Gui::Command::doCommand(...) and
-         * GC_MakeEllipse(...) that cause bugs if not handled properly, even
-         * when we give them a mathematically-correct ellipse.
-         *
-         * GC_MakeEllipse may fail with a gce_InvertAxis error for a small
-         * circular ellipse when floating point roundoff or representation
-         * errors make the b axis slightly larger than the a axis.
-         *
-         * A similar, larger, issue arises in Gui::Command::doCommand(...) because
-         * we cast our double vector components into strings with a fixed
-         * precision of six, and then create new doubles from the strings
-         * in EllipsePy::PyInit(...).  Thus, by the time we call GC_MakeEllipse(...)
-         * in EllipsePy::PyInit(...), our ellipse may not be valid anymore
-         * because b is now greater than a.
-         *
-         * To handle these issues, we simulate the effects Gui::Command::doCommand(...)
-         * has on our ellipse, and we adjust our ellipse parameters until
-         * GC_MakeEllipse successfully creates an ellipse with our mangled
-         * parameters.
-         *
-         * In almost all cases, we only have to make our test ellipse one time;
-         * it is only in the rare edge cases that require repeated test ellipses
-         * until we get a valid one, or fail due to excessive attempts. With a
-         * limit of 25 attempts, I have been unable to make it fail.
-         */
-
-        // simulate loss of precision in centroid, periapsis, and apoapsis
-        char cx[64];
-        char cy[64];
-        char px[64];
-        char py[64];
-        char ax[64];
-        char ay[64];
-        sprintf(cx, "%.6lf\n", centroid.x);
-        sprintf(cy, "%.6lf\n", centroid.y);
-        sprintf(px, "%.6lf\n", periapsis.x);
-        sprintf(py, "%.6lf\n", periapsis.y);
-        sprintf(ax, "%.6lf\n", apoapsis.x);
-        sprintf(ay, "%.6lf\n", apoapsis.y);
-        centroid.x = atof(cx);
-        centroid.y = atof(cy);
-        periapsis.x = atof(px);
-        periapsis.y = atof(py);
-        apoapsis.x = atof(ax);
-        apoapsis.y = atof(ay);
-        double majorLength = (periapsis - apoapsis).Length();
-        double minorLength = 0;
-
-        /* GC_MakeEllipse requires a right-handed coordinate system, with +X
-         * from centroid to periapsis, +Z out of the page.
-         */
-        Base::Vector3d k(0,0,1);
-        Base::Vector3d i(periapsis.x - centroid.x, periapsis.y - centroid.y, 0);
-        Base::Vector3d j = k % i;   // j = k cross i
-        double beta = 1e-7;
-        int count = 0;
-        int limit = 25;             // no infinite loops!
-        bool success = false;
-        double tempB = b;
-
-        // adjust b until our mangled vectors produce a good ellipse in GC_MakeEllipse
-        // and the mangled major and minor lines in LinePy::PyInit(...) are such that
-        // major is at least slightly larger than minor
-        do {
-            tempB = b - double(count * beta);
-            j = j.Normalize() * tempB;
-            positiveB.x = centroid.x + j.x;
-            positiveB.y = centroid.y + j.y;
-            negativeB.x = centroid.x + (j.x * -1);
-            negativeB.y = centroid.y + (j.y * -1);
-            char bpx[64];
-            char bpy[64];
-            char bnx[64];
-            char bny[64];
-            sprintf(bpx, "%.6lf\n", positiveB.x);
-            sprintf(bpy, "%.6lf\n", positiveB.y);
-            sprintf(bnx, "%.6lf\n", negativeB.x);
-            sprintf(bny, "%.6lf\n", negativeB.y);
-            positiveB.x = atof(bpx);
-            positiveB.y = atof(bpy);
-            negativeB.x = atof(bnx);
-            negativeB.y = atof(bny);
-            GC_MakeEllipse me(gp_Pnt(periapsis.x,periapsis.y,0),
-                              gp_Pnt(positiveB.x,positiveB.y,0),
-                              gp_Pnt(centroid.x,centroid.y,0));
-            minorLength = (negativeB - positiveB).Length();
-            count++;
-            success = me.IsDone() && (minorLength + beta < majorLength);
-        } while (!success && (count <= limit));
-        if (!success) {
-            qDebug() << "Failed to create a valid mangled ellipse after" << count << "attempts";
-        }
-
-        // save any changes to b, then recalculate ellipse as required due to change in b
-        b = tempB;
-        e = sqrt(1 - ((b * b) / (a * a)));
-        ae = a * e;
-        f = apseHat;
-        f.Scale(ae);
-        f = centroid + f;
-        fPrime = apseHat;
-        fPrime.Scale(-1 * ae);
-        fPrime = centroid + fPrime;
-
-        int currentgeoid = getHighestCurveIndex(); // index of the ellipse we just created
-
-        try {
-            Gui::Command::openCommand("Add sketch ellipse");
-            FCMD_OBJ_CMD2("addGeometry(Part.Ellipse"
-                                    "(App.Vector(%f,%f,0),App.Vector(%f,%f,0),App.Vector(%f,%f,0)),%s)",
-                                    sketchgui->getObject(),
-                                    periapsis.x, periapsis.y,
-                                    positiveB.x, positiveB.y,
-                                    centroid.x, centroid.y,
-                                    geometryCreationMode==Construction?"True":"False");
-
-            currentgeoid++;
-
-            FCMD_OBJ_CMD2("exposeInternalGeometry(%d)",
-                                sketchgui->getObject(),
-                                currentgeoid);
-        }
-        catch (const Base::Exception& e) {
-            Base::Console().Error("%s\n", e.what());
-            Gui::Command::abortCommand();
-
-            tryAutoRecomputeIfNotSolve(static_cast<Sketcher::SketchObject *>(sketchgui->getObject()));
-
-            return;
-        }
-        
-        Gui::Command::commitCommand();
-
-        if (method == CENTER_PERIAPSIS_B) {
-            // add auto constraints for the center point
-            if (sugConstr1.size() > 0) {
-                createAutoConstraints(sugConstr1, currentgeoid, Sketcher::mid);
-                sugConstr1.clear();
-            }
-            if (sugConstr2.size() > 0) {
-                createAutoConstraints(sugConstr2, currentgeoid, Sketcher::none);
-                sugConstr2.clear();
-            }
-            if (sugConstr3.size() > 0) {
-                createAutoConstraints(sugConstr3, currentgeoid, Sketcher::none);
-                sugConstr3.clear();
-            }
-        }
-        
-        if (method == PERIAPSIS_APOAPSIS_B) {
-            if (sugConstr1.size() > 0) {
-                createAutoConstraints(sugConstr1, currentgeoid, Sketcher::none);
-                sugConstr1.clear();
-            }            
-            if (sugConstr2.size() > 0) {
-                createAutoConstraints(sugConstr2, currentgeoid, Sketcher::none);
-                sugConstr2.clear();
-            }
-            if (sugConstr3.size() > 0) {
-                createAutoConstraints(sugConstr3, currentgeoid, Sketcher::none);
-                sugConstr3.clear();
-            }
-        }
-
-        tryAutoRecomputeIfNotSolve(static_cast<Sketcher::SketchObject *>(sketchgui->getObject()));
-
-        // This code enables the continuous creation mode.
-        if (constrMethod == 0) {
-            method = CENTER_PERIAPSIS_B;
-            mode = STATUS_SEEK_CENTROID;
-        } else {
-            method = PERIAPSIS_APOAPSIS_B;
-            mode = STATUS_SEEK_PERIAPSIS;
-        }
-        editCurve.clear();
-        sketchgui->drawEdit(editCurve);
-        
-        ParameterGrp::handle hGrp = App::GetApplication().GetParameterGroupByPath("User parameter:BaseApp/Preferences/Mod/Sketcher");
-        bool continuousMode = hGrp->GetBool("ContinuousCreationMode",true);
-
-        
-        if(continuousMode){
-            // This code enables the continuous creation mode.
-            editCurve.resize(33);
-            applyCursor();
-            /* It is ok not to call to purgeHandler
-            * in continuous creation mode because the 
-            * handler is destroyed by the quit() method on pressing the
-            * right button of the mouse */                
-        }
-        else{
-            sketchgui->purgeHandler(); // no code after this line, Handler get deleted in ViewProvider    
-        }
-            
-    }
-};
-
-/// @brief Macro that declares a new sketcher command class 'CmdSketcherCreateEllipseByCenter'
-DEF_STD_CMD_A(CmdSketcherCreateEllipseByCenter);
-
-/**
- * @brief ctor
- */
-CmdSketcherCreateEllipseByCenter::CmdSketcherCreateEllipseByCenter()
-  : Command("Sketcher_CreateEllipseByCenter")
-{
-    sAppModule      = "Sketcher";
-    sGroup          = QT_TR_NOOP("Sketcher");
-    sMenuText       = QT_TR_NOOP("Create ellipse by center");
-    sToolTipText    = QT_TR_NOOP("Create an ellipse by center in the sketch");
-    sWhatsThis      = "Sketcher_CreateEllipseByCenter";
-    sStatusTip      = sToolTipText;
-    sPixmap         = "Sketcher_Conics_Ellipse_Center";
-    eType           = ForEdit;
-}
-
-void CmdSketcherCreateEllipseByCenter::activated(int iMsg)
-{
-    Q_UNUSED(iMsg);
-    ActivateHandler(getActiveGuiDocument(),new DrawSketchHandlerEllipse(0) );
-}
-
-bool CmdSketcherCreateEllipseByCenter::isActive(void)
-{
-    return isCreateGeoActive(getActiveGuiDocument());
-}
-
-/// @brief Macro that declares a new sketcher command class 'CmdSketcherCreateEllipseBy3Points'
-DEF_STD_CMD_A(CmdSketcherCreateEllipseBy3Points);
-
-/**
- * @brief ctor
- */
-CmdSketcherCreateEllipseBy3Points::CmdSketcherCreateEllipseBy3Points()
-  : Command("Sketcher_CreateEllipseBy3Points")
-{
-    sAppModule      = "Sketcher";
-    sGroup          = QT_TR_NOOP("Sketcher");
-    sMenuText       = QT_TR_NOOP("Create ellipse by 3 points");
-    sToolTipText    = QT_TR_NOOP("Create an ellipse by 3 points in the sketch");
-    sWhatsThis      = "Sketcher_CreateEllipseBy3Points";
-    sStatusTip      = sToolTipText;
-    sPixmap         = "Sketcher_CreateEllipse_3points";
-    eType           = ForEdit;
-}
-
-void CmdSketcherCreateEllipseBy3Points::activated(int iMsg)
-{
-    Q_UNUSED(iMsg);
-    ActivateHandler(getActiveGuiDocument(),new DrawSketchHandlerEllipse(1) );
-}
-
-bool CmdSketcherCreateEllipseBy3Points::isActive(void)
-{
-    return isCreateGeoActive(getActiveGuiDocument());
-}
-
-/* XPM */
-static const char *cursor_createarcofellipse[]={
-"32 32 3 1",
-cursor_crosshair_color,
-"# c red",
-". c None",
-"......+.........................",
-"......+.........................",
-"......+.........................",
-"......+.........................",
-"......+.........................",
-"................................",
-"+++++...+++++...................",
-"................................",
-"......+.........................",
-"......+.........................",
-"......+................##.......",
-"......+..............##.........",
-"......+............##...........",
-"......+...........##............",
-"................##..............",
-"...............##...............",
-"..............##................",
-".............###................",
-"............##.........###......",
-"...........##.........#.#.......",
-"...........##.........###.......",
-"..........##....................",
-".........##.....................",
-"........##......................",
-"........##......................",
-"........##......................",
-"........#.....####..............",
-"........######..................",
-"................................",
-"................................",
-"................................",
-"................................"};
-
-class DrawSketchHandlerArcOfEllipse : public DrawSketchHandler
-{
-public:
-    DrawSketchHandlerArcOfEllipse()
-        : Mode(STATUS_SEEK_First), EditCurve(34)
-        , rx(0), ry(0), startAngle(0), endAngle(0)
-        , arcAngle(0), arcAngle_t(0)
-    {
-    }
-    virtual ~DrawSketchHandlerArcOfEllipse(){}
-    /// mode table
-    enum SelectMode {
-        STATUS_SEEK_First,      /**< enum value ----. */
-        STATUS_SEEK_Second,     /**< enum value ----. */
-        STATUS_SEEK_Third,      /**< enum value ----. */
-        STATUS_SEEK_Fourth,     /**< enum value ----. */
-        STATUS_Close
-    };
-
-    virtual void activated(ViewProviderSketch *)
-    {
-        setCrosshairColor();
-        setCursor(QPixmap(cursor_createarcofellipse),7,7);
-    }
-
-    virtual void mouseMove(Base::Vector2d onSketchPos)
-    {
-        if (Mode==STATUS_SEEK_First) {
-            setPositionText(onSketchPos);
-            if (seekAutoConstraint(sugConstr1, onSketchPos, Base::Vector2d(0.f,0.f))) { // TODO: ellipse prio 1
-                renderSuggestConstraintsCursor(sugConstr1);
-                return;
-            }
-        }
-        else if (Mode==STATUS_SEEK_Second) {
-            double rx0 = onSketchPos.x - EditCurve[0].x;
-            double ry0 = onSketchPos.y - EditCurve[0].y;
-            for (int i=0; i < 16; i++) {
-                double angle = i*M_PI/16.0;
-                double rx = rx0 * cos(angle) + ry0 * sin(angle);
-                double ry = -rx0 * sin(angle) + ry0 * cos(angle);
-                EditCurve[1+i] = Base::Vector2d(EditCurve[0].x + rx, EditCurve[0].y + ry);
-                EditCurve[17+i] = Base::Vector2d(EditCurve[0].x - rx, EditCurve[0].y - ry);
-            }
-            EditCurve[33] = EditCurve[1];
-
-            // Display radius for user
-            float radius = (onSketchPos - EditCurve[0]).Length();
-
-            SbString text;
-            text.sprintf(" (%.1fR,%.1fR)", radius,radius);
-            setPositionText(onSketchPos, text);
-
-            sketchgui->drawEdit(EditCurve);
-            if (seekAutoConstraint(sugConstr2, onSketchPos, onSketchPos - centerPoint,
-                                   AutoConstraint::CURVE)) {
-                renderSuggestConstraintsCursor(sugConstr2);
-                return;
-            } 
-        }
-        else if (Mode==STATUS_SEEK_Third) {                       
-            // angle between the major axis of the ellipse and the X axis
-            double a = (EditCurve[1]-EditCurve[0]).Length();
-            double phi = atan2(EditCurve[1].y-EditCurve[0].y,EditCurve[1].x-EditCurve[0].x);
-            
-            // This is the angle at cursor point
-            double angleatpoint = acos((onSketchPos.x-EditCurve[0].x+(onSketchPos.y-EditCurve[0].y)*tan(phi))/(a*(cos(phi)+tan(phi)*sin(phi))));
-            double b=(onSketchPos.y-EditCurve[0].y-a*cos(angleatpoint)*sin(phi))/(sin(angleatpoint)*cos(phi));
-                        
-            for (int i=1; i < 16; i++) {
-                double angle = i*M_PI/16.0;
-                double rx = a * cos(angle) * cos(phi) - b * sin(angle) * sin(phi); 
-                double ry = a * cos(angle) * sin(phi) + b * sin(angle) * cos(phi);
-                EditCurve[1+i] = Base::Vector2d(EditCurve[0].x + rx, EditCurve[0].y + ry);
-                EditCurve[17+i] = Base::Vector2d(EditCurve[0].x - rx, EditCurve[0].y - ry);
-            }
-            EditCurve[33] = EditCurve[1];
-            EditCurve[17] = EditCurve[16];
-
-            // Display radius for user
-            SbString text;
-            text.sprintf(" (%.1fR,%.1fR)", a, b);
-            setPositionText(onSketchPos, text);
-
-            sketchgui->drawEdit(EditCurve);
-            if (seekAutoConstraint(sugConstr3, onSketchPos, Base::Vector2d(0.f,0.f))) {
-                renderSuggestConstraintsCursor(sugConstr3);
-                return;
-            }
-        }
-        else if (Mode==STATUS_SEEK_Fourth) { // here we differ from ellipse creation
-            // angle between the major axis of the ellipse and the X axis
-            double a = (axisPoint-centerPoint).Length();
-            double phi = atan2(axisPoint.y-centerPoint.y,axisPoint.x-centerPoint.x);
-            
-            // This is the angle at cursor point
-            double angleatpoint = acos((startingPoint.x-centerPoint.x+(startingPoint.y-centerPoint.y)*tan(phi))/(a*(cos(phi)+tan(phi)*sin(phi))));
-            double b=abs((startingPoint.y-centerPoint.y-a*cos(angleatpoint)*sin(phi))/(sin(angleatpoint)*cos(phi)));
-            
-            double rxs = startingPoint.x - centerPoint.x;
-            double rys = startingPoint.y - centerPoint.y;
-            startAngle = atan2(a*(rys*cos(phi)-rxs*sin(phi)), b*(rxs*cos(phi)+rys*sin(phi))); // eccentric anomaly angle
-            
-            double angle1 = atan2(a*((onSketchPos.y - centerPoint.y)*cos(phi)-(onSketchPos.x - centerPoint.x)*sin(phi)),
-                                  b*((onSketchPos.x - centerPoint.x)*cos(phi)+(onSketchPos.y - centerPoint.y)*sin(phi)))- startAngle;
-            
-            double angle2 = angle1 + (angle1 < 0. ? 2 : -2) * M_PI ;
-            arcAngle = abs(angle1-arcAngle) < abs(angle2-arcAngle) ? angle1 : angle2;
-                                    
-            for (int i=0; i < 34; i++) {
-                double angle = startAngle+i*arcAngle/34.0;
-                double rx = a * cos(angle) * cos(phi) - b * sin(angle) * sin(phi); 
-                double ry = a * cos(angle) * sin(phi) + b * sin(angle) * cos(phi);
-                EditCurve[i] = Base::Vector2d(centerPoint.x + rx, centerPoint.y + ry);
-            }
-//             EditCurve[33] = EditCurve[1];
-//             EditCurve[17] = EditCurve[16];
-
-            // Display radii and angle for user
-            SbString text;
-            text.sprintf(" (%.1fR,%.1fR,%.1fdeg)", a, b, arcAngle * 180 / M_PI);
-            setPositionText(onSketchPos, text);
-
-            sketchgui->drawEdit(EditCurve);
-            if (seekAutoConstraint(sugConstr4, onSketchPos, Base::Vector2d(0.f,0.f))) {
-                renderSuggestConstraintsCursor(sugConstr4);
-                return;
-            }
-        }
-        
-        
-        
-        applyCursor();
-    }
-
-    virtual bool pressButton(Base::Vector2d onSketchPos)
-    {
-        if (Mode==STATUS_SEEK_First){
-            EditCurve[0] = onSketchPos;
-            centerPoint = onSketchPos;
-            Mode = STATUS_SEEK_Second;
-        } 
-        else if(Mode==STATUS_SEEK_Second) {
-            EditCurve[1] = onSketchPos;
-            axisPoint = onSketchPos;
-            Mode = STATUS_SEEK_Third;
-        }
-        else if(Mode==STATUS_SEEK_Third) {
-            startingPoint = onSketchPos;
-            arcAngle = 0.;
-            arcAngle_t= 0.;
-            Mode = STATUS_SEEK_Fourth;
-        } 
-        else { // Fourth
-            endPoint = onSketchPos;
-                        
-            Mode = STATUS_Close;
-        }
-        return true;
-    }
-
-    virtual bool releaseButton(Base::Vector2d onSketchPos)
-    {
-        Q_UNUSED(onSketchPos);
-        if (Mode==STATUS_Close) {
-            unsetCursor();
-            resetPositionText();
-            
-            // angle between the major axis of the ellipse and the X axisEllipse
-            double a = (axisPoint-centerPoint).Length();
-            double phi = atan2(axisPoint.y-centerPoint.y,axisPoint.x-centerPoint.x);
-            
-            // This is the angle at cursor point
-            double angleatpoint = acos((startingPoint.x-centerPoint.x+(startingPoint.y-centerPoint.y)*tan(phi))/(a*(cos(phi)+tan(phi)*sin(phi))));
-            double b=abs((startingPoint.y-centerPoint.y-a*cos(angleatpoint)*sin(phi))/(sin(angleatpoint)*cos(phi)));
-            
-            double angle1 = atan2(a*((endPoint.y - centerPoint.y)*cos(phi)-(endPoint.x - centerPoint.x)*sin(phi)),
-                                  b*((endPoint.x - centerPoint.x)*cos(phi)+(endPoint.y - centerPoint.y)*sin(phi)))- startAngle;
-            
-            double angle2 = angle1 + (angle1 < 0. ? 2 : -2) * M_PI ;
-            arcAngle = abs(angle1-arcAngle) < abs(angle2-arcAngle) ? angle1 : angle2;
-            
-            bool isOriginalArcCCW=true;
-            
-            if (arcAngle > 0)
-                endAngle = startAngle + arcAngle;
-            else {
-                endAngle = startAngle;
-                startAngle += arcAngle;
-                isOriginalArcCCW=false;
-            }
-            
-            Base::Vector2d majAxisDir,minAxisDir,minAxisPoint,majAxisPoint;
-            // We always create a CCW ellipse, because we want our XY reference system to be in the +X +Y direction
-            // Our normal will then always be in the +Z axis (local +Z axis of the sketcher)
-            
-            if(a>b)
-            {
-                // force second semidiameter to be perpendicular to first semidiamater
-                majAxisDir = axisPoint - centerPoint;
-                Base::Vector2d perp(-majAxisDir.y,majAxisDir.x);
-                perp.Normalize();
-                perp.Scale(abs(b));
-                minAxisPoint = centerPoint+perp;
-                majAxisPoint = centerPoint+majAxisDir;
-            }
-            else {
-                // force second semidiameter to be perpendicular to first semidiamater
-                minAxisDir = axisPoint - centerPoint;
-                Base::Vector2d perp(minAxisDir.y,-minAxisDir.x);
-                perp.Normalize();
-                perp.Scale(abs(b));
-                majAxisPoint = centerPoint+perp; 
-                minAxisPoint = centerPoint+minAxisDir;
-                endAngle +=  M_PI/2;
-                startAngle += M_PI/2;
-                phi-=M_PI/2;
-                double t=a; a=b; b=t;//swap a,b
-            }
-
-            int currentgeoid = getHighestCurveIndex();
-
-            try {
-                Gui::Command::openCommand("Add sketch arc of ellipse");
-
-                FCMD_OBJ_CMD2("addGeometry(Part.ArcOfEllipse"
-                    "(Part.Ellipse(App.Vector(%f,%f,0),App.Vector(%f,%f,0),App.Vector(%f,%f,0)),"
-                    "%f,%f),%s)",
-                        sketchgui->getObject(),
-                        majAxisPoint.x, majAxisPoint.y,
-                        minAxisPoint.x, minAxisPoint.y,
-                        centerPoint.x, centerPoint.y,
-                        startAngle, endAngle,
-                        geometryCreationMode==Construction?"True":"False");
-
-                currentgeoid++;
-
-                FCMD_OBJ_CMD2("exposeInternalGeometry(%d)",
-                                        sketchgui->getObject(),
-                                        currentgeoid);
-            }
-            catch (const Base::Exception& e) {
-                Base::Console().Error("%s\n", e.what());
-                Gui::Command::abortCommand();
-
-                tryAutoRecomputeIfNotSolve(static_cast<Sketcher::SketchObject *>(sketchgui->getObject()));
-
-                return false;
-            }
-
-            Gui::Command::commitCommand();
-
-            // add auto constraints for the center point
-            if (sugConstr1.size() > 0) {
-                createAutoConstraints(sugConstr1, currentgeoid, Sketcher::mid);
-                sugConstr1.clear();
-            }
-
-            // add suggested constraints for arc
-            if (sugConstr2.size() > 0) {
-                createAutoConstraints(sugConstr2, currentgeoid, Sketcher::none);
-                sugConstr2.clear();
-            }
-
-            // add suggested constraints for start of arc
-            if (sugConstr3.size() > 0) {
-                createAutoConstraints(sugConstr3, currentgeoid, isOriginalArcCCW?Sketcher::start:Sketcher::end);
-                sugConstr3.clear();
-            }
-
-            // add suggested constraints for start of arc
-            if (sugConstr4.size() > 0) {
-                createAutoConstraints(sugConstr4, currentgeoid, isOriginalArcCCW?Sketcher::end:Sketcher::start);
-                sugConstr4.clear();
-            }
-
-            tryAutoRecomputeIfNotSolve(static_cast<Sketcher::SketchObject *>(sketchgui->getObject()));
-
-            ParameterGrp::handle hGrp = App::GetApplication().GetParameterGroupByPath("User parameter:BaseApp/Preferences/Mod/Sketcher");
-            bool continuousMode = hGrp->GetBool("ContinuousCreationMode",true);
-            if(continuousMode){
-                // This code enables the continuous creation mode.
-                Mode=STATUS_SEEK_First;
-                EditCurve.clear();
-                sketchgui->drawEdit(EditCurve);
-                EditCurve.resize(34);
-                applyCursor();
-                /* this is ok not to call to purgeHandler
-                * in continuous creation mode because the 
-                * handler is destroyed by the quit() method on pressing the
-                * right button of the mouse */
-            }
-            else{
-                sketchgui->purgeHandler(); // no code after this line, Handler get deleted in ViewProvider    
-            }            
-        }
-        return true;
-    }
-protected:
-    SelectMode Mode;
-    std::vector<Base::Vector2d> EditCurve;
-    Base::Vector2d centerPoint, axisPoint, startingPoint, endPoint;
-    double rx, ry, startAngle, endAngle, arcAngle, arcAngle_t;
-    std::vector<AutoConstraint> sugConstr1, sugConstr2, sugConstr3, sugConstr4;
-};
-
-DEF_STD_CMD_A(CmdSketcherCreateArcOfEllipse);
-
-CmdSketcherCreateArcOfEllipse::CmdSketcherCreateArcOfEllipse()
-  : Command("Sketcher_CreateArcOfEllipse")
-{
-    sAppModule      = "Sketcher";
-    sGroup          = QT_TR_NOOP("Sketcher");
-    sMenuText       = QT_TR_NOOP("Create an arc of ellipse");
-    sToolTipText    = QT_TR_NOOP("Create an arc of ellipse in the sketch");
-    sWhatsThis      = "Sketcher_CreateArcOfEllipse";
-    sStatusTip      = sToolTipText;
-    sPixmap         = "Sketcher_Elliptical_Arc";
-    eType           = ForEdit;
-}
-
-void CmdSketcherCreateArcOfEllipse::activated(int iMsg)
-{
-    Q_UNUSED(iMsg);
-    ActivateHandler(getActiveGuiDocument(),new DrawSketchHandlerArcOfEllipse() );
-}
-
-bool CmdSketcherCreateArcOfEllipse::isActive(void)
-{
-    return isCreateGeoActive(getActiveGuiDocument());
-}
-
-/* XPM */
-static const char *cursor_createarcofhyperbola[]={
-"32 32 3 1",
-cursor_crosshair_color,
-"# c red",
-". c None",
-"......+.........................",
-"......+.........................",
-"......+.........................",
-"......+.........................",
-"......+.........................",
-"................................",
-"+++++...+++++...................",
-"................................",
-"......+.........................",
-"......+.........................",
-"......+................##.......",
-"......+..............##.........",
-"......+............##...........",
-"......+...........##............",
-"................##..............",
-"...............##...............",
-"..............##................",
-".............###................",
-"..###.......##..................",
-".#.#.......##...................",
-"..###......##...................",
-"..........##....................",
-".........##.....................",
-"........##......................",
-"........##......................",
-"........##......................",
-"........#.....####..............",
-"........######..................",
-"................................",
-"................................",
-"................................",
-"................................"};
-
-class DrawSketchHandlerArcOfHyperbola : public DrawSketchHandler
-{
-public:
-    DrawSketchHandlerArcOfHyperbola()
-      : Mode(STATUS_SEEK_First)
-      , EditCurve(34)
-      , arcAngle(0)
-      , arcAngle_t(0)
-    {
-    }
-    virtual ~DrawSketchHandlerArcOfHyperbola(){}
-    /// mode table
-    enum SelectMode {
-        STATUS_SEEK_First,      /**< enum value ----. */
-        STATUS_SEEK_Second,     /**< enum value ----. */
-        STATUS_SEEK_Third,     /**< enum value ----. */      
-        STATUS_SEEK_Fourth,     /**< enum value ----. */
-        STATUS_Close
-    };
-
-    virtual void activated(ViewProviderSketch * /*sketchgui*/)
-    {
-        setCrosshairColor();
-        setCursor(QPixmap(cursor_createarcofhyperbola),7,7);
-    }
-
-    virtual void mouseMove(Base::Vector2d onSketchPos)
-    {
-        if (Mode==STATUS_SEEK_First) {
-            setPositionText(onSketchPos);
-            if (seekAutoConstraint(sugConstr1, onSketchPos, Base::Vector2d(0.f,0.f))) {
-                renderSuggestConstraintsCursor(sugConstr1);
-                return;
-            }
-        }
-        else if (Mode==STATUS_SEEK_Second) {
-            EditCurve[1]= onSketchPos;
-
-            // Display radius for user
-            float radius = (onSketchPos - centerPoint).Length();
-
-            SbString text;
-            text.sprintf(" (%.1fR,%.1fR)", radius,radius);
-            setPositionText(onSketchPos, text);
-
-            sketchgui->drawEdit(EditCurve);
-            if (seekAutoConstraint(sugConstr2, onSketchPos, Base::Vector2d(0.f,0.f),
-                                   AutoConstraint::CURVE)) {
-                renderSuggestConstraintsCursor(sugConstr2);
-                return;
-            }
-        }
-        else if (Mode==STATUS_SEEK_Third) {                       
-            // angle between the major axis of the hyperbola and the X axis
-            double a = (axisPoint-centerPoint).Length();
-            double phi = atan2(axisPoint.y-centerPoint.y,axisPoint.x-centerPoint.x);
-            
-            // This is the angle at cursor point
-            double angleatpoint = acosh(((onSketchPos.x-centerPoint.x)*cos(phi)+(onSketchPos.y-centerPoint.y)*sin(phi))/a);
-            double b=(onSketchPos.y-centerPoint.y-a*cosh(angleatpoint)*sin(phi))/(sinh(angleatpoint)*cos(phi));
-            
-            if(!boost::math::isnan(b)){
-                for (int i=15; i >= -15; i--) {
-                    // P(U) = O + MajRad*Cosh(U)*XDir + MinRad*Sinh(U)*YDir
-                    //double angle = i*M_PI/16.0;
-                    double angle=i*angleatpoint/15;
-                    double rx = a * cosh(angle) * cos(phi) - b * sinh(angle) * sin(phi); 
-                    double ry = a * cosh(angle) * sin(phi) + b * sinh(angle) * cos(phi);
-                    EditCurve[15+i] = Base::Vector2d(centerPoint.x + rx, centerPoint.y + ry);
-                }
-            
-                // Display radius for user
-                SbString text;
-                text.sprintf(" (%.1fR,%.1fR)", a, b);
-                setPositionText(onSketchPos, text);
-            }
-            
-            sketchgui->drawEdit(EditCurve);
-            if (seekAutoConstraint(sugConstr3, onSketchPos, Base::Vector2d(0.f,0.f))) {
-                renderSuggestConstraintsCursor(sugConstr3);
-                return;
-            }
-        }
-        else if (Mode==STATUS_SEEK_Fourth) {
-            // angle between the major axis of the hyperbola and the X axis
-            double a = (axisPoint-centerPoint).Length();
-            double phi = atan2(axisPoint.y-centerPoint.y,axisPoint.x-centerPoint.x);
-            
-            // This is the angle at cursor point
-            double angleatstartingpoint = acosh(((startingPoint.x-centerPoint.x)*cos(phi)+(startingPoint.y-centerPoint.y)*sin(phi))/a);
-            double b=(startingPoint.y-centerPoint.y-a*cosh(angleatstartingpoint)*sin(phi))/(sinh(angleatstartingpoint)*cos(phi));
-            
-            double startAngle = angleatstartingpoint;
-            
-            //double angleatpoint = acosh(((onSketchPos.x-centerPoint.x)*cos(phi)+(onSketchPos.y-centerPoint.y)*sin(phi))/a);
-            
-            double angleatpoint = atanh( (((onSketchPos.y-centerPoint.y)*cos(phi)-(onSketchPos.x-centerPoint.x)*sin(phi))*a) /
-                                         (((onSketchPos.x-centerPoint.x)*cos(phi)+(onSketchPos.y-centerPoint.y)*sin(phi))*b)  );
-            
-            /*double angle1 = angleatpoint - startAngle;
-            
-            double angle2 = angle1 + (angle1 < 0. ? 2 : -2) * M_PI ;
-            arcAngle = abs(angle1-arcAngle) < abs(angle2-arcAngle) ? angle1 : angle2;*/
-            
-            arcAngle = angleatpoint - startAngle;
-            
-            //if(!boost::math::isnan(angle1) && !boost::math::isnan(angle2)){
-            if (!boost::math::isnan(arcAngle)) {
-                EditCurve.resize(33);
-                for (int i=0; i < 33; i++) {
-                    // P(U) = O + MajRad*Cosh(U)*XDir + MinRad*Sinh(U)*YDir
-                    //double angle=i*angleatpoint/16;
-                    double angle = startAngle+i*arcAngle/32.0;
-                    double rx = a * cosh(angle) * cos(phi) - b * sinh(angle) * sin(phi); 
-                    double ry = a * cosh(angle) * sin(phi) + b * sinh(angle) * cos(phi);
-                    EditCurve[i] = Base::Vector2d(centerPoint.x + rx, centerPoint.y + ry);
-                }
-
-                // Display radius for user
-                SbString text;
-                text.sprintf(" (%.1fR,%.1fR)", a, b);
-                setPositionText(onSketchPos, text);
-            }
-            else {
-                arcAngle=0.;
-            }
-
-            sketchgui->drawEdit(EditCurve);
-            if (seekAutoConstraint(sugConstr4, onSketchPos, Base::Vector2d(0.f,0.f))) {
-                renderSuggestConstraintsCursor(sugConstr4);
-                return;
-            }
-        }
-
-        applyCursor();
-    }
-
-    virtual bool pressButton(Base::Vector2d onSketchPos)
-    {
-        if (Mode==STATUS_SEEK_First){
-            EditCurve[0] = onSketchPos;
-            centerPoint = onSketchPos;
-            EditCurve.resize(2);
-            Mode = STATUS_SEEK_Second;
-        } 
-        else if(Mode==STATUS_SEEK_Second) {
-            EditCurve[1] = onSketchPos;
-            axisPoint = onSketchPos;
-            EditCurve.resize(31);
-            Mode = STATUS_SEEK_Third;
-        }
-        else if(Mode==STATUS_SEEK_Third) {
-            startingPoint = onSketchPos;
-            arcAngle = 0.;
-            arcAngle_t= 0.;
-            Mode = STATUS_SEEK_Fourth;
-        } 
-        else { // Fourth
-            endPoint = onSketchPos;
-                        
-            Mode = STATUS_Close;
-        }
-        return true;
-    }
-
-    virtual bool releaseButton(Base::Vector2d /*onSketchPos*/)
-    {
-        if (Mode==STATUS_Close) {
-            unsetCursor();
-            resetPositionText();
-                       
-            
-            // angle between the major axis of the hyperbola and the X axis
-            double a = (axisPoint-centerPoint).Length();
-            double phi = atan2(axisPoint.y-centerPoint.y,axisPoint.x-centerPoint.x);
-            
-            // This is the angle at cursor point
-            double angleatstartingpoint = acosh(((startingPoint.x-centerPoint.x)*cos(phi)+(startingPoint.y-centerPoint.y)*sin(phi))/a);
-            double b=(startingPoint.y-centerPoint.y-a*cosh(angleatstartingpoint)*sin(phi))/(sinh(angleatstartingpoint)*cos(phi));
-            
-            double startAngle = angleatstartingpoint;
-            
-            //double angleatpoint = acosh(((onSketchPos.x-centerPoint.x)*cos(phi)+(onSketchPos.y-centerPoint.y)*sin(phi))/a);
-            
-            double endAngle = atanh( (((endPoint.y-centerPoint.y)*cos(phi)-(endPoint.x-centerPoint.x)*sin(phi))*a) /
-                                         (((endPoint.x-centerPoint.x)*cos(phi)+(endPoint.y-centerPoint.y)*sin(phi))*b)  );
-            
-            
-            bool isOriginalArcCCW=true;
-            
-            if (arcAngle > 0)
-                endAngle = startAngle + arcAngle;
-            else {
-                endAngle = startAngle;
-                startAngle += arcAngle;
-                isOriginalArcCCW=false;
-            }
-            
-            Base::Vector2d majAxisDir,minAxisDir,minAxisPoint,majAxisPoint;
-            // We always create a CCW hyperbola, because we want our XY reference system to be in the +X +Y direction
-            // Our normal will then always be in the +Z axis (local +Z axis of the sketcher)
-            
-            if(a>b)
-            {
-                // force second semidiameter to be perpendicular to first semidiamater
-                majAxisDir = axisPoint - centerPoint;
-                Base::Vector2d perp(-majAxisDir.y,majAxisDir.x);
-                perp.Normalize();
-                perp.Scale(abs(b));
-                minAxisPoint = centerPoint+perp;
-                majAxisPoint = centerPoint+majAxisDir;
-            }
-            else {
-                // force second semidiameter to be perpendicular to first semidiamater
-                minAxisDir = axisPoint - centerPoint;
-                Base::Vector2d perp(minAxisDir.y,-minAxisDir.x);
-                perp.Normalize();
-                perp.Scale(abs(b));
-                majAxisPoint = centerPoint+perp; 
-                minAxisPoint = centerPoint+minAxisDir;
-                endAngle +=  M_PI/2;
-                startAngle += M_PI/2;
-            }
-
-            int currentgeoid = getHighestCurveIndex();
-
-            try {
-
-            Gui::Command::openCommand("Add sketch arc of hyperbola");
-
-            //Add arc of hyperbola, point and constrain point as focus2. We add focus2 for it to balance
-            //the intrinsic focus1, in order to balance out the intrinsic invisible focus1 when AOE is
-            //dragged by its center
-            FCMD_OBJ_CMD2("addGeometry(Part.ArcOfHyperbola"
-                "(Part.Hyperbola(App.Vector(%f,%f,0),App.Vector(%f,%f,0),App.Vector(%f,%f,0)),"
-                "%f,%f),%s)",
-                    sketchgui->getObject(),
-                    majAxisPoint.x, majAxisPoint.y,
-                    minAxisPoint.x, minAxisPoint.y,
-                    centerPoint.x, centerPoint.y,
-                    startAngle, endAngle,
-                    geometryCreationMode==Construction?"True":"False"); 
-
-            currentgeoid++;
-
-            FCMD_OBJ_CMD2("exposeInternalGeometry(%d)",
-                                    sketchgui->getObject(),
-                                    currentgeoid);
-
-            }
-            catch (const Base::Exception& e) {
-                Base::Console().Error("%s\n", e.what());
-                Gui::Command::abortCommand();
-
-                tryAutoRecomputeIfNotSolve(static_cast<Sketcher::SketchObject *>(sketchgui->getObject()));
-
-                return false;
-            }
-
-            Gui::Command::commitCommand();
-
-            // add auto constraints for the center point
-            if (sugConstr1.size() > 0) {
-                createAutoConstraints(sugConstr1, currentgeoid, Sketcher::mid);
-                sugConstr1.clear();
-            }
-
-            // add suggested constraints for arc
-            if (sugConstr2.size() > 0) {
-                createAutoConstraints(sugConstr2, currentgeoid, Sketcher::none);
-                sugConstr2.clear();
-            }
-
-            // add suggested constraints for start of arc
-            if (sugConstr3.size() > 0) {
-                createAutoConstraints(sugConstr3, currentgeoid, isOriginalArcCCW?Sketcher::start:Sketcher::end);
-                sugConstr3.clear();
-            }
-
-            // add suggested constraints for start of arc
-            if (sugConstr4.size() > 0) {
-                createAutoConstraints(sugConstr4, currentgeoid, isOriginalArcCCW?Sketcher::end:Sketcher::start);
-                sugConstr4.clear();
-            }
-
-            tryAutoRecomputeIfNotSolve(static_cast<Sketcher::SketchObject *>(sketchgui->getObject()));
-
-            ParameterGrp::handle hGrp = App::GetApplication().GetParameterGroupByPath("User parameter:BaseApp/Preferences/Mod/Sketcher");
-            bool continuousMode = hGrp->GetBool("ContinuousCreationMode",true);
-
-            if(continuousMode){
-                // This code enables the continuous creation mode.
-                Mode = STATUS_SEEK_First;
-                EditCurve.clear();
-                sketchgui->drawEdit(EditCurve);
-                EditCurve.resize(34);
-                applyCursor();
-                /* It is ok not to call to purgeHandler
-                 * in continuous creation mode because the 
-                 * handler is destroyed by the quit() method on pressing the
-                 * right button of the mouse */                
-            }
-            else{
-                sketchgui->purgeHandler(); // no code after this line, Handler get deleted in ViewProvider    
-            }
-        }
-        return true;
-    }
-protected:
-    SelectMode Mode;
-    std::vector<Base::Vector2d> EditCurve;
-    Base::Vector2d centerPoint, axisPoint, startingPoint, endPoint;
-    double arcAngle, arcAngle_t;
-    std::vector<AutoConstraint> sugConstr1, sugConstr2, sugConstr3, sugConstr4;
-
-};
-
-DEF_STD_CMD_A(CmdSketcherCreateArcOfHyperbola);
-
-CmdSketcherCreateArcOfHyperbola::CmdSketcherCreateArcOfHyperbola()
-  : Command("Sketcher_CreateArcOfHyperbola")
-{
-    sAppModule      = "Sketcher";
-    sGroup          = QT_TR_NOOP("Sketcher");
-    sMenuText       = QT_TR_NOOP("Create an arc of hyperbola");
-    sToolTipText    = QT_TR_NOOP("Create an arc of hyperbola in the sketch");
-    sWhatsThis      = "Sketcher_CreateArcOfHyperbola";
-    sStatusTip      = sToolTipText;
-    sPixmap         = "Sketcher_Hyperbolic_Arc";
-    eType           = ForEdit;
-}
-
-void CmdSketcherCreateArcOfHyperbola::activated(int /*iMsg*/)
-{
-    ActivateHandler(getActiveGuiDocument(),new DrawSketchHandlerArcOfHyperbola() );
-}
-
-bool CmdSketcherCreateArcOfHyperbola::isActive(void)
-{
-    return isCreateGeoActive(getActiveGuiDocument());
-} 
-
-/* XPM */
-static const char *cursor_createarcofparabola[]={
-"32 32 3 1",
-cursor_crosshair_color,
-"# c red",
-". c None",
-"......+.........................",
-"......+.........................",
-"......+.........................",
-"......+.........................",
-"......+.........................",
-"................................",
-"+++++...+++++...................",
-"................................",
-"......+.........................",
-"......+.........................",
-"......+................##.......",
-"......+..............##.........",
-"......+............##...........",
-"......+...........##............",
-"................##..............",
-"...............##...............",
-"..............##................",
-".............###................",
-"............##......###.........",
-"...........##......#.#..........",
-"...........##.....###...........",
-"..........##....................",
-".........##.....................",
-"........##......................",
-"........##......................",
-"........##......................",
-"........#.....####..............",
-"........######..................",
-"................................",
-"................................",
-"................................",
-"................................"};
-
-class DrawSketchHandlerArcOfParabola : public DrawSketchHandler
-{
-public:
-    DrawSketchHandlerArcOfParabola()
-        : Mode(STATUS_SEEK_First)
-        , EditCurve(34)
-        , startAngle(0)
-        , endAngle(0)
-        , arcAngle(0)
-        , arcAngle_t(0)
-    {
-    }
-    virtual ~DrawSketchHandlerArcOfParabola(){}
-    /// mode table
-    enum SelectMode {
-        STATUS_SEEK_First,      /**< enum value ----. */
-        STATUS_SEEK_Second,     /**< enum value ----. */
-        STATUS_SEEK_Third,      /**< enum value ----. */
-        STATUS_SEEK_Fourth,     /**< enum value ----. */
-        STATUS_Close
-    };
-
-    virtual void activated(ViewProviderSketch * /*sketchgui*/)
-    {
-        setCrosshairColor();
-        setCursor(QPixmap(cursor_createarcofparabola),7,7);
-    }
-
-    virtual void mouseMove(Base::Vector2d onSketchPos)
-    {
-        if (Mode==STATUS_SEEK_First) {
-            setPositionText(onSketchPos);
-            if (seekAutoConstraint(sugConstr1, onSketchPos, Base::Vector2d(0.f,0.f))) {
-                renderSuggestConstraintsCursor(sugConstr1);
-                return;
-            }
-        }
-        else if (Mode==STATUS_SEEK_Second) {
-            EditCurve[1]= onSketchPos;
-
-            // Display radius for user
-            float radius = (onSketchPos - focusPoint).Length();
-
-            SbString text;
-            text.sprintf(" (F%.1f)", radius);
-            setPositionText(onSketchPos, text);
-
-            sketchgui->drawEdit(EditCurve);
-            if (seekAutoConstraint(sugConstr2, onSketchPos, Base::Vector2d(0.f,0.f))) {
-                renderSuggestConstraintsCursor(sugConstr2);
-                return;
-            }
-        }
-        else if (Mode==STATUS_SEEK_Third) {
-            double focal = (axisPoint-focusPoint).Length();
-            double phi = atan2(focusPoint.y-axisPoint.y,focusPoint.x-axisPoint.x);
-
-            // P(U) = O + U*U/(4.*F)*XDir + U*YDir
-            //
-            // pnt = Base::Vector3d(pnt0.x + angle * angle / 4 / focal * cos(phi) - angle * sin(phi),
-            //                      pnt0.y + angle * angle / 4 / focal * sin(phi) + angle * cos(phi),
-            //                      0.f);
-
-            // This is the angle at cursor point
-            double u = 
-            ( cos(phi) * (onSketchPos.y - axisPoint.y) - (onSketchPos.x - axisPoint.x) * sin(phi));
-
-            for (int i=15; i >= -15; i--) {
-                double angle=i*u/15;
-                double rx = angle * angle / 4 / focal * cos(phi) - angle * sin(phi);
-                double ry = angle * angle / 4 / focal * sin(phi) + angle * cos(phi);
-                EditCurve[15+i] = Base::Vector2d(axisPoint.x + rx, axisPoint.y + ry);
-            }
-
-            // Display radius for user
-            SbString text;
-            text.sprintf(" (F%.1f)", focal);
-            setPositionText(onSketchPos, text);
-
-            sketchgui->drawEdit(EditCurve);
-
-            if (seekAutoConstraint(sugConstr3, onSketchPos, Base::Vector2d(0.f,0.f))) {
-                renderSuggestConstraintsCursor(sugConstr3);
-                return;
-            }
-        }
-        else if (Mode==STATUS_SEEK_Fourth) {
-            double focal = (axisPoint-focusPoint).Length();
-            double phi = atan2(focusPoint.y-axisPoint.y,focusPoint.x-axisPoint.x);
-
-            // P(U) = O + U*U/(4.*F)*XDir + U*YDir
-            //
-            // pnt = Base::Vector3d(pnt0.x + angle * angle / 4 / focal * cos(phi) - angle * sin(phi),
-            //                      pnt0.y + angle * angle / 4 / focal * sin(phi) + angle * cos(phi),
-            //                      0.f);
-
-            // This is the angle at starting point
-            double ustartpoint = 
-            ( cos(phi) * (startingPoint.y - axisPoint.y) - (startingPoint.x - axisPoint.x) * sin(phi));
-
-            double startAngle = ustartpoint;
-
-            double u = 
-            ( cos(phi) * (onSketchPos.y - axisPoint.y) - (onSketchPos.x - axisPoint.x) * sin(phi));
-
-
-            arcAngle = u - startAngle;
-
-            if (!boost::math::isnan(arcAngle)) {
-                EditCurve.resize(33);
-                for (std::size_t i=0; i < 33; i++) {
-                    double angle = startAngle+i*arcAngle/32.0;
-                    double rx = angle * angle / 4 / focal * cos(phi) - angle * sin(phi);
-                    double ry = angle * angle / 4 / focal * sin(phi) + angle * cos(phi);
-                    EditCurve[i] = Base::Vector2d(axisPoint.x + rx, axisPoint.y + ry);
-                }
-
-                SbString text;
-                text.sprintf(" (F%.1f)", focal);
-                setPositionText(onSketchPos, text);
-            }
-            else {
-                arcAngle=0.;
-            }
-
-            sketchgui->drawEdit(EditCurve);
-            if (seekAutoConstraint(sugConstr4, onSketchPos, Base::Vector2d(0.f,0.f))) {
-                renderSuggestConstraintsCursor(sugConstr4);
-                return;
-            }
-        }
-
-        applyCursor();
-    }
-
-    virtual bool pressButton(Base::Vector2d onSketchPos)
-    {
-        if (Mode==STATUS_SEEK_First){
-            EditCurve[0] = onSketchPos;
-            focusPoint = onSketchPos;
-            EditCurve.resize(2);
-            Mode = STATUS_SEEK_Second;
-        } 
-        else if(Mode==STATUS_SEEK_Second) {
-            EditCurve[1] = onSketchPos;
-            axisPoint = onSketchPos;
-            EditCurve.resize(31);
-            Mode = STATUS_SEEK_Third;
-        }
-        else if(Mode==STATUS_SEEK_Third) {
-            startingPoint = onSketchPos;
-            arcAngle = 0.;
-            arcAngle_t= 0.;
-            Mode = STATUS_SEEK_Fourth;
-        } 
-        else { // Fourth
-            endPoint = onSketchPos;
-            Mode = STATUS_Close;
-        }
-        return true;
-    }
-
-    virtual bool releaseButton(Base::Vector2d /*onSketchPos*/)
-    {
-        if (Mode==STATUS_Close) {
-            unsetCursor();
-            resetPositionText();
-
-            double phi = atan2(focusPoint.y-axisPoint.y,focusPoint.x-axisPoint.x);
-
-            double ustartpoint = 
-            ( cos(phi) * (startingPoint.y - axisPoint.y) - (startingPoint.x - axisPoint.x) * sin(phi));
-
-            double uendpoint = 
-            ( cos(phi) * (endPoint.y - axisPoint.y) - (endPoint.x - axisPoint.x) * sin(phi));
-
-            double startAngle = ustartpoint;
-
-            double endAngle = uendpoint;
-
-            bool isOriginalArcCCW=true;
-
-            if (arcAngle > 0) {
-                endAngle = startAngle + arcAngle;
-            }
-            else {
-                endAngle = startAngle;
-                startAngle += arcAngle;
-                isOriginalArcCCW=false;
-            }
-
-            int currentgeoid = getHighestCurveIndex();
-
-            try {
-                Gui::Command::openCommand("Add sketch arc of Parabola");
-
-                //Add arc of parabola
-                FCMD_OBJ_CMD2("addGeometry(Part.ArcOfParabola"
-                    "(Part.Parabola(App.Vector(%f,%f,0),App.Vector(%f,%f,0),App.Vector(0,0,1)),"
-                    "%f,%f),%s)",
-                        sketchgui->getObject(),
-                        focusPoint.x, focusPoint.y,
-                        axisPoint.x, axisPoint.y,
-                        startAngle, endAngle,
-                        geometryCreationMode==Construction?"True":"False");
-
-                currentgeoid++;
-
-                FCMD_OBJ_CMD2("exposeInternalGeometry(%d)",
-                    sketchgui->getObject(),
-                    currentgeoid);
-                    
-            }
-            catch (const Base::Exception& e) {
-                Base::Console().Error("%s\n", e.what());
-                Gui::Command::abortCommand();
-
-                tryAutoRecomputeIfNotSolve(static_cast<Sketcher::SketchObject *>(sketchgui->getObject()));
-
-                return false;
-            }
-
-            Gui::Command::commitCommand();
-
-            // add auto constraints for the focus point
-            if (sugConstr1.size() > 0) {
-                createAutoConstraints(sugConstr1, currentgeoid+1, Sketcher::start);
-                sugConstr1.clear();
-            }
-
-            // add suggested constraints for vertex point
-            if (sugConstr2.size() > 0) {
-                createAutoConstraints(sugConstr2, currentgeoid, Sketcher::mid);
-                sugConstr2.clear();
-            }
-
-            // add suggested constraints for start of arc
-            if (sugConstr3.size() > 0) {
-                createAutoConstraints(sugConstr3, currentgeoid, isOriginalArcCCW?Sketcher::start:Sketcher::end);
-                sugConstr3.clear();
-            }
-
-            // add suggested constraints for start of arc
-            if (sugConstr4.size() > 0) {
-                createAutoConstraints(sugConstr4, currentgeoid, isOriginalArcCCW?Sketcher::end:Sketcher::start);
-                sugConstr4.clear();
-            }
-
-            tryAutoRecomputeIfNotSolve(static_cast<Sketcher::SketchObject *>(sketchgui->getObject()));
-
-            ParameterGrp::handle hGrp = App::GetApplication().GetParameterGroupByPath("User parameter:BaseApp/Preferences/Mod/Sketcher");
-            bool continuousMode = hGrp->GetBool("ContinuousCreationMode",true);
-            if (continuousMode) {
-                // This code enables the continuous creation mode.
-                Mode = STATUS_SEEK_First;
-                EditCurve.clear();
-                sketchgui->drawEdit(EditCurve);
-                EditCurve.resize(34);
-                applyCursor();
-                /* It is ok not to call to purgeHandler
-                 * in continuous creation mode because the 
-                 * handler is destroyed by the quit() method on pressing the
-                 * right button of the mouse */                
-            }
-            else {
-                sketchgui->purgeHandler(); // no code after this line, Handler get deleted in ViewProvider    
-            }
-        }
-        return true;
-    }
-
-protected:
-    SelectMode Mode;
-    std::vector<Base::Vector2d> EditCurve;
-    Base::Vector2d focusPoint, axisPoint, startingPoint, endPoint;
-    double startAngle, endAngle, arcAngle, arcAngle_t;
-    std::vector<AutoConstraint> sugConstr1, sugConstr2, sugConstr3, sugConstr4;
-};
-
-DEF_STD_CMD_A(CmdSketcherCreateArcOfParabola)
-
-CmdSketcherCreateArcOfParabola::CmdSketcherCreateArcOfParabola()
-  : Command("Sketcher_CreateArcOfParabola")
-{
-    sAppModule      = "Sketcher";
-    sGroup          = QT_TR_NOOP("Sketcher");
-    sMenuText       = QT_TR_NOOP("Create an arc of parabola");
-    sToolTipText    = QT_TR_NOOP("Create an arc of parabola in the sketch");
-    sWhatsThis      = "Sketcher_CreateArcOfParabola";
-    sStatusTip      = sToolTipText;
-    sPixmap         = "Sketcher_Parabolic_Arc";
-    eType           = ForEdit;
-}
-
-void CmdSketcherCreateArcOfParabola::activated(int /*iMsg*/)
-{
-    ActivateHandler(getActiveGuiDocument(),new DrawSketchHandlerArcOfParabola() );
-}
-
-bool CmdSketcherCreateArcOfParabola::isActive(void)
-{
-    return isCreateGeoActive(getActiveGuiDocument());
-}
-
-
-
-
-/// @brief Macro that declares a new sketcher command class 'CmdSketcherCompCreateEllipse'
-DEF_STD_CMD_ACLU(CmdSketcherCompCreateConic)
-
-/**
- * @brief ctor
- */
-CmdSketcherCompCreateConic::CmdSketcherCompCreateConic()
-  : Command("Sketcher_CompCreateConic")
-{
-    sAppModule      = "Sketcher";
-    sGroup          = QT_TR_NOOP("Sketcher");
-    sMenuText       = QT_TR_NOOP("Create a conic");
-    sToolTipText    = QT_TR_NOOP("Create a conic in the sketch");
-    sWhatsThis      = "Sketcher_CompCreateConic";
-    sStatusTip      = sToolTipText;
-    eType           = ForEdit;
-}
-
-/**
- * @brief Instantiates the conic handler when the conic command activated
- * @param int iMsg
- */
-void CmdSketcherCompCreateConic::activated(int iMsg)
-{
-    if (iMsg == 0) {
-        ActivateHandler(getActiveGuiDocument(), new DrawSketchHandlerEllipse(iMsg));
-    } else if (iMsg == 1) {
-        ActivateHandler(getActiveGuiDocument(), new DrawSketchHandlerEllipse(iMsg));
-    } else if (iMsg == 2) {
-        ActivateHandler(getActiveGuiDocument(), new DrawSketchHandlerArcOfEllipse());
-    } else if (iMsg == 3) {
-        ActivateHandler(getActiveGuiDocument(), new DrawSketchHandlerArcOfHyperbola());
-    } else if (iMsg == 4) {
-        ActivateHandler(getActiveGuiDocument(), new DrawSketchHandlerArcOfParabola());
-    } else {
-        return;
-    }
-
-    // Since the default icon is reset when enabing/disabling the command we have
-    // to explicitly set the icon of the used command.
-    Gui::ActionGroup* pcAction = qobject_cast<Gui::ActionGroup*>(_pcAction);
-    QList<QAction*> a = pcAction->actions();
-
-    assert(iMsg < a.size());
-    pcAction->setIcon(a[iMsg]->icon());
-}
-
-Gui::Action * CmdSketcherCompCreateConic::createAction(void)
-{
-    Gui::ActionGroup* pcAction = new Gui::ActionGroup(this, Gui::getMainWindow());
-    pcAction->setDropDownMenu(true);
-    applyCommandData(this->className(), pcAction);
-
-    QAction* ellipseByCenter = pcAction->addAction(QString());
-    ellipseByCenter->setIcon(Gui::BitmapFactory().pixmap("Sketcher_CreateEllipse"));
-     /// @todo replace with correct icon
-    QAction* ellipseBy3Points = pcAction->addAction(QString());
-    ellipseBy3Points->setIcon(Gui::BitmapFactory().pixmap("Sketcher_CreateEllipse_3points"));
-    
-    QAction* arcofellipse = pcAction->addAction(QString());
-    arcofellipse->setIcon(Gui::BitmapFactory().pixmap("Sketcher_Elliptical_Arc"));
-    
-    QAction* arcofhyperbola = pcAction->addAction(QString());
-    arcofhyperbola->setIcon(Gui::BitmapFactory().pixmap("Sketcher_Hyperbolic_Arc"));
-    
-    QAction* arcofparabola = pcAction->addAction(QString());
-    arcofparabola->setIcon(Gui::BitmapFactory().pixmap("Sketcher_Parabolic_Arc"));
-
-    _pcAction = pcAction;
-    languageChange();
-
-    // set ellipse by center, a, b as default method
-    pcAction->setIcon(Gui::BitmapFactory().pixmap("Sketcher_Conics"));
-    int defaultId = 0;
-    pcAction->setProperty("defaultAction", QVariant(defaultId));
-
-    return pcAction;
-}
-
-void CmdSketcherCompCreateConic::updateAction(int mode)
-{
-    Gui::ActionGroup* pcAction = qobject_cast<Gui::ActionGroup*>(getAction());
-    if (!pcAction)
-        return;
-
-    QList<QAction*> a = pcAction->actions();
-    int index = pcAction->property("defaultAction").toInt();
-    switch (mode) {
-    case Normal:
-        a[0]->setIcon(Gui::BitmapFactory().pixmap("Sketcher_CreateEllipse"));
-        a[1]->setIcon(Gui::BitmapFactory().pixmap("Sketcher_CreateEllipse_3points"));
-        a[2]->setIcon(Gui::BitmapFactory().pixmap("Sketcher_Elliptical_Arc"));
-        a[3]->setIcon(Gui::BitmapFactory().pixmap("Sketcher_Hyperbolic_Arc"));
-        a[4]->setIcon(Gui::BitmapFactory().pixmap("Sketcher_Parabolic_Arc"));
-        getAction()->setIcon(a[index]->icon());
-        break;
-    case Construction:
-        a[0]->setIcon(Gui::BitmapFactory().pixmap("Sketcher_CreateEllipse_Constr"));
-        a[1]->setIcon(Gui::BitmapFactory().pixmap("Sketcher_CreateEllipse_3points_Constr"));
-        a[2]->setIcon(Gui::BitmapFactory().pixmap("Sketcher_Elliptical_Arc_Constr"));
-        a[3]->setIcon(Gui::BitmapFactory().pixmap("Sketcher_Hyperbolic_Arc_Constr"));
-        a[4]->setIcon(Gui::BitmapFactory().pixmap("Sketcher_Parabolic_Arc_Constr"));
-        getAction()->setIcon(a[index]->icon());
-        break;
-    }
-}
-
-void CmdSketcherCompCreateConic::languageChange()
-{
-    Command::languageChange();
-
-    if (!_pcAction)
-        return;
-    Gui::ActionGroup* pcAction = qobject_cast<Gui::ActionGroup*>(_pcAction);
-    QList<QAction*> a = pcAction->actions();
-
-    QAction* ellipseByCenter = a[0];
-    ellipseByCenter->setText(QApplication::translate("CmdSketcherCompCreateConic","Ellipse by center, major radius, point"));
-    ellipseByCenter->setToolTip(QApplication::translate("Sketcher_CreateEllipseByCenter","Create an ellipse by center, major radius and point"));
-    ellipseByCenter->setStatusTip(QApplication::translate("Sketcher_CreateEllipseByCenter","Create an ellipse by center, major radius and point"));
-    QAction* ellipseBy3Points = a[1];
-    ellipseBy3Points->setText(QApplication::translate("CmdSketcherCompCreateConic","Ellipse by Periapsis, apoapsis, minor radius"));
-    ellipseBy3Points->setToolTip(QApplication::translate("Sketcher_CreateEllipseBy3Points","Create a ellipse by periapsis, apoapsis, and minor radius"));
-    ellipseBy3Points->setStatusTip(QApplication::translate("Sketcher_CreateEllipseBy3Points","Create a ellipse by periapsis, apoapsis, and minor radius"));
-    QAction* arcofellipse = a[2];
-    arcofellipse->setText(QApplication::translate("CmdSketcherCompCreateConic","Arc of ellipse by center, major radius, endpoints"));
-    arcofellipse->setToolTip(QApplication::translate("Sketcher_CreateArcOfEllipse","Create an arc of ellipse by its center, major radius, endpoints"));
-    arcofellipse->setStatusTip(QApplication::translate("Sketcher_CreateArcOfEllipse","Create an arc of ellipse by its center, major radius, endpoints"));
-    QAction* arcofhyperbola = a[3];
-    arcofhyperbola->setText(QApplication::translate("CmdSketcherCompCreateConic","Arc of hyperbola by center, major radius, endpoints"));
-    arcofhyperbola->setToolTip(QApplication::translate("Sketcher_CreateArcOfHyperbola","Create an arc of hyperbola by its center, major radius, endpoints"));
-    arcofhyperbola->setStatusTip(QApplication::translate("Sketcher_CreateArcOfHyperbola","Create an arc of hyperbola by its center, major radius, endpoints"));    
-    QAction* arcofparabola = a[4];
-    arcofparabola->setText(QApplication::translate("CmdSketcherCompCreateConic","Arc of parabola by focus, vertex, endpoints"));
-    arcofparabola->setToolTip(QApplication::translate("Sketcher_CreateArcOfParabola","Create an arc of parabola by its focus, vertex, endpoints"));
-    arcofparabola->setStatusTip(QApplication::translate("Sketcher_CreateArcOfParabola","Create an arc of parabola by its focus, vertex, endpoints"));    
-}
-
-bool CmdSketcherCompCreateConic::isActive(void)
-{
-    return isCreateGeoActive(getActiveGuiDocument());
-}
-
-// ======================================================================================
-
-/* XPM */
-static const char *cursor_createbspline[]={
-"32 32 3 1",
-cursor_crosshair_color,
-"# c red",
-". c None",
-"......+.........................",
-"......+.........................",
-"......+.........................",
-"......+.........................",
-"......+.........................",
-"................................",
-"+++++...+++++...................",
-"................................",
-"......+...............###.......",
-"......+...............#.#.......",
-"......+...............###.......",
-"......+..............#..#.......",
-"......+.............#....#......",
-"....................#.+..#......",
-"..................+#+..+..#...+.",
-"................++#.....+.#..+..",
-"......+........+..#......++#+...",
-".......+......+..#.........#....",
-"........++..++..#..........###..",
-"..........++....#..........#.#..",
-"......#........#...........###..",
-".......#......#.................",
-"........#.....#.................",
-".........#...#..................",
-"..........###...................",
-"..........#.#...................",
-"..........###...................",
-"................................",
-"................................",
-"................................",
-"................................",
-"................................"};
-
-class DrawSketchHandlerBSpline: public DrawSketchHandler
-{
-public:
-    DrawSketchHandlerBSpline(int constructionMethod)
-      : Mode(STATUS_SEEK_FIRST_CONTROLPOINT)
-      , EditCurve(2)
-      , CurrentConstraint(0)
-      , ConstrMethod(constructionMethod)
-      , IsClosed(false)
-      , FirstPoleGeoId(-2000)
-    {
-        std::vector<AutoConstraint> sugConstr1;
-        sugConstr.push_back(sugConstr1);
-    }
-
-    virtual ~DrawSketchHandlerBSpline() {}
-    /// modes
-    enum SELECT_MODE {
-        STATUS_SEEK_FIRST_CONTROLPOINT,
-        STATUS_SEEK_ADDITIONAL_CONTROLPOINTS,
-        STATUS_CLOSE
-    };
-
-    virtual void activated(ViewProviderSketch *)
-    {
-        setCrosshairColor();
-        setCursor(QPixmap(cursor_createbspline),7,7);
-    }
-
-    virtual void mouseMove(Base::Vector2d onSketchPos)
-    {
-        if (Mode==STATUS_SEEK_FIRST_CONTROLPOINT) {
-            setPositionText(onSketchPos);
-            if (seekAutoConstraint(sugConstr[CurrentConstraint], onSketchPos, Base::Vector2d(0.f,0.f))) {
-                renderSuggestConstraintsCursor(sugConstr[CurrentConstraint]);
-                return;
-            }
-        }
-        else if (Mode==STATUS_SEEK_ADDITIONAL_CONTROLPOINTS){
-
-            EditCurve[EditCurve.size()-1] = onSketchPos;
-
-            sketchgui->drawEdit(EditCurve);
-
-            float length = (EditCurve[EditCurve.size()-1] - EditCurve[EditCurve.size()-2]).Length();
-            float angle = (EditCurve[EditCurve.size()-1] - EditCurve[EditCurve.size()-2]).GetAngle(Base::Vector2d(1.f,0.f));
-
-            SbString text;
-            text.sprintf(" (%.1f,%.1fdeg)", length, angle * 180 / M_PI);
-            setPositionText(EditCurve[EditCurve.size()-1], text);
-            
-            if (seekAutoConstraint(sugConstr[CurrentConstraint], onSketchPos, Base::Vector2d(0.f,0.f))) {
-                renderSuggestConstraintsCursor(sugConstr[CurrentConstraint]);
-                return;
-            }
-
-        }
-        applyCursor();
-    }
-
-    virtual bool pressButton(Base::Vector2d onSketchPos)
-    {
-        if (Mode == STATUS_SEEK_FIRST_CONTROLPOINT) {
-
-            EditCurve[0] = onSketchPos;
-
-            Mode = STATUS_SEEK_ADDITIONAL_CONTROLPOINTS;
-
-            // insert circle point for pole, defer internal alignment constraining.
-            try {
-            
-                Gui::Command::openCommand("Add Pole circle");
-                
-                //Add pole
-                FCMD_OBJ_CMD2("addGeometry(Part.Circle(App.Vector(%f,%f,0),App.Vector(0,0,1),10),True)",
-                                        sketchgui->getObject(),
-                                        EditCurve[0].x,EditCurve[0].y);
-                
-            }
-            catch (const Base::Exception& e) {
-                Base::Console().Error("%s\n", e.what());
-                Gui::Command::abortCommand();
-                
-                static_cast<Sketcher::SketchObject *>(sketchgui->getObject())->solve();
-                
-                return false;
-            }
-            
-            //Gui::Command::commitCommand();
-            
-            //static_cast<Sketcher::SketchObject *>(sketchgui->getObject())->solve();
-            
-            FirstPoleGeoId = getHighestCurveIndex();
-            
-            // add auto constraints on pole
-            if (sugConstr[CurrentConstraint].size() > 0) {
-                createAutoConstraints(sugConstr[CurrentConstraint], FirstPoleGeoId, Sketcher::mid, false);
-            }
-
-            static_cast<Sketcher::SketchObject *>(sketchgui->getObject())->solve();
-
-            std::vector<AutoConstraint> sugConstrN;
-            sugConstr.push_back(sugConstrN);
-            CurrentConstraint++;
-
-        }
-        else if (Mode == STATUS_SEEK_ADDITIONAL_CONTROLPOINTS) {
-            EditCurve[EditCurve.size()-1] = onSketchPos;
-            
-            // check if coincident with first pole
-            for(std::vector<AutoConstraint>::const_iterator it = sugConstr[CurrentConstraint].begin(); it != sugConstr[CurrentConstraint].end(); it++) {
-                if( (*it).Type == Sketcher::Coincident && (*it).GeoId == FirstPoleGeoId && (*it).PosId == Sketcher::mid ) {
-                    
-                    IsClosed = true;
-                    }
-            }
-
-            if (IsClosed) {
-                Mode = STATUS_CLOSE;
-                
-                if (ConstrMethod == 1) { // if periodic we do not need the last pole
-                    EditCurve.pop_back();
-                    sugConstr.pop_back();
-
-                    return true;
-                }
-                
-                
-            }
-            
-            // insert circle point for pole, defer internal alignment constraining.
-            try {
-                
-                //Gui::Command::openCommand("Add Pole circle");
-                
-                //Add pole
-                double guess = (EditCurve[1]-EditCurve[0]).Length()/6;
-
-                auto normalize = [](double guess) {
-                    double units=1.0;
-
-                    while (guess >= 10.0) {
-                        guess /= 10.0;
-                        units*=10.0;
-                    }
-
-                    while (guess < 1.0) {
-                        guess *= 10.0;
-                        units/=10.0;
-                    }
-
-                    return round(guess)*units;
-
-                };
-
-                guess = normalize(guess);
-
-                FCMD_OBJ_CMD2("addGeometry(Part.Circle(App.Vector(%f,%f,0),App.Vector(0,0,1),10),True)",
-                                        sketchgui->getObject(),
-                                        EditCurve[EditCurve.size()-1].x,EditCurve[EditCurve.size()-1].y);
-                
-                if(EditCurve.size() == 2) {
-                    FCMD_OBJ_CMD2("addConstraint(Sketcher.Constraint('Radius',%d,%f)) ",
-                                            sketchgui->getObject(), FirstPoleGeoId, guess );
-                }
-
-                FCMD_OBJ_CMD2("addConstraint(Sketcher.Constraint('Equal',%d,%d)) ",
-                                        sketchgui->getObject(), FirstPoleGeoId, FirstPoleGeoId+ EditCurve.size()-1);
-
-            }
-            catch (const Base::Exception& e) {
-                Base::Console().Error("%s\n", e.what());
-                Gui::Command::abortCommand();
-                
-                static_cast<Sketcher::SketchObject *>(sketchgui->getObject())->solve();
-                
-                return false;
-            }
-            
-            //Gui::Command::commitCommand();
-            
-            //static_cast<Sketcher::SketchObject *>(sketchgui->getObject())->solve();
-            
-            // add auto constraints on pole
-            if (sugConstr[CurrentConstraint].size() > 0) {
-                createAutoConstraints(sugConstr[CurrentConstraint], FirstPoleGeoId + EditCurve.size()-1, Sketcher::mid, false);
-            }
-            
-            //static_cast<Sketcher::SketchObject *>(sketchgui->getObject())->solve();
-            
-            if (!IsClosed) {
-                EditCurve.resize(EditCurve.size() + 1); // add one place for a pole
-                std::vector<AutoConstraint> sugConstrN;
-                sugConstr.push_back(sugConstrN);
-                CurrentConstraint++;
-            }
-
-        }
-        return true;
-    }
-
-    virtual bool releaseButton(Base::Vector2d /*onSketchPos*/)
-    {
-        if (Mode==STATUS_CLOSE) {
-            unsetCursor();
-            resetPositionText();
-
-            std::stringstream stream;
-
-            for (std::vector<Base::Vector2d>::const_iterator it=EditCurve.begin();
-                it != EditCurve.end(); ++it) {
-                stream << "App.Vector(" << (*it).x << "," << (*it).y << "),";
-            }
-
-            std::string controlpoints = stream.str();
-
-            // remove last comma and add brackets
-            int index = controlpoints.rfind(',');
-            controlpoints.resize(index);
-
-            controlpoints.insert(0,1,'[');
-            controlpoints.append(1,']');
-
-            int currentgeoid = getHighestCurveIndex();
-
-            try {
-
-                //Gui::Command::openCommand("Add B-spline curve");
-
-                /*FCMD_OBJ_CMD2("addGeometry(Part.BSplineCurve"
-                    "(%s,%s),"
-                    "%s)",
-                        sketchgui->getObject(),
-                        controlpoints.c_str(),
-                        ConstrMethod == 0 ?"False":"True",
-                        geometryCreationMode==Construction?"True":"False"); */
-                
-                // {"poles", "mults", "knots", "periodic", "degree", "weights", "CheckRational", NULL};
-                FCMD_OBJ_CMD2("addGeometry(Part.BSplineCurve"
-                                        "(%s,None,None,%s,3,None,False),"
-                                        "%s)",
-                                        sketchgui->getObject(),
-                                        controlpoints.c_str(),
-                                        ConstrMethod == 0 ?"False":"True",
-                                        geometryCreationMode==Construction?"True":"False");
-
-
-                currentgeoid++;
-
-                // autoconstraints were added to the circles of the poles, which is ok because they must go to the
-                // right position, or the user will freak-out if they appear out of the autoconstrained position.
-                // However, autoconstrains on the first and last pole, in normal non-periodic b-splines (with appropriate endpoint knot multiplicity)
-                // as the ones created by this tool are intended for the b-spline endpoints, and not for the poles,
-                // so here we retrieve any autoconstraint on those poles' center and mangle it to the endpoint.
-                if (ConstrMethod == 0) {
-                    
-                    for(auto & constr : static_cast<Sketcher::SketchObject *>(sketchgui->getObject())->Constraints.getValues()) {
-                        if(constr->First == FirstPoleGeoId && constr->FirstPos == Sketcher::mid) {
-                            constr->First = currentgeoid;
-                            constr->FirstPos = Sketcher::start;
-                        }
-                        else if(constr->First == (FirstPoleGeoId + CurrentConstraint - 1) && constr->FirstPos == Sketcher::mid) {
-                            constr->First = currentgeoid;
-                            constr->FirstPos = Sketcher::end;
-                        }
-                    }
-                }
-
-                // Constraint pole circles to B-spline.
-                std::stringstream cstream;
-                
-                cstream << "conList = []\n";
-                
-                for (size_t i = 0; i < EditCurve.size(); i++) {
-                    cstream << "conList.append(Sketcher.Constraint('InternalAlignment:Sketcher::BSplineControlPoint'," << FirstPoleGeoId+i 
-                        << "," << Sketcher::mid << "," << currentgeoid << "," << i << "))\n";
-                }
-                
-                cstream << Gui::Command::getObjectCmd(sketchgui->getObject()) << ".addConstraint(conList)\n";
-                
-                Gui::Command::doCommand(Gui::Command::Doc, cstream.str().c_str());
-                
-                // for showing the knots on creation
-                FCMD_OBJ_CMD2("exposeInternalGeometry(%d)",
-                                        sketchgui->getObject(),
-                                        currentgeoid);
-                
-            }
-            catch (const Base::Exception& e) {
-                Base::Console().Error("%s\n", e.what());
-                Gui::Command::abortCommand();
-
-                tryAutoRecomputeIfNotSolve(static_cast<Sketcher::SketchObject *>(sketchgui->getObject()));
-
-                return false;
-            }
-
-            Gui::Command::commitCommand();
-
-            tryAutoRecomputeIfNotSolve(static_cast<Sketcher::SketchObject *>(sketchgui->getObject()));
-
-            ParameterGrp::handle hGrp = App::GetApplication().GetParameterGroupByPath("User parameter:BaseApp/Preferences/Mod/Sketcher");
-            bool continuousMode = hGrp->GetBool("ContinuousCreationMode",true);
-
-            if(continuousMode){
-                // This code enables the continuous creation mode.
-                Mode = STATUS_SEEK_FIRST_CONTROLPOINT;
-                EditCurve.clear();
-                sketchgui->drawEdit(EditCurve);
-                EditCurve.resize(2);
-                applyCursor();
-                
-                sugConstr.clear();
-                
-                std::vector<AutoConstraint> sugConstr1;
-                sugConstr.push_back(sugConstr1);
-                
-                CurrentConstraint=0;
-                IsClosed=false;
-                
-                /* It is ok not to call to purgeHandler
-                 * in continuous creation mode because the 
-                 * handler is destroyed by the quit() method on pressing the
-                 * right button of the mouse */                
-            }
-            else{
-                sketchgui->purgeHandler(); // no code after this line, Handler get deleted in ViewProvider    
-            }
-        }
-        return true;
-    }
-    
-    virtual void quit(void) {
-        // We must see if we need to create a B-spline before cancelling everything
-        // and now just like any other Handler,
-
-        ParameterGrp::handle hGrp = App::GetApplication().GetParameterGroupByPath("User parameter:BaseApp/Preferences/Mod/Sketcher");
-
-        bool continuousMode = hGrp->GetBool("ContinuousCreationMode",true);
-
-        if (CurrentConstraint > 1) {
-            // create B-spline from existing poles
-            Mode=STATUS_CLOSE;
-            EditCurve.pop_back();
-            this->releaseButton(Base::Vector2d(0.f,0.f));
-        }
-        else if(CurrentConstraint == 1) {
-            // if we just have one point and we can not close anything, then cancel this creation but continue according to continuous mode
-            //sketchgui->getDocument()->undo(1);
-            
-            Gui::Command::abortCommand();
-
-            tryAutoRecomputeIfNotSolve(static_cast<Sketcher::SketchObject *>(sketchgui->getObject()));
-
-            if(!continuousMode){
-                DrawSketchHandler::quit();
-            }
-            else {
-                // This code disregards existing data and enables the continuous creation mode.
-                Mode = STATUS_SEEK_FIRST_CONTROLPOINT;
-                EditCurve.clear();
-                sketchgui->drawEdit(EditCurve);
-                EditCurve.resize(2);
-                applyCursor();
-                
-                sugConstr.clear();
-                
-                std::vector<AutoConstraint> sugConstr1;
-                sugConstr.push_back(sugConstr1);
-                
-                CurrentConstraint=0;
-                IsClosed=false;
-            }
-        }
-        else { // we have no data (CurrentConstraint == 0) so user when right-clicking really wants to exit
-            DrawSketchHandler::quit();
-        }
-    }
-    
-protected:
-    SELECT_MODE Mode;
-
-    std::vector<Base::Vector2d> EditCurve;
-
-    std::vector<std::vector<AutoConstraint>> sugConstr;
-    
-    int CurrentConstraint;
-    int ConstrMethod;
-    bool IsClosed;
-    int FirstPoleGeoId;
-};
-
-DEF_STD_CMD_A(CmdSketcherCreateBSpline)
-
-CmdSketcherCreateBSpline::CmdSketcherCreateBSpline()
-  : Command("Sketcher_CreateBSpline")
-{
-    sAppModule      = "Sketcher";
-    sGroup          = QT_TR_NOOP("Sketcher");
-    sMenuText       = QT_TR_NOOP("Create B-spline");
-    sToolTipText    = QT_TR_NOOP("Create a B-spline via control point in the sketch.");
-    sWhatsThis      = "Sketcher_CreateBSpline";
-    sStatusTip      = sToolTipText;
-    sPixmap         = "Sketcher_CreateBSpline";
-    eType           = ForEdit;
-}
-
-void CmdSketcherCreateBSpline::activated(int iMsg)
-{
-    Q_UNUSED(iMsg);
-    ActivateHandler(getActiveGuiDocument(),new DrawSketchHandlerBSpline(0) );
-}
-
-/*void CmdSketcherCreateBSpline::updateAction(int mode)
-{
-    switch (mode) {
-    case Normal:
-        if (getAction())
-            getAction()->setIcon(Gui::BitmapFactory().pixmap("Sketcher_CreateBSpline"));
-        break;
-    case Construction:
-        if (getAction())
-            getAction()->setIcon(Gui::BitmapFactory().pixmap("Sketcher_CreateBSpline_Constr"));
-        break;
-    }
-}*/
-
-bool CmdSketcherCreateBSpline::isActive(void)
-{
-    return isCreateGeoActive(getActiveGuiDocument());
-}
-
-/// @brief Macro that declares a new sketcher command class 'CmdSketcherCreateBSpline'
-DEF_STD_CMD_A(CmdSketcherCreatePeriodicBSpline)
-
-/**
- * @brief ctor
- */
-CmdSketcherCreatePeriodicBSpline::CmdSketcherCreatePeriodicBSpline()
-: Command("Sketcher_CreatePeriodicBSpline")
-{
-    sAppModule      = "Sketcher";
-    sGroup          = QT_TR_NOOP("Sketcher");
-    sMenuText       = QT_TR_NOOP("Create periodic B-spline");
-    sToolTipText    = QT_TR_NOOP("Create a periodic B-spline via control point in the sketch.");
-    sWhatsThis      = "Sketcher_CreatePeriodicBSpline";
-    sStatusTip      = sToolTipText;
-    sPixmap         = "Sketcher_Create_Periodic_BSpline";
-    eType           = ForEdit;
-}
-
-void CmdSketcherCreatePeriodicBSpline::activated(int iMsg)
-{
-    Q_UNUSED(iMsg);
-    ActivateHandler(getActiveGuiDocument(),new DrawSketchHandlerBSpline(1) );
-}
-
-bool CmdSketcherCreatePeriodicBSpline::isActive(void)
-{
-    return isCreateGeoActive(getActiveGuiDocument());
-}
-
-
-/// @brief Macro that declares a new sketcher command class 'CmdSketcherCompCreateBSpline'
-DEF_STD_CMD_ACLU(CmdSketcherCompCreateBSpline)
-
-/**
- * @brief ctor
- */
-CmdSketcherCompCreateBSpline::CmdSketcherCompCreateBSpline()
-: Command("Sketcher_CompCreateBSpline")
-{
-    sAppModule      = "Sketcher";
-    sGroup          = QT_TR_NOOP("Sketcher");
-    sMenuText       = QT_TR_NOOP("Create a B-spline");
-    sToolTipText    = QT_TR_NOOP("Create a B-spline in the sketch");
-    sWhatsThis      = "Sketcher_CompCreateBSpline";
-    sStatusTip      = sToolTipText;
-    eType           = ForEdit;
-}
-
-/**
- * @brief Instantiates the B-spline handler when the B-spline command activated
- * @param int iMsg
- */
-void CmdSketcherCompCreateBSpline::activated(int iMsg)
-{
-    if (iMsg == 0) {
-        ActivateHandler(getActiveGuiDocument(), new DrawSketchHandlerBSpline(iMsg));
-    } else if (iMsg == 1) {
-        ActivateHandler(getActiveGuiDocument(), new DrawSketchHandlerBSpline(iMsg));
-    } else {
-        return;
-    }
-
-    // Since the default icon is reset when enabing/disabling the command we have
-    // to explicitly set the icon of the used command.
-    Gui::ActionGroup* pcAction = qobject_cast<Gui::ActionGroup*>(_pcAction);
-    QList<QAction*> a = pcAction->actions();
-
-    assert(iMsg < a.size());
-    pcAction->setIcon(a[iMsg]->icon());
-}
-
-Gui::Action * CmdSketcherCompCreateBSpline::createAction(void)
-{
-    Gui::ActionGroup* pcAction = new Gui::ActionGroup(this, Gui::getMainWindow());
-    pcAction->setDropDownMenu(true);
-    applyCommandData(this->className(), pcAction);
-
-    QAction* bspline = pcAction->addAction(QString());
-    bspline->setIcon(Gui::BitmapFactory().pixmap("Sketcher_CreateBSpline"));
-
-    QAction* periodicbspline = pcAction->addAction(QString());
-    periodicbspline->setIcon(Gui::BitmapFactory().pixmap("Sketcher_Create_Periodic_BSpline"));
-
-    _pcAction = pcAction;
-    languageChange();
-
-    // default
-    pcAction->setIcon(Gui::BitmapFactory().pixmap("Sketcher_CreateBSpline"));
-    int defaultId = 0;
-    pcAction->setProperty("defaultAction", QVariant(defaultId));
-
-    return pcAction;
-}
-
-void CmdSketcherCompCreateBSpline::updateAction(int mode)
-{
-    Gui::ActionGroup* pcAction = qobject_cast<Gui::ActionGroup*>(getAction());
-    if (!pcAction)
-        return;
-
-    QList<QAction*> a = pcAction->actions();
-    int index = pcAction->property("defaultAction").toInt();
-    switch (mode) {
-        case Normal:
-            a[0]->setIcon(Gui::BitmapFactory().pixmap("Sketcher_CreateBSpline"));
-            a[1]->setIcon(Gui::BitmapFactory().pixmap("Sketcher_Create_Periodic_BSpline"));
-            getAction()->setIcon(a[index]->icon());
-            break;
-        case Construction:
-            a[0]->setIcon(Gui::BitmapFactory().pixmap("Sketcher_CreateBSpline_Constr"));
-            a[1]->setIcon(Gui::BitmapFactory().pixmap("Sketcher_Create_Periodic_BSpline_Constr"));
-            getAction()->setIcon(a[index]->icon());
-            break;
-    }
-}
-
-void CmdSketcherCompCreateBSpline::languageChange()
-{
-    Command::languageChange();
-    
-    if (!_pcAction)
-        return;
-    Gui::ActionGroup* pcAction = qobject_cast<Gui::ActionGroup*>(_pcAction);
-    QList<QAction*> a = pcAction->actions();
-    
-    QAction* bspline = a[0];
-    bspline->setText(QApplication::translate("Sketcher_CreateBSpline","B-spline by control points"));
-    bspline->setToolTip(QApplication::translate("Sketcher_CreateBSpline","Create a B-spline by control points"));
-    bspline->setStatusTip(QApplication::translate("Sketcher_CreateBSpline","Create a B-spline by control points"));
-    QAction* periodicbspline = a[1];
-    periodicbspline->setText(QApplication::translate("Sketcher_Create_Periodic_BSpline","Periodic B-spline by control points"));
-    periodicbspline->setToolTip(QApplication::translate("Sketcher_Create_Periodic_BSpline","Create a periodic B-spline by control points"));
-    periodicbspline->setStatusTip(QApplication::translate("Sketcher_Create_Periodic_BSpline","Create a periodic B-spline by control points"));
-}
-
-bool CmdSketcherCompCreateBSpline::isActive(void)
-{
-    return isCreateGeoActive(getActiveGuiDocument());
-}
-
-
-// ======================================================================================
-
-/* XPM */
-static const char *cursor_create3pointcircle[]={
-"32 32 3 1",
-cursor_crosshair_color,
-"# c red",
-". c None",
-"......+.........................",
-"......+.........................",
-"......+.........................",
-"......+.........................",
-"......+.........................",
-"................................",
-"+++++...+++++...................",
-"................................",
-"......+........#######..........",
-"......+......##.......##........",
-"......+.....#...........#.......",
-"......+....#.............#......",
-"......+...#...............#.....",
-".........#.................#....",
-".......###.................###..",
-".......#.#.................#.#..",
-".......###.................###..",
-".......#.....................#..",
-".......#.........###.........#..",
-".......#.........#.#.........#..",
-".......#.........###.........#..",
-".......#.....................#..",
-".......#.....................#..",
-"........#...................#...",
-"........#...................#...",
-".........#.................#....",
-"..........#...............#.....",
-"...........#.............#......",
-"............#...........#.......",
-".............##..###..##........",
-"...............###.###..........",
-".................###............"};
-
-class DrawSketchHandler3PointCircle : public DrawSketchHandler
-{
-public:
-    DrawSketchHandler3PointCircle()
-      : Mode(STATUS_SEEK_First),EditCurve(2),radius(1),N(32.0){}
-    virtual ~DrawSketchHandler3PointCircle(){}
-    /// mode table
-    enum SelectMode {
-        STATUS_SEEK_First,      /**< enum value ----. */
-        STATUS_SEEK_Second,     /**< enum value ----. */
-        STATUS_SEEK_Third,      /**< enum value ----. */
-        STATUS_End
-    };
-
-    virtual void activated(ViewProviderSketch *)
-    {
-        setCrosshairColor();
-        setCursor(QPixmap(cursor_create3pointcircle),7,7);
-    }
-
-    virtual void mouseMove(Base::Vector2d onSketchPos)
-    {
-        if (Mode == STATUS_SEEK_First) {
-            setPositionText(onSketchPos);
-            if (seekAutoConstraint(sugConstr1, onSketchPos, Base::Vector2d(0.f,0.f),
-                                   AutoConstraint::CURVE)) {
-                // Disable tangent snap on 1st point
-                if (sugConstr1.back().Type == Sketcher::Tangent)
-                    sugConstr1.pop_back();
-                else
-                    renderSuggestConstraintsCursor(sugConstr1);
-                return;
-            }
-        }
-        else if (Mode == STATUS_SEEK_Second || Mode == STATUS_SEEK_Third) {
-            try 
-            {
-                if (Mode == STATUS_SEEK_Second)
-                    CenterPoint  = EditCurve[N+1] = (onSketchPos - FirstPoint)/2 + FirstPoint;
-                else
-                    CenterPoint = EditCurve[N+1] = GetCircleCenter(FirstPoint, SecondPoint, onSketchPos);
-                radius = (onSketchPos - CenterPoint).Length();
-                double lineAngle = GetPointAngle(CenterPoint, onSketchPos);
-
-                // Build a N point circle
-                for (int i=1; i < N; i++) {
-                    // Start at current angle
-                    double angle = i*2*M_PI/N + lineAngle; // N point closed circle has N segments
-                    EditCurve[i] = Base::Vector2d(CenterPoint.x + radius*cos(angle),
-                                                CenterPoint.y + radius*sin(angle));
-                }
-                // Beginning and end of curve should be exact
-                EditCurve[0] = EditCurve[N] = onSketchPos;
-                
-                // Display radius and start angle
-                // This lineAngle will report counter-clockwise from +X, not relatively
-                SbString text;
-                text.sprintf(" (%.1fR,%.1fdeg)", (float) radius, (float) lineAngle * 180 / M_PI);
-                setPositionText(onSketchPos, text);
-
-                sketchgui->drawEdit(EditCurve);
-                if (Mode == STATUS_SEEK_Second) {
-                    if (seekAutoConstraint(sugConstr2, onSketchPos, Base::Vector2d(0.f,0.f),
-                                        AutoConstraint::CURVE)) {
-                        // Disable tangent snap on 2nd point
-                        if (sugConstr2.back().Type == Sketcher::Tangent)
-                            sugConstr2.pop_back();
-                        else
-                            renderSuggestConstraintsCursor(sugConstr2);
-                        return;
-                    }
-                }
-                else {
-                    if (seekAutoConstraint(sugConstr3, onSketchPos, Base::Vector2d(0.0,0.0),
-                                        AutoConstraint::CURVE)) {
-                        renderSuggestConstraintsCursor(sugConstr3);
-                        return;
-                    }
-                }
-            }
-            catch(Base::ValueError &e) {
-                e.ReportException();
-            }
-        }
-        applyCursor();
-    }
-
-    virtual bool pressButton(Base::Vector2d onSketchPos)
-    {
-        if (Mode == STATUS_SEEK_First) {
-            // N point curve + center + endpoint
-            EditCurve.resize(N+2);
-            FirstPoint = onSketchPos;
-
-            Mode = STATUS_SEEK_Second;
-        }
-        else if (Mode == STATUS_SEEK_Second) {
-            SecondPoint = onSketchPos;
-
-            Mode = STATUS_SEEK_Third;
-        }
-        else {
-            EditCurve.resize(N);
-
-            sketchgui->drawEdit(EditCurve);
-            applyCursor();
-            Mode = STATUS_End;
-        }
-
-        return true;
-    }
-
-    virtual bool releaseButton(Base::Vector2d onSketchPos)
-    {
-        Q_UNUSED(onSketchPos);
-        // Need to look at.  rx might need fixing.
-        if (Mode==STATUS_End) {
-            unsetCursor();
-            resetPositionText();
-
-            try {
-                Gui::Command::openCommand("Add sketch circle");
-                FCMD_OBJ_CMD2("addGeometry(Part.Circle"
-                    "(App.Vector(%f,%f,0),App.Vector(0,0,1),%f),%s)",
-                          sketchgui->getObject(),
-                          CenterPoint.x, CenterPoint.y,
-                          radius,
-                          geometryCreationMode==Construction?"True":"False");
-
-                Gui::Command::commitCommand();
-            }
-            catch (const Base::Exception& e) {
-                Base::Console().Error("Failed to add circle: %s\n", e.what());
-                Gui::Command::abortCommand();
-            }
-
-            // Auto Constraint first picked point
-            if (sugConstr1.size() > 0) {
-                createAutoConstraints(sugConstr1, getHighestCurveIndex(), Sketcher::none);
-                sugConstr1.clear();
-            }
-
-            // Auto Constraint second picked point
-            if (sugConstr2.size() > 0) {
-                createAutoConstraints(sugConstr2, getHighestCurveIndex(), Sketcher::none);
-                sugConstr2.clear();
-            }
-
-            // Auto Constraint third picked point
-            if (sugConstr3.size() > 0) {
-                createAutoConstraints(sugConstr3, getHighestCurveIndex(), Sketcher::none);
-                sugConstr3.clear();
-            }
-
-            tryAutoRecomputeIfNotSolve(static_cast<Sketcher::SketchObject *>(sketchgui->getObject()));
-
-            ParameterGrp::handle hGrp = App::GetApplication().GetParameterGroupByPath("User parameter:BaseApp/Preferences/Mod/Sketcher");
-            bool continuousMode = hGrp->GetBool("ContinuousCreationMode",true);
-            if(continuousMode){
-                // This code enables the continuous creation mode.
-                Mode=STATUS_SEEK_First;
-                EditCurve.clear();
-                sketchgui->drawEdit(EditCurve);
-                EditCurve.resize(2);
-                applyCursor();
-                /* this is ok not to call to purgeHandler
-                * in continuous creation mode because the 
-                * handler is destroyed by the quit() method on pressing the
-                * right button of the mouse */
-            }
-            else{
-                sketchgui->purgeHandler(); // no code after this line, Handler get deleted in ViewProvider    
-            }
-        }
-        return true;
-    }
-protected:
-    SelectMode Mode;
-    std::vector<Base::Vector2d> EditCurve;
-    Base::Vector2d CenterPoint, FirstPoint, SecondPoint;
-    double radius, N; // N should be even
-    std::vector<AutoConstraint> sugConstr1, sugConstr2, sugConstr3;
-};
-
-DEF_STD_CMD_A(CmdSketcherCreate3PointCircle);
-
-CmdSketcherCreate3PointCircle::CmdSketcherCreate3PointCircle()
-  : Command("Sketcher_Create3PointCircle")
-{
-    sAppModule      = "Sketcher";
-    sGroup          = QT_TR_NOOP("Sketcher");
-    sMenuText       = QT_TR_NOOP("Create circle by three points");
-    sToolTipText    = QT_TR_NOOP("Create a circle by 3 perimeter points");
-    sWhatsThis      = "Sketcher_Create3PointCircle";
-    sStatusTip      = sToolTipText;
-    sPixmap         = "Sketcher_Create3PointCircle";
-    eType           = ForEdit;
-}
-
-void CmdSketcherCreate3PointCircle::activated(int iMsg)
-{
-    Q_UNUSED(iMsg);
-    ActivateHandler(getActiveGuiDocument(),new DrawSketchHandler3PointCircle() );
-}
-
-bool CmdSketcherCreate3PointCircle::isActive(void)
-{
-    return isCreateGeoActive(getActiveGuiDocument());
-}
-
-
-DEF_STD_CMD_ACLU(CmdSketcherCompCreateCircle);
-
-CmdSketcherCompCreateCircle::CmdSketcherCompCreateCircle()
-  : Command("Sketcher_CompCreateCircle")
-{
-    sAppModule      = "Sketcher";
-    sGroup          = QT_TR_NOOP("Sketcher");
-    sMenuText       = QT_TR_NOOP("Create circle");
-    sToolTipText    = QT_TR_NOOP("Create a circle in the sketcher");
-    sWhatsThis      = "Sketcher_CompCreateCircle";
-    sStatusTip      = sToolTipText;
-    eType           = ForEdit;
-}
-
-void CmdSketcherCompCreateCircle::activated(int iMsg)
-{
-    if (iMsg==0)
-        ActivateHandler(getActiveGuiDocument(),new DrawSketchHandlerCircle());
-    else if (iMsg==1)
-        ActivateHandler(getActiveGuiDocument(),new DrawSketchHandler3PointCircle());
-    else
-        return;
-
-    // Since the default icon is reset when enabing/disabling the command we have
-    // to explicitly set the icon of the used command.
-    Gui::ActionGroup* pcAction = qobject_cast<Gui::ActionGroup*>(_pcAction);
-    QList<QAction*> a = pcAction->actions();
-
-    assert(iMsg < a.size());
-    pcAction->setIcon(a[iMsg]->icon());
-}
-
-Gui::Action * CmdSketcherCompCreateCircle::createAction(void)
-{
-    Gui::ActionGroup* pcAction = new Gui::ActionGroup(this, Gui::getMainWindow());
-    pcAction->setDropDownMenu(true);
-    applyCommandData(this->className(), pcAction);
-
-    QAction* arc1 = pcAction->addAction(QString());
-    arc1->setIcon(Gui::BitmapFactory().pixmap("Sketcher_CreateCircle"));
-    QAction* arc2 = pcAction->addAction(QString());
-    arc2->setIcon(Gui::BitmapFactory().pixmap("Sketcher_Create3PointCircle"));
-
-    _pcAction = pcAction;
-    languageChange();
-
-    pcAction->setIcon(arc1->icon());
-    int defaultId = 0;
-    pcAction->setProperty("defaultAction", QVariant(defaultId));
-
-    return pcAction;
-}
-
-void CmdSketcherCompCreateCircle::updateAction(int mode)
-{
-    Gui::ActionGroup* pcAction = qobject_cast<Gui::ActionGroup*>(getAction());
-    if (!pcAction)
-        return;
-
-    QList<QAction*> a = pcAction->actions();
-    int index = pcAction->property("defaultAction").toInt();
-    switch (mode) {
-    case Normal:
-        a[0]->setIcon(Gui::BitmapFactory().pixmap("Sketcher_CreateCircle"));
-        a[1]->setIcon(Gui::BitmapFactory().pixmap("Sketcher_Create3PointCircle"));
-        getAction()->setIcon(a[index]->icon());
-        break;
-    case Construction:
-        a[0]->setIcon(Gui::BitmapFactory().pixmap("Sketcher_CreateCircle_Constr"));
-        a[1]->setIcon(Gui::BitmapFactory().pixmap("Sketcher_Create3PointCircle_Constr"));
-        getAction()->setIcon(a[index]->icon());
-        break;
-    }
-}
-
-void CmdSketcherCompCreateCircle::languageChange()
-{
-    Command::languageChange();
-
-    if (!_pcAction)
-        return;
-    Gui::ActionGroup* pcAction = qobject_cast<Gui::ActionGroup*>(_pcAction);
-    QList<QAction*> a = pcAction->actions();
-
-    QAction* arc1 = a[0];
-    arc1->setText(QApplication::translate("CmdSketcherCompCreateCircle", "Center and rim point"));
-    arc1->setToolTip(QApplication::translate("Sketcher_CreateCircle", "Create a circle by its center and by a rim point"));
-    arc1->setStatusTip(QApplication::translate("Sketcher_CreateCircle", "Create a circle by its center and by a rim point"));
-    QAction* arc2 = a[1];
-    arc2->setText(QApplication::translate("CmdSketcherCompCreateCircle", "3 rim points"));
-    arc2->setToolTip(QApplication::translate("Sketcher_Create3PointCircle", "Create a circle by 3 rim points"));
-    arc2->setStatusTip(QApplication::translate("Sketcher_Create3PointCircle", "Create a circle by 3 rim points"));
-}
-
-bool CmdSketcherCompCreateCircle::isActive(void)
-{
-    return isCreateGeoActive(getActiveGuiDocument());
-}
-    
-
-// ======================================================================================
-
-/* XPM */
-static const char *cursor_createpoint[]={
-"32 32 3 1",
-cursor_crosshair_color,
-"# c red",
-". c None",
-"......+.........................",
-"......+.........................",
-"......+.........................",
-"......+.........................",
-"......+.........................",
-"................................",
-"+++++...+++++...................",
-"................................",
-"......+.........................",
-"......+.........................",
-"......+.........................",
-"......+.........................",
-"......+.........................",
-"................................",
-"................................",
-"................................",
-".................++++...........",
-"................++++++..........",
-"...............++++++++.........",
-"...............++++++++.........",
-"...............++++++++.........",
-"...............++++++++.........",
-"................++++++..........",
-".................++++...........",
-"................................",
-"................................",
-"................................",
-"................................",
-"................................",
-"................................",
-"................................",
-"................................"};
-
-class DrawSketchHandlerPoint: public DrawSketchHandler
-{
-public:
-    DrawSketchHandlerPoint() : selectionDone(false) {}
-    virtual ~DrawSketchHandlerPoint() {}
-
-    virtual void activated(ViewProviderSketch *)
-    {
-        setCrosshairColor();
-        setCursor(QPixmap(cursor_createpoint),7,7);
-    }
-
-    virtual void mouseMove(Base::Vector2d onSketchPos)
-    {
-        setPositionText(onSketchPos);
-        if (seekAutoConstraint(sugConstr, onSketchPos, Base::Vector2d(0.f,0.f))) {
-            renderSuggestConstraintsCursor(sugConstr);
-            return;
-        }
-        applyCursor();
-    }
-
-    virtual bool pressButton(Base::Vector2d onSketchPos)
-    {
-        EditPoint = onSketchPos;
-        selectionDone = true;
-        return true;
-    }
-
-    virtual bool releaseButton(Base::Vector2d onSketchPos)
-    {
-        Q_UNUSED(onSketchPos);
-        if (selectionDone){
-            unsetCursor();
-            resetPositionText();
-
-            try {
-                Gui::Command::openCommand("Add sketch point");
-                FCMD_OBJ_CMD2("addGeometry(Part.Point(App.Vector(%f,%f,0)))",
-                          sketchgui->getObject(),
-                          EditPoint.x,EditPoint.y);
-
-                Gui::Command::commitCommand();
-            }
-            catch (const Base::Exception& e) {
-                Base::Console().Error("Failed to add point: %s\n", e.what());
-                Gui::Command::abortCommand();
-            }
-
-            // add auto constraints for the line segment start
-            if (sugConstr.size() > 0) {
-                createAutoConstraints(sugConstr, getHighestCurveIndex(), Sketcher::start);
-                sugConstr.clear();
-            }
-
-            tryAutoRecomputeIfNotSolve(static_cast<Sketcher::SketchObject *>(sketchgui->getObject()));
-
-            ParameterGrp::handle hGrp = App::GetApplication().GetParameterGroupByPath("User parameter:BaseApp/Preferences/Mod/Sketcher");
-            bool continuousMode = hGrp->GetBool("ContinuousCreationMode",true);
-            if(continuousMode){
-                // This code enables the continuous creation mode.
-                applyCursor();
-                /* It is ok not to call to purgeHandler
-                * in continuous creation mode because the 
-                * handler is destroyed by the quit() method on pressing the
-                * right button of the mouse */                
-            }
-            else{
-                sketchgui->purgeHandler(); // no code after this line, Handler get deleted in ViewProvider    
-            }               
-        }
-        return true;
-    }
-
-protected:
-    bool selectionDone;
-    Base::Vector2d EditPoint;
-    std::vector<AutoConstraint> sugConstr;
-};
-
-DEF_STD_CMD_A(CmdSketcherCreatePoint);
-
-CmdSketcherCreatePoint::CmdSketcherCreatePoint()
-  : Command("Sketcher_CreatePoint")
-{
-    sAppModule      = "Sketcher";
-    sGroup          = QT_TR_NOOP("Sketcher");
-    sMenuText       = QT_TR_NOOP("Create point");
-    sToolTipText    = QT_TR_NOOP("Create a point in the sketch");
-    sWhatsThis      = "Sketcher_CreatePoint";
-    sStatusTip      = sToolTipText;
-    sPixmap         = "Sketcher_CreatePoint";
-    eType           = ForEdit;
-}
-
-void CmdSketcherCreatePoint::activated(int iMsg)
-{
-    Q_UNUSED(iMsg);
-    ActivateHandler(getActiveGuiDocument(), new DrawSketchHandlerPoint());
-}
-
-bool CmdSketcherCreatePoint::isActive(void)
-{
-    return isCreateGeoActive(getActiveGuiDocument());
-}
-
-
-// ======================================================================================
-
-DEF_STD_CMD_A(CmdSketcherCreateText);
-
-CmdSketcherCreateText::CmdSketcherCreateText()
-  : Command("Sketcher_CreateText")
-{
-    sAppModule      = "Sketcher";
-    sGroup          = QT_TR_NOOP("Sketcher");
-    sMenuText       = QT_TR_NOOP("Create text");
-    sToolTipText    = QT_TR_NOOP("Create text in the sketch");
-    sWhatsThis      = "Sketcher_CreateText";
-    sStatusTip      = sToolTipText;
-    sPixmap         = "Sketcher_CreateText";
-    eType           = ForEdit;
-}
-
-void CmdSketcherCreateText::activated(int iMsg)
-{
-    Q_UNUSED(iMsg);
-}
-
-bool CmdSketcherCreateText::isActive(void)
-{
-    return false;
-}
-
-
-// ======================================================================================
-
-DEF_STD_CMD_A(CmdSketcherCreateDraftLine);
-
-CmdSketcherCreateDraftLine::CmdSketcherCreateDraftLine()
-  : Command("Sketcher_CreateDraftLine")
-{
-    sAppModule      = "Sketcher";
-    sGroup          = QT_TR_NOOP("Sketcher");
-    sMenuText       = QT_TR_NOOP("Create draft line");
-    sToolTipText    = QT_TR_NOOP("Create a draft line in the sketch");
-    sWhatsThis      = "Sketcher_CreateDraftLine";
-    sStatusTip      = sToolTipText;
-    sPixmap         = "Sketcher_DraftLine";
-    eType           = ForEdit;
-}
-
-void CmdSketcherCreateDraftLine::activated(int iMsg)
-{
-    Q_UNUSED(iMsg);
-}
-
-bool CmdSketcherCreateDraftLine::isActive(void)
-{
-    return false;
-}
-
-
-// ======================================================================================
-
-namespace SketcherGui {
-    class FilletSelection : public Gui::SelectionFilterGate
-    {
-        App::DocumentObject* object;
-    public:
-        FilletSelection(App::DocumentObject* obj)
-            : Gui::SelectionFilterGate((Gui::SelectionFilter*)0), object(obj)
-        {}
-
-        bool allow(App::Document * /*pDoc*/, App::DocumentObject *pObj, const char *sSubName)
-        {
-            if (pObj != this->object)
-                return false;
-            if (!sSubName || sSubName[0] == '\0')
-                return false;
-            std::string element(sSubName);
-            if (element.substr(0,4) == "Edge") {
-                int GeoId = std::atoi(element.substr(4,4000).c_str()) - 1;
-                Sketcher::SketchObject *Sketch = static_cast<Sketcher::SketchObject*>(object);
-                const Part::Geometry *geom = Sketch->getGeometry(GeoId);
-                if (geom->getTypeId().isDerivedFrom(Part::GeomBoundedCurve::getClassTypeId()))
-                    return true;
-            }
-            if (element.substr(0,6) == "Vertex") {
-                int VtId = std::atoi(element.substr(6,4000).c_str()) - 1;
-                Sketcher::SketchObject *Sketch = static_cast<Sketcher::SketchObject*>(object);
-                std::vector<int> GeoIdList;
-                std::vector<Sketcher::PointPos> PosIdList;
-                Sketch->getDirectlyCoincidentPoints(VtId, GeoIdList, PosIdList);
-                if (GeoIdList.size() == 2 && GeoIdList[0] >= 0  && GeoIdList[1] >= 0) {
-                    const Part::Geometry *geom1 = Sketch->getGeometry(GeoIdList[0]);
-                    const Part::Geometry *geom2 = Sketch->getGeometry(GeoIdList[1]);
-                    if (geom1->getTypeId() == Part::GeomLineSegment::getClassTypeId() &&
-                        geom2->getTypeId() == Part::GeomLineSegment::getClassTypeId())
-                        return true;
-                }
-            }
-            return  false;
-        }
-    };
-}
-
-
-/* XPM */
-static const char *cursor_createfillet[]={
-"32 32 3 1",
-cursor_crosshair_color,
-"* c red",
-". c None",
-"......+.........................",
-"......+.........................",
-"......+.........................",
-"......+.........................",
-"......+.........................",
-"................................",
-"+++++...+++++...................",
-"................................",
-"......+.........................",
-"......+.........................",
-"......+.........................",
-"......+.........................",
-"......+..*......................",
-".........*......................",
-".........*......................",
-".........*......................",
-".........*......................",
-".........*......................",
-".........*.........***..........",
-".........*.........*.*..........",
-".........*.........***..........",
-".........*......................",
-".........*......................",
-"..........*.....................",
-"..........*.....................",
-"...........*....................",
-"............*...................",
-".............*..................",
-"..............*.................",
-"...............**...............",
-".................**************.",
-"................................"};
-
-class DrawSketchHandlerFillet: public DrawSketchHandler
-{
-public:
-    DrawSketchHandlerFillet() : Mode(STATUS_SEEK_First), firstCurve(0) {}
-    virtual ~DrawSketchHandlerFillet()
-    {
-        Gui::Selection().rmvSelectionGate();
-    }
-    enum SelectMode{
-        STATUS_SEEK_First,
-        STATUS_SEEK_Second
-    };
-
-    virtual void activated(ViewProviderSketch *)
-    {
-        Gui::Selection().rmvSelectionGate();
-        Gui::Selection().addSelectionGate(new FilletSelection(sketchgui->getObject()));
-        setCrosshairColor();
-        setCursor(QPixmap(cursor_createfillet),7,7);
-    }
-
-    virtual void mouseMove(Base::Vector2d onSketchPos)
-    {
-        Q_UNUSED(onSketchPos);
-    }
-
-    virtual bool pressButton(Base::Vector2d onSketchPos)
-    {
-        Q_UNUSED(onSketchPos);
-        return true;
-    }
-
-    virtual bool releaseButton(Base::Vector2d onSketchPos)
-    {
-        bool construction=false;
-        int VtId = sketchgui->getPreselectPoint();
-        if (Mode == STATUS_SEEK_First && VtId != -1) {
-            int GeoId;
-            Sketcher::PointPos PosId=Sketcher::none;
-            sketchgui->getSketchObject()->getGeoVertexIndex(VtId,GeoId,PosId);
-            const Part::Geometry *geom = sketchgui->getSketchObject()->getGeometry(GeoId);
-            if (geom->getTypeId() == Part::GeomLineSegment::getClassTypeId() &&
-                (PosId == Sketcher::start || PosId == Sketcher::end)) {
-
-                // guess fillet radius
-                double radius=-1;
-                std::vector<int> GeoIdList;
-                std::vector<Sketcher::PointPos> PosIdList;
-                sketchgui->getSketchObject()->getDirectlyCoincidentPoints(GeoId, PosId, GeoIdList, PosIdList);
-                if (GeoIdList.size() == 2 && GeoIdList[0] >= 0  && GeoIdList[1] >= 0) {
-                    const Part::Geometry *geom1 = sketchgui->getSketchObject()->getGeometry(GeoIdList[0]);
-                    const Part::Geometry *geom2 = sketchgui->getSketchObject()->getGeometry(GeoIdList[1]);
-                    construction=geom1->Construction && geom2->Construction;
-                    if (geom1->getTypeId() == Part::GeomLineSegment::getClassTypeId() &&
-                        geom2->getTypeId() == Part::GeomLineSegment::getClassTypeId()) {
-                        const Part::GeomLineSegment *lineSeg1 = static_cast<const Part::GeomLineSegment *>(geom1);
-                        const Part::GeomLineSegment *lineSeg2 = static_cast<const Part::GeomLineSegment *>(geom2);
-                        Base::Vector3d dir1 = lineSeg1->getEndPoint() - lineSeg1->getStartPoint();
-                        Base::Vector3d dir2 = lineSeg2->getEndPoint() - lineSeg2->getStartPoint();
-                        if (PosIdList[0] == Sketcher::end)
-                            dir1 *= -1;
-                        if (PosIdList[1] == Sketcher::end)
-                            dir2 *= -1;
-                        double l1 = dir1.Length();
-                        double l2 = dir2.Length();
-                        double angle = dir1.GetAngle(dir2);
-                        radius = (l1 < l2 ? l1 : l2) * 0.2 * sin(angle/2);
-                    }
-                }
-                if (radius < 0)
-                    return false;
-
-                int currentgeoid= getHighestCurveIndex();
-                // create fillet at point
-                try {
-                    Gui::Command::openCommand("Create fillet");
-                    FCMD_OBJ_CMD2("fillet(%d,%d,%f)",
-                              sketchgui->getObject(),
-                              GeoId, PosId, radius);
-
-                    if(construction) {
-                        FCMD_OBJ_CMD2("toggleConstruction(%d) ",
-                            sketchgui->getObject(),
-                            currentgeoid+1);
-                    }
-
-                    Gui::Command::commitCommand();
-                }
-                catch (const Base::Exception& e) {
-                    Base::Console().Error("Failed to create fillet: %s\n", e.what());
-                    Gui::Command::abortCommand();
-                }
-
-                tryAutoRecomputeIfNotSolve(static_cast<Sketcher::SketchObject *>(sketchgui->getObject()));
-            }
-            return true;
-        }
-
-        int GeoId = sketchgui->getPreselectCurve();
-        if (GeoId > -1) {
-            const Part::Geometry *geom = sketchgui->getSketchObject()->getGeometry(GeoId);
-            if (geom->getTypeId().isDerivedFrom(Part::GeomBoundedCurve::getClassTypeId())) {
-                if (Mode==STATUS_SEEK_First) {
-                    firstCurve = GeoId;
-                    firstPos = onSketchPos;
-                    Mode = STATUS_SEEK_Second;
-                    // add the line to the selection
-                    std::stringstream ss;
-                    ss << "Edge" << firstCurve + 1;
-                    Gui::Selection().addSelection(sketchgui->getSketchObject()->getDocument()->getName()
-                                                 ,sketchgui->getSketchObject()->getNameInDocument()
-                                                 ,ss.str().c_str()
-                                                 ,onSketchPos.x
-                                                 ,onSketchPos.y
-                                                 ,0.f);
-                }
-                else if (Mode==STATUS_SEEK_Second) {
-                    int secondCurve = GeoId;
-                    Base::Vector2d secondPos = onSketchPos;
-                    
-                    Base::Vector3d refPnt1(firstPos.x, firstPos.y, 0.f);
-                    Base::Vector3d refPnt2(secondPos.x, secondPos.y, 0.f);
-                    
-                    const Part::Geometry *geom1 = sketchgui->getSketchObject()->getGeometry(firstCurve);
-
-                    double radius = 0;
-                    
-                    if( geom->getTypeId() == Part::GeomLineSegment::getClassTypeId() &&
-                        geom1->getTypeId() == Part::GeomLineSegment::getClassTypeId()) {
-                        // guess fillet radius
-                        const Part::GeomLineSegment *lineSeg1 = static_cast<const Part::GeomLineSegment *>
-                                                                (sketchgui->getSketchObject()->getGeometry(firstCurve));
-                        const Part::GeomLineSegment *lineSeg2 = static_cast<const Part::GeomLineSegment *>
-                                                                (sketchgui->getSketchObject()->getGeometry(secondCurve));
-
-                        radius = Part::suggestFilletRadius(lineSeg1, lineSeg2, refPnt1, refPnt2);
-                        if (radius < 0)
-                            return false;
-                        
-                        construction=lineSeg1->Construction && lineSeg2->Construction;
-                    }
-                    else { // other supported curves
-                        const Part::Geometry *geo1 = static_cast<const Part::Geometry *>
-                                                                (sketchgui->getSketchObject()->getGeometry(firstCurve));
-                        const Part::Geometry *geo2 = static_cast<const Part::Geometry *>
-                                                                (sketchgui->getSketchObject()->getGeometry(secondCurve));
-                        
-                        construction=geo1->Construction && geo2->Construction;                       
-                    }
-                    
-                    
-                    int currentgeoid= getHighestCurveIndex();
-
-                    // create fillet between lines
-                    try {
-                        Gui::Command::openCommand("Create fillet");
-                        FCMD_OBJ_CMD2("fillet(%d,%d,App.Vector(%f,%f,0),App.Vector(%f,%f,0),%f)",
-                                  sketchgui->getObject(),
-                                  firstCurve, secondCurve,
-                                  firstPos.x, firstPos.y,
-                                  secondPos.x, secondPos.y, radius);
-                        Gui::Command::commitCommand();
-                    }
-                    catch (const Base::CADKernelError& e) {
-                        e.ReportException();
-                        if(e.getTranslatable()) {
-                            QMessageBox::warning(Gui::getMainWindow(), QObject::tr("CAD Kernel Error"),
-                                                QObject::tr(e.getMessage().c_str()));
-                        }
-                        Gui::Selection().clearSelection();
-                        Gui::Command::abortCommand();
-                        Mode = STATUS_SEEK_First;
-                    }
-                    catch (const Base::ValueError& e) {
-                        e.ReportException();
-                        Gui::Selection().clearSelection();
-                        Gui::Command::abortCommand();
-                        Mode = STATUS_SEEK_First;
-                    }
-
-                    tryAutoRecompute(static_cast<Sketcher::SketchObject *>(sketchgui->getObject()));
-                    
-                    if(construction) {
-                        FCMD_OBJ_CMD2("toggleConstruction(%d) ",
-                            sketchgui->getObject(),
-                            currentgeoid+1);                        
-                    }
-                    
-
-                    Gui::Selection().clearSelection();
-                    Mode = STATUS_SEEK_First;
-                }
-            }
-        }
-
-        if (VtId < 0 && GeoId < 0) // exit the fillet tool if the user clicked on empty space
-            sketchgui->purgeHandler(); // no code after this line, Handler get deleted in ViewProvider
-
-        return true;
-    }
-
-protected:
-    SelectMode Mode;
-    int firstCurve;
-    Base::Vector2d firstPos;
-};
-
-DEF_STD_CMD_A(CmdSketcherCreateFillet);
-
-CmdSketcherCreateFillet::CmdSketcherCreateFillet()
-  : Command("Sketcher_CreateFillet")
-{
-    sAppModule      = "Sketcher";
-    sGroup          = QT_TR_NOOP("Sketcher");
-    sMenuText       = QT_TR_NOOP("Create fillet");
-    sToolTipText    = QT_TR_NOOP("Create a fillet between two lines or at a coincident point");
-    sWhatsThis      = "Sketcher_CreateFillet";
-    sStatusTip      = sToolTipText;
-    sPixmap         = "Sketcher_CreateFillet";
-    sAccel          = "F";
-    eType           = ForEdit;
-}
-
-void CmdSketcherCreateFillet::activated(int iMsg)
-{
-    Q_UNUSED(iMsg);
-    ActivateHandler(getActiveGuiDocument(), new DrawSketchHandlerFillet());
-}
-
-bool CmdSketcherCreateFillet::isActive(void)
-{
-    return isCreateGeoActive(getActiveGuiDocument());
-}
-
-
-// ======================================================================================
-
-namespace SketcherGui {
-    class TrimmingSelection : public Gui::SelectionFilterGate
-    {
-        App::DocumentObject* object;
-    public:
-        TrimmingSelection(App::DocumentObject* obj)
-            : Gui::SelectionFilterGate((Gui::SelectionFilter*)0), object(obj)
-        {}
-
-        bool allow(App::Document * /*pDoc*/, App::DocumentObject *pObj, const char *sSubName)
-        {
-            if (pObj != this->object)
-                return false;
-            if (!sSubName || sSubName[0] == '\0')
-                return false;
-            std::string element(sSubName);
-            if (element.substr(0,4) == "Edge") {
-                int GeoId = std::atoi(element.substr(4,4000).c_str()) - 1;
-                Sketcher::SketchObject *Sketch = static_cast<Sketcher::SketchObject*>(object);
-                const Part::Geometry *geom = Sketch->getGeometry(GeoId);
-                if (geom->getTypeId() == Part::GeomLineSegment::getClassTypeId() ||
-                    geom->getTypeId() == Part::GeomCircle::getClassTypeId()||
-                    geom->getTypeId() == Part::GeomArcOfCircle::getClassTypeId()||
-                    geom->getTypeId() == Part::GeomEllipse::getClassTypeId()||
-                    geom->getTypeId() == Part::GeomArcOfEllipse::getClassTypeId()
-                )
-                    return true;
-            }
-            return  false;
-        }
-    };
-};
-
-
-/* XPM */
-static const char *cursor_trimming[]={
-"32 32 3 1",
-cursor_crosshair_color,
-"* c red",
-". c None",
-"......+.........................",
-"......+.........................",
-"......+.........................",
-"......+.........................",
-"......+.........................",
-"................................",
-"+++++...+++++...................",
-"................................",
-"......+.........................",
-"......+.........................",
-"......+......................*..",
-"......+....................**...",
-"......+...................**....",
-".*..............................",
-"..*.....................*.......",
-"...*..................**........",
-".....*...............**.........",
-"......*.........................",
-".......*..........*.............",
-".........*......**..............",
-"..........*....**...............",
-"...........****.................",
-"............*.*.................",
-"............***.................",
-"..........*....*................",
-".........*.......*..............",
-".......*..........*.............",
-"......*............*............",
-"....*................*..........",
-"...*..................*.........",
-".*.....................*........",
-".........................*......"};
-
-class DrawSketchHandlerTrimming: public DrawSketchHandler
-{
-public:
-    DrawSketchHandlerTrimming() {}
-    virtual ~DrawSketchHandlerTrimming()
-    {
-        Gui::Selection().rmvSelectionGate();
-    }
-
-    virtual void activated(ViewProviderSketch *sketchgui)
-    {
-        Gui::Selection().clearSelection();
-        Gui::Selection().rmvSelectionGate();
-        Gui::Selection().addSelectionGate(new TrimmingSelection(sketchgui->getObject()));
-        setCrosshairColor();
-        setCursor(QPixmap(cursor_trimming),7,7);
-    }
-
-    virtual void mouseMove(Base::Vector2d onSketchPos)
-    {
-        Q_UNUSED(onSketchPos);
-    }
-
-    virtual bool pressButton(Base::Vector2d onSketchPos)
-    {
-        Q_UNUSED(onSketchPos);
-        return true;
-    }
-
-    virtual bool releaseButton(Base::Vector2d onSketchPos)
-    {
-        int GeoId = sketchgui->getPreselectCurve();
-        if (GeoId > -1) {
-            const Part::Geometry *geom = sketchgui->getSketchObject()->getGeometry(GeoId);
-            if (geom->getTypeId() == Part::GeomLineSegment::getClassTypeId() ||
-                geom->getTypeId() == Part::GeomArcOfCircle::getClassTypeId() ||
-                geom->getTypeId() == Part::GeomCircle::getClassTypeId()      ||
-                geom->getTypeId() == Part::GeomArcOfEllipse::getClassTypeId() ||
-                geom->getTypeId() == Part::GeomEllipse::getClassTypeId()) {
-                try {
-                    Gui::Command::openCommand("Trim edge");
-                    FCMD_OBJ_CMD2("trim(%d,App.Vector(%f,%f,0))",
-                              sketchgui->getObject(),
-                              GeoId, onSketchPos.x, onSketchPos.y);
-                    Gui::Command::commitCommand();
-                    tryAutoRecompute(static_cast<Sketcher::SketchObject *>(sketchgui->getObject()));
-                }
-                catch (const Base::Exception& e) {
-                    Base::Console().Error("Failed to trim edge: %s\n", e.what());
-                    Gui::Command::abortCommand();
-                }
-            }
-        }
-        else // exit the trimming tool if the user clicked on empty space
-            sketchgui->purgeHandler(); // no code after this line, Handler get deleted in ViewProvider
-
-        return true;
-    }
-};
-
-DEF_STD_CMD_A(CmdSketcherTrimming);
-
-CmdSketcherTrimming::CmdSketcherTrimming()
-  : Command("Sketcher_Trimming")
-{
-    sAppModule      = "Sketcher";
-    sGroup          = QT_TR_NOOP("Sketcher");
-    sMenuText       = QT_TR_NOOP("Trim edge");
-    sToolTipText    = QT_TR_NOOP("Trim an edge with respect to the picked position");
-    sWhatsThis      = "Sketcher_Trimming";
-    sStatusTip      = sToolTipText;
-    sPixmap         = "Sketcher_Trimming";
-    sAccel          = "T,R";
-    eType           = ForEdit;
-}
-
-void CmdSketcherTrimming::activated(int iMsg)
-{
-    Q_UNUSED(iMsg);
-    ActivateHandler(getActiveGuiDocument(), new DrawSketchHandlerTrimming());
-}
-
-bool CmdSketcherTrimming::isActive(void)
-{
-    return isCreateGeoActive(getActiveGuiDocument());
-}
-
-
-// ======================================================================================
-
-namespace SketcherGui {
-    class ExtendSelection : public Gui::SelectionFilterGate
-    {
-        App::DocumentObject* object;
-    public:
-        ExtendSelection(App::DocumentObject* obj)
-            : Gui::SelectionFilterGate((Gui::SelectionFilter*)0)
-            , object(obj)
-            , disabled(false)
-        {}
-
-        bool allow(App::Document * /*pDoc*/, App::DocumentObject *pObj, const char *sSubName)
-        {
-            if (pObj != this->object)
-                return false;
-            if (!sSubName || sSubName[0] == '\0')
-                return false;
-            if (disabled)
-                return true;
-            std::string element(sSubName);
-            if (element.substr(0, 4) == "Edge") {
-                int GeoId = std::atoi(element.substr(4, 4000).c_str()) - 1;
-                Sketcher::SketchObject *Sketch = static_cast<Sketcher::SketchObject*>(object);
-                const Part::Geometry *geom = Sketch->getGeometry(GeoId);
-                if (geom->getTypeId() == Part::GeomLineSegment::getClassTypeId() ||
-                    geom->getTypeId() == Part::GeomArcOfCircle::getClassTypeId())
-                    return true;
-            }
-            return false; 
-        }
-
-        void setDisabled(bool isDisabled) {
-            disabled = isDisabled;
-        }
-    protected:
-        bool disabled;
-    };
-}
-
-/* XPM */
-static const char *cursor_extension[]={
-"32 32 3 1",
-cursor_crosshair_color,
-"* c red",
-". c None",
-"......+.........................",
-"......+.........................",
-"......+.........................",
-"......+.........................",
-"......+.........................",
-"................................",
-"+++++...+++++...................",
-"................................",
-"......+.........................",
-"......+.........................",
-"......+.........................",
-"......+.........................",
-"......+..........****...........",
-"..................***...........",
-".................*.**...........",
-"................*...*...........",
-"................................",
-"..............*.................",
-".............*..................",
-"................................",
-"...........*....................",
-"..........*.....................",
-"................................",
-"........*.......................",
-".......*........................",
-"......*.........................",
-"...***..........................",
-"...***..........................",
-"....**..........................",
-"................................",
-"................................",
-"................................"};
-
-class DrawSketchHandlerExtend: public DrawSketchHandler
-{
-public:
-    DrawSketchHandlerExtend()
-        : Mode(STATUS_SEEK_First)
-        , EditCurve(2)
-        , BaseGeoId(-1)
-        , ExtendFromStart(false)
-        , SavedExtendFromStart(false)
-        , Increment(0)
-    {
-    }
-    virtual ~DrawSketchHandlerExtend()
-    {
-        Gui::Selection().rmvSelectionGate();
-    }
-    enum SelectMode {
-        STATUS_SEEK_First,
-        STATUS_SEEK_Second,
-    };
-
-    virtual void activated(ViewProviderSketch *sketchgui)
-    {
-        Q_UNUSED(sketchgui)
-        Gui::Selection().clearSelection();
-        Gui::Selection().rmvSelectionGate();
-        filterGate = new ExtendSelection(sketchgui->getObject());
-        Gui::Selection().addSelectionGate(filterGate);
-        setCrosshairColor();
-        setCursor(QPixmap(cursor_extension),7,7);
-    }
-
-    virtual void mouseMove(Base::Vector2d onSketchPos)
-    {
-        Q_UNUSED(onSketchPos);
-        if (Mode == STATUS_SEEK_Second) {
-            const Part::Geometry *geom = sketchgui->getSketchObject()->getGeometry(BaseGeoId);
-            if (geom->getTypeId() == Part::GeomLineSegment::getClassTypeId()) {
-                const Part::GeomLineSegment *lineSeg = static_cast<const Part::GeomLineSegment *>(geom);
-                // project point to the existing curve
-                Base::Vector3d start3d = lineSeg->getStartPoint();
-                Base::Vector3d end3d = lineSeg->getEndPoint();
-
-                Base::Vector2d startPoint = Base::Vector2d(start3d.x, start3d.y);
-                Base::Vector2d endPoint = Base::Vector2d(end3d.x, end3d.y);
-                Base::Vector2d recenteredLine = endPoint - startPoint;
-                Base::Vector2d recenteredPoint = onSketchPos - startPoint;
-                Base::Vector2d projection;
-                projection.ProjectToLine(recenteredPoint, recenteredLine);
-                if (recenteredPoint.Length() < recenteredPoint.Distance(recenteredLine)) {
-                    EditCurve[0] = startPoint + projection;
-                    EditCurve[1] = endPoint;
-                } else {
-                    EditCurve[0] = startPoint;
-                    EditCurve[1] = startPoint + projection;
-                }
-                /**
-                 * If in-curve, the intuitive behavior is for the line to shrink an amount from
-                 * the original click-point.
-                 *
-                 * If out-of-curve, the intuitive behavior is for the closest line endpoint to
-                 * expand.
-                 */
-                bool inCurve = (projection.Length() < recenteredLine.Length()
-                    && projection.GetAngle(recenteredLine) < 0.1); // Two possible values here, M_PI and 0, but 0.1 is to avoid floating point problems.
-                if (inCurve) {
-                    Increment = SavedExtendFromStart ? -1 * projection.Length() : projection.Length() - recenteredLine.Length();
-                    ExtendFromStart = SavedExtendFromStart;
-                } else {
-                    ExtendFromStart = onSketchPos.Distance(startPoint) < onSketchPos.Distance(endPoint);
-                    Increment = ExtendFromStart ? projection.Length() : projection.Length() - recenteredLine.Length();
-                }
-                sketchgui->drawEdit(EditCurve);
-
-            } else if (geom->getTypeId() == Part::GeomArcOfCircle::getClassTypeId()) {
-                const Part::GeomArcOfCircle *arc = static_cast<const Part::GeomArcOfCircle *>(geom);
-                Base::Vector3d center = arc->getCenter();
-                double radius = arc->getRadius();
-
-                double start, end;
-                arc->getRange(start, end, true);
-                double arcAngle = end - start;
-
-                Base::Vector2d angle = Base::Vector2d(onSketchPos.x - center.x, onSketchPos.y - center.y);
-                Base::Vector2d startAngle = Base::Vector2d(cos(start), sin(start));
-                Base::Vector2d endAngle = Base::Vector2d(cos(end), sin(end));
-
-                Base::Vector2d arcHalf = Base::Vector2d(cos(start + arcAngle/ 2.0), sin(start+ arcAngle / 2.0));
-                double angleToEndAngle = angle.GetAngle(endAngle);
-                double angleToStartAngle = angle.GetAngle(startAngle);
-
-
-                double modStartAngle = start;
-                double modArcAngle = end - start;
-                bool outOfArc = arcHalf.GetAngle(angle) * 2.0 > arcAngle;
-                if (ExtendFromStart) {
-                    bool isCCWFromStart = crossProduct(angle, startAngle) < 0;
-                    if (outOfArc) {
-                        if (isCCWFromStart) {
-                            modStartAngle -= 2*M_PI - angleToStartAngle;
-                            modArcAngle += 2*M_PI - angleToStartAngle;
-                        } else {
-                            modStartAngle -= angleToStartAngle;
-                            modArcAngle += angleToStartAngle;
-                        }
-                    } else {
-                        if (isCCWFromStart) {
-                            modStartAngle += angleToStartAngle;
-                            modArcAngle -= angleToStartAngle;
-                        } else {
-                            modStartAngle += 2*M_PI - angleToStartAngle;
-                            modArcAngle -= 2*M_PI - angleToStartAngle;
-                        }
-                    }
-                } else {
-                    bool isCWFromEnd = crossProduct(angle, endAngle) >= 0;
-                    if (outOfArc) {
-                        if (isCWFromEnd) {
-                            modArcAngle += 2*M_PI - angleToEndAngle;
-                        } else {
-                            modArcAngle += angleToEndAngle;
-                        }
-                    } else {
-                        if (isCWFromEnd) {
-                            modArcAngle -= angleToEndAngle;
-                        } else {
-                            modArcAngle -= 2*M_PI - angleToEndAngle;
-                        }
-                    }
-                }
-                Increment = modArcAngle - (end - start);
-                for (int i = 0; i < 31; i++) {
-                    double angle = modStartAngle + i * modArcAngle/30.0;
-                    EditCurve[i] = Base::Vector2d(center.x + radius * cos(angle), center.y + radius * sin(angle));
-                }
-                sketchgui->drawEdit(EditCurve);
-            }
-            int curveId = sketchgui->getPreselectCurve();
-            if (BaseGeoId != curveId && seekAutoConstraint(SugConstr, onSketchPos, Base::Vector2d(0.f,0.f))) {
-                renderSuggestConstraintsCursor(SugConstr);
-                return;
-            }
-        }
-    }
-
-    virtual bool pressButton(Base::Vector2d onSketchPos)
-    {
-        Q_UNUSED(onSketchPos);
-        return true;
-    }
-
-    virtual bool releaseButton(Base::Vector2d onSketchPos)
-    {
-        Q_UNUSED(onSketchPos);
-        if (Mode == STATUS_SEEK_First) {
-            BaseGeoId = sketchgui->getPreselectCurve();
-            if (BaseGeoId > -1) {
-                const Part::Geometry *geom = sketchgui->getSketchObject()->getGeometry(BaseGeoId);
-                if (geom->getTypeId() == Part::GeomLineSegment::getClassTypeId()) {
-                    const Part::GeomLineSegment *seg = static_cast<const Part::GeomLineSegment *>(geom);
-                    Base::Vector3d start3d = seg->getStartPoint();
-                    Base::Vector3d end3d = seg->getEndPoint();
-                    Base::Vector2d start = Base::Vector2d(start3d.x, start3d.y);
-                    Base::Vector2d end = Base::Vector2d(end3d.x, end3d.y);
-                    SavedExtendFromStart = (onSketchPos.Distance(start) < onSketchPos.Distance(end));
-                    ExtendFromStart = SavedExtendFromStart;
-                    Mode = STATUS_SEEK_Second;
-                } else if (geom->getTypeId() == Part::GeomArcOfCircle::getClassTypeId()) {
-                    const Part::GeomArcOfCircle *arc = static_cast<const Part::GeomArcOfCircle *>(geom);
-                    double start, end;
-                    arc->getRange(start, end, true);
-
-                    Base::Vector3d center = arc->getCenter();
-                    Base::Vector2d angle = Base::Vector2d(onSketchPos.x - center.x, onSketchPos.y - center.y);
-                    double angleToStart = angle.GetAngle(Base::Vector2d(cos(start), sin(start)));
-                    double angleToEnd = angle.GetAngle(Base::Vector2d(cos(end), sin(end)));
-                    ExtendFromStart = (angleToStart < angleToEnd); // move start point if closer to angle than end point
-                    EditCurve.resize(31);
-                    Mode = STATUS_SEEK_Second;
-                }
-                filterGate->setDisabled(true);
-            }
-        } else if (Mode == STATUS_SEEK_Second) {
-            try {
-                Gui::Command::openCommand("Extend edge");
-                FCMD_OBJ_CMD2("extend(%d, %f, %d)\n", // GeoId, increment, PointPos
-                    sketchgui->getObject(), BaseGeoId, Increment,
-                    ExtendFromStart ? Sketcher::start : Sketcher::end);
-                    Gui::Command::commitCommand();
-
-                ParameterGrp::handle hGrp = App::GetApplication().GetParameterGroupByPath("User parameter:BaseApp/Preferences/Mod/Sketcher");
-                bool autoRecompute = hGrp->GetBool("AutoRecompute",false);
-                if(autoRecompute)
-                    Gui::Command::updateActive();
-
-                // constrain chosen point
-                if (SugConstr.size() > 0) {
-                    createAutoConstraints(SugConstr, BaseGeoId, (ExtendFromStart) ? Sketcher::start : Sketcher::end);
-                    SugConstr.clear();
-                }
-                bool continuousMode = hGrp->GetBool("ContinuousCreationMode",true);
-
-                if(continuousMode){
-                    // This code enables the continuous creation mode.
-                    Mode=STATUS_SEEK_First;
-                    filterGate->setDisabled(false);
-                    EditCurve.clear();
-                    sketchgui->drawEdit(EditCurve);
-                    EditCurve.resize(2);
-                    applyCursor();
-                    /* this is ok not to call to purgeHandler
-                    * in continuous creation mode because the 
-                    * handler is destroyed by the quit() method on pressing the
-                    * right button of the mouse */
-                } else{
-                    sketchgui->purgeHandler(); // no code after this line, Handler get deleted in ViewProvider
-                }
-            }
-            catch (const Base::Exception& e) {
-                Base::Console().Error("Failed to extend edge: %s\n", e.what());
-                Gui::Command::abortCommand();
-            }
-
-        } else { // exit extension tool if user clicked on empty space
-            BaseGeoId = -1;
-            sketchgui->purgeHandler(); // no code after this line, Handler get deleted in ViewProvider
-        }
-        return true;
-    }
-
-protected:
-    SelectMode Mode;
-    std::vector<Base::Vector2d> EditCurve;
-    int BaseGeoId;
-    ExtendSelection* filterGate = nullptr;
-    bool ExtendFromStart; // if true, extend from start, else extend from end (circle only)
-    bool SavedExtendFromStart;
-    double Increment;
-    std::vector<AutoConstraint> SugConstr;
-
-private:
-    int crossProduct(Base::Vector2d &vec1, Base::Vector2d &vec2) {
-        return vec1.x * vec2.y - vec1.y * vec2.x;
-    }
-};
-
-DEF_STD_CMD_A(CmdSketcherExtend);
-
-//TODO: fix the translations for this
-CmdSketcherExtend::CmdSketcherExtend()
-  : Command("Sketcher_Extend")
-{
-    sAppModule      = "Sketcher";
-    sGroup          = QT_TR_NOOP("Sketcher");
-    sMenuText       = QT_TR_NOOP("Extend edge");
-    sToolTipText    = QT_TR_NOOP("Extend an edge with respect to the picked position");
-    sWhatsThis      = "Sketcher_Extend";
-    sStatusTip      = sToolTipText;
-    sPixmap         = "Sketcher_Extend";
-    sAccel          = "T,E";
-    eType           = ForEdit;
-}
-
-void CmdSketcherExtend::activated(int iMsg)
-{
-    Q_UNUSED(iMsg);
-    ActivateHandler(getActiveGuiDocument(), new DrawSketchHandlerExtend());
-}
-
-bool CmdSketcherExtend::isActive(void)
-{
-    return isCreateGeoActive(getActiveGuiDocument());
-}
-
-
-namespace SketcherGui {
-    class ExternalSelection : public Gui::SelectionFilterGate
-    {
-        App::DocumentObject* object;
-    public:
-        ExternalSelection(App::DocumentObject* obj)
-            : Gui::SelectionFilterGate((Gui::SelectionFilter*)0), object(obj)
-        {}
-
-        bool allow(App::Document *pDoc, App::DocumentObject *pObj, const char *sSubName)
-        {
-            Sketcher::SketchObject *sketch = static_cast<Sketcher::SketchObject*>(object);
-
-            this->notAllowedReason = "";
-            Sketcher::SketchObject::eReasonList msg;
-            if (!sketch->isExternalAllowed(pDoc, pObj, &msg)){
-                switch(msg){
-                case Sketcher::SketchObject::rlCircularReference:
-                    this->notAllowedReason = QT_TR_NOOP("Linking this will cause circular dependency.");
-                    break;
-                case Sketcher::SketchObject::rlOtherDoc:
-                    this->notAllowedReason = QT_TR_NOOP("This object is in another document.");
-                    break;
-                case Sketcher::SketchObject::rlOtherBody:
-                    this->notAllowedReason = QT_TR_NOOP("This object belongs to another body, can't link.");
-                    break;
-                case Sketcher::SketchObject::rlOtherPart:
-                    this->notAllowedReason = QT_TR_NOOP("This object belongs to another part, can't link.");
-                    break;
-                default:
-                    break;
-                }
-                return false;
-            }
-
-            // Note: its better to search the support of the sketch in case the sketch support is a base plane
-            //Part::BodyBase* body = Part::BodyBase::findBodyOf(sketch);
-            //if ( body && body->hasFeature ( pObj ) && body->isAfter ( pObj, sketch ) ) {
-                // Don't allow selection after the sketch in the same body
-                // NOTE: allowness of features in other bodies is handled by SketchObject::isExternalAllowed()
-                // TODO may be this should be in SketchObject::isExternalAllowed() (2015-08-07, Fat-Zer)
-                //return false;
-            //}
-
-            if (!sSubName || sSubName[0] == '\0')
-                return false;
-            std::string element(sSubName);
-            if ((element.size() > 4 && element.substr(0,4) == "Edge") ||
-                (element.size() > 6 && element.substr(0,6) == "Vertex") ||
-                (element.size() > 4 && element.substr(0,4) == "Face")) {
-                return true;
-            }
-            if (pObj->getTypeId().isDerivedFrom(App::Plane::getClassTypeId()) ||
-                pObj->getTypeId().isDerivedFrom(Part::Datum::getClassTypeId()))
-                return true;
-            return  false;
-        }
-    };
-}
-
-
-/* XPM */
-static const char *cursor_external[]={
-"32 32 3 1",
-cursor_crosshair_color,
-"* c red",
-". c None",
-"......+.........................",
-"......+.........................",
-"......+.........................",
-"......+.........................",
-"......+.........................",
-"................................",
-"+++++...+++++...................",
-"................................",
-"......+.........................",
-"......+.........................",
-"......+.........................",
-"......+.........................",
-"......+....***************......",
-".........**...............***...",
-"........**................***...",
-".......**................**.*...",
-"......*.................*...*...",
-"....**................**....*...",
-"...**................**.....*...",
-"..**................**......*...",
-"..******************........*...",
-"..*................*........*...",
-"..*................*........*...",
-"..*................*........*...",
-"..*................*............",
-"..*................*............",
-"..*................*............",
-"..*................*............",
-"..*................*............",
-"..*................*............",
-"................................",
-"................................"};
-
-class DrawSketchHandlerExternal: public DrawSketchHandler
-{
-public:
-    DrawSketchHandlerExternal() {}
-    virtual ~DrawSketchHandlerExternal()
-    {
-        Gui::Selection().rmvSelectionGate();
-    }
-
-    virtual void activated(ViewProviderSketch *sketchgui)
-    {
-        sketchgui->setAxisPickStyle(false);
-        Gui::MDIView *mdi = Gui::Application::Instance->activeDocument()->getActiveView();
-        Gui::View3DInventorViewer *viewer;
-        viewer = static_cast<Gui::View3DInventor *>(mdi)->getViewer();
-
-        SoNode* root = viewer->getSceneGraph();
-        static_cast<Gui::SoFCUnifiedSelection*>(root)->selectionRole.setValue(true);
-
-        Gui::Selection().clearSelection();
-        Gui::Selection().rmvSelectionGate();
-        Gui::Selection().addSelectionGate(new ExternalSelection(sketchgui->getObject()));
-        setCrosshairColor();
-        setCursor(QPixmap(cursor_external),7,7);
-    }
-
-    virtual void deactivated(ViewProviderSketch *sketchgui)
-    {
-        sketchgui->setAxisPickStyle(true);
-    }
-
-    virtual void mouseMove(Base::Vector2d onSketchPos)
-    {
-        Q_UNUSED(onSketchPos);
-        if (Gui::Selection().getPreselection().pObjectName)
-            applyCursor();
-    }
-
-    virtual bool pressButton(Base::Vector2d onSketchPos)
-    {
-        Q_UNUSED(onSketchPos);
-        return true;
-    }
-
-    virtual bool releaseButton(Base::Vector2d onSketchPos)
-    {
-        Q_UNUSED(onSketchPos);
-        /* this is ok not to call to purgeHandler
-        * in continuous creation mode because the 
-        * handler is destroyed by the quit() method on pressing the
-        * right button of the mouse */
-        return true;
-    }
-
-    virtual bool onSelectionChanged(const Gui::SelectionChanges& msg)
-    {
-        if (msg.Type == Gui::SelectionChanges::AddSelection) {
-            App::DocumentObject* obj = sketchgui->getObject()->getDocument()->getObject(msg.pObjectName);
-
-            if (obj == NULL)
-<<<<<<< HEAD
-                throw Base::Exception("Sketcher: External geometry: Invalid object in selection");
-            std::string subName(msg.pSubName);
-
-=======
-                throw Base::ValueError("Sketcher: External geometry: Invalid object in selection");
-            std::string subName(msg.pSubName);
->>>>>>> 73df4e6f
-            if (obj->getTypeId().isDerivedFrom(App::Plane::getClassTypeId()) ||
-                obj->getTypeId().isDerivedFrom(Part::Datum::getClassTypeId()) ||
-                (subName.size() > 4 && subName.substr(0,4) == "Edge") ||
-                (subName.size() > 6 && subName.substr(0,6) == "Vertex") ||
-                (subName.size() > 4 && subName.substr(0,4) == "Face")) {
-                try {
-                    Gui::Command::openCommand("Add external geometry");
-                    FCMD_OBJ_CMD2("addExternal(\"%s\",\"%s\")",
-                              sketchgui->getObject(), msg.pObjectName, msg.pSubName);
-                    Gui::Command::commitCommand();
-                    
-                    // adding external geometry does not require a solve() per se (the DoF is the same),
-                    // however a solve is required to update the amount of solver geometry, because we only
-                    // redraw a changed Sketch if the solver geometry amount is the same as the SkethObject
-                    // geometry amount (as this avoids other issues).
-                    // This solver is a very low cost one anyway (there is actually nothing to solve).
-                    tryAutoRecomputeIfNotSolve(static_cast<Sketcher::SketchObject *>(sketchgui->getObject()));
-                    
-                    Gui::Selection().clearSelection();
-                /* this is ok not to call to purgeHandler
-                * in continuous creation mode because the 
-                * handler is destroyed by the quit() method on pressing the
-                * right button of the mouse */
-                }
-                catch (const Base::Exception& e) {
-                    Base::Console().Error("Failed to add external geometry: %s\n", e.what());
-                    Gui::Selection().clearSelection();
-                    Gui::Command::abortCommand();
-                }
-                return true;
-            }
-        }
-        return false;
-    }
-};
-
-DEF_STD_CMD_A(CmdSketcherExternal);
-
-CmdSketcherExternal::CmdSketcherExternal()
-  : Command("Sketcher_External")
-{
-    sAppModule      = "Sketcher";
-    sGroup          = QT_TR_NOOP("Sketcher");
-    sMenuText       = QT_TR_NOOP("External geometry");
-    sToolTipText    = QT_TR_NOOP("Create an edge linked to an external geometry");
-    sWhatsThis      = "Sketcher_External";
-    sStatusTip      = sToolTipText;
-    sPixmap         = "Sketcher_External";
-    sAccel          = "X";
-    eType           = ForEdit;
-}
-
-void CmdSketcherExternal::activated(int iMsg)
-{
-    Q_UNUSED(iMsg);
-    ActivateHandler(getActiveGuiDocument(), new DrawSketchHandlerExternal());
-}
-
-bool CmdSketcherExternal::isActive(void)
-{
-    return isCreateGeoActive(getActiveGuiDocument());
-}
-
-// ======================================================================================
-
-namespace SketcherGui {
-    class CarbonCopySelection : public Gui::SelectionFilterGate
-    {
-        App::DocumentObject* object;
-    public:
-        CarbonCopySelection(App::DocumentObject* obj)
-        : Gui::SelectionFilterGate((Gui::SelectionFilter*)0), object(obj)
-        {}
-        
-        bool allow(App::Document *pDoc, App::DocumentObject *pObj, const char *sSubName)
-        {
-            Q_UNUSED(sSubName);
-            
-            Sketcher::SketchObject *sketch = static_cast<Sketcher::SketchObject*>(object);
-            sketch->setAllowOtherBody(QApplication::keyboardModifiers() == Qt::ControlModifier || QApplication::keyboardModifiers() == (Qt::ControlModifier | Qt::AltModifier));
-            sketch->setAllowUnaligned(QApplication::keyboardModifiers() == (Qt::ControlModifier | Qt::AltModifier));
-
-            this->notAllowedReason = "";
-            Sketcher::SketchObject::eReasonList msg;
-            // Reusing code: All good reasons not to allow a carbon copy
-            bool xinv = false, yinv = false;
-            if (!sketch->isCarbonCopyAllowed(pDoc, pObj, xinv, yinv, &msg)){
-                switch(msg){
-                    case Sketcher::SketchObject::rlCircularReference:
-                        this->notAllowedReason = QT_TR_NOOP("Carbon copy would cause a circular dependency.");
-                        break;
-                    case Sketcher::SketchObject::rlOtherDoc:
-                        this->notAllowedReason = QT_TR_NOOP("This object is in another document.");
-                        break;
-                    case Sketcher::SketchObject::rlOtherBody:
-                        this->notAllowedReason = QT_TR_NOOP("This object belongs to another body. Hold Ctrl to allow crossreferences.");
-                        break;
-                    case Sketcher::SketchObject::rlOtherBodyWithLinks:
-                        this->notAllowedReason = QT_TR_NOOP("This object belongs to another body and it contains external geometry. Crossreference not allowed.");
-                        break;
-                    case Sketcher::SketchObject::rlOtherPart:
-                        this->notAllowedReason = QT_TR_NOOP("This object belongs to another part.");
-                        break;
-                    case Sketcher::SketchObject::rlNonParallel:
-                        this->notAllowedReason = QT_TR_NOOP("The selected sketch is not parallel to this sketch. Hold Ctrl+Alt to allow non-parallel sketchs.");
-                        break;
-                    case Sketcher::SketchObject::rlAxesMisaligned:
-                        this->notAllowedReason = QT_TR_NOOP("The XY axes of the selected sketch do not have the same direction as this sketch. Hold Ctrl+Alt to disregard it.");
-                        break;
-                    case Sketcher::SketchObject::rlOriginsMisaligned:
-                        this->notAllowedReason = QT_TR_NOOP("The origin of the selected sketch is not aligned with the origin of this sketch. Hold Ctrl+Alt to disregard it.");
-                        break;
-                    default:
-                        break;
-                }
-                return false;
-            }
-            // Carbon copy only works on sketchs that do not disallowed (e.g. would produce a circular reference)
-            return  true;
-        }
-    };
-};
-
-
-/* XPM */
-static const char *cursor_carboncopy[]={
-    "32 32 3 1",
-    cursor_crosshair_color,
-    "* c red",
-    ". c None",
-    "......+.........................",
-    "......+.........................",
-    "......+.........................",
-    "......+.........................",
-    "......+.........................",
-    "................................",
-    "+++++...+++++...................",
-    "................................",
-    "......+.........................",
-    "......+.........................",
-    "......+.........................",
-    "......+.........................",
-    "......+....+++++++++++++++......",
-    ".........++*..............+++...",
-    "........++.*..............++*...",
-    ".......++..*.............++.*...",
-    "......+....*............+...*...",
-    "....++.....*..........++....*...",
-    "...++......*.........++.....*...",
-    "..++.......*........++......*...",
-    "..++++++++++++++++++........*...",
-    "..*........*.......*........*...",
-    "..*........*.......*........*...",
-    "..*.......+++++++++*++++++++*...",
-    "..*.....++.........*.......++...",
-    "..*....++..........*......++....",
-    "..*...+............*.....+......",
-    "..*.++.............*...++.......",
-    "..*++..............*..++........",
-    "..*+...............*.++.........",
-    "..++++++++++++++++++............",
-    "................................"};
-    
-    class DrawSketchHandlerCarbonCopy: public DrawSketchHandler
-    {
-    public:
-        DrawSketchHandlerCarbonCopy() {}
-        virtual ~DrawSketchHandlerCarbonCopy()
-        {
-            Gui::Selection().rmvSelectionGate();
-        }
-        
-        virtual void activated(ViewProviderSketch *sketchgui)
-        {
-            sketchgui->setAxisPickStyle(false);
-            Gui::MDIView *mdi = Gui::Application::Instance->activeDocument()->getActiveView();
-            Gui::View3DInventorViewer *viewer;
-            viewer = static_cast<Gui::View3DInventor *>(mdi)->getViewer();
-            
-            SoNode* root = viewer->getSceneGraph();
-            static_cast<Gui::SoFCUnifiedSelection*>(root)->selectionRole.setValue(true);
-            
-            Gui::Selection().clearSelection();
-            Gui::Selection().rmvSelectionGate();
-            Gui::Selection().addSelectionGate(new CarbonCopySelection(sketchgui->getObject()));
-            setCrosshairColor();
-            setCursor(QPixmap(cursor_carboncopy),7,7);
-        }
-        
-        virtual void deactivated(ViewProviderSketch *sketchgui)
-        {
-            sketchgui->setAxisPickStyle(true);
-        }
-        
-        virtual void mouseMove(Base::Vector2d onSketchPos)
-        {
-            Q_UNUSED(onSketchPos);
-            if (Gui::Selection().getPreselection().pObjectName)
-                applyCursor();
-        }
-        
-        virtual bool pressButton(Base::Vector2d onSketchPos)
-        {
-            Q_UNUSED(onSketchPos);
-            return true;
-        }
-        
-        virtual bool releaseButton(Base::Vector2d onSketchPos)
-        {
-            Q_UNUSED(onSketchPos);
-            /* this is ok not to call to purgeHandler
-             * in continuous creation mode because the 
-             * handler is destroyed by the quit() method on pressing the
-             * right button of the mouse */
-            return true;
-        }
-        
-        virtual bool onSelectionChanged(const Gui::SelectionChanges& msg)
-        {
-            if (msg.Type == Gui::SelectionChanges::AddSelection) {
-                App::DocumentObject* obj = sketchgui->getObject()->getDocument()->getObject(msg.pObjectName);
-                if (obj == NULL)
-                    throw Base::ValueError("Sketcher: Carbon Copy: Invalid object in selection");
-                
-                if (obj->getTypeId() == Sketcher::SketchObject::getClassTypeId()) {
-
-                    try {
-                        Gui::Command::openCommand("Add carbon copy");
-                        FCMD_OBJ_CMD2("carbonCopy(\"%s\",%s)",
-                                                sketchgui->getObject(),
-                                                msg.pObjectName, geometryCreationMode==Construction?"True":"False");
-                        
-                        Gui::Command::commitCommand();
-                        
-                        tryAutoRecomputeIfNotSolve(static_cast<Sketcher::SketchObject *>(sketchgui->getObject()));
-                        
-                        Gui::Selection().clearSelection();
-                        /* this is ok not to call to purgeHandler
-                         * in continuous creation mode because the 
-                         * handler is destroyed by the quit() method on pressing the
-                         * right button of the mouse */
-                    }
-                    catch (const Base::Exception& e) {
-                        Base::Console().Error("Failed to add carbon copy: %s\n", e.what());
-                        Gui::Command::abortCommand();
-                    }
-                    return true;
-                    }
-            }
-            return false;
-        }
-    };
-    
-    DEF_STD_CMD_AU(CmdSketcherCarbonCopy);
-    
-    CmdSketcherCarbonCopy::CmdSketcherCarbonCopy()
-    : Command("Sketcher_CarbonCopy")
-    {
-        sAppModule      = "Sketcher";
-        sGroup          = QT_TR_NOOP("Sketcher");
-        sMenuText       = QT_TR_NOOP("CarbonCopy");
-        sToolTipText    = QT_TR_NOOP("Copies the geometry of another sketch");
-        sWhatsThis      = "Sketcher_CarbonCopy";
-        sStatusTip      = sToolTipText;
-        sPixmap         = "Sketcher_CarbonCopy";
-        sAccel          = "C,C";
-        eType           = ForEdit;
-    }
-    
-    void CmdSketcherCarbonCopy::activated(int iMsg)
-    {
-        Q_UNUSED(iMsg);
-        ActivateHandler(getActiveGuiDocument(), new DrawSketchHandlerCarbonCopy());
-    }
-    
-    bool CmdSketcherCarbonCopy::isActive(void)
-    {
-        return isCreateGeoActive(getActiveGuiDocument());
-    }
-    
-    void CmdSketcherCarbonCopy::updateAction(int mode)
-    {
-        switch (mode) {
-            case Normal:
-                if (getAction())
-                    getAction()->setIcon(Gui::BitmapFactory().pixmap("Sketcher_CarbonCopy"));
-                break;
-            case Construction:
-                if (getAction())
-                    getAction()->setIcon(Gui::BitmapFactory().pixmap("Sketcher_CarbonCopy_Constr"));
-                break;
-        }
-    }
-
-
-/* Create Slot =======================================================*/
-
-/* XPM */
-static const char *cursor_creatslot[]={
-"32 32 3 1",
-cursor_crosshair_color,
-"# c red",
-". c None",
-"......+.........................",
-"......+.........................",
-"......+.........................",
-"......+.........................",
-"......+.........................",
-"................................",
-"+++++...+++++...................",
-"................................",
-"......+.........................",
-"......+.........................",
-"......+.........................",
-"......+.........................",
-"......+.........................",
-"................................",
-"................................",
-"..........................###...",
-"........###################.##..",
-".......#..................###.#.",
-"......#........................#",
-".....#.........................#",
-"....#.....###..................#",
-"....#.....#.#..................#",
-".....#....###.................#.",
-"......#.......................#.",
-".......#.....................#..",
-"........#####################...",
-"................................",
-"................................",
-"................................",
-"................................",
-"................................",
-"................................"};
-
-class DrawSketchHandlerSlot: public DrawSketchHandler
-{
-public:
-    DrawSketchHandlerSlot()
-      : Mode(STATUS_SEEK_First)
-      , lx(0), ly(0), r(0), a(0)
-      , EditCurve(36)
-    {
-    }
-    virtual ~DrawSketchHandlerSlot(){}
-    /// mode table
-    enum BoxMode {
-        STATUS_SEEK_First,      /**< enum value ----. */
-        STATUS_SEEK_Second,     /**< enum value ----. */
-        STATUS_End
-    };
-
-    virtual void activated(ViewProviderSketch *)
-    {
-        setCrosshairColor();
-        setCursor(QPixmap(cursor_creatslot),7,7);
-    }
-
-    virtual void mouseMove(Base::Vector2d onSketchPos)
-    {
-
-        if (Mode==STATUS_SEEK_First) {
-            setPositionText(onSketchPos);
-            if (seekAutoConstraint(sugConstr1, onSketchPos, Base::Vector2d(0.f,0.f))) {
-                renderSuggestConstraintsCursor(sugConstr1);
-                return;
-            }
-        }
-        else if (Mode==STATUS_SEEK_Second) {
-            float dx = onSketchPos.x - StartPos.x;
-            float dy = onSketchPos.y - StartPos.y;
-
-            lx=0;ly=0;a=0;
-            double rev = 0;
-            if (fabs(dx) > fabs(dy)) {
-                lx = dx;
-                r = dy;
-                rev = Base::sgn(dx);
-            }
-            else {
-                ly = dy;
-                r = dx;
-                a = 8;
-                rev = Base::sgn(dy);
-            }
-
-            for (int i=0; i < 17; i++) {
-                double angle = (i+a)*M_PI/16.0;
-                double rx = -fabs(r)* rev * sin(angle) ;
-                double ry = fabs(r) * rev *cos(angle) ;
-                EditCurve[i] = Base::Vector2d(StartPos.x + rx, StartPos.y + ry);
-                EditCurve[18+i] = Base::Vector2d(StartPos.x - rx+lx, StartPos.y - ry+ly);
-            }
-            EditCurve[17] = EditCurve[16] + Base::Vector2d(lx,ly);
-            EditCurve[35] = EditCurve[0] ;
-            //EditCurve[34] = EditCurve[0];
-
-            SbString text;
-            text.sprintf(" (%.1fR %.1fL)", r,lx);
-            setPositionText(onSketchPos, text);
-
-            sketchgui->drawEdit(EditCurve);
-            if (seekAutoConstraint(sugConstr2, onSketchPos, Base::Vector2d(0.f,0.f),
-                                   AutoConstraint::CURVE)) {
-                renderSuggestConstraintsCursor(sugConstr2);
-                return;
-            }
-        }
-        applyCursor();
-    }
-
-    virtual bool pressButton(Base::Vector2d onSketchPos)
-    {
-        if (Mode==STATUS_SEEK_First){
-            StartPos = onSketchPos;
-            Mode = STATUS_SEEK_Second;
-        }
-        else {
-            Mode = STATUS_End;
-        }
-        return true;
-    }
-
-    virtual bool releaseButton(Base::Vector2d onSketchPos)
-    {
-        Q_UNUSED(onSketchPos);
-        if (Mode==STATUS_End){
-            unsetCursor();
-            resetPositionText();
-
-            int firstCurve = getHighestCurveIndex() + 1;
-            // add the geometry to the sketch
-            double start, end;
-            if(fabs(lx)>fabs(ly)){
-                start = M_PI/2;
-                end = -M_PI/2;
-            }else{
-                start = 0;
-                end = M_PI;
-            }
-            if(ly>0 || lx <0){
-                double temp = start;
-                start = end;
-                end = temp;
-            }
-
-            try {
-                Gui::Command::openCommand("Add slot");
-                Gui::Command::doCommand(Gui::Command::Doc,
-                    "geoList = []\n"
-                    "geoList.append(Part.ArcOfCircle(Part.Circle(App.Vector(%f,%f,0),App.Vector(0,0,1),%f),%f,%f))\n"
-                    "geoList.append(Part.ArcOfCircle(Part.Circle(App.Vector(%f,%f,0),App.Vector(0,0,1),%f),%f,%f))\n"
-                    "geoList.append(Part.LineSegment(App.Vector(%f,%f,0),App.Vector(%f,%f,0)))\n"
-                    "geoList.append(Part.LineSegment(App.Vector(%f,%f,0),App.Vector(%f,%f,0)))\n"
-                    "%s.addGeometry(geoList,%s)\n"
-                    "conList = []\n"
-                    "conList.append(Sketcher.Constraint('Tangent',%i,1,%i,1))\n"
-                    "conList.append(Sketcher.Constraint('Tangent',%i,2,%i,1))\n"
-                    "conList.append(Sketcher.Constraint('Tangent',%i,2,%i,1))\n"
-                    "conList.append(Sketcher.Constraint('Tangent',%i,2,%i,2))\n"
-                    "conList.append(Sketcher.Constraint('%s',%i))\n"
-                    "conList.append(Sketcher.Constraint('Equal',%i,%i))\n"
-<<<<<<< HEAD
-                    "%s.addConstraint(conList)\n",
-                    StartPos.x,StartPos.y,  // center of the  arc1
-=======
-                    "App.ActiveDocument.%s.addConstraint(conList)\n",
-                    StartPos.x,StartPos.y,  // center of the arc1
->>>>>>> 73df4e6f
-                    fabs(r),                  // radius arc1
-                    start,end,                 // start and end angle of arc1
-                    StartPos.x+lx,StartPos.y+ly,    // center of the arc2
-                    fabs(r),                          // radius arc2
-                    end,start,                         // start and end angle of arc2
-                    EditCurve[16].x,EditCurve[16].y,EditCurve[17].x,EditCurve[17].y, // line1
-                    EditCurve[0].x,EditCurve[0].y,EditCurve[34].x,EditCurve[34].y, // line2
-<<<<<<< HEAD
-                    Gui::Command::getObjectCmd(sketchgui->getObject()).c_str(), // the sketch
-                    geometryCreationMode==Construction?"True":"False", // geometry as construction or not                                        
-=======
-                    sketchgui->getObject()->getNameInDocument(), // the sketch
-                    geometryCreationMode==Construction?"True":"False", // geometry as construction or not
->>>>>>> 73df4e6f
-                    firstCurve,firstCurve+3, // tangent1
-                    firstCurve,firstCurve+2, // tangent2
-                    firstCurve+2,firstCurve+1, // tangent3
-                    firstCurve+3,firstCurve+1, // tangent4
-                    (fabs(lx)>fabs(ly))?"Horizontal":"Vertical", firstCurve+2, // vertical or horizontal constraint
-                    firstCurve,firstCurve+1, // equal constraint
-<<<<<<< HEAD
-                    Gui::Command::getObjectCmd(sketchgui->getObject()).c_str()); // the sketch                
-                
-=======
-                    sketchgui->getObject()->getNameInDocument()); // the sketch
-
->>>>>>> 73df4e6f
-                Gui::Command::commitCommand();
-
-                // add auto constraints at the start of the first side
-                if (sugConstr1.size() > 0) {
-                    createAutoConstraints(sugConstr1, getHighestCurveIndex() - 3 , Sketcher::mid);
-                    sugConstr1.clear();
-                }
-
-                // add auto constraints at the end of the second side
-                if (sugConstr2.size() > 0) {
-                    createAutoConstraints(sugConstr2, getHighestCurveIndex() - 2, Sketcher::end);
-                    sugConstr2.clear();
-                }
-
-                tryAutoRecomputeIfNotSolve(static_cast<Sketcher::SketchObject *>(sketchgui->getObject()));
-            }
-            catch (const Base::Exception& e) {
-                Base::Console().Error("Failed to add slot: %s\n", e.what());
-                Gui::Command::abortCommand();
-
-                tryAutoRecompute(static_cast<Sketcher::SketchObject *>(sketchgui->getObject()));
-            }
-            ParameterGrp::handle hGrp = App::GetApplication().GetParameterGroupByPath("User parameter:BaseApp/Preferences/Mod/Sketcher");
-            bool continuousMode = hGrp->GetBool("ContinuousCreationMode",true);
-            
-            if(continuousMode){
-                // This code enables the continuous creation mode.
-                Mode=STATUS_SEEK_First;
-                EditCurve.clear();
-                sketchgui->drawEdit(EditCurve);
-                EditCurve.resize(36);
-                applyCursor();
-                /* this is ok not to call to purgeHandler
-                * in continuous creation mode because the 
-                * handler is destroyed by the quit() method on pressing the
-                * right button of the mouse */
-            }
-            else{
-                sketchgui->purgeHandler(); // no code after this line, Handler get deleted in ViewProvider    
-            }
-        }
-        return true;
-    }
-protected:
-    BoxMode Mode;
-    Base::Vector2d StartPos;
-    double lx,ly,r,a;
-    std::vector<Base::Vector2d> EditCurve;
-    std::vector<AutoConstraint> sugConstr1, sugConstr2;
-};
-
-DEF_STD_CMD_AU(CmdSketcherCreateSlot);
-
-CmdSketcherCreateSlot::CmdSketcherCreateSlot()
-  : Command("Sketcher_CreateSlot")
-{
-    sAppModule      = "Sketcher";
-    sGroup          = QT_TR_NOOP("Sketcher");
-    sMenuText       = QT_TR_NOOP("Create slot");
-    sToolTipText    = QT_TR_NOOP("Create a slot in the sketch");
-    sWhatsThis      = "Sketcher_CreateSlot";
-    sStatusTip      = sToolTipText;
-    sPixmap         = "Sketcher_CreateSlot";
-    sAccel          = "";
-    eType           = ForEdit;
-}
-
-void CmdSketcherCreateSlot::activated(int iMsg)
-{
-    Q_UNUSED(iMsg);
-    ActivateHandler(getActiveGuiDocument(),new DrawSketchHandlerSlot() );
-}
-
-void CmdSketcherCreateSlot::updateAction(int mode)
-{
-    switch (mode) {
-    case Normal:
-        if (getAction())
-            getAction()->setIcon(Gui::BitmapFactory().pixmap("Sketcher_CreateSlot"));
-        break;
-    case Construction:
-        if (getAction())
-            getAction()->setIcon(Gui::BitmapFactory().pixmap("Sketcher_CreateSlot_Constr"));
-        break;
-    }
-}
-
-bool CmdSketcherCreateSlot::isActive(void)
-{
-    return isCreateGeoActive(getActiveGuiDocument());
-}
-
-
-/* Create Regular Polygon ==============================================*/
-
-/* XPM */
-static const char *cursor_createregularpolygon[]={
-"32 32 3 1",
-cursor_crosshair_color,
-"# c red",
-". c None",
-"......+.........................",
-"......+.........................",
-"......+.........................",
-"......+.........................",
-"......+.........................",
-"................................",
-"+++++...+++++...................",
-"................................",
-"......+.........................",
-"......+.........................",
-"......+.........................",
-"......+................###......",
-"......+.......##########.##.....",
-".............#.........###......",
-"............#.............#.....",
-"...........#...............#....",
-"...........#...............#....",
-"..........#.................#...",
-".........#...................#..",
-".........#...................#..",
-"........#.........###.........#.",
-".......#..........#.#..........#",
-"........#.........###.........#.",
-".........#...................#..",
-".........#...................#..",
-"..........#.................#...",
-"...........#...............#....",
-"...........#...............#....",
-"............#.............#.....",
-".............#...........#......",
-"..............###########.......",
-"................................"};
-
-class DrawSketchHandlerRegularPolygon: public DrawSketchHandler
-{
-public:
-    DrawSketchHandlerRegularPolygon( size_t nof_corners ):
-        Corners( nof_corners ),
-        AngleOfSeparation( 2.0*M_PI/static_cast<double>(Corners) ),
-        cos_v( cos( AngleOfSeparation ) ),
-        sin_v( sin( AngleOfSeparation ) ),
-        Mode(STATUS_SEEK_First),
-        EditCurve(Corners+1)
-    {
-    }
-    virtual ~DrawSketchHandlerRegularPolygon(){}
-    /// mode table
-    enum SelectMode {
-        STATUS_SEEK_First,      /**< enum value ----. */
-        STATUS_SEEK_Second,     /**< enum value ----. */
-        STATUS_End
-    };
-
-    virtual void activated(ViewProviderSketch *)
-    {
-        setCrosshairColor();
-        setCursor(QPixmap(cursor_createregularpolygon),7,7);
-    }
-
-    virtual void mouseMove(Base::Vector2d onSketchPos)
-    {
-
-        if (Mode==STATUS_SEEK_First) {
-            setPositionText(onSketchPos);
-            if (seekAutoConstraint(sugConstr1, onSketchPos, Base::Vector2d(0.f,0.f))) {
-                renderSuggestConstraintsCursor(sugConstr1);
-                return;
-            }
-        }
-        else if (Mode==STATUS_SEEK_Second) {
-            EditCurve[0]= Base::Vector2d(onSketchPos.x, onSketchPos.y);
-            EditCurve[Corners]= Base::Vector2d(onSketchPos.x, onSketchPos.y);
-
-            Base::Vector2d dV = onSketchPos - StartPos;
-            double rx = dV.x;
-            double ry = dV.y;
-            for (int i=1; i < static_cast<int>(Corners); i++) {
-                const double old_rx = rx;
-                rx = cos_v * rx - sin_v * ry;
-                ry = cos_v * ry + sin_v * old_rx;
-                EditCurve[i] = Base::Vector2d(StartPos.x + rx, StartPos.y + ry);
-            }
-
-            // Display radius for user
-            const float radius = dV.Length();
-            const float angle = ( 180.0 / M_PI ) * atan2( dV.y, dV.x );
-
-            SbString text;
-            text.sprintf(" (%.1fR %.1fdeg)", radius, angle );
-            setPositionText(onSketchPos, text);
-
-            sketchgui->drawEdit(EditCurve);
-            if (seekAutoConstraint(sugConstr2, onSketchPos, Base::Vector2d(0.f,0.f))) {
-                renderSuggestConstraintsCursor(sugConstr2);
-                return;
-            }
-        }
-        applyCursor();
-    }
-
-    virtual bool pressButton(Base::Vector2d onSketchPos)
-    {
-        if (Mode==STATUS_SEEK_First){
-            StartPos = onSketchPos;
-            Mode = STATUS_SEEK_Second;
-        }
-        else {
-            Mode = STATUS_End;
-        }
-        return true;
-    }
-
-    virtual bool releaseButton(Base::Vector2d onSketchPos)
-    {
-        Q_UNUSED(onSketchPos);
-        if (Mode==STATUS_End){
-            unsetCursor();
-            resetPositionText();
-            Gui::Command::openCommand("Add hexagon");
-
-            try {
-                Gui::Command::doCommand(Gui::Command::Doc,
-                        "import ProfileLib.RegularPolygon\n"
-                        "ProfileLib.RegularPolygon.makeRegularPolygon(%s,%i,App.Vector(%f,%f,0),App.Vector(%f,%f,0),%s)",
-                                            Gui::Command::getObjectCmd(sketchgui->getObject()).c_str(),
-                                            Corners,
-                                            StartPos.x,StartPos.y,EditCurve[0].x,EditCurve[0].y,
-                                            geometryCreationMode==Construction?"True":"False");
-                
-                Gui::Command::commitCommand();
-
-                // add auto constraints at the center of the polygon
-                if (sugConstr1.size() > 0) {
-                    createAutoConstraints(sugConstr1, getHighestCurveIndex(), Sketcher::mid);
-                    sugConstr1.clear();
-                }
-
-                // add auto constraints to the last side of the polygon
-                if (sugConstr2.size() > 0) {
-                    createAutoConstraints(sugConstr2, getHighestCurveIndex() - 1, Sketcher::end);
-                    sugConstr2.clear();
-                }
-
-                tryAutoRecomputeIfNotSolve(static_cast<Sketcher::SketchObject *>(sketchgui->getObject()));
-            }
-            catch (const Base::Exception& e) {
-                Base::Console().Error("Failed to add hexagon: %s\n", e.what());
-                Gui::Command::abortCommand();
-
-                tryAutoRecompute(static_cast<Sketcher::SketchObject *>(sketchgui->getObject()));
-            }
-
-            ParameterGrp::handle hGrp = App::GetApplication().GetParameterGroupByPath("User parameter:BaseApp/Preferences/Mod/Sketcher");
-            bool continuousMode = hGrp->GetBool("ContinuousCreationMode",true);
-
-            if(continuousMode){
-                // This code enables the continuous creation mode.
-                Mode=STATUS_SEEK_First;
-                EditCurve.clear();
-                sketchgui->drawEdit(EditCurve);
-                EditCurve.resize(Corners+1);
-                applyCursor();
-                /* this is ok not to call to purgeHandler
-                * in continuous creation mode because the 
-                * handler is destroyed by the quit() method on pressing the
-                * right button of the mouse */
-            }
-            else{
-                sketchgui->purgeHandler(); // no code after this line, Handler get deleted in ViewProvider    
-            } 
-        }
-        return true;
-    }
-protected:
-    const size_t Corners;
-    const double AngleOfSeparation;
-    const double cos_v, sin_v;
-    SelectMode Mode;
-    Base::Vector2d StartPos;
-    std::vector<Base::Vector2d> EditCurve;
-    std::vector<AutoConstraint> sugConstr1, sugConstr2;
-};
-
-
-DEF_STD_CMD_A(CmdSketcherCreateTriangle);
-CmdSketcherCreateTriangle::CmdSketcherCreateTriangle()
-  : Command("Sketcher_CreateTriangle")
-{
-    sAppModule      = "Sketcher";
-    sGroup          = QT_TR_NOOP("Sketcher");
-    sMenuText       = QT_TR_NOOP("Create equilateral triangle");
-    sToolTipText    = QT_TR_NOOP("Create an equilateral triangle in the sketch");
-    sWhatsThis      = "Sketcher_CreateTriangle";
-    sStatusTip      = sToolTipText;
-    sPixmap         = "Sketcher_CreateTriangle";
-    sAccel          = "";
-    eType           = ForEdit;
-}
-
-void CmdSketcherCreateTriangle::activated(int iMsg)
-{
-    Q_UNUSED(iMsg);
-    ActivateHandler(getActiveGuiDocument(),new DrawSketchHandlerRegularPolygon(3) );
-}
-
-bool CmdSketcherCreateTriangle::isActive(void)
-{
-    return isCreateGeoActive(getActiveGuiDocument());
-}
-
-DEF_STD_CMD_A(CmdSketcherCreateSquare);
-CmdSketcherCreateSquare::CmdSketcherCreateSquare()
-  : Command("Sketcher_CreateSquare")
-{
-    sAppModule      = "Sketcher";
-    sGroup          = QT_TR_NOOP("Sketcher");
-    sMenuText       = QT_TR_NOOP("Create square");
-    sToolTipText    = QT_TR_NOOP("Create a square in the sketch");
-    sWhatsThis      = "Sketcher_CreateSquare";
-    sStatusTip      = sToolTipText;
-    sPixmap         = "Sketcher_CreateSquare";
-    sAccel          = "";
-    eType           = ForEdit;
-}
-
-void CmdSketcherCreateSquare::activated(int iMsg)
-{
-    Q_UNUSED(iMsg);
-    ActivateHandler(getActiveGuiDocument(),new DrawSketchHandlerRegularPolygon(4) );
-}
-
-bool CmdSketcherCreateSquare::isActive(void)
-{
-    return isCreateGeoActive(getActiveGuiDocument());
-}
-
-DEF_STD_CMD_A(CmdSketcherCreatePentagon);
-CmdSketcherCreatePentagon::CmdSketcherCreatePentagon()
-  : Command("Sketcher_CreatePentagon")
-{
-    sAppModule      = "Sketcher";
-    sGroup          = QT_TR_NOOP("Sketcher");
-    sMenuText       = QT_TR_NOOP("Create pentagon");
-    sToolTipText    = QT_TR_NOOP("Create a pentagon in the sketch");
-    sWhatsThis      = "Sketcher_CreatePentagon";
-    sStatusTip      = sToolTipText;
-    sPixmap         = "Sketcher_CreatePentagon";
-    sAccel          = "";
-    eType           = ForEdit;
-}
-
-void CmdSketcherCreatePentagon::activated(int iMsg)
-{
-    Q_UNUSED(iMsg);
-    ActivateHandler(getActiveGuiDocument(),new DrawSketchHandlerRegularPolygon(5) );
-}
-
-bool CmdSketcherCreatePentagon::isActive(void)
-{
-    return isCreateGeoActive(getActiveGuiDocument());
-}
-
-
-DEF_STD_CMD_A(CmdSketcherCreateHexagon);
-CmdSketcherCreateHexagon::CmdSketcherCreateHexagon()
-  : Command("Sketcher_CreateHexagon")
-{
-    sAppModule      = "Sketcher";
-    sGroup          = QT_TR_NOOP("Sketcher");
-    sMenuText       = QT_TR_NOOP("Create hexagon");
-    sToolTipText    = QT_TR_NOOP("Create a hexagon in the sketch");
-    sWhatsThis      = "Sketcher_CreateHexagon";
-    sStatusTip      = sToolTipText;
-    sPixmap         = "Sketcher_CreateHexagon";
-    sAccel          = "";
-    eType           = ForEdit;
-}
-
-void CmdSketcherCreateHexagon::activated(int iMsg)
-{
-    Q_UNUSED(iMsg);
-    ActivateHandler(getActiveGuiDocument(),new DrawSketchHandlerRegularPolygon(6) );
-}
-
-bool CmdSketcherCreateHexagon::isActive(void)
-{
-    return isCreateGeoActive(getActiveGuiDocument());
-}
-
-DEF_STD_CMD_A(CmdSketcherCreateHeptagon);
-CmdSketcherCreateHeptagon::CmdSketcherCreateHeptagon()
-  : Command("Sketcher_CreateHeptagon")
-{
-    sAppModule      = "Sketcher";
-    sGroup          = QT_TR_NOOP("Sketcher");
-    sMenuText       = QT_TR_NOOP("Create heptagon");
-    sToolTipText    = QT_TR_NOOP("Create a heptagon in the sketch");
-    sWhatsThis      = "Sketcher_CreateHeptagon";
-    sStatusTip      = sToolTipText;
-    sPixmap         = "Sketcher_CreateHeptagon";
-    sAccel          = "";
-    eType           = ForEdit;
-}
-
-void CmdSketcherCreateHeptagon::activated(int iMsg)
-{
-    Q_UNUSED(iMsg);
-    ActivateHandler(getActiveGuiDocument(),new DrawSketchHandlerRegularPolygon(7) );
-}
-
-bool CmdSketcherCreateHeptagon::isActive(void)
-{
-    return isCreateGeoActive(getActiveGuiDocument());
-}
-
-DEF_STD_CMD_A(CmdSketcherCreateOctagon);
-CmdSketcherCreateOctagon::CmdSketcherCreateOctagon()
-  : Command("Sketcher_CreateOctagon")
-{
-    sAppModule      = "Sketcher";
-    sGroup          = QT_TR_NOOP("Sketcher");
-    sMenuText       = QT_TR_NOOP("Create octagon");
-    sToolTipText    = QT_TR_NOOP("Create an octagon in the sketch");
-    sWhatsThis      = "Sketcher_CreateOctagon";
-    sStatusTip      = sToolTipText;
-    sPixmap         = "Sketcher_CreateOctagon";
-    sAccel          = "";
-    eType           = ForEdit;
-}
-
-void CmdSketcherCreateOctagon::activated(int iMsg)
-{
-    Q_UNUSED(iMsg);
-    ActivateHandler(getActiveGuiDocument(),new DrawSketchHandlerRegularPolygon(8) );
-}
-
-bool CmdSketcherCreateOctagon::isActive(void)
-{
-    return isCreateGeoActive(getActiveGuiDocument());
-}
-
-DEF_STD_CMD_A(CmdSketcherCreateRegularPolygon);
-CmdSketcherCreateRegularPolygon::CmdSketcherCreateRegularPolygon()
-: Command("Sketcher_CreateRegularPolygon")
-{
-    sAppModule      = "Sketcher";
-    sGroup          = QT_TR_NOOP("Sketcher");
-    sMenuText       = QT_TR_NOOP("Create regular polygon");
-    sToolTipText    = QT_TR_NOOP("Create a regular polygon in the sketch");
-    sWhatsThis      = "Sketcher_CreateRegularPolygon";
-    sStatusTip      = sToolTipText;
-    sPixmap         = "CreateRegularPolygon";
-    sAccel          = "";
-    eType           = ForEdit;
-}
-
-void CmdSketcherCreateRegularPolygon::activated(int iMsg)
-{
-    Q_UNUSED(iMsg);
-    ActivateHandler(getActiveGuiDocument(),new DrawSketchHandlerRegularPolygon(8) );
-}
-
-bool CmdSketcherCreateRegularPolygon::isActive(void)
-{
-    return isCreateGeoActive(getActiveGuiDocument());
-}
-
-DEF_STD_CMD_ACLU(CmdSketcherCompCreateRegularPolygon);
-
-CmdSketcherCompCreateRegularPolygon::CmdSketcherCompCreateRegularPolygon()
-  : Command("Sketcher_CompCreateRegularPolygon")
-{
-    sAppModule      = "Sketcher";
-    sGroup          = QT_TR_NOOP("Sketcher");
-    sMenuText       = QT_TR_NOOP("Create regular polygon");
-    sToolTipText    = QT_TR_NOOP("Create a regular polygon in the sketcher");
-    sWhatsThis      = "Sketcher_CompCreateRegularPolygon";
-    sStatusTip      = sToolTipText;
-    eType           = ForEdit;
-}
-
-void CmdSketcherCompCreateRegularPolygon::activated(int iMsg)
-{
-    switch( iMsg ){
-    case 0:
-        ActivateHandler(getActiveGuiDocument(),new DrawSketchHandlerRegularPolygon(3)); break;
-    case 1:
-        ActivateHandler(getActiveGuiDocument(),new DrawSketchHandlerRegularPolygon(4)); break;
-    case 2:
-        ActivateHandler(getActiveGuiDocument(),new DrawSketchHandlerRegularPolygon(5)); break;
-    case 3:
-        ActivateHandler(getActiveGuiDocument(),new DrawSketchHandlerRegularPolygon(6)); break;
-    case 4:
-        ActivateHandler(getActiveGuiDocument(),new DrawSketchHandlerRegularPolygon(7)); break;
-    case 5:
-        ActivateHandler(getActiveGuiDocument(),new DrawSketchHandlerRegularPolygon(8)); break;
-    case 6:
-    {
-        // Pop-up asking for values
-        SketcherRegularPolygonDialog * srpd = new SketcherRegularPolygonDialog();
-
-        if (srpd->exec() == QDialog::Accepted)
-            ActivateHandler(getActiveGuiDocument(),new DrawSketchHandlerRegularPolygon(srpd->sides));
-
-        delete srpd;
-    }
-    break;
-    default:
-        return;
-    }
-
-    // Since the default icon is reset when enabing/disabling the command we have
-    // to explicitly set the icon of the used command.
-    Gui::ActionGroup* pcAction = qobject_cast<Gui::ActionGroup*>(_pcAction);
-    QList<QAction*> a = pcAction->actions();
-
-    assert(iMsg < a.size());
-    pcAction->setIcon(a[iMsg]->icon());
-}
-
-Gui::Action * CmdSketcherCompCreateRegularPolygon::createAction(void)
-{
-    Gui::ActionGroup* pcAction = new Gui::ActionGroup(this, Gui::getMainWindow());
-    pcAction->setDropDownMenu(true);
-    applyCommandData(this->className(), pcAction);
-
-    QAction* triangle = pcAction->addAction(QString());
-    triangle->setIcon(Gui::BitmapFactory().pixmap("Sketcher_CreateTriangle"));
-    QAction* square = pcAction->addAction(QString());
-    square->setIcon(Gui::BitmapFactory().pixmap("Sketcher_CreateSquare"));
-    QAction* pentagon = pcAction->addAction(QString());
-    pentagon->setIcon(Gui::BitmapFactory().pixmap("Sketcher_CreatePentagon"));
-    QAction* hexagon = pcAction->addAction(QString());
-    hexagon->setIcon(Gui::BitmapFactory().pixmap("Sketcher_CreateHexagon"));
-    QAction* heptagon = pcAction->addAction(QString());
-    heptagon->setIcon(Gui::BitmapFactory().pixmap("Sketcher_CreateHeptagon"));
-    QAction* octagon = pcAction->addAction(QString());
-    octagon->setIcon(Gui::BitmapFactory().pixmap("Sketcher_CreateOctagon"));
-    QAction* regular = pcAction->addAction(QString());
-    regular->setIcon(Gui::BitmapFactory().pixmap("Sketcher_CreateRegularPolygon"));
-
-    _pcAction = pcAction;
-    languageChange();
-
-    pcAction->setIcon(hexagon->icon());
-    int defaultId = 3;
-    pcAction->setProperty("defaultAction", QVariant(defaultId));
-
-    return pcAction;
-}
-
-void CmdSketcherCompCreateRegularPolygon::updateAction(int mode)
-{
-    Gui::ActionGroup* pcAction = qobject_cast<Gui::ActionGroup*>(getAction());
-    if (!pcAction)
-        return;
-
-    QList<QAction*> a = pcAction->actions();
-    int index = pcAction->property("defaultAction").toInt();
-    switch (mode) {
-    case Normal:
-        a[0]->setIcon(Gui::BitmapFactory().pixmap("Sketcher_CreateTriangle"));
-        a[1]->setIcon(Gui::BitmapFactory().pixmap("Sketcher_CreateSquare"));
-        a[2]->setIcon(Gui::BitmapFactory().pixmap("Sketcher_CreatePentagon"));
-        a[3]->setIcon(Gui::BitmapFactory().pixmap("Sketcher_CreateHexagon"));
-        a[4]->setIcon(Gui::BitmapFactory().pixmap("Sketcher_CreateHeptagon"));
-        a[5]->setIcon(Gui::BitmapFactory().pixmap("Sketcher_CreateOctagon"));
-        a[6]->setIcon(Gui::BitmapFactory().pixmap("Sketcher_CreateRegularPolygon"));
-        getAction()->setIcon(a[index]->icon());
-        break;
-    case Construction:
-        a[0]->setIcon(Gui::BitmapFactory().pixmap("Sketcher_CreateTriangle_Constr"));
-        a[1]->setIcon(Gui::BitmapFactory().pixmap("Sketcher_CreateSquare_Constr"));
-        a[2]->setIcon(Gui::BitmapFactory().pixmap("Sketcher_CreatePentagon_Constr"));
-        a[3]->setIcon(Gui::BitmapFactory().pixmap("Sketcher_CreateHexagon_Constr"));
-        a[4]->setIcon(Gui::BitmapFactory().pixmap("Sketcher_CreateHeptagon_Constr"));
-        a[5]->setIcon(Gui::BitmapFactory().pixmap("Sketcher_CreateOctagon_Constr"));
-        a[6]->setIcon(Gui::BitmapFactory().pixmap("Sketcher_CreateRegularPolygon_Constr"));
-        getAction()->setIcon(a[index]->icon());
-        break;
-    }
-}
-
-void CmdSketcherCompCreateRegularPolygon::languageChange()
-{
-    Command::languageChange();
-
-    if (!_pcAction)
-        return;
-    Gui::ActionGroup* pcAction = qobject_cast<Gui::ActionGroup*>(_pcAction);
-    QList<QAction*> a = pcAction->actions();
-
-    QAction* triangle = a[0];
-    triangle->setText(QApplication::translate("CmdSketcherCompCreateRegularPolygon","Triangle"));
-    triangle->setToolTip(QApplication::translate("Sketcher_CreateTriangle","Create an equilateral triangle by its center and by one corner"));
-    triangle->setStatusTip(QApplication::translate("Sketcher_CreateTriangle","Create an equilateral triangle by its center and by one corner"));
-    QAction* square = a[1];
-    square->setText(QApplication::translate("CmdSketcherCompCreateRegularPolygon","Square"));
-    square->setToolTip(QApplication::translate("Sketcher_CreateSquare","Create a square by its center and by one corner"));
-    square->setStatusTip(QApplication::translate("Sketcher_CreateSquare","Create a square by its center and by one corner"));
-    QAction* pentagon = a[2];
-    pentagon->setText(QApplication::translate("CmdSketcherCompCreateRegularPolygon","Pentagon"));
-    pentagon->setToolTip(QApplication::translate("Sketcher_CreatePentagon","Create a pentagon by its center and by one corner"));
-    pentagon->setStatusTip(QApplication::translate("Sketcher_CreatePentagon","Create a pentagon by its center and by one corner"));
-    QAction* hexagon = a[3];
-    hexagon->setText(QApplication::translate("CmdSketcherCompCreateRegularPolygon","Hexagon"));
-    hexagon->setToolTip(QApplication::translate("Sketcher_CreateHexagon","Create a hexagon by its center and by one corner"));
-    hexagon->setStatusTip(QApplication::translate("Sketcher_CreateHexagon","Create a hexagon by its center and by one corner"));
-    QAction* heptagon = a[4];
-    heptagon->setText(QApplication::translate("CmdSketcherCompCreateRegularPolygon","Heptagon"));
-    heptagon->setToolTip(QApplication::translate("Sketcher_CreateHeptagon","Create a heptagon by its center and by one corner"));
-    heptagon->setStatusTip(QApplication::translate("Sketcher_CreateHeptagon","Create a heptagon by its center and by one corner"));
-    QAction* octagon = a[5];
-    octagon->setText(QApplication::translate("CmdSketcherCompCreateRegularPolygon","Octagon"));
-    octagon->setToolTip(QApplication::translate("Sketcher_CreateOctagon","Create an octagon by its center and by one corner"));
-    octagon->setStatusTip(QApplication::translate("Sketcher_CreateOctagon","Create an octagon by its center and by one corner"));
-    QAction* regular = a[6];
-    regular->setText(QApplication::translate("CmdSketcherCompCreateRegularPolygon","Regular Polygon"));
-    regular->setToolTip(QApplication::translate("Sketcher_CreateOctagon","Create a regular polygon by its center and by one corner"));
-    regular->setStatusTip(QApplication::translate("Sketcher_CreateOctagon","Create a regular polygon by its center and by one corner"));
-}
-
-bool CmdSketcherCompCreateRegularPolygon::isActive(void)
-{
-    return isCreateGeoActive(getActiveGuiDocument());
-}
-
-void CreateSketcherCommandsCreateGeo(void)
-{
-    Gui::CommandManager &rcCmdMgr = Gui::Application::Instance->commandManager();
-
-    rcCmdMgr.addCommand(new CmdSketcherCreatePoint());
-    rcCmdMgr.addCommand(new CmdSketcherCreateArc());
-    rcCmdMgr.addCommand(new CmdSketcherCreate3PointArc());
-    rcCmdMgr.addCommand(new CmdSketcherCompCreateArc());
-    rcCmdMgr.addCommand(new CmdSketcherCreateCircle());
-    rcCmdMgr.addCommand(new CmdSketcherCreate3PointCircle());
-    rcCmdMgr.addCommand(new CmdSketcherCompCreateCircle());
-    rcCmdMgr.addCommand(new CmdSketcherCreateEllipseByCenter());
-    rcCmdMgr.addCommand(new CmdSketcherCreateEllipseBy3Points());
-    rcCmdMgr.addCommand(new CmdSketcherCompCreateConic());
-    rcCmdMgr.addCommand(new CmdSketcherCreateArcOfEllipse());
-    rcCmdMgr.addCommand(new CmdSketcherCreateArcOfHyperbola());
-    rcCmdMgr.addCommand(new CmdSketcherCreateArcOfParabola());
-    rcCmdMgr.addCommand(new CmdSketcherCreateBSpline());
-    rcCmdMgr.addCommand(new CmdSketcherCreatePeriodicBSpline());
-    rcCmdMgr.addCommand(new CmdSketcherCompCreateBSpline());
-    rcCmdMgr.addCommand(new CmdSketcherCreateLine());
-    rcCmdMgr.addCommand(new CmdSketcherCreatePolyline());
-    rcCmdMgr.addCommand(new CmdSketcherCreateRectangle());
-    rcCmdMgr.addCommand(new CmdSketcherCompCreateRegularPolygon());
-    rcCmdMgr.addCommand(new CmdSketcherCreateTriangle());
-    rcCmdMgr.addCommand(new CmdSketcherCreateSquare());
-    rcCmdMgr.addCommand(new CmdSketcherCreatePentagon());
-    rcCmdMgr.addCommand(new CmdSketcherCreateHexagon());
-    rcCmdMgr.addCommand(new CmdSketcherCreateHeptagon());
-    rcCmdMgr.addCommand(new CmdSketcherCreateOctagon());
-    rcCmdMgr.addCommand(new CmdSketcherCreateSlot());
-    rcCmdMgr.addCommand(new CmdSketcherCreateFillet());
-    //rcCmdMgr.addCommand(new CmdSketcherCreateText());
-    //rcCmdMgr.addCommand(new CmdSketcherCreateDraftLine());
-    rcCmdMgr.addCommand(new CmdSketcherTrimming());
-    rcCmdMgr.addCommand(new CmdSketcherExtend());
-    rcCmdMgr.addCommand(new CmdSketcherExternal());
-    rcCmdMgr.addCommand(new CmdSketcherCarbonCopy());
-}
+/***************************************************************************
+ *   Copyright (c) 2010 Jürgen Riegel (juergen.riegel@web.de)              *
+ *                                                                         *
+ *   This file is part of the FreeCAD CAx development system.              *
+ *                                                                         *
+ *   This library is free software; you can redistribute it and/or         *
+ *   modify it under the terms of the GNU Library General Public           *
+ *   License as published by the Free Software Foundation; either          *
+ *   version 2 of the License, or (at your option) any later version.      *
+ *                                                                         *
+ *   This library  is distributed in the hope that it will be useful,      *
+ *   but WITHOUT ANY WARRANTY; without even the implied warranty of        *
+ *   MERCHANTABILITY or FITNESS FOR A PARTICULAR PURPOSE.  See the         *
+ *   GNU Library General Public License for more details.                  *
+ *                                                                         *
+ *   You should have received a copy of the GNU Library General Public     *
+ *   License along with this library; see the file COPYING.LIB. If not,    *
+ *   write to the Free Software Foundation, Inc., 59 Temple Place,         *
+ *   Suite 330, Boston, MA  02111-1307, USA                                *
+ *                                                                         *
+ ***************************************************************************/
+
+
+#include "PreCompiled.h"
+#ifndef _PreComp_
+# include <Inventor/nodes/SoPickStyle.h>
+# include <QApplication>
+#endif
+
+# include <QMessageBox>
+
+#include <stdlib.h>
+#include <qdebug.h>
+#include <QString>
+#include <GC_MakeEllipse.hxx>
+
+#include <boost/math/special_functions/fpclassify.hpp>
+#include <Base/Console.h>
+#include <Base/Exception.h>
+#include <Base/Tools.h>
+
+#include <App/OriginFeature.h>
+#include <Gui/Action.h>
+#include <Gui/Application.h>
+#include <Gui/BitmapFactory.h>
+#include <Gui/Document.h>
+#include <Gui/Command.h>
+#include <Gui/MainWindow.h>
+#include <Gui/DlgEditFileIncludeProptertyExternal.h>
+#include <Gui/Selection.h>
+#include <Gui/SelectionFilter.h>
+#include <Mod/Sketcher/App/SketchObject.h>
+#include <Mod/Part/App/DatumFeature.h>
+#include <Mod/Part/App/BodyBase.h>
+
+#include "ViewProviderSketch.h"
+#include "DrawSketchHandler.h"
+#include "CommandConstraints.h"
+
+#include <Gui/View3DInventor.h>
+#include <Gui/View3DInventorViewer.h>
+#include <Gui/SoFCUnifiedSelection.h>
+
+#include <Gui/ToolBarManager.h>
+
+#include "GeometryCreationMode.h"
+
+#include "SketcherRegularPolygonDialog.h"
+
+using namespace std;
+using namespace SketcherGui;
+
+namespace SketcherGui {
+GeometryCreationMode geometryCreationMode=Normal;
+}
+
+/* helper functions ======================================================*/
+
+// Return counter-clockwise angle from horizontal out of p1 to p2 in radians.
+double GetPointAngle (const Base::Vector2d &p1, const Base::Vector2d &p2)
+{
+  double dX = p2.x - p1.x;
+  double dY = p2.y - p1.y;
+  return dY >= 0 ? atan2(dY, dX) : atan2(dY, dX) + 2*M_PI;
+}
+
+/*
+Find the centerpoint of a circle drawn through any 3 points:
+
+Given points p1-3, draw 2 lines: S12 and S23 which each connect two points.  From the
+midpoint of each line, draw a perpendicular line (S12p/S23p) across the circle.  These
+lines will cross at the centerpoint.
+
+Mathematically, line S12 will have a slope of m12 which can be determined.  Therefore,
+the slope m12p is -1/m12. Line S12p will have an equation of y = m12p*x + b12p.  b12p can
+be solved for using the midpoint of the line.  This can be done for both lines.  Since
+both S12p and S23p cross at the centerpoint, solving the two equations together will give
+the location of the centerpoint.
+*/
+Base::Vector2d GetCircleCenter (const Base::Vector2d &p1, const Base::Vector2d &p2, const Base::Vector2d &p3)
+{
+    Base::Vector2d u = p2-p1;
+    Base::Vector2d v = p3-p2;
+    Base::Vector2d w = p1-p3;
+
+    double uu =  u*u;
+    double vv =  v*v;
+    double ww =  w*w;
+    
+    double uv = -(u*v);
+    double vw = -(v*w);
+    double uw = -(u*w);
+    
+    double w0 = (2 * sqrt(uu * ww - uw * uw) * uw / (uu * ww));
+    double w1 = (2 * sqrt(uu * vv - uv * uv) * uv / (uu * vv));
+    double w2 = (2 * sqrt(vv * ww - vw * vw) * vw / (vv * ww));
+    
+    double wx = w0 + w1 + w2;
+    
+    if( wx == 0)
+        THROWM(Base::ValueError,"Points are collinear");
+
+    double x = (w0*p1.x + w1*p2.x + w2*p3.x)/wx;
+    double y = (w0*p1.y + w1*p2.y + w2*p3.y)/wx;
+
+    return Base::Vector2d(x, y);
+}
+
+void ActivateHandler(Gui::Document *doc,DrawSketchHandler *handler)
+{
+    if (doc) {
+        if (doc->getInEdit() && doc->getInEdit()->isDerivedFrom
+            (SketcherGui::ViewProviderSketch::getClassTypeId())) {
+                SketcherGui::ViewProviderSketch* vp = static_cast<SketcherGui::ViewProviderSketch*> (doc->getInEdit());
+                vp->purgeHandler();
+                vp->activateHandler(handler);
+        }
+    }
+}
+
+bool isCreateGeoActive(Gui::Document *doc)
+{
+    if (doc) {
+        // checks if a Sketch Viewprovider is in Edit and is in no special mode
+        if (doc->getInEdit() && doc->getInEdit()->isDerivedFrom
+            (SketcherGui::ViewProviderSketch::getClassTypeId())) {
+            /*if (dynamic_cast<SketcherGui::ViewProviderSketch*>(doc->getInEdit())->
+                getSketchMode() == ViewProviderSketch::STATUS_NONE)*/
+                return true;
+        }
+    }
+    return false;
+}
+
+SketcherGui::ViewProviderSketch* getSketchViewprovider(Gui::Document *doc)
+{
+    if (doc) {
+        if (doc->getInEdit() && doc->getInEdit()->isDerivedFrom
+            (SketcherGui::ViewProviderSketch::getClassTypeId()) )
+            return dynamic_cast<SketcherGui::ViewProviderSketch*>(doc->getInEdit());
+    }
+    return 0;
+}
+
+void removeRedundantHorizontalVertical(Sketcher::SketchObject* psketch,
+                                       std::vector<AutoConstraint> &sug1,
+                                       std::vector<AutoConstraint> &sug2)
+{
+    if(!sug1.empty() && !sug2.empty()) {
+        
+        bool rmvhorvert = false;
+        
+        // we look for:
+        // 1. Coincident to external on both endpoints
+        // 2. Coincident in one endpoint to origin and pointonobject/tangent to an axis on the other
+        auto detectredundant = [psketch](std::vector<AutoConstraint> &sug, bool &ext, bool &orig, bool &axis) {
+            
+            ext = false;
+            orig = false;
+            axis = false;
+            
+            for(std::vector<AutoConstraint>::const_iterator it = sug.begin(); it!=sug.end(); ++it) {
+                if( (*it).Type == Sketcher::Coincident && ext == false) {
+                    const std::map<int, Sketcher::PointPos> coincidents = psketch->getAllCoincidentPoints((*it).GeoId, (*it).PosId);
+
+                    if(!coincidents.empty()) {
+                        ext = coincidents.begin()->first < 0; // the keys are ordered, so if the first is negative, it is coincident with external
+                        
+                        std::map<int, Sketcher::PointPos>::const_iterator geoId1iterator;
+                        
+                        geoId1iterator = coincidents.find(-1);
+                        
+                        if( geoId1iterator != coincidents.end()) {
+                            if( (*geoId1iterator).second == Sketcher::start )
+                                orig = true;
+                        }
+                    }
+                    else { // it may be that there is no constraint at all, but there is external geometry
+                        ext = (*it).GeoId < 0;
+                        orig = ((*it).GeoId == -1 && (*it).PosId == Sketcher::start);
+                    }
+                }
+                else if( (*it).Type == Sketcher::PointOnObject && axis == false) {
+                    axis = (((*it).GeoId == -1 && (*it).PosId == Sketcher::none) || ((*it).GeoId == -2 && (*it).PosId == Sketcher::none));
+                }
+                
+            }
+        };
+        
+        bool firstext = false, secondext = false, firstorig = false, secondorig = false, firstaxis = false, secondaxis = false;
+        
+        detectredundant(sug1, firstext, firstorig, firstaxis);
+        detectredundant(sug2, secondext, secondorig, secondaxis);
+        
+        
+        rmvhorvert = ((firstext && secondext)   ||  // coincident with external on both endpoints
+                      (firstorig && secondaxis) ||  // coincident origin and point on object on other
+                      (secondorig && firstaxis));
+        
+        if(rmvhorvert) {
+            for(std::vector<AutoConstraint>::reverse_iterator it = sug2.rbegin(); it!=sug2.rend(); ++it) {
+                if( (*it).Type == Sketcher::Horizontal || (*it).Type == Sketcher::Vertical) {
+                    sug2.erase(std::next(it).base());
+                    it = sug2.rbegin(); // erase invalidates the iterator
+                }
+            }
+        }
+    }
+}
+
+
+/* Sketch commands =======================================================*/
+
+static const char cursor_crosshair_color_fmt[] = "+ c #%06lX";
+static char cursor_crosshair_color[12];
+
+void DrawSketchHandler::setCrosshairColor()
+{
+    unsigned long color = 0xFFFFFFFF; // white
+    ParameterGrp::handle hGrp = App::GetApplication().GetParameterGroupByPath
+        ("User parameter:BaseApp/Preferences/View");
+    color = hGrp->GetUnsigned("CursorCrosshairColor", color);
+    // from rgba to rgb
+    color = (color >> 8) & 0xFFFFFF;
+    sprintf(cursor_crosshair_color, cursor_crosshair_color_fmt, color);
+}
+
+/* XPM */
+static const char *cursor_createline[]={
+"32 32 3 1",
+cursor_crosshair_color,
+"# c red",
+". c None",
+"......+.........................",
+"......+.........................",
+"......+.........................",
+"......+.........................",
+"......+.........................",
+"................................",
+"+++++...+++++...................",
+"................................",
+"......+...............###.......",
+"......+...............#.#.......",
+"......+...............###.......",
+"......+..............#..........",
+"......+.............#...........",
+"....................#...........",
+"...................#............",
+"..................#.............",
+"..................#.............",
+".................#..............",
+"................#...............",
+"................#...............",
+"...............#................",
+"..............#.................",
+"..............#.................",
+".............#..................",
+"..........###...................",
+"..........#.#...................",
+"..........###...................",
+"................................",
+"................................",
+"................................",
+"................................",
+"................................"};
+
+class DrawSketchHandlerLine: public DrawSketchHandler
+{
+public:
+    DrawSketchHandlerLine():Mode(STATUS_SEEK_First),EditCurve(2){}
+    virtual ~DrawSketchHandlerLine(){}
+    /// mode table
+    enum SelectMode {
+        STATUS_SEEK_First,      /**< enum value ----. */
+        STATUS_SEEK_Second,     /**< enum value ----. */
+        STATUS_End
+    };
+
+    virtual void activated(ViewProviderSketch *)
+    {
+        setCrosshairColor();
+        setCursor(QPixmap(cursor_createline),7,7);
+    }
+
+    virtual void mouseMove(Base::Vector2d onSketchPos)
+    {
+        if (Mode==STATUS_SEEK_First) {
+            setPositionText(onSketchPos);
+            if (seekAutoConstraint(sugConstr1, onSketchPos, Base::Vector2d(0.f,0.f))) {
+                renderSuggestConstraintsCursor(sugConstr1);
+                return;
+            }
+        }
+        else if (Mode==STATUS_SEEK_Second){
+            float length = (onSketchPos - EditCurve[0]).Length();
+            float angle = (onSketchPos - EditCurve[0]).GetAngle(Base::Vector2d(1.f,0.f));
+            SbString text;
+            text.sprintf(" (%.1f,%.1fdeg)", length, angle * 180 / M_PI);
+            setPositionText(onSketchPos, text);
+
+            EditCurve[1] = onSketchPos;
+            sketchgui->drawEdit(EditCurve);
+            if (seekAutoConstraint(sugConstr2, onSketchPos, onSketchPos - EditCurve[0])) {
+                renderSuggestConstraintsCursor(sugConstr2);
+                return;
+            }
+        }
+        applyCursor();
+    }
+
+    virtual bool pressButton(Base::Vector2d onSketchPos)
+    {
+        if (Mode==STATUS_SEEK_First){
+            EditCurve[0] = onSketchPos;
+            Mode = STATUS_SEEK_Second;
+        }
+        else {
+            EditCurve[1] = onSketchPos;
+            sketchgui->drawEdit(EditCurve);
+            Mode = STATUS_End;
+        }
+        return true;
+    }
+
+    virtual bool releaseButton(Base::Vector2d onSketchPos)
+    {
+        Q_UNUSED(onSketchPos);
+        if (Mode==STATUS_End){
+            unsetCursor();
+            resetPositionText();
+
+            try {
+                Gui::Command::openCommand("Add sketch line");
+                FCMD_OBJ_CMD2("addGeometry(Part.LineSegment(App.Vector(%f,%f,0),App.Vector(%f,%f,0)),%s)",
+                          sketchgui->getObject(),
+                          EditCurve[0].x,EditCurve[0].y,EditCurve[1].x,EditCurve[1].y,
+                          geometryCreationMode==Construction?"True":"False");
+
+                Gui::Command::commitCommand();
+            }
+            catch (const Base::Exception& e) {
+                Base::Console().Error("Failed to add line: %s\n", e.what());
+                Gui::Command::abortCommand();
+            }
+
+            ParameterGrp::handle hGrp = App::GetApplication().GetParameterGroupByPath("User parameter:BaseApp/Preferences/Mod/Sketcher");
+            bool avoidredundant = hGrp->GetBool("AvoidRedundantAutoconstraints",true);
+            
+            if(avoidredundant) 
+                removeRedundantHorizontalVertical(static_cast<Sketcher::SketchObject *>(sketchgui->getObject()),sugConstr1,sugConstr2);
+
+            // add auto constraints for the line segment start
+            if (!sugConstr1.empty()) {
+                createAutoConstraints(sugConstr1, getHighestCurveIndex(), Sketcher::start);
+                sugConstr1.clear();
+            }
+
+            // add auto constraints for the line segment end
+            if (!sugConstr2.empty()) {
+                createAutoConstraints(sugConstr2, getHighestCurveIndex(), Sketcher::end);
+                sugConstr2.clear();
+            }
+
+            tryAutoRecomputeIfNotSolve(static_cast<Sketcher::SketchObject *>(sketchgui->getObject()));
+
+            EditCurve.clear();
+            sketchgui->drawEdit(EditCurve);
+
+            bool continuousMode = hGrp->GetBool("ContinuousCreationMode",true);
+            if(continuousMode){
+                // This code enables the continuous creation mode.
+                Mode=STATUS_SEEK_First;
+                EditCurve.resize(2);
+                applyCursor();
+                /* It is ok not to call to purgeHandler
+                * in continuous creation mode because the 
+                * handler is destroyed by the quit() method on pressing the
+                * right button of the mouse */                
+            }
+            else{
+                sketchgui->purgeHandler(); // no code after this line, Handler get deleted in ViewProvider    
+            }
+        }
+        return true;
+    }
+protected:
+    SelectMode Mode;
+    std::vector<Base::Vector2d> EditCurve;
+    std::vector<AutoConstraint> sugConstr1, sugConstr2;
+};
+
+DEF_STD_CMD_AU(CmdSketcherCreateLine);
+
+CmdSketcherCreateLine::CmdSketcherCreateLine()
+  : Command("Sketcher_CreateLine")
+{
+    sAppModule      = "Sketcher";
+    sGroup          = QT_TR_NOOP("Sketcher");
+    sMenuText       = QT_TR_NOOP("Create line");
+    sToolTipText    = QT_TR_NOOP("Create a line in the sketch");
+    sWhatsThis      = "Sketcher_CreateLine";
+    sStatusTip      = sToolTipText;
+    sPixmap         = "Sketcher_CreateLine";
+    sAccel          = "L";
+    eType           = ForEdit;
+}
+
+void CmdSketcherCreateLine::activated(int iMsg)
+{
+    Q_UNUSED(iMsg);
+    ActivateHandler(getActiveGuiDocument(),new DrawSketchHandlerLine() );
+}
+
+void CmdSketcherCreateLine::updateAction(int mode)
+{
+    switch (mode) {
+    case Normal:
+        if (getAction())
+            getAction()->setIcon(Gui::BitmapFactory().pixmap("Sketcher_CreateLine"));
+        break;
+    case Construction:
+        if (getAction())
+            getAction()->setIcon(Gui::BitmapFactory().pixmap("Sketcher_CreateLine_Constr"));
+        break;
+    }
+}
+
+bool CmdSketcherCreateLine::isActive(void)
+{
+    return isCreateGeoActive(getActiveGuiDocument());
+}
+
+
+/* Create Box =======================================================*/
+
+/* XPM */
+static const char *cursor_createbox[]={
+"32 32 3 1",
+cursor_crosshair_color,
+"# c red",
+". c None",
+"......+.........................",
+"......+.........................",
+"......+.........................",
+"......+.........................",
+"......+.........................",
+"................................",
+"+++++...+++++...................",
+"................................",
+"......+.........................",
+"......+.........................",
+"......+.........................",
+"......+.........................",
+"......+.........................",
+"................................",
+"................................",
+"..........................###...",
+"...........################.#...",
+"...........#..............###...",
+"...........#...............#....",
+"...........#...............#....",
+"...........#...............#....",
+"...........#...............#....",
+"...........#...............#....",
+"...........#...............#....",
+"..........###..............#....",
+"..........#.################....",
+"..........###...................",
+"................................",
+"................................",
+"................................",
+"................................",
+"................................"};
+
+class DrawSketchHandlerBox: public DrawSketchHandler
+{
+public:
+    DrawSketchHandlerBox():Mode(STATUS_SEEK_First),EditCurve(5){}
+    virtual ~DrawSketchHandlerBox(){}
+    /// mode table
+    enum BoxMode {
+        STATUS_SEEK_First,      /**< enum value ----. */
+        STATUS_SEEK_Second,     /**< enum value ----. */
+        STATUS_End
+    };
+
+    virtual void activated(ViewProviderSketch *)
+    {
+        setCrosshairColor();
+        setCursor(QPixmap(cursor_createbox),7,7);
+    }
+
+    virtual void mouseMove(Base::Vector2d onSketchPos)
+    {
+
+        if (Mode==STATUS_SEEK_First) {
+            setPositionText(onSketchPos);
+            if (seekAutoConstraint(sugConstr1, onSketchPos, Base::Vector2d(0.f,0.f))) {
+                renderSuggestConstraintsCursor(sugConstr1);
+                return;
+            }
+        }
+        else if (Mode==STATUS_SEEK_Second) {
+            float dx = onSketchPos.x - EditCurve[0].x;
+            float dy = onSketchPos.y - EditCurve[0].y;
+            SbString text;
+            text.sprintf(" (%.1f x %.1f)", dx, dy);
+            setPositionText(onSketchPos, text);
+
+            EditCurve[2] = onSketchPos;
+            EditCurve[1] = Base::Vector2d(onSketchPos.x ,EditCurve[0].y);
+            EditCurve[3] = Base::Vector2d(EditCurve[0].x,onSketchPos.y);
+            sketchgui->drawEdit(EditCurve);
+            if (seekAutoConstraint(sugConstr2, onSketchPos, Base::Vector2d(0.0,0.0))) {
+                renderSuggestConstraintsCursor(sugConstr2);
+                return;
+            }
+        }
+        applyCursor();
+    }
+
+    virtual bool pressButton(Base::Vector2d onSketchPos)
+    {
+        if (Mode==STATUS_SEEK_First){
+            EditCurve[0] = onSketchPos;
+            EditCurve[4] = onSketchPos;
+            Mode = STATUS_SEEK_Second;
+        }
+        else {
+            EditCurve[2] = onSketchPos;
+            EditCurve[1] = Base::Vector2d(onSketchPos.x ,EditCurve[0].y);
+            EditCurve[3] = Base::Vector2d(EditCurve[0].x,onSketchPos.y);
+            sketchgui->drawEdit(EditCurve);
+            Mode = STATUS_End;
+        }
+        return true;
+    }
+
+    virtual bool releaseButton(Base::Vector2d onSketchPos)
+    {
+        Q_UNUSED(onSketchPos);
+        if (Mode==STATUS_End){
+            unsetCursor();
+            resetPositionText();
+            int firstCurve = getHighestCurveIndex() + 1;
+
+            try {
+                Gui::Command::openCommand("Add sketch box");
+                Gui::Command::doCommand(Gui::Command::Doc,
+                    "geoList = []\n"
+                    "geoList.append(Part.LineSegment(App.Vector(%f,%f,0),App.Vector(%f,%f,0)))\n"
+                    "geoList.append(Part.LineSegment(App.Vector(%f,%f,0),App.Vector(%f,%f,0)))\n"
+                    "geoList.append(Part.LineSegment(App.Vector(%f,%f,0),App.Vector(%f,%f,0)))\n"
+                    "geoList.append(Part.LineSegment(App.Vector(%f,%f,0),App.Vector(%f,%f,0)))\n"
+                    "%s.addGeometry(geoList,%s)\n"
+                    "conList = []\n"
+                    "conList.append(Sketcher.Constraint('Coincident',%i,2,%i,1))\n"
+                    "conList.append(Sketcher.Constraint('Coincident',%i,2,%i,1))\n"
+                    "conList.append(Sketcher.Constraint('Coincident',%i,2,%i,1))\n"
+                    "conList.append(Sketcher.Constraint('Coincident',%i,2,%i,1))\n"
+                    "conList.append(Sketcher.Constraint('Horizontal',%i))\n"
+                    "conList.append(Sketcher.Constraint('Horizontal',%i))\n"
+                    "conList.append(Sketcher.Constraint('Vertical',%i))\n"
+                    "conList.append(Sketcher.Constraint('Vertical',%i))\n"
+                    "%s.addConstraint(conList)\n",
+                    EditCurve[0].x,EditCurve[0].y,EditCurve[1].x,EditCurve[1].y, // line 1
+                    EditCurve[1].x,EditCurve[1].y,EditCurve[2].x,EditCurve[2].y, // line 2
+                    EditCurve[2].x,EditCurve[2].y,EditCurve[3].x,EditCurve[3].y, // line 3
+                    EditCurve[3].x,EditCurve[3].y,EditCurve[0].x,EditCurve[0].y, // line 4
+                    Gui::Command::getObjectCmd(sketchgui->getObject()).c_str(), // the sketch
+                    geometryCreationMode==Construction?"True":"False", // geometry as construction or not
+                    firstCurve,firstCurve+1, // coincident1
+                    firstCurve+1,firstCurve+2, // coincident2
+                    firstCurve+2,firstCurve+3, // coincident3
+                    firstCurve+3,firstCurve, // coincident4
+                    firstCurve, // horizontal1
+                    firstCurve+2, // horizontal2
+                    firstCurve+1, // vertical1
+                    firstCurve+3, // vertical2
+                    Gui::Command::getObjectCmd(sketchgui->getObject()).c_str()); // the sketch
+
+                Gui::Command::commitCommand();
+            }
+            catch (const Base::Exception& e) {
+                Base::Console().Error("Failed to add box: %s\n", e.what());
+                Gui::Command::abortCommand();
+            }
+
+            // add auto constraints at the start of the first side
+            if (sugConstr1.size() > 0) {
+                createAutoConstraints(sugConstr1, getHighestCurveIndex() - 3 , Sketcher::start);
+                sugConstr1.clear();
+            }
+
+            // add auto constraints at the end of the second side
+            if (sugConstr2.size() > 0) {
+                createAutoConstraints(sugConstr2, getHighestCurveIndex() - 2, Sketcher::end);
+                sugConstr2.clear();
+            }
+
+            tryAutoRecomputeIfNotSolve(static_cast<Sketcher::SketchObject *>(sketchgui->getObject()));
+
+            ParameterGrp::handle hGrp = App::GetApplication().GetParameterGroupByPath("User parameter:BaseApp/Preferences/Mod/Sketcher");
+            bool continuousMode = hGrp->GetBool("ContinuousCreationMode",true);
+            if(continuousMode){
+            // This code enables the continuous creation mode.
+                Mode=STATUS_SEEK_First;
+                EditCurve.clear();
+                sketchgui->drawEdit(EditCurve);
+                EditCurve.resize(5);
+                applyCursor();
+                /* this is ok not to call to purgeHandler
+                * in continuous creation mode because the 
+                * handler is destroyed by the quit() method on pressing the
+                * right button of the mouse */
+            }
+            else{
+                sketchgui->purgeHandler(); // no code after this line, Handler get deleted in ViewProvider    
+            }
+            
+                
+        }
+        return true;
+    }
+protected:
+    BoxMode Mode;
+    std::vector<Base::Vector2d> EditCurve;
+    std::vector<AutoConstraint> sugConstr1, sugConstr2;
+};
+
+DEF_STD_CMD_AU(CmdSketcherCreateRectangle);
+
+CmdSketcherCreateRectangle::CmdSketcherCreateRectangle()
+  : Command("Sketcher_CreateRectangle")
+{
+    sAppModule      = "Sketcher";
+    sGroup          = QT_TR_NOOP("Sketcher");
+    sMenuText       = QT_TR_NOOP("Create rectangle");
+    sToolTipText    = QT_TR_NOOP("Create a rectangle in the sketch");
+    sWhatsThis      = "Sketcher_CreateRectangle";
+    sStatusTip      = sToolTipText;
+    sPixmap         = "Sketcher_CreateRectangle";
+    sAccel          = "R";
+    eType           = ForEdit;
+}
+
+void CmdSketcherCreateRectangle::activated(int iMsg)
+{
+    Q_UNUSED(iMsg);
+    ActivateHandler(getActiveGuiDocument(),new DrawSketchHandlerBox() );
+}
+
+void CmdSketcherCreateRectangle::updateAction(int mode)
+{
+    switch (mode) {
+    case Normal:
+        if (getAction())
+            getAction()->setIcon(Gui::BitmapFactory().pixmap("Sketcher_CreateRectangle"));
+        break;
+    case Construction:
+        if (getAction())
+            getAction()->setIcon(Gui::BitmapFactory().pixmap("Sketcher_CreateRectangle_Constr"));
+        break;
+    }
+}
+
+bool CmdSketcherCreateRectangle::isActive(void)
+{
+    return isCreateGeoActive(getActiveGuiDocument());
+}
+
+
+// ======================================================================================
+
+/* XPM */
+static const char *cursor_createlineset[]={
+"32 32 3 1",
+cursor_crosshair_color,
+"# c red",
+". c None",
+"......+.........................",
+"......+.........................",
+"......+.........................",
+"......+.........................",
+"......+.........................",
+"................................",
+"+++++...+++++...................",
+"................................",
+"......+...............###.......",
+"......+...............#.#.......",
+"......+...............###.......",
+"......+..............#..#.......",
+"......+.............#....#......",
+"....................#....#......",
+"...................#......#.....",
+"..................#.......#.....",
+"..................#........#....",
+".................#.........#....",
+"................#..........###..",
+"................#..........#.#..",
+"......#........#...........###..",
+".......#......#.................",
+"........#.....#.................",
+".........#...#..................",
+"..........###...................",
+"..........#.#...................",
+"..........###...................",
+"................................",
+"................................",
+"................................",
+"................................",
+"................................"};
+
+class DrawSketchHandlerLineSet: public DrawSketchHandler
+{
+public:
+    DrawSketchHandlerLineSet()
+      : Mode(STATUS_SEEK_First), SegmentMode(SEGMENT_MODE_Line)
+      , TransitionMode(TRANSITION_MODE_Free)
+      , SnapMode(SNAP_MODE_Free)
+      , suppressTransition(false)
+      , EditCurve(2)
+      , firstCurve(-1)
+      , previousCurve(-1)
+      , firstPosId(Sketcher::none)
+      , previousPosId(Sketcher::none)
+      , startAngle(0)
+      , endAngle(0)
+      , arcRadius(0)
+      , firstsegment(true)
+    {
+    }
+    virtual ~DrawSketchHandlerLineSet() {}
+    /// mode table
+    enum SELECT_MODE {
+        STATUS_SEEK_First,      /**< enum value ----. */
+        STATUS_SEEK_Second,     /**< enum value ----. */
+        STATUS_Do,
+        STATUS_Close
+    };
+
+    enum SEGMENT_MODE
+    {
+        SEGMENT_MODE_Arc,
+        SEGMENT_MODE_Line
+    };
+
+    enum TRANSITION_MODE
+    {
+        TRANSITION_MODE_Free,
+        TRANSITION_MODE_Tangent,
+        TRANSITION_MODE_Perpendicular_L,
+        TRANSITION_MODE_Perpendicular_R
+    };
+    
+    enum SNAP_MODE
+    {
+        SNAP_MODE_Free,
+        SNAP_MODE_45Degree
+    };
+
+    virtual void registerPressedKey(bool pressed, int key)
+    {
+        if (Mode != STATUS_SEEK_Second)
+            return; // SegmentMode can be changed only in STATUS_SEEK_Second mode
+
+        if (key == SoKeyboardEvent::M && pressed && previousCurve != -1) {
+            // loop through the following modes:
+            // SEGMENT_MODE_Line, TRANSITION_MODE_Free / TRANSITION_MODE_Tangent
+            // SEGMENT_MODE_Line, TRANSITION_MODE_Perpendicular_L
+            // SEGMENT_MODE_Line, TRANSITION_MODE_Tangent / TRANSITION_MODE_Free
+            // SEGMENT_MODE_Arc, TRANSITION_MODE_Tangent
+            // SEGMENT_MODE_Arc, TRANSITION_MODE_Perpendicular_L
+            // SEGMENT_MODE_Arc, TRANSITION_MODE_Perpendicular_R
+
+            SnapMode = SNAP_MODE_Free;
+            
+            Base::Vector2d onSketchPos;
+            if (SegmentMode == SEGMENT_MODE_Line)
+                onSketchPos = EditCurve[EditCurve.size()-1];
+            else
+                onSketchPos = EditCurve[29];
+
+            const Part::Geometry *geom = sketchgui->getSketchObject()->getGeometry(previousCurve);
+
+            if (SegmentMode == SEGMENT_MODE_Line) {
+                switch (TransitionMode) {
+                    case TRANSITION_MODE_Free:
+                        if (geom->getTypeId() == Part::GeomArcOfCircle::getClassTypeId()) { // 3rd mode
+                            SegmentMode = SEGMENT_MODE_Arc;
+                            TransitionMode = TRANSITION_MODE_Tangent;
+                        }
+                        else // 1st mode
+                            TransitionMode = TRANSITION_MODE_Perpendicular_L;
+                        break;
+                    case TRANSITION_MODE_Perpendicular_L: // 2nd mode
+                        if (geom->getTypeId() == Part::GeomArcOfCircle::getClassTypeId())
+                            TransitionMode = TRANSITION_MODE_Free;
+                        else
+                            TransitionMode = TRANSITION_MODE_Tangent;
+                        break;
+                    case TRANSITION_MODE_Tangent:
+                        if (geom->getTypeId() == Part::GeomArcOfCircle::getClassTypeId()) // 1st mode
+                            TransitionMode = TRANSITION_MODE_Perpendicular_L;
+                        else { // 3rd mode
+                            SegmentMode = SEGMENT_MODE_Arc;
+                            TransitionMode = TRANSITION_MODE_Tangent;
+                        }
+                        break;
+                    default: // unexpected mode
+                        TransitionMode = TRANSITION_MODE_Free;
+                        break;
+                }
+            }
+            else {
+                switch (TransitionMode) {
+                    case TRANSITION_MODE_Tangent: // 4th mode
+                        TransitionMode = TRANSITION_MODE_Perpendicular_L;
+                        break;
+                    case TRANSITION_MODE_Perpendicular_L: // 5th mode
+                        TransitionMode = TRANSITION_MODE_Perpendicular_R;
+                        break;
+                    default: // 6th mode (Perpendicular_R) + unexpexted mode
+                        SegmentMode = SEGMENT_MODE_Line;
+                        if (geom->getTypeId() == Part::GeomArcOfCircle::getClassTypeId())
+                            TransitionMode = TRANSITION_MODE_Tangent;
+                        else
+                            TransitionMode = TRANSITION_MODE_Free;
+                        break;
+                }
+            }
+
+            if (SegmentMode == SEGMENT_MODE_Line)
+                EditCurve.resize(TransitionMode == TRANSITION_MODE_Free ? 2 : 3);
+            else
+                EditCurve.resize(32);
+            mouseMove(onSketchPos); // trigger an update of EditCurve
+        }
+    }
+
+    virtual void activated(ViewProviderSketch *)
+    {
+        setCrosshairColor();
+        setCursor(QPixmap(cursor_createlineset),7,7);
+    }
+
+    virtual void mouseMove(Base::Vector2d onSketchPos)
+    {
+        suppressTransition = false;
+        if (Mode==STATUS_SEEK_First) {
+            setPositionText(onSketchPos);
+            if (seekAutoConstraint(sugConstr1, onSketchPos, Base::Vector2d(0.f,0.f))) {
+                renderSuggestConstraintsCursor(sugConstr1);
+                return;
+            }
+        }
+        else if (Mode==STATUS_SEEK_Second){
+            if (SegmentMode == SEGMENT_MODE_Line) {
+                EditCurve[EditCurve.size()-1] = onSketchPos;
+                if (TransitionMode == TRANSITION_MODE_Tangent) {
+                    Base::Vector2d Tangent(dirVec.x,dirVec.y);
+                    EditCurve[1].ProjectToLine(EditCurve[2] - EditCurve[0], Tangent);
+                    if (EditCurve[1] * Tangent < 0) {
+                        EditCurve[1] = EditCurve[2];
+                        suppressTransition = true;
+                    }
+                    else
+                        EditCurve[1] = EditCurve[0] + EditCurve[1];
+                }
+                else if (TransitionMode == TRANSITION_MODE_Perpendicular_L ||
+                         TransitionMode == TRANSITION_MODE_Perpendicular_R) {
+                    Base::Vector2d Perpendicular(-dirVec.y,dirVec.x);
+                    EditCurve[1].ProjectToLine(EditCurve[2] - EditCurve[0], Perpendicular);
+                    EditCurve[1] = EditCurve[0] + EditCurve[1];
+                }
+
+                sketchgui->drawEdit(EditCurve);
+
+                float length = (EditCurve[1] - EditCurve[0]).Length();
+                float angle = (EditCurve[1] - EditCurve[0]).GetAngle(Base::Vector2d(1.f,0.f));
+
+                SbString text;
+                text.sprintf(" (%.1f,%.1fdeg)", length, angle * 180 / M_PI);
+                setPositionText(EditCurve[1], text);
+
+                if (TransitionMode == TRANSITION_MODE_Free) {
+                    if (seekAutoConstraint(sugConstr2, onSketchPos, onSketchPos - EditCurve[0])) {
+                        renderSuggestConstraintsCursor(sugConstr2);
+                        return;
+                    }
+                }
+            }
+            else if (SegmentMode == SEGMENT_MODE_Arc) {
+                
+                if(QApplication::keyboardModifiers() == Qt::ControlModifier)
+                    SnapMode = SNAP_MODE_45Degree;
+                else
+                    SnapMode = SNAP_MODE_Free;
+                
+                Base::Vector2d Tangent;
+                if  (TransitionMode == TRANSITION_MODE_Tangent)
+                    Tangent = Base::Vector2d(dirVec.x,dirVec.y);
+                else if  (TransitionMode == TRANSITION_MODE_Perpendicular_L)
+                    Tangent = Base::Vector2d(-dirVec.y,dirVec.x);
+                else if  (TransitionMode == TRANSITION_MODE_Perpendicular_R)
+                    Tangent = Base::Vector2d(dirVec.y,-dirVec.x);
+
+                double theta = Tangent.GetAngle(onSketchPos - EditCurve[0]);
+
+                arcRadius = (onSketchPos - EditCurve[0]).Length()/(2.0*sin(theta));
+
+                // At this point we need a unit normal vector pointing torwards
+                // the center of the arc we are drawing. Derivation of the formula
+                // used here can be found at http://people.richland.edu/james/lecture/m116/matrices/area.html
+                double x1 = EditCurve[0].x;
+                double y1 = EditCurve[0].y;
+                double x2 = x1 + Tangent.x;
+                double y2 = y1 + Tangent.y;
+                double x3 = onSketchPos.x;
+                double y3 = onSketchPos.y;
+                if ((x2*y3-x3*y2)-(x1*y3-x3*y1)+(x1*y2-x2*y1) > 0)
+                    arcRadius *= -1;
+                if (boost::math::isnan(arcRadius) || boost::math::isinf(arcRadius))
+                    arcRadius = 0.f;
+
+                CenterPoint = EditCurve[0] + Base::Vector2d(arcRadius * Tangent.y, -arcRadius * Tangent.x);
+
+                double rx = EditCurve[0].x - CenterPoint.x;
+                double ry = EditCurve[0].y - CenterPoint.y;
+
+                startAngle = atan2(ry,rx);
+
+                double rxe = onSketchPos.x - CenterPoint.x;
+                double rye = onSketchPos.y - CenterPoint.y;
+                double arcAngle = atan2(-rxe*ry + rye*rx, rxe*rx + rye*ry);
+                if (boost::math::isnan(arcAngle) || boost::math::isinf(arcAngle))
+                    arcAngle = 0.f;
+                if (arcRadius >= 0 && arcAngle > 0)
+                    arcAngle -=  2*M_PI;
+                if (arcRadius < 0 && arcAngle < 0)
+                    arcAngle +=  2*M_PI;
+                
+                if (SnapMode == SNAP_MODE_45Degree)
+                    arcAngle = round(arcAngle / (M_PI/4)) * M_PI/4;
+
+                endAngle = startAngle + arcAngle;
+
+                for (int i=1; i <= 29; i++) {
+                    double angle = i*arcAngle/29.0;
+                    double dx = rx * cos(angle) - ry * sin(angle);
+                    double dy = rx * sin(angle) + ry * cos(angle);
+                    EditCurve[i] = Base::Vector2d(CenterPoint.x + dx, CenterPoint.y + dy);
+                }
+
+                EditCurve[30] = CenterPoint;
+                EditCurve[31] = EditCurve[0];
+
+                sketchgui->drawEdit(EditCurve);
+
+                SbString text;
+                text.sprintf(" (%.1fR,%.1fdeg)", std::abs(arcRadius), arcAngle * 180 / M_PI);
+                setPositionText(onSketchPos, text);
+
+                if (seekAutoConstraint(sugConstr2, onSketchPos, Base::Vector2d(0.f,0.f))) {
+                    renderSuggestConstraintsCursor(sugConstr2);
+                    return;
+                }
+            }
+        }
+        applyCursor();
+    }
+
+    virtual bool pressButton(Base::Vector2d onSketchPos)
+    {
+        if (Mode == STATUS_SEEK_First) {
+
+            EditCurve[0] = onSketchPos; // this may be overwritten if previousCurve is found
+
+            virtualsugConstr1 = sugConstr1; // store original autoconstraints.
+            
+            // here we check if there is a preselected point and
+            // we set up a transition from the neighbouring segment.
+            // (peviousCurve, previousPosId, dirVec, TransitionMode)
+            for (unsigned int i=0; i < sugConstr1.size(); i++)
+                if (sugConstr1[i].Type == Sketcher::Coincident) {
+                    const Part::Geometry *geom = sketchgui->getSketchObject()->getGeometry(sugConstr1[i].GeoId);
+                    if ((geom->getTypeId() == Part::GeomLineSegment::getClassTypeId() ||
+                         geom->getTypeId() == Part::GeomArcOfCircle::getClassTypeId()) &&
+                        (sugConstr1[i].PosId == Sketcher::start ||
+                         sugConstr1[i].PosId == Sketcher::end)) {
+                        previousCurve = sugConstr1[i].GeoId;
+                        previousPosId = sugConstr1[i].PosId;
+                        updateTransitionData(previousCurve,previousPosId); // -> dirVec, EditCurve[0]
+                        if (geom->getTypeId() == Part::GeomArcOfCircle::getClassTypeId()) {
+                            TransitionMode = TRANSITION_MODE_Tangent;
+                            SnapMode = SNAP_MODE_Free;
+                        }
+                        sugConstr1.erase(sugConstr1.begin()+i); // actually we should clear the vector completely
+                        break;
+                    }
+                }
+
+            // remember our first point (even if we are doing a transition from a previous curve)
+            firstCurve = getHighestCurveIndex() + 1;
+            firstPosId = Sketcher::start;
+
+            if (SegmentMode == SEGMENT_MODE_Line)
+                EditCurve.resize(TransitionMode == TRANSITION_MODE_Free ? 2 : 3);
+            else if (SegmentMode == SEGMENT_MODE_Arc)
+                EditCurve.resize(32);
+            Mode = STATUS_SEEK_Second;
+        }
+        else if (Mode == STATUS_SEEK_Second) {
+            // exit on clicking exactly at the same position (e.g. double click)
+            if (onSketchPos == EditCurve[0]) {
+                unsetCursor();
+                resetPositionText();
+                EditCurve.clear();
+                sketchgui->drawEdit(EditCurve);
+                
+                ParameterGrp::handle hGrp = App::GetApplication().GetParameterGroupByPath("User parameter:BaseApp/Preferences/Mod/Sketcher");
+                bool continuousMode = hGrp->GetBool("ContinuousCreationMode",true);
+                
+                if(continuousMode){
+                    // This code enables the continuous creation mode.
+                    Mode=STATUS_SEEK_First;
+                    SegmentMode=SEGMENT_MODE_Line;
+                    TransitionMode=TRANSITION_MODE_Free;
+                    SnapMode = SNAP_MODE_Free;
+                    suppressTransition=false;
+                    firstCurve=-1;
+                    previousCurve=-1;
+                    firstPosId=Sketcher::none;
+                    previousPosId=Sketcher::none;
+                    EditCurve.clear();
+                    sketchgui->drawEdit(EditCurve);
+                    EditCurve.resize(2);
+                    applyCursor();                
+                    /* this is ok not to call to purgeHandler
+                    * in continuous creation mode because the 
+                    * handler is destroyed by the quit() method on pressing the
+                    * right button of the mouse */                
+                    return true;
+                }
+                else{
+                    sketchgui->purgeHandler(); // no code after this line, Handler get deleted in ViewProvider
+                    return true;
+                } 
+            }
+
+            Mode = STATUS_Do;
+            if (sketchgui->getPreselectPoint() != -1 && firstPosId != Sketcher::none) {
+                int GeoId;
+                Sketcher::PointPos PosId;
+                sketchgui->getSketchObject()->getGeoVertexIndex(sketchgui->getPreselectPoint(),GeoId,PosId);
+                if (sketchgui->getSketchObject()->arePointsCoincident(GeoId,PosId,firstCurve,firstPosId))
+                    Mode = STATUS_Close;
+            }
+            else if (sketchgui->getPreselectCross() == 0 && firstPosId != Sketcher::none) {
+                // close line started at root point
+                if (sketchgui->getSketchObject()->arePointsCoincident(-1,Sketcher::start,firstCurve,firstPosId))
+                    Mode = STATUS_Close;
+            }
+        }
+        return true;
+    }
+
+    virtual bool releaseButton(Base::Vector2d onSketchPos)
+    {
+        if (Mode == STATUS_Do || Mode == STATUS_Close) {
+            bool addedGeometry = true;
+            if (SegmentMode == SEGMENT_MODE_Line) {
+                // issue the geometry
+                try {
+                    // open the transaction
+                    Gui::Command::openCommand("Add line to sketch wire");
+                    FCMD_OBJ_CMD2("addGeometry(Part.LineSegment(App.Vector(%f,%f,0),App.Vector(%f,%f,0)),%s)",
+                        sketchgui->getObject(),
+                        EditCurve[0].x,EditCurve[0].y,EditCurve[1].x,EditCurve[1].y,
+                        geometryCreationMode==Construction?"True":"False");
+                }
+                catch (const Base::Exception& e) {
+                    addedGeometry = false;
+                    Base::Console().Error("Failed to add line: %s\n", e.what());
+                    Gui::Command::abortCommand();
+                }
+                
+                firstsegment=false;
+            }
+            else if (SegmentMode == SEGMENT_MODE_Arc) { // We're dealing with an Arc
+                if (!boost::math::isnormal(arcRadius)) {
+                    Mode = STATUS_SEEK_Second;
+                    return true;
+                }
+
+                try {
+                    Gui::Command::openCommand("Add arc to sketch wire");
+                    FCMD_OBJ_CMD2("addGeometry(Part.ArcOfCircle"
+                        "(Part.Circle(App.Vector(%f,%f,0),App.Vector(0,0,1),%f),%f,%f),%s)",
+                        sketchgui->getObject(),
+                        CenterPoint.x, CenterPoint.y, std::abs(arcRadius),
+                        std::min(startAngle,endAngle), std::max(startAngle,endAngle),
+                        geometryCreationMode==Construction?"True":"False");
+                }
+                catch (const Base::Exception& e) {
+                    addedGeometry = false;
+                    Base::Console().Error("Failed to add arc: %s\n", e.what());
+                    Gui::Command::abortCommand();
+                }
+                
+                firstsegment=false;
+            }
+
+            int lastCurve = getHighestCurveIndex();
+            // issue the constraint
+            if (addedGeometry && (previousPosId != Sketcher::none)) {
+                Sketcher::PointPos lastStartPosId = (SegmentMode == SEGMENT_MODE_Arc && startAngle > endAngle) ?
+                                                    Sketcher::end : Sketcher::start;
+                Sketcher::PointPos lastEndPosId = (SegmentMode == SEGMENT_MODE_Arc && startAngle > endAngle) ?
+                                                  Sketcher::start : Sketcher::end;
+                // in case of a tangency constraint, the coincident constraint is redundant
+                std::string constrType = "Coincident";
+                if (!suppressTransition && previousCurve != -1) {
+                    if (TransitionMode == TRANSITION_MODE_Tangent)
+                        constrType = "Tangent";
+                    else if (TransitionMode == TRANSITION_MODE_Perpendicular_L ||
+                             TransitionMode == TRANSITION_MODE_Perpendicular_R)
+                        constrType = "Perpendicular";
+                }
+                FCMD_OBJ_CMD2("addConstraint(Sketcher.Constraint('%s',%i,%i,%i,%i)) ",
+                    sketchgui->getObject(), constrType.c_str(),
+                    previousCurve, previousPosId, lastCurve, lastStartPosId);
+
+                if(SnapMode == SNAP_MODE_45Degree && Mode != STATUS_Close) {
+                    // -360, -315, -270, -225, -180, -135, -90, -45,  0, 45,  90, 135, 180, 225, 270, 315, 360
+                    //  N/A,    a, perp,    a,  par,    a,perp,   a,N/A,  a,perp,   a, par,   a,perp,   a, N/A
+                    Gui::Command::doCommand(Gui::Command::Doc,
+                                            "App.ActiveDocument.%s.addConstraint(Sketcher.Constraint('Angle',%i,%f)) ",
+                                            sketchgui->getObject()->getNameInDocument(),
+                                            lastCurve, abs(endAngle-startAngle));
+                }
+                if (Mode == STATUS_Close) {
+                    // close the loop by constrain to the first curve point
+                    FCMD_OBJ_CMD2("addConstraint(Sketcher.Constraint('Coincident',%i,%i,%i,%i)) ",
+                        sketchgui->getObject(),
+                        lastCurve,lastEndPosId,firstCurve,firstPosId);
+                }
+                Gui::Command::commitCommand();
+
+                tryAutoRecomputeIfNotSolve(static_cast<Sketcher::SketchObject *>(sketchgui->getObject()));
+            }
+            
+            ParameterGrp::handle hGrp = App::GetApplication().GetParameterGroupByPath("User parameter:BaseApp/Preferences/Mod/Sketcher");
+            bool avoidredundant = hGrp->GetBool("AvoidRedundantAutoconstraints",true);
+
+            if (Mode == STATUS_Close) {
+
+                if(avoidredundant) {
+                    if (SegmentMode == SEGMENT_MODE_Line) { // avoid redundant constraints.
+                        if (sugConstr1.size() > 0)
+                            removeRedundantHorizontalVertical(static_cast<Sketcher::SketchObject *>(sketchgui->getObject()),sugConstr1,sugConstr2);
+                        else
+                            removeRedundantHorizontalVertical(static_cast<Sketcher::SketchObject *>(sketchgui->getObject()),virtualsugConstr1,sugConstr2);
+                    }
+                }
+
+                if (sugConstr2.size() > 0) {
+                    // exclude any coincidence constraints
+                    std::vector<AutoConstraint> sugConstr;
+                    for (unsigned int i=0; i < sugConstr2.size(); i++) {
+                        if (sugConstr2[i].Type != Sketcher::Coincident)
+                            sugConstr.push_back(sugConstr2[i]);
+                    }
+                    createAutoConstraints(sugConstr, getHighestCurveIndex(), Sketcher::end);
+                    sugConstr2.clear();
+                }
+                
+                tryAutoRecomputeIfNotSolve(static_cast<Sketcher::SketchObject *>(sketchgui->getObject()));
+
+                unsetCursor();
+
+                resetPositionText();
+                EditCurve.clear();
+                sketchgui->drawEdit(EditCurve);
+
+                ParameterGrp::handle hGrp = App::GetApplication().GetParameterGroupByPath("User parameter:BaseApp/Preferences/Mod/Sketcher");
+                bool continuousMode = hGrp->GetBool("ContinuousCreationMode",true);
+
+                if(continuousMode){
+                    // This code enables the continuous creation mode.
+                    Mode=STATUS_SEEK_First;
+                    SegmentMode=SEGMENT_MODE_Line;
+                    TransitionMode=TRANSITION_MODE_Free;
+                    SnapMode = SNAP_MODE_Free;
+                    suppressTransition=false;
+                    firstCurve=-1;
+                    previousCurve=-1;
+                    firstPosId=Sketcher::none;
+                    previousPosId=Sketcher::none;
+                    EditCurve.clear();
+                    sketchgui->drawEdit(EditCurve);
+                    EditCurve.resize(2);
+                    applyCursor();                
+                    /* this is ok not to call to purgeHandler
+                    * in continuous creation mode because the 
+                    * handler is destroyed by the quit() method on pressing the
+                    * right button of the mouse */                
+                }
+                else{
+                    sketchgui->purgeHandler(); // no code after this line, Handler get deleted in ViewProvider
+                }
+            }
+            else {
+                Gui::Command::commitCommand();
+
+                // Add auto constraints
+                if (sugConstr1.size() > 0) { // this is relevant only to the very first point
+                    createAutoConstraints(sugConstr1, getHighestCurveIndex(), Sketcher::start);
+                    sugConstr1.clear();
+                }
+                
+
+                if(avoidredundant) {
+                    if (SegmentMode == SEGMENT_MODE_Line) { // avoid redundant constraints.
+                        if (sugConstr1.size() > 0)
+                            removeRedundantHorizontalVertical(static_cast<Sketcher::SketchObject *>(sketchgui->getObject()),sugConstr1,sugConstr2);
+                        else
+                            removeRedundantHorizontalVertical(static_cast<Sketcher::SketchObject *>(sketchgui->getObject()),virtualsugConstr1,sugConstr2);
+                    }
+                }
+
+                virtualsugConstr1 = sugConstr2; // these are the initial constraints for the next iteration.
+
+                if (sugConstr2.size() > 0) {
+                    createAutoConstraints(sugConstr2, getHighestCurveIndex(), 
+                                          (SegmentMode == SEGMENT_MODE_Arc && startAngle > endAngle) ?
+                                            Sketcher::start : Sketcher::end);
+                    sugConstr2.clear();
+                }
+
+                tryAutoRecomputeIfNotSolve(static_cast<Sketcher::SketchObject *>(sketchgui->getObject()));
+
+                // remember the vertex for the next rounds constraint..
+                previousCurve = getHighestCurveIndex();
+                previousPosId = (SegmentMode == SEGMENT_MODE_Arc && startAngle > endAngle) ?
+                                 Sketcher::start : Sketcher::end; // cw arcs are rendered in reverse
+
+                // setup for the next line segment
+                // calculate dirVec and EditCurve[0]
+                updateTransitionData(previousCurve,previousPosId);
+
+                applyCursor();
+                Mode = STATUS_SEEK_Second;
+                if (SegmentMode == SEGMENT_MODE_Arc) {
+                    TransitionMode = TRANSITION_MODE_Tangent;
+                    EditCurve.resize(3);
+                    EditCurve[2] = EditCurve[0];
+                }
+                else {
+                    TransitionMode = TRANSITION_MODE_Free;
+                    EditCurve.resize(2);
+                }
+                SegmentMode = SEGMENT_MODE_Line;
+                SnapMode = SNAP_MODE_Free;
+                EditCurve[1] = EditCurve[0];
+                mouseMove(onSketchPos); // trigger an update of EditCurve
+            }
+        }
+        return true;
+    }
+    
+    virtual void quit(void) {
+        // We must see if we need to create a B-spline before cancelling everything
+        // and now just like any other Handler,
+        
+        ParameterGrp::handle hGrp = App::GetApplication().GetParameterGroupByPath("User parameter:BaseApp/Preferences/Mod/Sketcher");
+        
+        bool continuousMode = hGrp->GetBool("ContinuousCreationMode",true);
+        
+        if (firstsegment) {
+            // user when right-clicking with no segment in really wants to exit
+            DrawSketchHandler::quit();
+        }
+        else {
+
+            if(!continuousMode){
+                DrawSketchHandler::quit();
+            }
+            else {
+                // This code disregards existing data and enables the continuous creation mode.
+                Mode=STATUS_SEEK_First;
+                SegmentMode=SEGMENT_MODE_Line;
+                TransitionMode=TRANSITION_MODE_Free;
+                SnapMode = SNAP_MODE_Free;
+                suppressTransition=false;
+                firstCurve=-1;
+                previousCurve=-1;
+                firstPosId=Sketcher::none;
+                previousPosId=Sketcher::none;
+                firstsegment=true;
+                EditCurve.clear();
+                sketchgui->drawEdit(EditCurve);
+                EditCurve.resize(2);
+                applyCursor();
+            }
+        }
+    }
+    
+protected:
+    SELECT_MODE Mode;
+    SEGMENT_MODE SegmentMode;
+    TRANSITION_MODE TransitionMode;
+    SNAP_MODE SnapMode;
+    bool suppressTransition;
+
+    std::vector<Base::Vector2d> EditCurve;
+    int firstCurve;
+    int previousCurve;
+    Sketcher::PointPos firstPosId;
+    Sketcher::PointPos previousPosId;
+    // the latter stores those constraints that a first point would have been given in absence of the transition mechanism
+    std::vector<AutoConstraint> sugConstr1, sugConstr2, virtualsugConstr1; 
+
+    Base::Vector2d CenterPoint;
+    Base::Vector3d dirVec;
+    double startAngle, endAngle, arcRadius;
+    
+    bool firstsegment;
+
+    void updateTransitionData(int GeoId, Sketcher::PointPos PosId) {
+
+        // Use updated startPoint/endPoint as autoconstraints can modify the position
+        const Part::Geometry *geom = sketchgui->getSketchObject()->getGeometry(GeoId);
+        if (geom->getTypeId() == Part::GeomLineSegment::getClassTypeId()) {
+            const Part::GeomLineSegment *lineSeg = static_cast<const Part::GeomLineSegment *>(geom);
+            dirVec.Set(lineSeg->getEndPoint().x - lineSeg->getStartPoint().x,
+                       lineSeg->getEndPoint().y - lineSeg->getStartPoint().y,
+                       0.f);
+            if (PosId == Sketcher::start) {
+                dirVec *= -1;
+                EditCurve[0] = Base::Vector2d(lineSeg->getStartPoint().x, lineSeg->getStartPoint().y);
+            }
+            else
+                EditCurve[0] = Base::Vector2d(lineSeg->getEndPoint().x, lineSeg->getEndPoint().y);
+        }
+        else if (geom->getTypeId() == Part::GeomArcOfCircle::getClassTypeId()) {
+            const Part::GeomArcOfCircle *arcSeg = static_cast<const Part::GeomArcOfCircle *>(geom);
+            if (PosId == Sketcher::start) {
+                EditCurve[0] = Base::Vector2d(arcSeg->getStartPoint(/*emulateCCW=*/true).x,arcSeg->getStartPoint(/*emulateCCW=*/true).y);
+                dirVec = Base::Vector3d(0.f,0.f,-1.0) % (arcSeg->getStartPoint(/*emulateCCW=*/true)-arcSeg->getCenter());
+            }
+            else {
+                EditCurve[0] = Base::Vector2d(arcSeg->getEndPoint(/*emulateCCW=*/true).x,arcSeg->getEndPoint(/*emulateCCW=*/true).y);
+                dirVec = Base::Vector3d(0.f,0.f,1.0) % (arcSeg->getEndPoint(/*emulateCCW=*/true)-arcSeg->getCenter());
+            }
+        }
+        dirVec.Normalize();
+    }
+};
+
+DEF_STD_CMD_AU(CmdSketcherCreatePolyline);
+
+CmdSketcherCreatePolyline::CmdSketcherCreatePolyline()
+  : Command("Sketcher_CreatePolyline")
+{
+    sAppModule      = "Sketcher";
+    sGroup          = QT_TR_NOOP("Sketcher");
+    sMenuText       = QT_TR_NOOP("Create polyline");
+    sToolTipText    = QT_TR_NOOP("Create a polyline in the sketch. 'M' Key cycles behaviour");
+    sWhatsThis      = "Sketcher_CreatePolyline";
+    sStatusTip      = sToolTipText;
+    sPixmap         = "Sketcher_CreatePolyline";
+    eType           = ForEdit;
+}
+
+void CmdSketcherCreatePolyline::activated(int iMsg)
+{
+    Q_UNUSED(iMsg);
+    ActivateHandler(getActiveGuiDocument(),new DrawSketchHandlerLineSet() );
+}
+
+void CmdSketcherCreatePolyline::updateAction(int mode)
+{
+    switch (mode) {
+    case Normal:
+        if (getAction())
+            getAction()->setIcon(Gui::BitmapFactory().pixmap("Sketcher_CreatePolyline"));
+        break;
+    case Construction:
+        if (getAction())
+            getAction()->setIcon(Gui::BitmapFactory().pixmap("Sketcher_CreatePolyline_Constr"));
+        break;
+    }
+}
+
+bool CmdSketcherCreatePolyline::isActive(void)
+{
+    return isCreateGeoActive(getActiveGuiDocument());
+}
+
+
+// ======================================================================================
+
+/* XPM */
+static const char *cursor_createarc[]={
+"32 32 3 1",
+cursor_crosshair_color,
+"# c red",
+". c None",
+"......+...........###...........",
+"......+...........#.#...........",
+"......+...........###...........",
+"......+..............##.........",
+"......+...............##........",
+".......................#........",
+"+++++...+++++...........#.......",
+"........................##......",
+"......+..................#......",
+"......+..................#......",
+"......+...................#.....",
+"......+...................#.....",
+"......+...................#.....",
+"..........................#.....",
+"..........................#.....",
+"..........................#.....",
+"..........................#.....",
+".........................#......",
+".........................#......",
+"........................#.......",
+"........................#.......",
+"...###.................#........",
+"...#.#................#.........",
+"...###...............#..........",
+"......##...........##...........",
+".......###.......##.............",
+"..........#######...............",
+"................................",
+"................................",
+"................................",
+"................................",
+"................................"};
+
+class DrawSketchHandlerArc : public DrawSketchHandler
+{
+public:
+    DrawSketchHandlerArc()
+      : Mode(STATUS_SEEK_First)
+      , EditCurve(2)
+      , rx(0), ry(0)
+      , startAngle(0)
+      , endAngle(0)
+      , arcAngle(0)
+    {
+    }
+    virtual ~DrawSketchHandlerArc(){}
+    /// mode table
+    enum SelectMode {
+        STATUS_SEEK_First,      /**< enum value ----. */
+        STATUS_SEEK_Second,     /**< enum value ----. */
+        STATUS_SEEK_Third,      /**< enum value ----. */
+        STATUS_End
+    };
+
+    virtual void activated(ViewProviderSketch *)
+    {
+        setCrosshairColor();
+        setCursor(QPixmap(cursor_createarc),7,7);
+    }
+
+    virtual void mouseMove(Base::Vector2d onSketchPos)
+    {
+        if (Mode==STATUS_SEEK_First) {
+            setPositionText(onSketchPos);
+            if (seekAutoConstraint(sugConstr1, onSketchPos, Base::Vector2d(0.f,0.f))) {
+                renderSuggestConstraintsCursor(sugConstr1);
+                return;
+            }
+        }
+        else if (Mode==STATUS_SEEK_Second) {
+            double dx_ = onSketchPos.x - EditCurve[0].x;
+            double dy_ = onSketchPos.y - EditCurve[0].y;
+            for (int i=0; i < 16; i++) {
+                double angle = i*M_PI/16.0;
+                double dx = dx_ * cos(angle) + dy_ * sin(angle);
+                double dy = -dx_ * sin(angle) + dy_ * cos(angle);
+                EditCurve[1+i] = Base::Vector2d(EditCurve[0].x + dx, EditCurve[0].y + dy);
+                EditCurve[17+i] = Base::Vector2d(EditCurve[0].x - dx, EditCurve[0].y - dy);
+            }
+            EditCurve[33] = EditCurve[1];
+
+            // Display radius and start angle
+            float radius = (onSketchPos - EditCurve[0]).Length();
+            float angle = atan2f(dy_ , dx_);
+
+            SbString text;
+            text.sprintf(" (%.1fR,%.1fdeg)", radius, angle * 180 / M_PI);
+            setPositionText(onSketchPos, text);
+
+            sketchgui->drawEdit(EditCurve);
+            if (seekAutoConstraint(sugConstr2, onSketchPos, Base::Vector2d(0.f,0.f))) {
+                renderSuggestConstraintsCursor(sugConstr2);
+                return;
+            }
+        }
+        else if (Mode==STATUS_SEEK_Third) {
+            double angle1 = atan2(onSketchPos.y - CenterPoint.y,
+                                 onSketchPos.x - CenterPoint.x) - startAngle;
+            double angle2 = angle1 + (angle1 < 0. ? 2 : -2) * M_PI ;
+            arcAngle = abs(angle1-arcAngle) < abs(angle2-arcAngle) ? angle1 : angle2;
+            for (int i=1; i <= 29; i++) {
+                double angle = i*arcAngle/29.0;
+                double dx = rx * cos(angle) - ry * sin(angle);
+                double dy = rx * sin(angle) + ry * cos(angle);
+                EditCurve[i] = Base::Vector2d(CenterPoint.x + dx, CenterPoint.y + dy);
+            }
+
+            // Display radius and arc angle
+            float radius = (onSketchPos - EditCurve[0]).Length();
+
+            SbString text;
+            text.sprintf(" (%.1fR,%.1fdeg)", radius, arcAngle * 180 / M_PI);
+            setPositionText(onSketchPos, text);
+            
+            sketchgui->drawEdit(EditCurve);
+            if (seekAutoConstraint(sugConstr3, onSketchPos, Base::Vector2d(0.0,0.0))) {
+                renderSuggestConstraintsCursor(sugConstr3);
+                return;
+            }
+        }
+        applyCursor();
+
+    }
+
+    virtual bool pressButton(Base::Vector2d onSketchPos)
+    {
+        if (Mode==STATUS_SEEK_First){
+            CenterPoint = onSketchPos;
+            EditCurve.resize(34);
+            EditCurve[0] = onSketchPos;
+            Mode = STATUS_SEEK_Second;
+        }
+        else if (Mode==STATUS_SEEK_Second){
+            EditCurve.resize(31);
+            EditCurve[0] = onSketchPos;
+            EditCurve[30] = CenterPoint;
+            rx = EditCurve[0].x - CenterPoint.x;
+            ry = EditCurve[0].y - CenterPoint.y;
+            startAngle = atan2(ry, rx);
+            arcAngle = 0.;
+            Mode = STATUS_SEEK_Third;
+        }
+        else {
+            EditCurve.resize(30);
+            double angle1 = atan2(onSketchPos.y - CenterPoint.y,
+                                 onSketchPos.x - CenterPoint.x) - startAngle;
+            double angle2 = angle1 + (angle1 < 0. ? 2 : -2) * M_PI ;
+            arcAngle = abs(angle1-arcAngle) < abs(angle2-arcAngle) ? angle1 : angle2;
+            if (arcAngle > 0)
+                endAngle = startAngle + arcAngle;
+            else {
+                endAngle = startAngle;
+                startAngle += arcAngle;
+            }
+
+            sketchgui->drawEdit(EditCurve);
+            applyCursor();
+            Mode = STATUS_End;
+        }
+
+        return true;
+    }
+
+    virtual bool releaseButton(Base::Vector2d onSketchPos)
+    {
+        Q_UNUSED(onSketchPos);
+        if (Mode==STATUS_End) {
+            unsetCursor();
+            resetPositionText();
+
+            try {
+                Gui::Command::openCommand("Add sketch arc");
+                FCMD_OBJ_CMD2("addGeometry(Part.ArcOfCircle"
+                    "(Part.Circle(App.Vector(%f,%f,0),App.Vector(0,0,1),%f),"
+                    "%f,%f),%s)",
+                          sketchgui->getObject(),
+                          CenterPoint.x, CenterPoint.y, sqrt(rx*rx + ry*ry),
+                          startAngle, endAngle,
+                          geometryCreationMode==Construction?"True":"False"); //arcAngle > 0 ? 0 : 1);
+
+                Gui::Command::commitCommand();
+            }
+            catch (const Base::Exception& e) {
+                Base::Console().Error("Failed to add arc: %s\n", e.what());
+                Gui::Command::abortCommand();
+            }
+
+            // Auto Constraint center point
+            if (sugConstr1.size() > 0) {
+                createAutoConstraints(sugConstr1, getHighestCurveIndex(), Sketcher::mid);
+                sugConstr1.clear();
+            }
+
+            // Auto Constraint first picked point
+            if (sugConstr2.size() > 0) {
+                createAutoConstraints(sugConstr2, getHighestCurveIndex(), (arcAngle > 0) ? Sketcher::start : Sketcher::end );
+                sugConstr2.clear();
+            }
+
+            // Auto Constraint second picked point
+            if (sugConstr3.size() > 0) {
+                createAutoConstraints(sugConstr3, getHighestCurveIndex(), (arcAngle > 0) ? Sketcher::end : Sketcher::start);
+                sugConstr3.clear();
+            }
+
+
+            tryAutoRecomputeIfNotSolve(static_cast<Sketcher::SketchObject *>(sketchgui->getObject()));
+
+            ParameterGrp::handle hGrp = App::GetApplication().GetParameterGroupByPath("User parameter:BaseApp/Preferences/Mod/Sketcher");
+            bool continuousMode = hGrp->GetBool("ContinuousCreationMode",true);
+            if(continuousMode){
+                // This code enables the continuous creation mode.
+                Mode=STATUS_SEEK_First;
+                EditCurve.clear();
+                sketchgui->drawEdit(EditCurve);
+                EditCurve.resize(2);
+                applyCursor();
+                /* this is ok not to call to purgeHandler
+                * in continuous creation mode because the 
+                * handler is destroyed by the quit() method on pressing the
+                * right button of the mouse */
+            }
+            else{
+                sketchgui->purgeHandler(); // no code after this line, Handler get deleted in ViewProvider    
+            }
+        }
+        return true;
+    }
+protected:
+    SelectMode Mode;
+    std::vector<Base::Vector2d> EditCurve;
+    Base::Vector2d CenterPoint;
+    double rx, ry, startAngle, endAngle, arcAngle;
+    std::vector<AutoConstraint> sugConstr1, sugConstr2, sugConstr3;
+};
+
+DEF_STD_CMD_A(CmdSketcherCreateArc);
+
+CmdSketcherCreateArc::CmdSketcherCreateArc()
+  : Command("Sketcher_CreateArc")
+{
+    sAppModule      = "Sketcher";
+    sGroup          = QT_TR_NOOP("Sketcher");
+    sMenuText       = QT_TR_NOOP("Create arc by center");
+    sToolTipText    = QT_TR_NOOP("Create an arc by its center and by its end points");
+    sWhatsThis      = "Sketcher_CreateArc";
+    sStatusTip      = sToolTipText;
+    sPixmap         = "Sketcher_CreateArc";
+    eType           = ForEdit;
+}
+
+void CmdSketcherCreateArc::activated(int iMsg)
+{
+    Q_UNUSED(iMsg);
+    ActivateHandler(getActiveGuiDocument(),new DrawSketchHandlerArc() );
+}
+
+bool CmdSketcherCreateArc::isActive(void)
+{
+    return isCreateGeoActive(getActiveGuiDocument());
+}
+
+
+// ======================================================================================
+
+/* XPM */
+static const char *cursor_create3pointarc[]={
+"32 32 3 1",
+cursor_crosshair_color,
+"# c red",
+". c None",
+"......+...........###...........",
+"......+...........#.#...........",
+"......+...........###...........",
+"......+..............##.........",
+"......+...............##........",
+".......................#........",
+"+++++...+++++...........#.......",
+"........................##......",
+"......+..................#......",
+"......+..................#......",
+"......+...................#.....",
+"......+...................#.....",
+"......+...................#.....",
+"..........................#.....",
+"..........................#.....",
+"..........................#.....",
+"..........................#.....",
+".........................#......",
+".......................###......",
+".......................#.#......",
+".......................###......",
+"...###.................#........",
+"...#.#................#.........",
+"...###...............#..........",
+"......##...........##...........",
+".......###.......##.............",
+"..........#######...............",
+"................................",
+"................................",
+"................................",
+"................................",
+"................................"};
+
+class DrawSketchHandler3PointArc : public DrawSketchHandler
+{
+public:
+    DrawSketchHandler3PointArc()
+      : Mode(STATUS_SEEK_First), EditCurve(2)
+      , radius(0), startAngle(0)
+      , endAngle(0), arcAngle(0)
+      , arcPos1(Sketcher::none)
+      , arcPos2(Sketcher::none)
+    {
+    }
+    virtual ~DrawSketchHandler3PointArc(){}
+    /// mode table
+    enum SelectMode {
+        STATUS_SEEK_First,      /**< enum value ----. */
+        STATUS_SEEK_Second,     /**< enum value ----. */
+        STATUS_SEEK_Third,      /**< enum value ----. */
+        STATUS_End
+    };
+
+    virtual void activated(ViewProviderSketch *)
+    {
+        setCrosshairColor();
+        setCursor(QPixmap(cursor_create3pointarc),7,7);
+    }
+
+    virtual void mouseMove(Base::Vector2d onSketchPos)
+    {
+        if (Mode==STATUS_SEEK_First) {
+            setPositionText(onSketchPos);
+            if (seekAutoConstraint(sugConstr1, onSketchPos, Base::Vector2d(0.f,0.f))) {
+                renderSuggestConstraintsCursor(sugConstr1);
+                return;
+            }
+        }
+        else if (Mode==STATUS_SEEK_Second) {
+            CenterPoint  = EditCurve[0] = (onSketchPos - FirstPoint)/2 + FirstPoint;
+            EditCurve[1] = EditCurve[33] = onSketchPos;
+            radius = (onSketchPos - CenterPoint).Length();
+            double lineAngle = GetPointAngle(CenterPoint, onSketchPos);
+
+            // Build a 32 point circle ignoring already constructed points
+            for (int i=1; i <= 32; i++) {
+                // Start at current angle
+                double angle = (i-1)*2*M_PI/32.0 + lineAngle; // N point closed circle has N segments
+                if (i != 1 && i != 17 ) {
+                    EditCurve[i] = Base::Vector2d(CenterPoint.x + radius*cos(angle),
+                                                  CenterPoint.y + radius*sin(angle));
+                }
+            }
+
+            // Display radius and start angle
+            // This lineAngle will report counter-clockwise from +X, not relatively
+            SbString text;
+            text.sprintf(" (%.1fR,%.1fdeg)", (float) radius, (float) lineAngle * 180 / M_PI);
+            setPositionText(onSketchPos, text);
+
+            sketchgui->drawEdit(EditCurve);
+            if (seekAutoConstraint(sugConstr2, onSketchPos, Base::Vector2d(0.f,0.f))) {
+                renderSuggestConstraintsCursor(sugConstr2);
+                return;
+            }
+        }
+        else if (Mode==STATUS_SEEK_Third) {
+            /*
+            Centerline inverts when the arc flips sides.  Easily taken care of by replacing
+            centerline with a point.  It happens because the direction the curve is being drawn
+            reverses.
+            */
+            try {
+                CenterPoint = EditCurve[30] = GetCircleCenter(FirstPoint, SecondPoint, onSketchPos);
+                
+                radius = (SecondPoint - CenterPoint).Length();
+
+                double angle1 = GetPointAngle(CenterPoint, FirstPoint);
+                double angle2 = GetPointAngle(CenterPoint, SecondPoint);
+                double angle3 = GetPointAngle(CenterPoint, onSketchPos);
+
+                // Always build arc counter-clockwise
+                // Point 3 is between Point 1 and 2
+                if ( angle3 > min(angle1, angle2) && angle3 < max(angle1, angle2) ) {
+                    if (angle2 > angle1) {
+                        EditCurve[0] =  FirstPoint;
+                        EditCurve[29] = SecondPoint;
+                        arcPos1 = Sketcher::start;
+                        arcPos2 = Sketcher::end;
+                    }
+                    else {
+                        EditCurve[0] =  SecondPoint;
+                        EditCurve[29] = FirstPoint;
+                        arcPos1 = Sketcher::end;
+                        arcPos2 = Sketcher::start;
+                    }
+                    startAngle = min(angle1, angle2);
+                    endAngle   = max(angle1, angle2);
+                    arcAngle = endAngle - startAngle;
+                }
+                // Point 3 is not between Point 1 and 2
+                else {
+                    if (angle2 > angle1) {
+                        EditCurve[0] =  SecondPoint;
+                        EditCurve[29] = FirstPoint;
+                        arcPos1 = Sketcher::end;
+                        arcPos2 = Sketcher::start;
+                    }
+                    else {
+                        EditCurve[0] =  FirstPoint;
+                        EditCurve[29] = SecondPoint;
+                        arcPos1 = Sketcher::start;
+                        arcPos2 = Sketcher::end;
+                    }
+                    startAngle = max(angle1, angle2);
+                    endAngle   = min(angle1, angle2);
+                    arcAngle = 2*M_PI - (startAngle - endAngle);
+                }
+
+                // Build a 30 point circle ignoring already constructed points
+                for (int i=1; i <= 28; i++) {
+                    double angle = startAngle + i*arcAngle/29.0; // N point arc has N-1 segments
+                    EditCurve[i] = Base::Vector2d(CenterPoint.x + radius*cos(angle),
+                                                CenterPoint.y + radius*sin(angle));
+                }
+
+                SbString text;
+                text.sprintf(" (%.1fR,%.1fdeg)", (float) radius, (float) arcAngle * 180 / M_PI);
+                setPositionText(onSketchPos, text);
+
+                sketchgui->drawEdit(EditCurve);
+                if (seekAutoConstraint(sugConstr3, onSketchPos, Base::Vector2d(0.0,0.0),
+                                    AutoConstraint::CURVE)) {
+                    renderSuggestConstraintsCursor(sugConstr3);
+                    return;
+                }
+            }
+            catch(Base::ValueError &e) {
+                e.ReportException();
+            }
+        }
+        applyCursor();
+    }
+
+    virtual bool pressButton(Base::Vector2d onSketchPos)
+    {
+        if (Mode==STATUS_SEEK_First){
+            // 32 point curve + center + endpoint
+            EditCurve.resize(34);
+            // 17 is circle halfway point (1+32/2)
+            FirstPoint = EditCurve[17] = onSketchPos;
+
+            Mode = STATUS_SEEK_Second;
+        }
+        else if (Mode==STATUS_SEEK_Second){
+            // 30 point arc and center point
+            EditCurve.resize(31);
+            SecondPoint = onSketchPos;
+
+            Mode = STATUS_SEEK_Third;
+        }
+        else {
+            EditCurve.resize(30);
+
+            sketchgui->drawEdit(EditCurve);
+            applyCursor();
+            Mode = STATUS_End;
+        }
+
+        return true;
+    }
+
+    virtual bool releaseButton(Base::Vector2d onSketchPos)
+    {
+        Q_UNUSED(onSketchPos);
+        // Need to look at.  rx might need fixing.
+        if (Mode==STATUS_End) {
+            unsetCursor();
+            resetPositionText();
+
+            try {
+                Gui::Command::openCommand("Add sketch arc");
+                FCMD_OBJ_CMD2("addGeometry(Part.ArcOfCircle"
+                    "(Part.Circle(App.Vector(%f,%f,0),App.Vector(0,0,1),%f),"
+                    "%f,%f),%s)",
+                          sketchgui->getObject(),
+                          CenterPoint.x, CenterPoint.y, radius,
+                          startAngle, endAngle,
+                          geometryCreationMode==Construction?"True":"False");
+
+                Gui::Command::commitCommand();
+            }
+            catch (const Base::Exception& e) {
+                Base::Console().Error("Failed to add arc: %s\n", e.what());
+                Gui::Command::abortCommand();
+            }
+
+            // Auto Constraint first picked point
+            if (sugConstr1.size() > 0) {
+                createAutoConstraints(sugConstr1, getHighestCurveIndex(), arcPos1);
+                sugConstr1.clear();
+            }
+
+            // Auto Constraint second picked point
+            if (sugConstr2.size() > 0) {
+                createAutoConstraints(sugConstr2, getHighestCurveIndex(), arcPos2);
+                sugConstr2.clear();
+            }
+
+            // Auto Constraint third picked point
+            if (sugConstr3.size() > 0) {
+                createAutoConstraints(sugConstr3, getHighestCurveIndex(), Sketcher::none);
+                sugConstr3.clear();
+            }
+
+            tryAutoRecomputeIfNotSolve(static_cast<Sketcher::SketchObject *>(sketchgui->getObject()));
+
+            ParameterGrp::handle hGrp = App::GetApplication().GetParameterGroupByPath("User parameter:BaseApp/Preferences/Mod/Sketcher");
+            bool continuousMode = hGrp->GetBool("ContinuousCreationMode",true);
+            if(continuousMode){
+                // This code enables the continuous creation mode.
+                Mode=STATUS_SEEK_First;
+                EditCurve.clear();
+                sketchgui->drawEdit(EditCurve);
+                EditCurve.resize(2);
+                applyCursor();
+                /* this is ok not to call to purgeHandler
+                * in continuous creation mode because the 
+                * handler is destroyed by the quit() method on pressing the
+                * right button of the mouse */
+            }
+            else{
+                sketchgui->purgeHandler(); // no code after this line, Handler get deleted in ViewProvider    
+            }            
+        }
+        return true;
+    }
+protected:
+    SelectMode Mode;
+    std::vector<Base::Vector2d> EditCurve;
+    Base::Vector2d CenterPoint, FirstPoint, SecondPoint;
+    double radius, startAngle, endAngle, arcAngle;
+    std::vector<AutoConstraint> sugConstr1, sugConstr2, sugConstr3;
+    Sketcher::PointPos arcPos1, arcPos2;
+};
+
+DEF_STD_CMD_A(CmdSketcherCreate3PointArc);
+
+CmdSketcherCreate3PointArc::CmdSketcherCreate3PointArc()
+  : Command("Sketcher_Create3PointArc")
+{
+    sAppModule      = "Sketcher";
+    sGroup          = QT_TR_NOOP("Sketcher");
+    sMenuText       = QT_TR_NOOP("Create arc by three points");
+    sToolTipText    = QT_TR_NOOP("Create an arc by its end points and a point along the arc");
+    sWhatsThis      = "Sketcher_Create3PointArc";
+    sStatusTip      = sToolTipText;
+    sPixmap         = "Sketcher_Create3PointArc";
+    eType           = ForEdit;
+}
+
+void CmdSketcherCreate3PointArc::activated(int iMsg)
+{
+    Q_UNUSED(iMsg);
+    ActivateHandler(getActiveGuiDocument(),new DrawSketchHandler3PointArc() );
+}
+
+bool CmdSketcherCreate3PointArc::isActive(void)
+{
+    return isCreateGeoActive(getActiveGuiDocument());
+}
+
+
+DEF_STD_CMD_ACLU(CmdSketcherCompCreateArc);
+
+CmdSketcherCompCreateArc::CmdSketcherCompCreateArc()
+  : Command("Sketcher_CompCreateArc")
+{
+    sAppModule      = "Sketcher";
+    sGroup          = QT_TR_NOOP("Sketcher");
+    sMenuText       = QT_TR_NOOP("Create arc");
+    sToolTipText    = QT_TR_NOOP("Create an arc in the sketcher");
+    sWhatsThis      = "Sketcher_CompCreateArc";
+    sStatusTip      = sToolTipText;
+    eType           = ForEdit;
+}
+
+void CmdSketcherCompCreateArc::activated(int iMsg)
+{
+    if (iMsg==0)
+        ActivateHandler(getActiveGuiDocument(),new DrawSketchHandlerArc());
+    else if (iMsg==1)
+        ActivateHandler(getActiveGuiDocument(),new DrawSketchHandler3PointArc());
+    else
+        return;
+
+    // Since the default icon is reset when enabing/disabling the command we have
+    // to explicitly set the icon of the used command.
+    Gui::ActionGroup* pcAction = qobject_cast<Gui::ActionGroup*>(_pcAction);
+    QList<QAction*> a = pcAction->actions();
+
+    assert(iMsg < a.size());
+    pcAction->setIcon(a[iMsg]->icon());
+}
+
+Gui::Action * CmdSketcherCompCreateArc::createAction(void)
+{
+    Gui::ActionGroup* pcAction = new Gui::ActionGroup(this, Gui::getMainWindow());
+    pcAction->setDropDownMenu(true);
+    applyCommandData(this->className(), pcAction);
+
+    QAction* arc1 = pcAction->addAction(QString());
+    arc1->setIcon(Gui::BitmapFactory().pixmap("Sketcher_CreateArc"));
+    QAction* arc2 = pcAction->addAction(QString());
+    arc2->setIcon(Gui::BitmapFactory().pixmap("Sketcher_Create3PointArc"));
+
+    _pcAction = pcAction;
+    languageChange();
+
+    pcAction->setIcon(arc1->icon());
+    int defaultId = 0;
+    pcAction->setProperty("defaultAction", QVariant(defaultId));
+
+    return pcAction;
+}
+
+void CmdSketcherCompCreateArc::updateAction(int mode)
+{
+    Gui::ActionGroup* pcAction = qobject_cast<Gui::ActionGroup*>(getAction());
+    if (!pcAction)
+        return;
+
+    QList<QAction*> a = pcAction->actions();
+    int index = pcAction->property("defaultAction").toInt();
+    switch (mode) {
+    case Normal:
+        a[0]->setIcon(Gui::BitmapFactory().pixmap("Sketcher_CreateArc"));
+        a[1]->setIcon(Gui::BitmapFactory().pixmap("Sketcher_Create3PointArc"));
+        getAction()->setIcon(a[index]->icon());
+        break;
+    case Construction:
+        a[0]->setIcon(Gui::BitmapFactory().pixmap("Sketcher_CreateArc_Constr"));
+        a[1]->setIcon(Gui::BitmapFactory().pixmap("Sketcher_Create3PointArc_Constr"));
+        getAction()->setIcon(a[index]->icon());
+        break;
+    }
+}
+
+void CmdSketcherCompCreateArc::languageChange()
+{
+    Command::languageChange();
+
+    if (!_pcAction)
+        return;
+    Gui::ActionGroup* pcAction = qobject_cast<Gui::ActionGroup*>(_pcAction);
+    QList<QAction*> a = pcAction->actions();
+
+    QAction* arc1 = a[0];
+    arc1->setText(QApplication::translate("CmdSketcherCompCreateArc","Center and end points"));
+    arc1->setToolTip(QApplication::translate("Sketcher_CreateArc","Create an arc by its center and by its end points"));
+    arc1->setStatusTip(QApplication::translate("Sketcher_CreateArc","Create an arc by its center and by its end points"));
+    QAction* arc2 = a[1];
+    arc2->setText(QApplication::translate("CmdSketcherCompCreateArc","End points and rim point"));
+    arc2->setToolTip(QApplication::translate("Sketcher_Create3PointArc","Create an arc by its end points and a point along the arc"));
+    arc2->setStatusTip(QApplication::translate("Sketcher_Create3PointArc","Create an arc by its end points and a point along the arc"));
+}
+
+bool CmdSketcherCompCreateArc::isActive(void)
+{
+    return isCreateGeoActive(getActiveGuiDocument());
+}
+
+
+// ======================================================================================
+
+/* XPM */
+static const char *cursor_createcircle[]={
+"32 32 3 1",
+cursor_crosshair_color,
+"# c red",
+". c None",
+"......+.........................",
+"......+.........................",
+"......+.........................",
+"......+.........................",
+"......+.........................",
+"................................",
+"+++++...+++++...................",
+"................................",
+"......+........#######..........",
+"......+......##.......##........",
+"......+.....#...........#.......",
+"......+....#.............#......",
+"......+...#...............#.....",
+".........#.................#....",
+"........#...................#...",
+"........#...................#...",
+".......#.....................#..",
+".......#.....................#..",
+".......#.........###.........#..",
+".......#.........#.#.........#..",
+".......#.........###.........#..",
+".......#.....................#..",
+".......#.....................#..",
+"........#...................#...",
+"........#...................#...",
+".........#.................#....",
+"..........#...............#.....",
+"...........#.............#......",
+"............#...........#.......",
+".............##.......##........",
+"...............#######..........",
+"................................"};
+
+class DrawSketchHandlerCircle : public DrawSketchHandler
+{
+public:
+    DrawSketchHandlerCircle() : Mode(STATUS_SEEK_First),EditCurve(34){}
+    virtual ~DrawSketchHandlerCircle(){}
+    /// mode table
+    enum SelectMode {
+        STATUS_SEEK_First,      /**< enum value ----. */
+        STATUS_SEEK_Second,     /**< enum value ----. */
+        STATUS_Close
+    };
+
+    virtual void activated(ViewProviderSketch *)
+    {
+        setCrosshairColor();
+        setCursor(QPixmap(cursor_createcircle),7,7);
+    }
+
+    virtual void mouseMove(Base::Vector2d onSketchPos)
+    {
+        if (Mode==STATUS_SEEK_First) {
+            setPositionText(onSketchPos);
+            if (seekAutoConstraint(sugConstr1, onSketchPos, Base::Vector2d(0.f,0.f))) {
+                renderSuggestConstraintsCursor(sugConstr1);
+                return;
+            }
+        }
+        else if (Mode==STATUS_SEEK_Second) {
+            double rx0 = onSketchPos.x - EditCurve[0].x;
+            double ry0 = onSketchPos.y - EditCurve[0].y;
+            for (int i=0; i < 16; i++) {
+                double angle = i*M_PI/16.0;
+                double rx = rx0 * cos(angle) + ry0 * sin(angle);
+                double ry = -rx0 * sin(angle) + ry0 * cos(angle);
+                EditCurve[1+i] = Base::Vector2d(EditCurve[0].x + rx, EditCurve[0].y + ry);
+                EditCurve[17+i] = Base::Vector2d(EditCurve[0].x - rx, EditCurve[0].y - ry);
+            }
+            EditCurve[33] = EditCurve[1];
+
+            // Display radius for user
+            float radius = (onSketchPos - EditCurve[0]).Length();
+
+            SbString text;
+            text.sprintf(" (%.1fR)", radius);
+            setPositionText(onSketchPos, text);
+
+            sketchgui->drawEdit(EditCurve);
+            if (seekAutoConstraint(sugConstr2, onSketchPos, onSketchPos - EditCurve[0],
+                                   AutoConstraint::CURVE)) {
+                renderSuggestConstraintsCursor(sugConstr2);
+                return;
+            }
+        }
+        applyCursor();
+    }
+
+    virtual bool pressButton(Base::Vector2d onSketchPos)
+    {
+        if (Mode==STATUS_SEEK_First){
+            EditCurve[0] = onSketchPos;
+            Mode = STATUS_SEEK_Second;
+        } else {
+            EditCurve[1] = onSketchPos;
+            Mode = STATUS_Close;
+        }
+        return true;
+    }
+
+    virtual bool releaseButton(Base::Vector2d onSketchPos)
+    {
+        Q_UNUSED(onSketchPos);
+        if (Mode==STATUS_Close) {
+            double rx = EditCurve[1].x - EditCurve[0].x;
+            double ry = EditCurve[1].y - EditCurve[0].y;
+            unsetCursor();
+            resetPositionText();
+
+            try {
+                Gui::Command::openCommand("Add sketch circle");
+                FCMD_OBJ_CMD2("addGeometry(Part.Circle"
+                    "(App.Vector(%f,%f,0),App.Vector(0,0,1),%f),%s)",
+                          sketchgui->getObject(),
+                          EditCurve[0].x, EditCurve[0].y,
+                          sqrt(rx*rx + ry*ry),
+                          geometryCreationMode==Construction?"True":"False");
+
+                Gui::Command::commitCommand();
+            }
+            catch (const Base::Exception& e) {
+                Base::Console().Error("Failed to add circle: %s\n", e.what());
+                Gui::Command::abortCommand();
+            }
+
+            // add auto constraints for the center point
+            if (sugConstr1.size() > 0) {
+                createAutoConstraints(sugConstr1, getHighestCurveIndex(), Sketcher::mid);
+                sugConstr1.clear();
+            }
+
+            // add suggested constraints for circumference
+            if (sugConstr2.size() > 0) {
+                createAutoConstraints(sugConstr2, getHighestCurveIndex(), Sketcher::none);
+                sugConstr2.clear();
+            }
+
+            tryAutoRecomputeIfNotSolve(static_cast<Sketcher::SketchObject *>(sketchgui->getObject()));
+
+            ParameterGrp::handle hGrp = App::GetApplication().GetParameterGroupByPath("User parameter:BaseApp/Preferences/Mod/Sketcher");
+            bool continuousMode = hGrp->GetBool("ContinuousCreationMode",true);
+            if(continuousMode){
+                // This code enables the continuous creation mode.
+                Mode=STATUS_SEEK_First;
+                EditCurve.clear();
+                sketchgui->drawEdit(EditCurve);
+                EditCurve.resize(34);
+                applyCursor();
+                /* this is ok not to call to purgeHandler
+                * in continuous creation mode because the 
+                * handler is destroyed by the quit() method on pressing the
+                * right button of the mouse */
+            }
+            else{
+                sketchgui->purgeHandler(); // no code after this line, Handler get deleted in ViewProvider    
+            }            
+        }
+        return true;
+    }
+protected:
+    SelectMode Mode;
+    std::vector<Base::Vector2d> EditCurve;
+    std::vector<AutoConstraint> sugConstr1, sugConstr2;
+
+};
+
+DEF_STD_CMD_A(CmdSketcherCreateCircle);
+
+CmdSketcherCreateCircle::CmdSketcherCreateCircle()
+  : Command("Sketcher_CreateCircle")
+{
+    sAppModule      = "Sketcher";
+    sGroup          = QT_TR_NOOP("Sketcher");
+    sMenuText       = QT_TR_NOOP("Create circle");
+    sToolTipText    = QT_TR_NOOP("Create a circle in the sketch");
+    sWhatsThis      = "Sketcher_CreateCircle";
+    sStatusTip      = sToolTipText;
+    sPixmap         = "Sketcher_CreateCircle";
+    eType           = ForEdit;
+}
+
+void CmdSketcherCreateCircle::activated(int iMsg)
+{
+    Q_UNUSED(iMsg);
+    ActivateHandler(getActiveGuiDocument(),new DrawSketchHandlerCircle() );
+}
+
+bool CmdSketcherCreateCircle::isActive(void)
+{
+    return isCreateGeoActive(getActiveGuiDocument());
+}
+// ======================================================================================
+
+/**
+ * @brief Creates a 32x32 pixel XPM image for the mouse cursor when making an ellipse
+ */
+static const char *cursor_createellipse[]={
+"32 32 3 1",
+cursor_crosshair_color,
+"# c red",
+". c None",
+"......+.........................",
+"......+.........................",
+"......+.........................",
+"......+.........................",
+"......+.........................",
+"................................",
+"+++++...+++++...................",
+"................................",
+"......+.........................",
+"......+.........................",
+"......+.........................",
+"......+.........................",
+"......+.........................",
+"......+..............#####......",
+"..................###.....#.....",
+"...............###.......##.....",
+".............##..........##.....",
+"...........##............##.....",
+"..........##.....###....##......",
+".........##.....#.#.....#.......",
+"........##.....###....##........",
+"........##...........##.........",
+".......##..........###..........",
+"......##........####............",
+"......#.....####................",
+"......######....................",
+"................................",
+"................................",
+"................................",
+"................................",
+"................................",
+"................................"};
+
+/**
+ * @brief This class handles user interaction to draw and save the ellipse
+ *
+ * Two construction methods are implemented:
+ *   -Periapsis, apoapsis, and b; and
+ *   -Center, periapsis, and b.
+ *
+ * The first method limits the ellipse to a circle, while the second method allows for
+ * swapping of the semi-major and semi-minor axes.
+ *
+ * We use three reference frames in this class.  The first (and primary), is the cartesian
+ * frame of the sketcher; all our work begins and ends in this frame.  The second is the
+ * perifocal frame of the ellipse using polar coordinates.  We use this frame for naming
+ * conventions and working with the ellipse.  The last is a rotated right-handed cartesian
+ * frame centered at the ellipse center with the +X direction towards periapsis, +Z out of
+ * screen.
+ *
+ * When working with an ellipse in the perifocal frame, the following equations are useful:
+ *
+ *    \f{eqnarray*}{
+ *        r &\equiv& \textrm{ radial distance from the focus to a point on the ellipse}\\
+ *        r_a &\equiv& \textrm{ radial distance from the focus to apopasis}\\
+ *        r_p &\equiv& \textrm{ radial distance from the focus to periapsis}\\
+ *        a &\equiv& \textrm{ length of the semi-major axis, colloquially 'radius'}\\
+ *        b &\equiv& \textrm{ length of the semi-minor axis, colloquially 'radius'}\\
+ *        e &\equiv& \textrm{ eccentricity of the ellipse}\\
+ *        \theta_b &\equiv& \textrm{ angle to the intersection of the semi-minor axis and the ellipse, relative to the focus}\\
+ *        ae &\equiv& \textrm{ distance from the focus to the centroid}\\
+ *        r &=& \frac{a(1-e^2)}{1+e\cos(\theta)} = \frac{r_a(1-e)}{1+e\cos(\theta)} = \frac{r_p(1+e)}{1+e\cos(\theta)}\\
+ *        r_a &=& a(1-e)\\
+ *        r_p &=& a(1+e)\\
+ *        a &=& \frac{r_p+r_a}{2}\\
+ *        b &=& a\sqrt{1-e^2}\\
+ *        e &=& \frac{r_a-r_p}{r_a+r_p} = \sqrt{1-\frac{b^2}{a^2}}\\
+ *        \theta_b &=& \left[\pi - \arctan\left(\frac{b}{ae}\right)\right] \pm N\pi
+ *   \f}
+ *
+ */
+class DrawSketchHandlerEllipse : public DrawSketchHandler
+{
+public:
+    DrawSketchHandlerEllipse(int constructionMethod)
+      : mode(STATUS_Close)
+      , method(CENTER_PERIAPSIS_B)
+      , constrMethod(constructionMethod)
+      , a(0), b(0), e(0), ratio(0), ae(0)
+      , num(0), r(0), theta(0), phi(0)
+      , editCurve(33), fixedAxisLength(0)
+    {
+    }
+    virtual ~DrawSketchHandlerEllipse(){}
+    /// Mode table, describes what step of the process we are in
+    enum SelectMode {
+        STATUS_SEEK_PERIAPSIS,  /**< enum value, looking for click to set periapsis. */
+        STATUS_SEEK_APOAPSIS,   /**< enum value, looking for click to set apoapsis. */
+        STATUS_SEEK_CENTROID,   /**< enum value, looking for click to set centroid. */
+        STATUS_SEEK_A,          /**< enum value, looking for click to set a. */
+        STATUS_SEEK_B,          /**< enum value, looking for click to set b. */
+        STATUS_Close            /**< enum value, finalizing and saving ellipse. */
+    };
+    /// Construction methods, describes the method used to construct the ellipse
+    enum ConstructionMethod {
+        CENTER_PERIAPSIS_B,     /**< enum value, click on center, then periapsis, then b point. */
+        PERIAPSIS_APOAPSIS_B    /**< enum value, click on periapsis, then apoapsis, then b point. */
+    };
+
+    /**
+     * @brief Slot called when the create ellipse command is activated
+     * @param sketchgui A pointer to the active sketch
+     */
+    virtual void activated(ViewProviderSketch *)
+    {
+        setCrosshairColor();
+        setCursor(QPixmap(cursor_createellipse),7,7);
+        if (constrMethod == 0) {
+            method = CENTER_PERIAPSIS_B;
+            mode = STATUS_SEEK_CENTROID;
+        } else {
+            method = PERIAPSIS_APOAPSIS_B;
+            mode = STATUS_SEEK_PERIAPSIS;
+        }
+    }
+
+
+    /**
+     * @brief Updates the ellipse when the cursor moves
+     * @param onSketchPos the position of the cursor on the sketch
+     */
+    virtual void mouseMove(Base::Vector2d onSketchPos)
+    {
+        if (method == PERIAPSIS_APOAPSIS_B) {
+            if (mode == STATUS_SEEK_PERIAPSIS) {
+                setPositionText(onSketchPos);
+                if (seekAutoConstraint(sugConstr1, onSketchPos, Base::Vector2d(0.f,0.f),
+                    AutoConstraint::CURVE)) { 
+                    renderSuggestConstraintsCursor(sugConstr1);
+                    return;
+                }
+            } else if (mode == STATUS_SEEK_APOAPSIS) {
+                solveEllipse(onSketchPos);
+                approximateEllipse();
+
+                // Display radius for user
+                float semiMajorRadius = a * 2;
+                SbString text;
+                text.sprintf(" (%.1fR,%.1fR)", semiMajorRadius,semiMajorRadius);
+                setPositionText(onSketchPos, text);
+
+                sketchgui->drawEdit(editCurve);
+                // Suggestions for ellipse and curves are disabled because many tangent constraints
+                // need an intermediate point or line.
+                if (seekAutoConstraint(sugConstr2, onSketchPos, Base::Vector2d(0.f,0.f),
+                    AutoConstraint::CURVE)) {
+                    renderSuggestConstraintsCursor(sugConstr2);
+                    return;
+                }
+            } else if (mode == STATUS_SEEK_B) {
+                solveEllipse(onSketchPos);
+                approximateEllipse();
+
+                // Display radius for user
+                SbString text;
+                text.sprintf(" (%.1fR,%.1fR)", a, b);
+                setPositionText(onSketchPos, text);
+
+                sketchgui->drawEdit(editCurve);
+                if (seekAutoConstraint(sugConstr3, onSketchPos, Base::Vector2d(0.f,0.f),
+                    AutoConstraint::CURVE)) {
+                    renderSuggestConstraintsCursor(sugConstr3);
+                    return;
+                }
+            }
+        } else { // method is CENTER_PERIAPSIS_B
+            if (mode == STATUS_SEEK_CENTROID) {
+                setPositionText(onSketchPos);
+                if (seekAutoConstraint(sugConstr1, onSketchPos, Base::Vector2d(0.f,0.f))) { // TODO: ellipse prio 1
+                    renderSuggestConstraintsCursor(sugConstr1);
+                    return;
+                }
+            } else if (mode == STATUS_SEEK_PERIAPSIS) {
+                solveEllipse(onSketchPos);
+                approximateEllipse();
+
+                // Display radius for user
+                float semiMajorRadius = a * 2;
+                SbString text;
+                text.sprintf(" (%.1fR,%.1fR)", semiMajorRadius,semiMajorRadius);
+                setPositionText(onSketchPos, text);
+
+                sketchgui->drawEdit(editCurve);
+                if (seekAutoConstraint(sugConstr2, onSketchPos, onSketchPos - centroid,
+                    AutoConstraint::CURVE)) {
+                    renderSuggestConstraintsCursor(sugConstr2);
+                    return;
+                }
+            } else if ((mode == STATUS_SEEK_A) || (mode == STATUS_SEEK_B)) {
+                solveEllipse(onSketchPos);
+                approximateEllipse();
+
+                // Display radius for user
+                SbString text;
+                text.sprintf(" (%.1fR,%.1fR)", a, b);
+                setPositionText(onSketchPos, text);
+
+                sketchgui->drawEdit(editCurve);
+                if (seekAutoConstraint(sugConstr3, onSketchPos, onSketchPos - centroid,
+                    AutoConstraint::CURVE)) {
+                    renderSuggestConstraintsCursor(sugConstr3);
+                    return;
+                }
+            }
+        }
+        applyCursor();
+    }
+
+    /**
+     * @brief Changes drawing mode on user-click
+     * @param onSketchPos the position of the cursor on the sketch
+     * @return
+     */
+    virtual bool pressButton(Base::Vector2d onSketchPos)
+    {
+        if (method == PERIAPSIS_APOAPSIS_B) {
+            if (mode == STATUS_SEEK_PERIAPSIS) {
+                periapsis = onSketchPos;
+                mode = STATUS_SEEK_APOAPSIS;
+            }
+            else if (mode == STATUS_SEEK_APOAPSIS) {
+                apoapsis = onSketchPos;
+                mode = STATUS_SEEK_B;
+            }
+            else {
+                mode = STATUS_Close;
+            }
+        } else { // method is CENTER_PERIAPSIS_B
+            if (mode == STATUS_SEEK_CENTROID) {
+                centroid = onSketchPos;
+                mode = STATUS_SEEK_PERIAPSIS;
+            }
+            else if (mode == STATUS_SEEK_PERIAPSIS) {
+                periapsis = onSketchPos;
+                mode = STATUS_SEEK_B;
+            }
+            else {
+                mode = STATUS_Close;
+            }
+        }
+        return true;
+    }
+
+    /**
+     * @brief Calls \c saveEllipse() after last user input
+     * @param onSketchPos the position of the cursor on the sketch
+     * @return
+     */
+    virtual bool releaseButton(Base::Vector2d onSketchPos)
+    {
+        Q_UNUSED(onSketchPos);
+        if (mode == STATUS_Close) {
+            saveEllipse();
+            ParameterGrp::handle hGrp = App::GetApplication().GetParameterGroupByPath("User parameter:BaseApp/Preferences/Mod/Sketcher");
+            bool continuousMode = hGrp->GetBool("ContinuousCreationMode",true);
+
+            if(continuousMode){
+                if (constrMethod == 0) {
+                    method = CENTER_PERIAPSIS_B;
+                    mode = STATUS_SEEK_CENTROID;
+                } else {
+                    method = PERIAPSIS_APOAPSIS_B;
+                    mode = STATUS_SEEK_PERIAPSIS;
+                }
+            }
+        }
+        return true;
+    }
+protected:
+    std::vector<AutoConstraint> sugConstr1, sugConstr2, sugConstr3;
+private:
+    SelectMode mode;
+    /// the method of constructing the ellipse
+    ConstructionMethod method;
+    int constrMethod;
+    /// periapsis position vector, in standard position in sketch coordinate system
+    Base::Vector2d periapsis;
+    /// apoapsis position vector, in standard position in sketch coordinate system
+    Base::Vector2d apoapsis;
+    /// centroid position vector, in standard position in sketch coordinate system
+    Base::Vector2d centroid;
+    /**
+     * @brief position vector of positive b point, in standard position in sketch coordinate system
+     * I.E. in polar perifocal system, the first intersection of the semiminor axis with the ellipse
+     * as theta increases from 0. This always happens when:
+     *    \f{eqnarray*}{
+     *        \theta_b &=& \left[\pi - \arctan\left(\frac{b}{ae}\right)\right]  \pm N 2\pi
+     *   \f}
+     *
+     * In a rotated R^3 cartesian system, centered at the centroid, +X towards periapsis, and
+     * +Z coming out of the sketch, this b position is in the +Y direction from the centroid.
+     */
+    Base::Vector2d positiveB;
+    /// the other b position
+    Base::Vector2d negativeB;
+    /// cart. position vector for primary focus
+    Base::Vector2d f;
+    /// cart. position vector for other focus
+    Base::Vector2d fPrime;
+    /// Unit vector for apse line
+    Base::Vector2d apseHat;
+    /// length of semimajor axis, i.e. 'radius' colloquially
+    double a;
+    /// length of semiminor axis, i.e. 'radius' colloquially
+    double b;
+    /// eccentricity [unitless]
+    double e;
+    /// optimization, holds a term that helps calculate b in terms of a and e
+    double ratio;
+    /// holds product of a * e
+    double ae;
+    /// holds numerator of orbit equation of form a(1-e^2)
+    double num;
+    /// holds a radial distance from f to the ellipse for a given theta
+    double r;
+    /// angle of a point in a perifocal frame centered at f
+    double theta;
+    /// angle of apse line relative to sketch coordinate system
+    double phi;
+    /// holds a position vector for a point on the ellipse from f
+    Base::Vector2d pos;
+    /// holds a position vector for a point on the ellipse from fPrime
+    Base::Vector2d posPrime;
+    /// holds position vectors for a points on the ellipse
+    std::vector<Base::Vector2d> editCurve;
+    /// local i_hat vector for ellipse, from centroid to periapsis
+    Base::Vector3d iPrime;
+    /// local j_hat vector for ellipse, from centroid to b point
+    Base::Vector3d jPrime;
+    /// length (radius) of the fixed axis
+    double fixedAxisLength;
+    /// position vector of fixed axis point in sketch coordinates
+    Base::Vector2d fixedAxis;
+
+    /**
+     * @brief Computes a vector of 2D points representing an ellipse
+     * @param onSketchPos Current position of the cursor on the sketch
+     */
+    void solveEllipse(Base::Vector2d onSketchPos)
+    {
+        const double GOLDEN_RATIO = 1.6180339887;
+        Base::Vector3d k(0,0,1);
+
+        if (method == PERIAPSIS_APOAPSIS_B) {
+            if (mode == STATUS_SEEK_APOAPSIS) {
+                apoapsis = onSketchPos;
+            }
+            a = (apoapsis - periapsis).Length() / 2;
+            apseHat = (periapsis - apoapsis);
+            apseHat.Normalize();
+            centroid = apseHat;
+            centroid.Scale(-1 * a);
+            centroid = periapsis + centroid;
+            if (mode == STATUS_SEEK_APOAPSIS) {
+                // for first step, we draw an ellipse inscribed in a golden rectangle
+                ratio = 1 / GOLDEN_RATIO;   // ~= 0.6180339887
+                e = sqrt(ratio);            // ~= 0.7861513777
+                b = a * ratio;
+            }
+            else if (mode == STATUS_SEEK_B) {
+                // Get the closest distance from onSketchPos to apse line, as a 'requested' value for b
+                Base::Vector2d cursor = Base::Vector2d(onSketchPos - f); // vector from f to cursor pos
+                // decompose cursor with a projection, then length of w_2 will give us b
+                Base::Vector2d w_1 = cursor;
+                w_1.ProjectToLine(cursor, (periapsis - apoapsis)); // projection of cursor line onto apse line
+                Base::Vector2d w_2 = (cursor - w_1);
+                b = w_2.Length();
+
+                // limit us to ellipse or circles
+                if (b > a) {
+                    b = a;
+                }
+
+                e = sqrt(1 - ((b * b) / (a * a)));
+                ratio = sqrt(1 - (e*e));
+            }
+            ae = a * e;
+            f = apseHat;
+            f.Scale(ae);
+            f = centroid + f;
+            fPrime = apseHat;
+            fPrime.Scale(-1 * ae);
+            fPrime = centroid + fPrime;
+            phi = atan2(apseHat.y, apseHat.x);
+            num = a * (1 - (e * e));
+            // The ellipse is now solved
+        } else { // method == CENTER_PERIAPSIS_B
+            if (mode == STATUS_SEEK_PERIAPSIS) {
+                // solve the ellipse inscribed in a golden rectangle
+                periapsis = onSketchPos;
+                a = (centroid - periapsis).Length();
+                iPrime.x = periapsis.x - centroid.x;
+                iPrime.y = periapsis.y - centroid.y;
+                iPrime.z = 0;
+                jPrime = k % iPrime;   // j = k cross i
+
+                // these are constant for any ellipse inscribed in a golden rectangle
+                ratio = 1 / GOLDEN_RATIO;   // ~= 0.6180339887
+                e = sqrt(ratio);            // ~= 0.7861513777
+
+                b = a * ratio;
+                ae = a * e;
+                apseHat = (periapsis - centroid);
+                apseHat.Normalize();
+                f = apseHat;
+                f.Scale(ae);
+                f = centroid + f;
+                fPrime = apseHat;
+                fPrime.Scale(-1 * ae);
+                fPrime = centroid + fPrime;
+                apoapsis = apseHat;
+                apoapsis.Scale(-1 * a);
+                apoapsis = centroid + apoapsis;
+                phi = atan2(apseHat.y, apseHat.x);
+                num = a * (1 - (e * e));
+                fixedAxisLength = a;
+                fixedAxis = periapsis;
+            } else if ((mode == STATUS_SEEK_B) || (mode == STATUS_SEEK_A)) {
+                // while looking for the last click, we may switch back and forth
+                // between looking for a b point and looking for periapsis, so ensure
+                // we are in the right mode
+                Base::Vector2d cursor = Base::Vector2d(onSketchPos - centroid); // vector from centroid to cursor pos
+                // decompose cursor with a projection, then length of w_2 will give us b
+                Base::Vector2d w_1 = cursor;
+                w_1.ProjectToLine(cursor, (fixedAxis - centroid)); // projection of cursor line onto fixed axis line
+                Base::Vector2d w_2 = (cursor - w_1);
+                if (w_2.Length() > fixedAxisLength) {
+                    // b is fixed, we are seeking a
+                    mode = STATUS_SEEK_A;
+                    jPrime.x = (fixedAxis - centroid).x;
+                    jPrime.y = (fixedAxis - centroid).y;
+                    jPrime.Normalize();
+                    iPrime = jPrime % k;    // cross
+                    b = fixedAxisLength;
+                    a = w_2.Length();
+                } else {
+                    // a is fixed, we are seeking b
+                    mode = STATUS_SEEK_B;
+                    iPrime.x = (fixedAxis - centroid).x;
+                    iPrime.y = (fixedAxis - centroid).y;
+                    iPrime.Normalize();
+                    jPrime = k % iPrime;    // cross
+                    a = fixedAxisLength;
+                    b = w_2.Length();
+                }
+                // now finish solving the ellipse
+                periapsis.x = centroid.x + (iPrime * a).x;
+                periapsis.y = centroid.y + (iPrime * a).y;
+                e = sqrt(1 - ((b * b) / (a * a)));
+                ratio = sqrt(1 - (e*e));
+                ae = a * e;
+                apseHat = (periapsis - centroid);
+                apseHat.Normalize();
+                f = apseHat;
+                f.Scale(ae);
+                f = centroid + f;
+                fPrime = apseHat;
+                fPrime.Scale(-1 * ae);
+                fPrime = centroid + fPrime;
+                apoapsis = apseHat;
+                apoapsis.Scale(-1 * a);
+                apoapsis = centroid + apoapsis;
+                phi = atan2(apseHat.y, apseHat.x);
+                num = a * (1 - (e * e));
+            }
+        }
+    }
+
+
+    /**
+     * @brief Computes a sequence of 2D vectors to approximate the ellipse
+     */
+    void approximateEllipse()
+    {
+        // We will approximate the ellipse as a sequence of connected chords
+        // Number of points per quadrant of the ellipse
+        int n = static_cast<int>((editCurve.size() - 1) / 4);
+
+        // We choose points in the perifocal frame then translate them to sketch cartesian.
+        // This gives us a better approximation of an ellipse, i.e. more points where the
+        // curvature is higher.  If the eccentricity is high, we shift the points a bit towards
+        // the semi-minor axis.
+        double partitionAngle = (M_PI - atan2(b, ae)) / n;
+        double radianShift = 0;
+        if (e > 0.8) {radianShift = (partitionAngle / 5) * 4;}
+        for (int i=0; i < n; i++) {
+            theta = i * partitionAngle;
+            if (i > 0) {theta = theta + radianShift;}
+            r = num / (1 + (e * cos(theta)));
+            // r(pi/2) is semi-latus rectum, if we need it
+            pos.x = r*cos(theta+phi);  // phi rotates, sin/cos translate
+            pos.y = r*sin(theta+phi);
+            pos = pos + f;
+            posPrime.x = r*cos(theta+phi+M_PI);
+            posPrime.y = r*sin(theta+phi+M_PI);
+            posPrime = posPrime + fPrime;
+            // over the loop, loads Quadrant I points, by using f as origin
+            editCurve[i] = pos;
+            // over the loop, loads Quadrant III points, by using fPrime as origin
+            editCurve[(2*n) + i] = posPrime;
+            // load points with negative theta angles (i.e. cw)
+            if (i>0) {
+                pos.x = r*cos(-1*theta+phi);
+                pos.y = r*sin(-1*theta+phi);
+                pos = pos + f;
+                // loads Quadrant IV points
+                editCurve[(4*n) - i] = pos;
+                posPrime.x = r*cos(-1*theta+phi+M_PI);
+                posPrime.y = r*sin(-1*theta+phi+M_PI);
+                posPrime = posPrime + fPrime;
+                // loads Quadrant II points
+                editCurve[(2*n) - i] = posPrime;
+            }
+        }
+        // load pos & neg b points
+        theta = M_PI - atan2(b, ae);        // the angle from f to the positive b point
+        r = num / (1 + (e * cos(theta)));
+        pos.x = r*cos(theta+phi);
+        pos.y = r*sin(theta+phi);
+        pos = pos + f;
+        editCurve[n] = pos; // positive
+        pos.x = r*cos(-1*theta+phi);
+        pos.y = r*sin(-1*theta+phi);
+        pos = pos + f;
+        editCurve[(3*n)] = pos; // negative
+        // force the curve to be a closed shape
+        editCurve[(4*n)] = editCurve[0];
+    }
+
+    /**
+     * @brief Prints the ellipse data to STDOUT as an GNU Octave script
+     * @param onSketchPos position of the cursor on the sketch
+     */
+    void ellipseToOctave(Base::Vector2d /*onSketchPos*/)
+    {
+        int n = static_cast<int>((editCurve.size() - 1) / 4);
+
+        // send a GNU Octave script to stdout to plot points for debugging
+        std::ostringstream octave;
+        octave << std::fixed << std::setprecision(12);
+        octave << "\nclear all;\nclose all;\nclc;\n\n";
+        octave << "periapsis = [" << periapsis.x << ", " << periapsis.y << "];\n";
+        octave << "apoapsis = [" << apoapsis.x << ", " << apoapsis.y << "];\n";
+        octave << "positiveB = [" << editCurve[n].x << ", " << editCurve[n].y << "];\n";
+        octave << "apseHat = [" << apseHat.x << ", " << apseHat.y << "];\n";
+        octave << "a = " << a << ";\n";
+        octave << "b = " << b << ";\n";
+        octave << "eccentricity = " << e << ";\n";
+        octave << "centroid = [" << centroid.x << ", " << centroid.y << "];\n";
+        octave << "f = [" << f.x << ", " << f.y << "];\n";
+        octave << "fPrime = [" << fPrime.x << ", " << fPrime.y << "];\n";
+        octave << "phi = " << phi << ";\n\n";
+        octave << "x = [";
+        for (int i=0; i < 4*n + 1; i++) {
+            octave << editCurve[i].x;
+            if (i < 4*n) {
+                octave << ", ";
+            }
+        }
+        octave << "];\n";
+        octave << "y = [";
+        for (int i=0; i < 4*n + 1; i++) {
+            octave << editCurve[i].y;
+            if (i < 4*n) {
+                octave << ", ";
+            }
+        }
+        octave << "];\n\n";
+        octave << "% Draw ellipse points in red;\n";
+        octave << "plot (x, y, \"r.\", \"markersize\", 5);\n";
+        octave << "axis ([-300, 300, -300, 300], \"square\");grid on;\n";
+        octave << "hold on;\n\n";
+        octave << "% Draw centroid in blue, f in cyan, and fPrime in magenta;\n";
+        octave << "plot(centroid(1), centroid(2), \"b.\", \"markersize\", 5);\n";
+        octave << "plot(f(1), f(2), \"c.\", \"markersize\", 5);\n";
+        octave << "plot(fPrime(1), fPrime(2), \"m.\", \"markersize\", 5);\n";
+        octave << "n = [periapsis(1) - f(1), periapsis(2) - f(2)];\n";
+        octave << "h = quiver(f(1),f(2),n(1),n(2), 0);\n";
+        octave << "set (h, \"maxheadsize\", 0.1);\n\n";
+        octave << "% Draw the three position vectors used for Gui::Command::doCommand(...)\n";
+        octave << "periapsisVec = quiver(0,0,periapsis(1),periapsis(2), 0);\n";
+        octave << "set (periapsisVec, \"maxheadsize\", 0.01, \"color\", \"black\");\n";
+        octave << "centroidVec = quiver(0,0,centroid(1),centroid(2), 0);\n";
+        octave << "set (centroidVec, \"maxheadsize\", 0.01, \"color\", \"black\");\n";
+        octave << "bVec = quiver(0,0,positiveB(1),positiveB(2), 0);\n";
+        octave << "set (bVec, \"maxheadsize\", 0.01, \"color\", \"black\");\n\n";
+        octave << "% Draw the local x & y basis vectors, scaled to a and b, in red and blue, respectively\n";
+        octave << "xLocalVec = quiver(centroid(1),centroid(2),periapsis(1)-centroid(1),periapsis(2)-centroid(2), 0);\n";
+        octave << "set (xLocalVec, \"maxheadsize\", 0.01, \"color\", \"red\");\n";
+        octave << "yLocalVec = quiver(centroid(1),centroid(2), positiveB(1)-centroid(1), positiveB(2)-centroid(2), 0);\n";
+        octave << "set (yLocalVec, \"maxheadsize\", 0.01, \"color\", \"blue\");\nhold off;\n";
+        qDebug() << QString::fromStdString(octave.str());
+    }
+
+    /**
+     * @brief Finalizes and saves the drawn ellipse
+     * @return nothing
+     */
+    void saveEllipse()
+    {
+        unsetCursor();
+        resetPositionText();
+
+        /* There are a couple of issues with Gui::Command::doCommand(...) and
+         * GC_MakeEllipse(...) that cause bugs if not handled properly, even
+         * when we give them a mathematically-correct ellipse.
+         *
+         * GC_MakeEllipse may fail with a gce_InvertAxis error for a small
+         * circular ellipse when floating point roundoff or representation
+         * errors make the b axis slightly larger than the a axis.
+         *
+         * A similar, larger, issue arises in Gui::Command::doCommand(...) because
+         * we cast our double vector components into strings with a fixed
+         * precision of six, and then create new doubles from the strings
+         * in EllipsePy::PyInit(...).  Thus, by the time we call GC_MakeEllipse(...)
+         * in EllipsePy::PyInit(...), our ellipse may not be valid anymore
+         * because b is now greater than a.
+         *
+         * To handle these issues, we simulate the effects Gui::Command::doCommand(...)
+         * has on our ellipse, and we adjust our ellipse parameters until
+         * GC_MakeEllipse successfully creates an ellipse with our mangled
+         * parameters.
+         *
+         * In almost all cases, we only have to make our test ellipse one time;
+         * it is only in the rare edge cases that require repeated test ellipses
+         * until we get a valid one, or fail due to excessive attempts. With a
+         * limit of 25 attempts, I have been unable to make it fail.
+         */
+
+        // simulate loss of precision in centroid, periapsis, and apoapsis
+        char cx[64];
+        char cy[64];
+        char px[64];
+        char py[64];
+        char ax[64];
+        char ay[64];
+        sprintf(cx, "%.6lf\n", centroid.x);
+        sprintf(cy, "%.6lf\n", centroid.y);
+        sprintf(px, "%.6lf\n", periapsis.x);
+        sprintf(py, "%.6lf\n", periapsis.y);
+        sprintf(ax, "%.6lf\n", apoapsis.x);
+        sprintf(ay, "%.6lf\n", apoapsis.y);
+        centroid.x = atof(cx);
+        centroid.y = atof(cy);
+        periapsis.x = atof(px);
+        periapsis.y = atof(py);
+        apoapsis.x = atof(ax);
+        apoapsis.y = atof(ay);
+        double majorLength = (periapsis - apoapsis).Length();
+        double minorLength = 0;
+
+        /* GC_MakeEllipse requires a right-handed coordinate system, with +X
+         * from centroid to periapsis, +Z out of the page.
+         */
+        Base::Vector3d k(0,0,1);
+        Base::Vector3d i(periapsis.x - centroid.x, periapsis.y - centroid.y, 0);
+        Base::Vector3d j = k % i;   // j = k cross i
+        double beta = 1e-7;
+        int count = 0;
+        int limit = 25;             // no infinite loops!
+        bool success = false;
+        double tempB = b;
+
+        // adjust b until our mangled vectors produce a good ellipse in GC_MakeEllipse
+        // and the mangled major and minor lines in LinePy::PyInit(...) are such that
+        // major is at least slightly larger than minor
+        do {
+            tempB = b - double(count * beta);
+            j = j.Normalize() * tempB;
+            positiveB.x = centroid.x + j.x;
+            positiveB.y = centroid.y + j.y;
+            negativeB.x = centroid.x + (j.x * -1);
+            negativeB.y = centroid.y + (j.y * -1);
+            char bpx[64];
+            char bpy[64];
+            char bnx[64];
+            char bny[64];
+            sprintf(bpx, "%.6lf\n", positiveB.x);
+            sprintf(bpy, "%.6lf\n", positiveB.y);
+            sprintf(bnx, "%.6lf\n", negativeB.x);
+            sprintf(bny, "%.6lf\n", negativeB.y);
+            positiveB.x = atof(bpx);
+            positiveB.y = atof(bpy);
+            negativeB.x = atof(bnx);
+            negativeB.y = atof(bny);
+            GC_MakeEllipse me(gp_Pnt(periapsis.x,periapsis.y,0),
+                              gp_Pnt(positiveB.x,positiveB.y,0),
+                              gp_Pnt(centroid.x,centroid.y,0));
+            minorLength = (negativeB - positiveB).Length();
+            count++;
+            success = me.IsDone() && (minorLength + beta < majorLength);
+        } while (!success && (count <= limit));
+        if (!success) {
+            qDebug() << "Failed to create a valid mangled ellipse after" << count << "attempts";
+        }
+
+        // save any changes to b, then recalculate ellipse as required due to change in b
+        b = tempB;
+        e = sqrt(1 - ((b * b) / (a * a)));
+        ae = a * e;
+        f = apseHat;
+        f.Scale(ae);
+        f = centroid + f;
+        fPrime = apseHat;
+        fPrime.Scale(-1 * ae);
+        fPrime = centroid + fPrime;
+
+        int currentgeoid = getHighestCurveIndex(); // index of the ellipse we just created
+
+        try {
+            Gui::Command::openCommand("Add sketch ellipse");
+            FCMD_OBJ_CMD2("addGeometry(Part.Ellipse"
+                                    "(App.Vector(%f,%f,0),App.Vector(%f,%f,0),App.Vector(%f,%f,0)),%s)",
+                                    sketchgui->getObject(),
+                                    periapsis.x, periapsis.y,
+                                    positiveB.x, positiveB.y,
+                                    centroid.x, centroid.y,
+                                    geometryCreationMode==Construction?"True":"False");
+
+            currentgeoid++;
+
+            FCMD_OBJ_CMD2("exposeInternalGeometry(%d)",
+                                sketchgui->getObject(),
+                                currentgeoid);
+        }
+        catch (const Base::Exception& e) {
+            Base::Console().Error("%s\n", e.what());
+            Gui::Command::abortCommand();
+
+            tryAutoRecomputeIfNotSolve(static_cast<Sketcher::SketchObject *>(sketchgui->getObject()));
+
+            return;
+        }
+        
+        Gui::Command::commitCommand();
+
+        if (method == CENTER_PERIAPSIS_B) {
+            // add auto constraints for the center point
+            if (sugConstr1.size() > 0) {
+                createAutoConstraints(sugConstr1, currentgeoid, Sketcher::mid);
+                sugConstr1.clear();
+            }
+            if (sugConstr2.size() > 0) {
+                createAutoConstraints(sugConstr2, currentgeoid, Sketcher::none);
+                sugConstr2.clear();
+            }
+            if (sugConstr3.size() > 0) {
+                createAutoConstraints(sugConstr3, currentgeoid, Sketcher::none);
+                sugConstr3.clear();
+            }
+        }
+        
+        if (method == PERIAPSIS_APOAPSIS_B) {
+            if (sugConstr1.size() > 0) {
+                createAutoConstraints(sugConstr1, currentgeoid, Sketcher::none);
+                sugConstr1.clear();
+            }            
+            if (sugConstr2.size() > 0) {
+                createAutoConstraints(sugConstr2, currentgeoid, Sketcher::none);
+                sugConstr2.clear();
+            }
+            if (sugConstr3.size() > 0) {
+                createAutoConstraints(sugConstr3, currentgeoid, Sketcher::none);
+                sugConstr3.clear();
+            }
+        }
+
+        tryAutoRecomputeIfNotSolve(static_cast<Sketcher::SketchObject *>(sketchgui->getObject()));
+
+        // This code enables the continuous creation mode.
+        if (constrMethod == 0) {
+            method = CENTER_PERIAPSIS_B;
+            mode = STATUS_SEEK_CENTROID;
+        } else {
+            method = PERIAPSIS_APOAPSIS_B;
+            mode = STATUS_SEEK_PERIAPSIS;
+        }
+        editCurve.clear();
+        sketchgui->drawEdit(editCurve);
+        
+        ParameterGrp::handle hGrp = App::GetApplication().GetParameterGroupByPath("User parameter:BaseApp/Preferences/Mod/Sketcher");
+        bool continuousMode = hGrp->GetBool("ContinuousCreationMode",true);
+
+        
+        if(continuousMode){
+            // This code enables the continuous creation mode.
+            editCurve.resize(33);
+            applyCursor();
+            /* It is ok not to call to purgeHandler
+            * in continuous creation mode because the 
+            * handler is destroyed by the quit() method on pressing the
+            * right button of the mouse */                
+        }
+        else{
+            sketchgui->purgeHandler(); // no code after this line, Handler get deleted in ViewProvider    
+        }
+            
+    }
+};
+
+/// @brief Macro that declares a new sketcher command class 'CmdSketcherCreateEllipseByCenter'
+DEF_STD_CMD_A(CmdSketcherCreateEllipseByCenter);
+
+/**
+ * @brief ctor
+ */
+CmdSketcherCreateEllipseByCenter::CmdSketcherCreateEllipseByCenter()
+  : Command("Sketcher_CreateEllipseByCenter")
+{
+    sAppModule      = "Sketcher";
+    sGroup          = QT_TR_NOOP("Sketcher");
+    sMenuText       = QT_TR_NOOP("Create ellipse by center");
+    sToolTipText    = QT_TR_NOOP("Create an ellipse by center in the sketch");
+    sWhatsThis      = "Sketcher_CreateEllipseByCenter";
+    sStatusTip      = sToolTipText;
+    sPixmap         = "Sketcher_Conics_Ellipse_Center";
+    eType           = ForEdit;
+}
+
+void CmdSketcherCreateEllipseByCenter::activated(int iMsg)
+{
+    Q_UNUSED(iMsg);
+    ActivateHandler(getActiveGuiDocument(),new DrawSketchHandlerEllipse(0) );
+}
+
+bool CmdSketcherCreateEllipseByCenter::isActive(void)
+{
+    return isCreateGeoActive(getActiveGuiDocument());
+}
+
+/// @brief Macro that declares a new sketcher command class 'CmdSketcherCreateEllipseBy3Points'
+DEF_STD_CMD_A(CmdSketcherCreateEllipseBy3Points);
+
+/**
+ * @brief ctor
+ */
+CmdSketcherCreateEllipseBy3Points::CmdSketcherCreateEllipseBy3Points()
+  : Command("Sketcher_CreateEllipseBy3Points")
+{
+    sAppModule      = "Sketcher";
+    sGroup          = QT_TR_NOOP("Sketcher");
+    sMenuText       = QT_TR_NOOP("Create ellipse by 3 points");
+    sToolTipText    = QT_TR_NOOP("Create an ellipse by 3 points in the sketch");
+    sWhatsThis      = "Sketcher_CreateEllipseBy3Points";
+    sStatusTip      = sToolTipText;
+    sPixmap         = "Sketcher_CreateEllipse_3points";
+    eType           = ForEdit;
+}
+
+void CmdSketcherCreateEllipseBy3Points::activated(int iMsg)
+{
+    Q_UNUSED(iMsg);
+    ActivateHandler(getActiveGuiDocument(),new DrawSketchHandlerEllipse(1) );
+}
+
+bool CmdSketcherCreateEllipseBy3Points::isActive(void)
+{
+    return isCreateGeoActive(getActiveGuiDocument());
+}
+
+/* XPM */
+static const char *cursor_createarcofellipse[]={
+"32 32 3 1",
+cursor_crosshair_color,
+"# c red",
+". c None",
+"......+.........................",
+"......+.........................",
+"......+.........................",
+"......+.........................",
+"......+.........................",
+"................................",
+"+++++...+++++...................",
+"................................",
+"......+.........................",
+"......+.........................",
+"......+................##.......",
+"......+..............##.........",
+"......+............##...........",
+"......+...........##............",
+"................##..............",
+"...............##...............",
+"..............##................",
+".............###................",
+"............##.........###......",
+"...........##.........#.#.......",
+"...........##.........###.......",
+"..........##....................",
+".........##.....................",
+"........##......................",
+"........##......................",
+"........##......................",
+"........#.....####..............",
+"........######..................",
+"................................",
+"................................",
+"................................",
+"................................"};
+
+class DrawSketchHandlerArcOfEllipse : public DrawSketchHandler
+{
+public:
+    DrawSketchHandlerArcOfEllipse()
+        : Mode(STATUS_SEEK_First), EditCurve(34)
+        , rx(0), ry(0), startAngle(0), endAngle(0)
+        , arcAngle(0), arcAngle_t(0)
+    {
+    }
+    virtual ~DrawSketchHandlerArcOfEllipse(){}
+    /// mode table
+    enum SelectMode {
+        STATUS_SEEK_First,      /**< enum value ----. */
+        STATUS_SEEK_Second,     /**< enum value ----. */
+        STATUS_SEEK_Third,      /**< enum value ----. */
+        STATUS_SEEK_Fourth,     /**< enum value ----. */
+        STATUS_Close
+    };
+
+    virtual void activated(ViewProviderSketch *)
+    {
+        setCrosshairColor();
+        setCursor(QPixmap(cursor_createarcofellipse),7,7);
+    }
+
+    virtual void mouseMove(Base::Vector2d onSketchPos)
+    {
+        if (Mode==STATUS_SEEK_First) {
+            setPositionText(onSketchPos);
+            if (seekAutoConstraint(sugConstr1, onSketchPos, Base::Vector2d(0.f,0.f))) { // TODO: ellipse prio 1
+                renderSuggestConstraintsCursor(sugConstr1);
+                return;
+            }
+        }
+        else if (Mode==STATUS_SEEK_Second) {
+            double rx0 = onSketchPos.x - EditCurve[0].x;
+            double ry0 = onSketchPos.y - EditCurve[0].y;
+            for (int i=0; i < 16; i++) {
+                double angle = i*M_PI/16.0;
+                double rx = rx0 * cos(angle) + ry0 * sin(angle);
+                double ry = -rx0 * sin(angle) + ry0 * cos(angle);
+                EditCurve[1+i] = Base::Vector2d(EditCurve[0].x + rx, EditCurve[0].y + ry);
+                EditCurve[17+i] = Base::Vector2d(EditCurve[0].x - rx, EditCurve[0].y - ry);
+            }
+            EditCurve[33] = EditCurve[1];
+
+            // Display radius for user
+            float radius = (onSketchPos - EditCurve[0]).Length();
+
+            SbString text;
+            text.sprintf(" (%.1fR,%.1fR)", radius,radius);
+            setPositionText(onSketchPos, text);
+
+            sketchgui->drawEdit(EditCurve);
+            if (seekAutoConstraint(sugConstr2, onSketchPos, onSketchPos - centerPoint,
+                                   AutoConstraint::CURVE)) {
+                renderSuggestConstraintsCursor(sugConstr2);
+                return;
+            } 
+        }
+        else if (Mode==STATUS_SEEK_Third) {                       
+            // angle between the major axis of the ellipse and the X axis
+            double a = (EditCurve[1]-EditCurve[0]).Length();
+            double phi = atan2(EditCurve[1].y-EditCurve[0].y,EditCurve[1].x-EditCurve[0].x);
+            
+            // This is the angle at cursor point
+            double angleatpoint = acos((onSketchPos.x-EditCurve[0].x+(onSketchPos.y-EditCurve[0].y)*tan(phi))/(a*(cos(phi)+tan(phi)*sin(phi))));
+            double b=(onSketchPos.y-EditCurve[0].y-a*cos(angleatpoint)*sin(phi))/(sin(angleatpoint)*cos(phi));
+                        
+            for (int i=1; i < 16; i++) {
+                double angle = i*M_PI/16.0;
+                double rx = a * cos(angle) * cos(phi) - b * sin(angle) * sin(phi); 
+                double ry = a * cos(angle) * sin(phi) + b * sin(angle) * cos(phi);
+                EditCurve[1+i] = Base::Vector2d(EditCurve[0].x + rx, EditCurve[0].y + ry);
+                EditCurve[17+i] = Base::Vector2d(EditCurve[0].x - rx, EditCurve[0].y - ry);
+            }
+            EditCurve[33] = EditCurve[1];
+            EditCurve[17] = EditCurve[16];
+
+            // Display radius for user
+            SbString text;
+            text.sprintf(" (%.1fR,%.1fR)", a, b);
+            setPositionText(onSketchPos, text);
+
+            sketchgui->drawEdit(EditCurve);
+            if (seekAutoConstraint(sugConstr3, onSketchPos, Base::Vector2d(0.f,0.f))) {
+                renderSuggestConstraintsCursor(sugConstr3);
+                return;
+            }
+        }
+        else if (Mode==STATUS_SEEK_Fourth) { // here we differ from ellipse creation
+            // angle between the major axis of the ellipse and the X axis
+            double a = (axisPoint-centerPoint).Length();
+            double phi = atan2(axisPoint.y-centerPoint.y,axisPoint.x-centerPoint.x);
+            
+            // This is the angle at cursor point
+            double angleatpoint = acos((startingPoint.x-centerPoint.x+(startingPoint.y-centerPoint.y)*tan(phi))/(a*(cos(phi)+tan(phi)*sin(phi))));
+            double b=abs((startingPoint.y-centerPoint.y-a*cos(angleatpoint)*sin(phi))/(sin(angleatpoint)*cos(phi)));
+            
+            double rxs = startingPoint.x - centerPoint.x;
+            double rys = startingPoint.y - centerPoint.y;
+            startAngle = atan2(a*(rys*cos(phi)-rxs*sin(phi)), b*(rxs*cos(phi)+rys*sin(phi))); // eccentric anomaly angle
+            
+            double angle1 = atan2(a*((onSketchPos.y - centerPoint.y)*cos(phi)-(onSketchPos.x - centerPoint.x)*sin(phi)),
+                                  b*((onSketchPos.x - centerPoint.x)*cos(phi)+(onSketchPos.y - centerPoint.y)*sin(phi)))- startAngle;
+            
+            double angle2 = angle1 + (angle1 < 0. ? 2 : -2) * M_PI ;
+            arcAngle = abs(angle1-arcAngle) < abs(angle2-arcAngle) ? angle1 : angle2;
+                                    
+            for (int i=0; i < 34; i++) {
+                double angle = startAngle+i*arcAngle/34.0;
+                double rx = a * cos(angle) * cos(phi) - b * sin(angle) * sin(phi); 
+                double ry = a * cos(angle) * sin(phi) + b * sin(angle) * cos(phi);
+                EditCurve[i] = Base::Vector2d(centerPoint.x + rx, centerPoint.y + ry);
+            }
+//             EditCurve[33] = EditCurve[1];
+//             EditCurve[17] = EditCurve[16];
+
+            // Display radii and angle for user
+            SbString text;
+            text.sprintf(" (%.1fR,%.1fR,%.1fdeg)", a, b, arcAngle * 180 / M_PI);
+            setPositionText(onSketchPos, text);
+
+            sketchgui->drawEdit(EditCurve);
+            if (seekAutoConstraint(sugConstr4, onSketchPos, Base::Vector2d(0.f,0.f))) {
+                renderSuggestConstraintsCursor(sugConstr4);
+                return;
+            }
+        }
+        
+        
+        
+        applyCursor();
+    }
+
+    virtual bool pressButton(Base::Vector2d onSketchPos)
+    {
+        if (Mode==STATUS_SEEK_First){
+            EditCurve[0] = onSketchPos;
+            centerPoint = onSketchPos;
+            Mode = STATUS_SEEK_Second;
+        } 
+        else if(Mode==STATUS_SEEK_Second) {
+            EditCurve[1] = onSketchPos;
+            axisPoint = onSketchPos;
+            Mode = STATUS_SEEK_Third;
+        }
+        else if(Mode==STATUS_SEEK_Third) {
+            startingPoint = onSketchPos;
+            arcAngle = 0.;
+            arcAngle_t= 0.;
+            Mode = STATUS_SEEK_Fourth;
+        } 
+        else { // Fourth
+            endPoint = onSketchPos;
+                        
+            Mode = STATUS_Close;
+        }
+        return true;
+    }
+
+    virtual bool releaseButton(Base::Vector2d onSketchPos)
+    {
+        Q_UNUSED(onSketchPos);
+        if (Mode==STATUS_Close) {
+            unsetCursor();
+            resetPositionText();
+            
+            // angle between the major axis of the ellipse and the X axisEllipse
+            double a = (axisPoint-centerPoint).Length();
+            double phi = atan2(axisPoint.y-centerPoint.y,axisPoint.x-centerPoint.x);
+            
+            // This is the angle at cursor point
+            double angleatpoint = acos((startingPoint.x-centerPoint.x+(startingPoint.y-centerPoint.y)*tan(phi))/(a*(cos(phi)+tan(phi)*sin(phi))));
+            double b=abs((startingPoint.y-centerPoint.y-a*cos(angleatpoint)*sin(phi))/(sin(angleatpoint)*cos(phi)));
+            
+            double angle1 = atan2(a*((endPoint.y - centerPoint.y)*cos(phi)-(endPoint.x - centerPoint.x)*sin(phi)),
+                                  b*((endPoint.x - centerPoint.x)*cos(phi)+(endPoint.y - centerPoint.y)*sin(phi)))- startAngle;
+            
+            double angle2 = angle1 + (angle1 < 0. ? 2 : -2) * M_PI ;
+            arcAngle = abs(angle1-arcAngle) < abs(angle2-arcAngle) ? angle1 : angle2;
+            
+            bool isOriginalArcCCW=true;
+            
+            if (arcAngle > 0)
+                endAngle = startAngle + arcAngle;
+            else {
+                endAngle = startAngle;
+                startAngle += arcAngle;
+                isOriginalArcCCW=false;
+            }
+            
+            Base::Vector2d majAxisDir,minAxisDir,minAxisPoint,majAxisPoint;
+            // We always create a CCW ellipse, because we want our XY reference system to be in the +X +Y direction
+            // Our normal will then always be in the +Z axis (local +Z axis of the sketcher)
+            
+            if(a>b)
+            {
+                // force second semidiameter to be perpendicular to first semidiamater
+                majAxisDir = axisPoint - centerPoint;
+                Base::Vector2d perp(-majAxisDir.y,majAxisDir.x);
+                perp.Normalize();
+                perp.Scale(abs(b));
+                minAxisPoint = centerPoint+perp;
+                majAxisPoint = centerPoint+majAxisDir;
+            }
+            else {
+                // force second semidiameter to be perpendicular to first semidiamater
+                minAxisDir = axisPoint - centerPoint;
+                Base::Vector2d perp(minAxisDir.y,-minAxisDir.x);
+                perp.Normalize();
+                perp.Scale(abs(b));
+                majAxisPoint = centerPoint+perp; 
+                minAxisPoint = centerPoint+minAxisDir;
+                endAngle +=  M_PI/2;
+                startAngle += M_PI/2;
+                phi-=M_PI/2;
+                double t=a; a=b; b=t;//swap a,b
+            }
+
+            int currentgeoid = getHighestCurveIndex();
+
+            try {
+                Gui::Command::openCommand("Add sketch arc of ellipse");
+
+                FCMD_OBJ_CMD2("addGeometry(Part.ArcOfEllipse"
+                    "(Part.Ellipse(App.Vector(%f,%f,0),App.Vector(%f,%f,0),App.Vector(%f,%f,0)),"
+                    "%f,%f),%s)",
+                        sketchgui->getObject(),
+                        majAxisPoint.x, majAxisPoint.y,
+                        minAxisPoint.x, minAxisPoint.y,
+                        centerPoint.x, centerPoint.y,
+                        startAngle, endAngle,
+                        geometryCreationMode==Construction?"True":"False");
+
+                currentgeoid++;
+
+                FCMD_OBJ_CMD2("exposeInternalGeometry(%d)",
+                                        sketchgui->getObject(),
+                                        currentgeoid);
+            }
+            catch (const Base::Exception& e) {
+                Base::Console().Error("%s\n", e.what());
+                Gui::Command::abortCommand();
+
+                tryAutoRecomputeIfNotSolve(static_cast<Sketcher::SketchObject *>(sketchgui->getObject()));
+
+                return false;
+            }
+
+            Gui::Command::commitCommand();
+
+            // add auto constraints for the center point
+            if (sugConstr1.size() > 0) {
+                createAutoConstraints(sugConstr1, currentgeoid, Sketcher::mid);
+                sugConstr1.clear();
+            }
+
+            // add suggested constraints for arc
+            if (sugConstr2.size() > 0) {
+                createAutoConstraints(sugConstr2, currentgeoid, Sketcher::none);
+                sugConstr2.clear();
+            }
+
+            // add suggested constraints for start of arc
+            if (sugConstr3.size() > 0) {
+                createAutoConstraints(sugConstr3, currentgeoid, isOriginalArcCCW?Sketcher::start:Sketcher::end);
+                sugConstr3.clear();
+            }
+
+            // add suggested constraints for start of arc
+            if (sugConstr4.size() > 0) {
+                createAutoConstraints(sugConstr4, currentgeoid, isOriginalArcCCW?Sketcher::end:Sketcher::start);
+                sugConstr4.clear();
+            }
+
+            tryAutoRecomputeIfNotSolve(static_cast<Sketcher::SketchObject *>(sketchgui->getObject()));
+
+            ParameterGrp::handle hGrp = App::GetApplication().GetParameterGroupByPath("User parameter:BaseApp/Preferences/Mod/Sketcher");
+            bool continuousMode = hGrp->GetBool("ContinuousCreationMode",true);
+            if(continuousMode){
+                // This code enables the continuous creation mode.
+                Mode=STATUS_SEEK_First;
+                EditCurve.clear();
+                sketchgui->drawEdit(EditCurve);
+                EditCurve.resize(34);
+                applyCursor();
+                /* this is ok not to call to purgeHandler
+                * in continuous creation mode because the 
+                * handler is destroyed by the quit() method on pressing the
+                * right button of the mouse */
+            }
+            else{
+                sketchgui->purgeHandler(); // no code after this line, Handler get deleted in ViewProvider    
+            }            
+        }
+        return true;
+    }
+protected:
+    SelectMode Mode;
+    std::vector<Base::Vector2d> EditCurve;
+    Base::Vector2d centerPoint, axisPoint, startingPoint, endPoint;
+    double rx, ry, startAngle, endAngle, arcAngle, arcAngle_t;
+    std::vector<AutoConstraint> sugConstr1, sugConstr2, sugConstr3, sugConstr4;
+};
+
+DEF_STD_CMD_A(CmdSketcherCreateArcOfEllipse);
+
+CmdSketcherCreateArcOfEllipse::CmdSketcherCreateArcOfEllipse()
+  : Command("Sketcher_CreateArcOfEllipse")
+{
+    sAppModule      = "Sketcher";
+    sGroup          = QT_TR_NOOP("Sketcher");
+    sMenuText       = QT_TR_NOOP("Create an arc of ellipse");
+    sToolTipText    = QT_TR_NOOP("Create an arc of ellipse in the sketch");
+    sWhatsThis      = "Sketcher_CreateArcOfEllipse";
+    sStatusTip      = sToolTipText;
+    sPixmap         = "Sketcher_Elliptical_Arc";
+    eType           = ForEdit;
+}
+
+void CmdSketcherCreateArcOfEllipse::activated(int iMsg)
+{
+    Q_UNUSED(iMsg);
+    ActivateHandler(getActiveGuiDocument(),new DrawSketchHandlerArcOfEllipse() );
+}
+
+bool CmdSketcherCreateArcOfEllipse::isActive(void)
+{
+    return isCreateGeoActive(getActiveGuiDocument());
+}
+
+/* XPM */
+static const char *cursor_createarcofhyperbola[]={
+"32 32 3 1",
+cursor_crosshair_color,
+"# c red",
+". c None",
+"......+.........................",
+"......+.........................",
+"......+.........................",
+"......+.........................",
+"......+.........................",
+"................................",
+"+++++...+++++...................",
+"................................",
+"......+.........................",
+"......+.........................",
+"......+................##.......",
+"......+..............##.........",
+"......+............##...........",
+"......+...........##............",
+"................##..............",
+"...............##...............",
+"..............##................",
+".............###................",
+"..###.......##..................",
+".#.#.......##...................",
+"..###......##...................",
+"..........##....................",
+".........##.....................",
+"........##......................",
+"........##......................",
+"........##......................",
+"........#.....####..............",
+"........######..................",
+"................................",
+"................................",
+"................................",
+"................................"};
+
+class DrawSketchHandlerArcOfHyperbola : public DrawSketchHandler
+{
+public:
+    DrawSketchHandlerArcOfHyperbola()
+      : Mode(STATUS_SEEK_First)
+      , EditCurve(34)
+      , arcAngle(0)
+      , arcAngle_t(0)
+    {
+    }
+    virtual ~DrawSketchHandlerArcOfHyperbola(){}
+    /// mode table
+    enum SelectMode {
+        STATUS_SEEK_First,      /**< enum value ----. */
+        STATUS_SEEK_Second,     /**< enum value ----. */
+        STATUS_SEEK_Third,     /**< enum value ----. */      
+        STATUS_SEEK_Fourth,     /**< enum value ----. */
+        STATUS_Close
+    };
+
+    virtual void activated(ViewProviderSketch * /*sketchgui*/)
+    {
+        setCrosshairColor();
+        setCursor(QPixmap(cursor_createarcofhyperbola),7,7);
+    }
+
+    virtual void mouseMove(Base::Vector2d onSketchPos)
+    {
+        if (Mode==STATUS_SEEK_First) {
+            setPositionText(onSketchPos);
+            if (seekAutoConstraint(sugConstr1, onSketchPos, Base::Vector2d(0.f,0.f))) {
+                renderSuggestConstraintsCursor(sugConstr1);
+                return;
+            }
+        }
+        else if (Mode==STATUS_SEEK_Second) {
+            EditCurve[1]= onSketchPos;
+
+            // Display radius for user
+            float radius = (onSketchPos - centerPoint).Length();
+
+            SbString text;
+            text.sprintf(" (%.1fR,%.1fR)", radius,radius);
+            setPositionText(onSketchPos, text);
+
+            sketchgui->drawEdit(EditCurve);
+            if (seekAutoConstraint(sugConstr2, onSketchPos, Base::Vector2d(0.f,0.f),
+                                   AutoConstraint::CURVE)) {
+                renderSuggestConstraintsCursor(sugConstr2);
+                return;
+            }
+        }
+        else if (Mode==STATUS_SEEK_Third) {                       
+            // angle between the major axis of the hyperbola and the X axis
+            double a = (axisPoint-centerPoint).Length();
+            double phi = atan2(axisPoint.y-centerPoint.y,axisPoint.x-centerPoint.x);
+            
+            // This is the angle at cursor point
+            double angleatpoint = acosh(((onSketchPos.x-centerPoint.x)*cos(phi)+(onSketchPos.y-centerPoint.y)*sin(phi))/a);
+            double b=(onSketchPos.y-centerPoint.y-a*cosh(angleatpoint)*sin(phi))/(sinh(angleatpoint)*cos(phi));
+            
+            if(!boost::math::isnan(b)){
+                for (int i=15; i >= -15; i--) {
+                    // P(U) = O + MajRad*Cosh(U)*XDir + MinRad*Sinh(U)*YDir
+                    //double angle = i*M_PI/16.0;
+                    double angle=i*angleatpoint/15;
+                    double rx = a * cosh(angle) * cos(phi) - b * sinh(angle) * sin(phi); 
+                    double ry = a * cosh(angle) * sin(phi) + b * sinh(angle) * cos(phi);
+                    EditCurve[15+i] = Base::Vector2d(centerPoint.x + rx, centerPoint.y + ry);
+                }
+            
+                // Display radius for user
+                SbString text;
+                text.sprintf(" (%.1fR,%.1fR)", a, b);
+                setPositionText(onSketchPos, text);
+            }
+            
+            sketchgui->drawEdit(EditCurve);
+            if (seekAutoConstraint(sugConstr3, onSketchPos, Base::Vector2d(0.f,0.f))) {
+                renderSuggestConstraintsCursor(sugConstr3);
+                return;
+            }
+        }
+        else if (Mode==STATUS_SEEK_Fourth) {
+            // angle between the major axis of the hyperbola and the X axis
+            double a = (axisPoint-centerPoint).Length();
+            double phi = atan2(axisPoint.y-centerPoint.y,axisPoint.x-centerPoint.x);
+            
+            // This is the angle at cursor point
+            double angleatstartingpoint = acosh(((startingPoint.x-centerPoint.x)*cos(phi)+(startingPoint.y-centerPoint.y)*sin(phi))/a);
+            double b=(startingPoint.y-centerPoint.y-a*cosh(angleatstartingpoint)*sin(phi))/(sinh(angleatstartingpoint)*cos(phi));
+            
+            double startAngle = angleatstartingpoint;
+            
+            //double angleatpoint = acosh(((onSketchPos.x-centerPoint.x)*cos(phi)+(onSketchPos.y-centerPoint.y)*sin(phi))/a);
+            
+            double angleatpoint = atanh( (((onSketchPos.y-centerPoint.y)*cos(phi)-(onSketchPos.x-centerPoint.x)*sin(phi))*a) /
+                                         (((onSketchPos.x-centerPoint.x)*cos(phi)+(onSketchPos.y-centerPoint.y)*sin(phi))*b)  );
+            
+            /*double angle1 = angleatpoint - startAngle;
+            
+            double angle2 = angle1 + (angle1 < 0. ? 2 : -2) * M_PI ;
+            arcAngle = abs(angle1-arcAngle) < abs(angle2-arcAngle) ? angle1 : angle2;*/
+            
+            arcAngle = angleatpoint - startAngle;
+            
+            //if(!boost::math::isnan(angle1) && !boost::math::isnan(angle2)){
+            if (!boost::math::isnan(arcAngle)) {
+                EditCurve.resize(33);
+                for (int i=0; i < 33; i++) {
+                    // P(U) = O + MajRad*Cosh(U)*XDir + MinRad*Sinh(U)*YDir
+                    //double angle=i*angleatpoint/16;
+                    double angle = startAngle+i*arcAngle/32.0;
+                    double rx = a * cosh(angle) * cos(phi) - b * sinh(angle) * sin(phi); 
+                    double ry = a * cosh(angle) * sin(phi) + b * sinh(angle) * cos(phi);
+                    EditCurve[i] = Base::Vector2d(centerPoint.x + rx, centerPoint.y + ry);
+                }
+
+                // Display radius for user
+                SbString text;
+                text.sprintf(" (%.1fR,%.1fR)", a, b);
+                setPositionText(onSketchPos, text);
+            }
+            else {
+                arcAngle=0.;
+            }
+
+            sketchgui->drawEdit(EditCurve);
+            if (seekAutoConstraint(sugConstr4, onSketchPos, Base::Vector2d(0.f,0.f))) {
+                renderSuggestConstraintsCursor(sugConstr4);
+                return;
+            }
+        }
+
+        applyCursor();
+    }
+
+    virtual bool pressButton(Base::Vector2d onSketchPos)
+    {
+        if (Mode==STATUS_SEEK_First){
+            EditCurve[0] = onSketchPos;
+            centerPoint = onSketchPos;
+            EditCurve.resize(2);
+            Mode = STATUS_SEEK_Second;
+        } 
+        else if(Mode==STATUS_SEEK_Second) {
+            EditCurve[1] = onSketchPos;
+            axisPoint = onSketchPos;
+            EditCurve.resize(31);
+            Mode = STATUS_SEEK_Third;
+        }
+        else if(Mode==STATUS_SEEK_Third) {
+            startingPoint = onSketchPos;
+            arcAngle = 0.;
+            arcAngle_t= 0.;
+            Mode = STATUS_SEEK_Fourth;
+        } 
+        else { // Fourth
+            endPoint = onSketchPos;
+                        
+            Mode = STATUS_Close;
+        }
+        return true;
+    }
+
+    virtual bool releaseButton(Base::Vector2d /*onSketchPos*/)
+    {
+        if (Mode==STATUS_Close) {
+            unsetCursor();
+            resetPositionText();
+                       
+            
+            // angle between the major axis of the hyperbola and the X axis
+            double a = (axisPoint-centerPoint).Length();
+            double phi = atan2(axisPoint.y-centerPoint.y,axisPoint.x-centerPoint.x);
+            
+            // This is the angle at cursor point
+            double angleatstartingpoint = acosh(((startingPoint.x-centerPoint.x)*cos(phi)+(startingPoint.y-centerPoint.y)*sin(phi))/a);
+            double b=(startingPoint.y-centerPoint.y-a*cosh(angleatstartingpoint)*sin(phi))/(sinh(angleatstartingpoint)*cos(phi));
+            
+            double startAngle = angleatstartingpoint;
+            
+            //double angleatpoint = acosh(((onSketchPos.x-centerPoint.x)*cos(phi)+(onSketchPos.y-centerPoint.y)*sin(phi))/a);
+            
+            double endAngle = atanh( (((endPoint.y-centerPoint.y)*cos(phi)-(endPoint.x-centerPoint.x)*sin(phi))*a) /
+                                         (((endPoint.x-centerPoint.x)*cos(phi)+(endPoint.y-centerPoint.y)*sin(phi))*b)  );
+            
+            
+            bool isOriginalArcCCW=true;
+            
+            if (arcAngle > 0)
+                endAngle = startAngle + arcAngle;
+            else {
+                endAngle = startAngle;
+                startAngle += arcAngle;
+                isOriginalArcCCW=false;
+            }
+            
+            Base::Vector2d majAxisDir,minAxisDir,minAxisPoint,majAxisPoint;
+            // We always create a CCW hyperbola, because we want our XY reference system to be in the +X +Y direction
+            // Our normal will then always be in the +Z axis (local +Z axis of the sketcher)
+            
+            if(a>b)
+            {
+                // force second semidiameter to be perpendicular to first semidiamater
+                majAxisDir = axisPoint - centerPoint;
+                Base::Vector2d perp(-majAxisDir.y,majAxisDir.x);
+                perp.Normalize();
+                perp.Scale(abs(b));
+                minAxisPoint = centerPoint+perp;
+                majAxisPoint = centerPoint+majAxisDir;
+            }
+            else {
+                // force second semidiameter to be perpendicular to first semidiamater
+                minAxisDir = axisPoint - centerPoint;
+                Base::Vector2d perp(minAxisDir.y,-minAxisDir.x);
+                perp.Normalize();
+                perp.Scale(abs(b));
+                majAxisPoint = centerPoint+perp; 
+                minAxisPoint = centerPoint+minAxisDir;
+                endAngle +=  M_PI/2;
+                startAngle += M_PI/2;
+            }
+
+            int currentgeoid = getHighestCurveIndex();
+
+            try {
+
+            Gui::Command::openCommand("Add sketch arc of hyperbola");
+
+            //Add arc of hyperbola, point and constrain point as focus2. We add focus2 for it to balance
+            //the intrinsic focus1, in order to balance out the intrinsic invisible focus1 when AOE is
+            //dragged by its center
+            FCMD_OBJ_CMD2("addGeometry(Part.ArcOfHyperbola"
+                "(Part.Hyperbola(App.Vector(%f,%f,0),App.Vector(%f,%f,0),App.Vector(%f,%f,0)),"
+                "%f,%f),%s)",
+                    sketchgui->getObject(),
+                    majAxisPoint.x, majAxisPoint.y,
+                    minAxisPoint.x, minAxisPoint.y,
+                    centerPoint.x, centerPoint.y,
+                    startAngle, endAngle,
+                    geometryCreationMode==Construction?"True":"False"); 
+
+            currentgeoid++;
+
+            FCMD_OBJ_CMD2("exposeInternalGeometry(%d)",
+                                    sketchgui->getObject(),
+                                    currentgeoid);
+
+            }
+            catch (const Base::Exception& e) {
+                Base::Console().Error("%s\n", e.what());
+                Gui::Command::abortCommand();
+
+                tryAutoRecomputeIfNotSolve(static_cast<Sketcher::SketchObject *>(sketchgui->getObject()));
+
+                return false;
+            }
+
+            Gui::Command::commitCommand();
+
+            // add auto constraints for the center point
+            if (sugConstr1.size() > 0) {
+                createAutoConstraints(sugConstr1, currentgeoid, Sketcher::mid);
+                sugConstr1.clear();
+            }
+
+            // add suggested constraints for arc
+            if (sugConstr2.size() > 0) {
+                createAutoConstraints(sugConstr2, currentgeoid, Sketcher::none);
+                sugConstr2.clear();
+            }
+
+            // add suggested constraints for start of arc
+            if (sugConstr3.size() > 0) {
+                createAutoConstraints(sugConstr3, currentgeoid, isOriginalArcCCW?Sketcher::start:Sketcher::end);
+                sugConstr3.clear();
+            }
+
+            // add suggested constraints for start of arc
+            if (sugConstr4.size() > 0) {
+                createAutoConstraints(sugConstr4, currentgeoid, isOriginalArcCCW?Sketcher::end:Sketcher::start);
+                sugConstr4.clear();
+            }
+
+            tryAutoRecomputeIfNotSolve(static_cast<Sketcher::SketchObject *>(sketchgui->getObject()));
+
+            ParameterGrp::handle hGrp = App::GetApplication().GetParameterGroupByPath("User parameter:BaseApp/Preferences/Mod/Sketcher");
+            bool continuousMode = hGrp->GetBool("ContinuousCreationMode",true);
+
+            if(continuousMode){
+                // This code enables the continuous creation mode.
+                Mode = STATUS_SEEK_First;
+                EditCurve.clear();
+                sketchgui->drawEdit(EditCurve);
+                EditCurve.resize(34);
+                applyCursor();
+                /* It is ok not to call to purgeHandler
+                 * in continuous creation mode because the 
+                 * handler is destroyed by the quit() method on pressing the
+                 * right button of the mouse */                
+            }
+            else{
+                sketchgui->purgeHandler(); // no code after this line, Handler get deleted in ViewProvider    
+            }
+        }
+        return true;
+    }
+protected:
+    SelectMode Mode;
+    std::vector<Base::Vector2d> EditCurve;
+    Base::Vector2d centerPoint, axisPoint, startingPoint, endPoint;
+    double arcAngle, arcAngle_t;
+    std::vector<AutoConstraint> sugConstr1, sugConstr2, sugConstr3, sugConstr4;
+
+};
+
+DEF_STD_CMD_A(CmdSketcherCreateArcOfHyperbola);
+
+CmdSketcherCreateArcOfHyperbola::CmdSketcherCreateArcOfHyperbola()
+  : Command("Sketcher_CreateArcOfHyperbola")
+{
+    sAppModule      = "Sketcher";
+    sGroup          = QT_TR_NOOP("Sketcher");
+    sMenuText       = QT_TR_NOOP("Create an arc of hyperbola");
+    sToolTipText    = QT_TR_NOOP("Create an arc of hyperbola in the sketch");
+    sWhatsThis      = "Sketcher_CreateArcOfHyperbola";
+    sStatusTip      = sToolTipText;
+    sPixmap         = "Sketcher_Hyperbolic_Arc";
+    eType           = ForEdit;
+}
+
+void CmdSketcherCreateArcOfHyperbola::activated(int /*iMsg*/)
+{
+    ActivateHandler(getActiveGuiDocument(),new DrawSketchHandlerArcOfHyperbola() );
+}
+
+bool CmdSketcherCreateArcOfHyperbola::isActive(void)
+{
+    return isCreateGeoActive(getActiveGuiDocument());
+} 
+
+/* XPM */
+static const char *cursor_createarcofparabola[]={
+"32 32 3 1",
+cursor_crosshair_color,
+"# c red",
+". c None",
+"......+.........................",
+"......+.........................",
+"......+.........................",
+"......+.........................",
+"......+.........................",
+"................................",
+"+++++...+++++...................",
+"................................",
+"......+.........................",
+"......+.........................",
+"......+................##.......",
+"......+..............##.........",
+"......+............##...........",
+"......+...........##............",
+"................##..............",
+"...............##...............",
+"..............##................",
+".............###................",
+"............##......###.........",
+"...........##......#.#..........",
+"...........##.....###...........",
+"..........##....................",
+".........##.....................",
+"........##......................",
+"........##......................",
+"........##......................",
+"........#.....####..............",
+"........######..................",
+"................................",
+"................................",
+"................................",
+"................................"};
+
+class DrawSketchHandlerArcOfParabola : public DrawSketchHandler
+{
+public:
+    DrawSketchHandlerArcOfParabola()
+        : Mode(STATUS_SEEK_First)
+        , EditCurve(34)
+        , startAngle(0)
+        , endAngle(0)
+        , arcAngle(0)
+        , arcAngle_t(0)
+    {
+    }
+    virtual ~DrawSketchHandlerArcOfParabola(){}
+    /// mode table
+    enum SelectMode {
+        STATUS_SEEK_First,      /**< enum value ----. */
+        STATUS_SEEK_Second,     /**< enum value ----. */
+        STATUS_SEEK_Third,      /**< enum value ----. */
+        STATUS_SEEK_Fourth,     /**< enum value ----. */
+        STATUS_Close
+    };
+
+    virtual void activated(ViewProviderSketch * /*sketchgui*/)
+    {
+        setCrosshairColor();
+        setCursor(QPixmap(cursor_createarcofparabola),7,7);
+    }
+
+    virtual void mouseMove(Base::Vector2d onSketchPos)
+    {
+        if (Mode==STATUS_SEEK_First) {
+            setPositionText(onSketchPos);
+            if (seekAutoConstraint(sugConstr1, onSketchPos, Base::Vector2d(0.f,0.f))) {
+                renderSuggestConstraintsCursor(sugConstr1);
+                return;
+            }
+        }
+        else if (Mode==STATUS_SEEK_Second) {
+            EditCurve[1]= onSketchPos;
+
+            // Display radius for user
+            float radius = (onSketchPos - focusPoint).Length();
+
+            SbString text;
+            text.sprintf(" (F%.1f)", radius);
+            setPositionText(onSketchPos, text);
+
+            sketchgui->drawEdit(EditCurve);
+            if (seekAutoConstraint(sugConstr2, onSketchPos, Base::Vector2d(0.f,0.f))) {
+                renderSuggestConstraintsCursor(sugConstr2);
+                return;
+            }
+        }
+        else if (Mode==STATUS_SEEK_Third) {
+            double focal = (axisPoint-focusPoint).Length();
+            double phi = atan2(focusPoint.y-axisPoint.y,focusPoint.x-axisPoint.x);
+
+            // P(U) = O + U*U/(4.*F)*XDir + U*YDir
+            //
+            // pnt = Base::Vector3d(pnt0.x + angle * angle / 4 / focal * cos(phi) - angle * sin(phi),
+            //                      pnt0.y + angle * angle / 4 / focal * sin(phi) + angle * cos(phi),
+            //                      0.f);
+
+            // This is the angle at cursor point
+            double u = 
+            ( cos(phi) * (onSketchPos.y - axisPoint.y) - (onSketchPos.x - axisPoint.x) * sin(phi));
+
+            for (int i=15; i >= -15; i--) {
+                double angle=i*u/15;
+                double rx = angle * angle / 4 / focal * cos(phi) - angle * sin(phi);
+                double ry = angle * angle / 4 / focal * sin(phi) + angle * cos(phi);
+                EditCurve[15+i] = Base::Vector2d(axisPoint.x + rx, axisPoint.y + ry);
+            }
+
+            // Display radius for user
+            SbString text;
+            text.sprintf(" (F%.1f)", focal);
+            setPositionText(onSketchPos, text);
+
+            sketchgui->drawEdit(EditCurve);
+
+            if (seekAutoConstraint(sugConstr3, onSketchPos, Base::Vector2d(0.f,0.f))) {
+                renderSuggestConstraintsCursor(sugConstr3);
+                return;
+            }
+        }
+        else if (Mode==STATUS_SEEK_Fourth) {
+            double focal = (axisPoint-focusPoint).Length();
+            double phi = atan2(focusPoint.y-axisPoint.y,focusPoint.x-axisPoint.x);
+
+            // P(U) = O + U*U/(4.*F)*XDir + U*YDir
+            //
+            // pnt = Base::Vector3d(pnt0.x + angle * angle / 4 / focal * cos(phi) - angle * sin(phi),
+            //                      pnt0.y + angle * angle / 4 / focal * sin(phi) + angle * cos(phi),
+            //                      0.f);
+
+            // This is the angle at starting point
+            double ustartpoint = 
+            ( cos(phi) * (startingPoint.y - axisPoint.y) - (startingPoint.x - axisPoint.x) * sin(phi));
+
+            double startAngle = ustartpoint;
+
+            double u = 
+            ( cos(phi) * (onSketchPos.y - axisPoint.y) - (onSketchPos.x - axisPoint.x) * sin(phi));
+
+
+            arcAngle = u - startAngle;
+
+            if (!boost::math::isnan(arcAngle)) {
+                EditCurve.resize(33);
+                for (std::size_t i=0; i < 33; i++) {
+                    double angle = startAngle+i*arcAngle/32.0;
+                    double rx = angle * angle / 4 / focal * cos(phi) - angle * sin(phi);
+                    double ry = angle * angle / 4 / focal * sin(phi) + angle * cos(phi);
+                    EditCurve[i] = Base::Vector2d(axisPoint.x + rx, axisPoint.y + ry);
+                }
+
+                SbString text;
+                text.sprintf(" (F%.1f)", focal);
+                setPositionText(onSketchPos, text);
+            }
+            else {
+                arcAngle=0.;
+            }
+
+            sketchgui->drawEdit(EditCurve);
+            if (seekAutoConstraint(sugConstr4, onSketchPos, Base::Vector2d(0.f,0.f))) {
+                renderSuggestConstraintsCursor(sugConstr4);
+                return;
+            }
+        }
+
+        applyCursor();
+    }
+
+    virtual bool pressButton(Base::Vector2d onSketchPos)
+    {
+        if (Mode==STATUS_SEEK_First){
+            EditCurve[0] = onSketchPos;
+            focusPoint = onSketchPos;
+            EditCurve.resize(2);
+            Mode = STATUS_SEEK_Second;
+        } 
+        else if(Mode==STATUS_SEEK_Second) {
+            EditCurve[1] = onSketchPos;
+            axisPoint = onSketchPos;
+            EditCurve.resize(31);
+            Mode = STATUS_SEEK_Third;
+        }
+        else if(Mode==STATUS_SEEK_Third) {
+            startingPoint = onSketchPos;
+            arcAngle = 0.;
+            arcAngle_t= 0.;
+            Mode = STATUS_SEEK_Fourth;
+        } 
+        else { // Fourth
+            endPoint = onSketchPos;
+            Mode = STATUS_Close;
+        }
+        return true;
+    }
+
+    virtual bool releaseButton(Base::Vector2d /*onSketchPos*/)
+    {
+        if (Mode==STATUS_Close) {
+            unsetCursor();
+            resetPositionText();
+
+            double phi = atan2(focusPoint.y-axisPoint.y,focusPoint.x-axisPoint.x);
+
+            double ustartpoint = 
+            ( cos(phi) * (startingPoint.y - axisPoint.y) - (startingPoint.x - axisPoint.x) * sin(phi));
+
+            double uendpoint = 
+            ( cos(phi) * (endPoint.y - axisPoint.y) - (endPoint.x - axisPoint.x) * sin(phi));
+
+            double startAngle = ustartpoint;
+
+            double endAngle = uendpoint;
+
+            bool isOriginalArcCCW=true;
+
+            if (arcAngle > 0) {
+                endAngle = startAngle + arcAngle;
+            }
+            else {
+                endAngle = startAngle;
+                startAngle += arcAngle;
+                isOriginalArcCCW=false;
+            }
+
+            int currentgeoid = getHighestCurveIndex();
+
+            try {
+                Gui::Command::openCommand("Add sketch arc of Parabola");
+
+                //Add arc of parabola
+                FCMD_OBJ_CMD2("addGeometry(Part.ArcOfParabola"
+                    "(Part.Parabola(App.Vector(%f,%f,0),App.Vector(%f,%f,0),App.Vector(0,0,1)),"
+                    "%f,%f),%s)",
+                        sketchgui->getObject(),
+                        focusPoint.x, focusPoint.y,
+                        axisPoint.x, axisPoint.y,
+                        startAngle, endAngle,
+                        geometryCreationMode==Construction?"True":"False");
+
+                currentgeoid++;
+
+                FCMD_OBJ_CMD2("exposeInternalGeometry(%d)",
+                    sketchgui->getObject(),
+                    currentgeoid);
+                    
+            }
+            catch (const Base::Exception& e) {
+                Base::Console().Error("%s\n", e.what());
+                Gui::Command::abortCommand();
+
+                tryAutoRecomputeIfNotSolve(static_cast<Sketcher::SketchObject *>(sketchgui->getObject()));
+
+                return false;
+            }
+
+            Gui::Command::commitCommand();
+
+            // add auto constraints for the focus point
+            if (sugConstr1.size() > 0) {
+                createAutoConstraints(sugConstr1, currentgeoid+1, Sketcher::start);
+                sugConstr1.clear();
+            }
+
+            // add suggested constraints for vertex point
+            if (sugConstr2.size() > 0) {
+                createAutoConstraints(sugConstr2, currentgeoid, Sketcher::mid);
+                sugConstr2.clear();
+            }
+
+            // add suggested constraints for start of arc
+            if (sugConstr3.size() > 0) {
+                createAutoConstraints(sugConstr3, currentgeoid, isOriginalArcCCW?Sketcher::start:Sketcher::end);
+                sugConstr3.clear();
+            }
+
+            // add suggested constraints for start of arc
+            if (sugConstr4.size() > 0) {
+                createAutoConstraints(sugConstr4, currentgeoid, isOriginalArcCCW?Sketcher::end:Sketcher::start);
+                sugConstr4.clear();
+            }
+
+            tryAutoRecomputeIfNotSolve(static_cast<Sketcher::SketchObject *>(sketchgui->getObject()));
+
+            ParameterGrp::handle hGrp = App::GetApplication().GetParameterGroupByPath("User parameter:BaseApp/Preferences/Mod/Sketcher");
+            bool continuousMode = hGrp->GetBool("ContinuousCreationMode",true);
+            if (continuousMode) {
+                // This code enables the continuous creation mode.
+                Mode = STATUS_SEEK_First;
+                EditCurve.clear();
+                sketchgui->drawEdit(EditCurve);
+                EditCurve.resize(34);
+                applyCursor();
+                /* It is ok not to call to purgeHandler
+                 * in continuous creation mode because the 
+                 * handler is destroyed by the quit() method on pressing the
+                 * right button of the mouse */                
+            }
+            else {
+                sketchgui->purgeHandler(); // no code after this line, Handler get deleted in ViewProvider    
+            }
+        }
+        return true;
+    }
+
+protected:
+    SelectMode Mode;
+    std::vector<Base::Vector2d> EditCurve;
+    Base::Vector2d focusPoint, axisPoint, startingPoint, endPoint;
+    double startAngle, endAngle, arcAngle, arcAngle_t;
+    std::vector<AutoConstraint> sugConstr1, sugConstr2, sugConstr3, sugConstr4;
+};
+
+DEF_STD_CMD_A(CmdSketcherCreateArcOfParabola)
+
+CmdSketcherCreateArcOfParabola::CmdSketcherCreateArcOfParabola()
+  : Command("Sketcher_CreateArcOfParabola")
+{
+    sAppModule      = "Sketcher";
+    sGroup          = QT_TR_NOOP("Sketcher");
+    sMenuText       = QT_TR_NOOP("Create an arc of parabola");
+    sToolTipText    = QT_TR_NOOP("Create an arc of parabola in the sketch");
+    sWhatsThis      = "Sketcher_CreateArcOfParabola";
+    sStatusTip      = sToolTipText;
+    sPixmap         = "Sketcher_Parabolic_Arc";
+    eType           = ForEdit;
+}
+
+void CmdSketcherCreateArcOfParabola::activated(int /*iMsg*/)
+{
+    ActivateHandler(getActiveGuiDocument(),new DrawSketchHandlerArcOfParabola() );
+}
+
+bool CmdSketcherCreateArcOfParabola::isActive(void)
+{
+    return isCreateGeoActive(getActiveGuiDocument());
+}
+
+
+
+
+/// @brief Macro that declares a new sketcher command class 'CmdSketcherCompCreateEllipse'
+DEF_STD_CMD_ACLU(CmdSketcherCompCreateConic)
+
+/**
+ * @brief ctor
+ */
+CmdSketcherCompCreateConic::CmdSketcherCompCreateConic()
+  : Command("Sketcher_CompCreateConic")
+{
+    sAppModule      = "Sketcher";
+    sGroup          = QT_TR_NOOP("Sketcher");
+    sMenuText       = QT_TR_NOOP("Create a conic");
+    sToolTipText    = QT_TR_NOOP("Create a conic in the sketch");
+    sWhatsThis      = "Sketcher_CompCreateConic";
+    sStatusTip      = sToolTipText;
+    eType           = ForEdit;
+}
+
+/**
+ * @brief Instantiates the conic handler when the conic command activated
+ * @param int iMsg
+ */
+void CmdSketcherCompCreateConic::activated(int iMsg)
+{
+    if (iMsg == 0) {
+        ActivateHandler(getActiveGuiDocument(), new DrawSketchHandlerEllipse(iMsg));
+    } else if (iMsg == 1) {
+        ActivateHandler(getActiveGuiDocument(), new DrawSketchHandlerEllipse(iMsg));
+    } else if (iMsg == 2) {
+        ActivateHandler(getActiveGuiDocument(), new DrawSketchHandlerArcOfEllipse());
+    } else if (iMsg == 3) {
+        ActivateHandler(getActiveGuiDocument(), new DrawSketchHandlerArcOfHyperbola());
+    } else if (iMsg == 4) {
+        ActivateHandler(getActiveGuiDocument(), new DrawSketchHandlerArcOfParabola());
+    } else {
+        return;
+    }
+
+    // Since the default icon is reset when enabing/disabling the command we have
+    // to explicitly set the icon of the used command.
+    Gui::ActionGroup* pcAction = qobject_cast<Gui::ActionGroup*>(_pcAction);
+    QList<QAction*> a = pcAction->actions();
+
+    assert(iMsg < a.size());
+    pcAction->setIcon(a[iMsg]->icon());
+}
+
+Gui::Action * CmdSketcherCompCreateConic::createAction(void)
+{
+    Gui::ActionGroup* pcAction = new Gui::ActionGroup(this, Gui::getMainWindow());
+    pcAction->setDropDownMenu(true);
+    applyCommandData(this->className(), pcAction);
+
+    QAction* ellipseByCenter = pcAction->addAction(QString());
+    ellipseByCenter->setIcon(Gui::BitmapFactory().pixmap("Sketcher_CreateEllipse"));
+     /// @todo replace with correct icon
+    QAction* ellipseBy3Points = pcAction->addAction(QString());
+    ellipseBy3Points->setIcon(Gui::BitmapFactory().pixmap("Sketcher_CreateEllipse_3points"));
+    
+    QAction* arcofellipse = pcAction->addAction(QString());
+    arcofellipse->setIcon(Gui::BitmapFactory().pixmap("Sketcher_Elliptical_Arc"));
+    
+    QAction* arcofhyperbola = pcAction->addAction(QString());
+    arcofhyperbola->setIcon(Gui::BitmapFactory().pixmap("Sketcher_Hyperbolic_Arc"));
+    
+    QAction* arcofparabola = pcAction->addAction(QString());
+    arcofparabola->setIcon(Gui::BitmapFactory().pixmap("Sketcher_Parabolic_Arc"));
+
+    _pcAction = pcAction;
+    languageChange();
+
+    // set ellipse by center, a, b as default method
+    pcAction->setIcon(Gui::BitmapFactory().pixmap("Sketcher_Conics"));
+    int defaultId = 0;
+    pcAction->setProperty("defaultAction", QVariant(defaultId));
+
+    return pcAction;
+}
+
+void CmdSketcherCompCreateConic::updateAction(int mode)
+{
+    Gui::ActionGroup* pcAction = qobject_cast<Gui::ActionGroup*>(getAction());
+    if (!pcAction)
+        return;
+
+    QList<QAction*> a = pcAction->actions();
+    int index = pcAction->property("defaultAction").toInt();
+    switch (mode) {
+    case Normal:
+        a[0]->setIcon(Gui::BitmapFactory().pixmap("Sketcher_CreateEllipse"));
+        a[1]->setIcon(Gui::BitmapFactory().pixmap("Sketcher_CreateEllipse_3points"));
+        a[2]->setIcon(Gui::BitmapFactory().pixmap("Sketcher_Elliptical_Arc"));
+        a[3]->setIcon(Gui::BitmapFactory().pixmap("Sketcher_Hyperbolic_Arc"));
+        a[4]->setIcon(Gui::BitmapFactory().pixmap("Sketcher_Parabolic_Arc"));
+        getAction()->setIcon(a[index]->icon());
+        break;
+    case Construction:
+        a[0]->setIcon(Gui::BitmapFactory().pixmap("Sketcher_CreateEllipse_Constr"));
+        a[1]->setIcon(Gui::BitmapFactory().pixmap("Sketcher_CreateEllipse_3points_Constr"));
+        a[2]->setIcon(Gui::BitmapFactory().pixmap("Sketcher_Elliptical_Arc_Constr"));
+        a[3]->setIcon(Gui::BitmapFactory().pixmap("Sketcher_Hyperbolic_Arc_Constr"));
+        a[4]->setIcon(Gui::BitmapFactory().pixmap("Sketcher_Parabolic_Arc_Constr"));
+        getAction()->setIcon(a[index]->icon());
+        break;
+    }
+}
+
+void CmdSketcherCompCreateConic::languageChange()
+{
+    Command::languageChange();
+
+    if (!_pcAction)
+        return;
+    Gui::ActionGroup* pcAction = qobject_cast<Gui::ActionGroup*>(_pcAction);
+    QList<QAction*> a = pcAction->actions();
+
+    QAction* ellipseByCenter = a[0];
+    ellipseByCenter->setText(QApplication::translate("CmdSketcherCompCreateConic","Ellipse by center, major radius, point"));
+    ellipseByCenter->setToolTip(QApplication::translate("Sketcher_CreateEllipseByCenter","Create an ellipse by center, major radius and point"));
+    ellipseByCenter->setStatusTip(QApplication::translate("Sketcher_CreateEllipseByCenter","Create an ellipse by center, major radius and point"));
+    QAction* ellipseBy3Points = a[1];
+    ellipseBy3Points->setText(QApplication::translate("CmdSketcherCompCreateConic","Ellipse by Periapsis, apoapsis, minor radius"));
+    ellipseBy3Points->setToolTip(QApplication::translate("Sketcher_CreateEllipseBy3Points","Create a ellipse by periapsis, apoapsis, and minor radius"));
+    ellipseBy3Points->setStatusTip(QApplication::translate("Sketcher_CreateEllipseBy3Points","Create a ellipse by periapsis, apoapsis, and minor radius"));
+    QAction* arcofellipse = a[2];
+    arcofellipse->setText(QApplication::translate("CmdSketcherCompCreateConic","Arc of ellipse by center, major radius, endpoints"));
+    arcofellipse->setToolTip(QApplication::translate("Sketcher_CreateArcOfEllipse","Create an arc of ellipse by its center, major radius, endpoints"));
+    arcofellipse->setStatusTip(QApplication::translate("Sketcher_CreateArcOfEllipse","Create an arc of ellipse by its center, major radius, endpoints"));
+    QAction* arcofhyperbola = a[3];
+    arcofhyperbola->setText(QApplication::translate("CmdSketcherCompCreateConic","Arc of hyperbola by center, major radius, endpoints"));
+    arcofhyperbola->setToolTip(QApplication::translate("Sketcher_CreateArcOfHyperbola","Create an arc of hyperbola by its center, major radius, endpoints"));
+    arcofhyperbola->setStatusTip(QApplication::translate("Sketcher_CreateArcOfHyperbola","Create an arc of hyperbola by its center, major radius, endpoints"));    
+    QAction* arcofparabola = a[4];
+    arcofparabola->setText(QApplication::translate("CmdSketcherCompCreateConic","Arc of parabola by focus, vertex, endpoints"));
+    arcofparabola->setToolTip(QApplication::translate("Sketcher_CreateArcOfParabola","Create an arc of parabola by its focus, vertex, endpoints"));
+    arcofparabola->setStatusTip(QApplication::translate("Sketcher_CreateArcOfParabola","Create an arc of parabola by its focus, vertex, endpoints"));    
+}
+
+bool CmdSketcherCompCreateConic::isActive(void)
+{
+    return isCreateGeoActive(getActiveGuiDocument());
+}
+
+// ======================================================================================
+
+/* XPM */
+static const char *cursor_createbspline[]={
+"32 32 3 1",
+cursor_crosshair_color,
+"# c red",
+". c None",
+"......+.........................",
+"......+.........................",
+"......+.........................",
+"......+.........................",
+"......+.........................",
+"................................",
+"+++++...+++++...................",
+"................................",
+"......+...............###.......",
+"......+...............#.#.......",
+"......+...............###.......",
+"......+..............#..#.......",
+"......+.............#....#......",
+"....................#.+..#......",
+"..................+#+..+..#...+.",
+"................++#.....+.#..+..",
+"......+........+..#......++#+...",
+".......+......+..#.........#....",
+"........++..++..#..........###..",
+"..........++....#..........#.#..",
+"......#........#...........###..",
+".......#......#.................",
+"........#.....#.................",
+".........#...#..................",
+"..........###...................",
+"..........#.#...................",
+"..........###...................",
+"................................",
+"................................",
+"................................",
+"................................",
+"................................"};
+
+class DrawSketchHandlerBSpline: public DrawSketchHandler
+{
+public:
+    DrawSketchHandlerBSpline(int constructionMethod)
+      : Mode(STATUS_SEEK_FIRST_CONTROLPOINT)
+      , EditCurve(2)
+      , CurrentConstraint(0)
+      , ConstrMethod(constructionMethod)
+      , IsClosed(false)
+      , FirstPoleGeoId(-2000)
+    {
+        std::vector<AutoConstraint> sugConstr1;
+        sugConstr.push_back(sugConstr1);
+    }
+
+    virtual ~DrawSketchHandlerBSpline() {}
+    /// modes
+    enum SELECT_MODE {
+        STATUS_SEEK_FIRST_CONTROLPOINT,
+        STATUS_SEEK_ADDITIONAL_CONTROLPOINTS,
+        STATUS_CLOSE
+    };
+
+    virtual void activated(ViewProviderSketch *)
+    {
+        setCrosshairColor();
+        setCursor(QPixmap(cursor_createbspline),7,7);
+    }
+
+    virtual void mouseMove(Base::Vector2d onSketchPos)
+    {
+        if (Mode==STATUS_SEEK_FIRST_CONTROLPOINT) {
+            setPositionText(onSketchPos);
+            if (seekAutoConstraint(sugConstr[CurrentConstraint], onSketchPos, Base::Vector2d(0.f,0.f))) {
+                renderSuggestConstraintsCursor(sugConstr[CurrentConstraint]);
+                return;
+            }
+        }
+        else if (Mode==STATUS_SEEK_ADDITIONAL_CONTROLPOINTS){
+
+            EditCurve[EditCurve.size()-1] = onSketchPos;
+
+            sketchgui->drawEdit(EditCurve);
+
+            float length = (EditCurve[EditCurve.size()-1] - EditCurve[EditCurve.size()-2]).Length();
+            float angle = (EditCurve[EditCurve.size()-1] - EditCurve[EditCurve.size()-2]).GetAngle(Base::Vector2d(1.f,0.f));
+
+            SbString text;
+            text.sprintf(" (%.1f,%.1fdeg)", length, angle * 180 / M_PI);
+            setPositionText(EditCurve[EditCurve.size()-1], text);
+            
+            if (seekAutoConstraint(sugConstr[CurrentConstraint], onSketchPos, Base::Vector2d(0.f,0.f))) {
+                renderSuggestConstraintsCursor(sugConstr[CurrentConstraint]);
+                return;
+            }
+
+        }
+        applyCursor();
+    }
+
+    virtual bool pressButton(Base::Vector2d onSketchPos)
+    {
+        if (Mode == STATUS_SEEK_FIRST_CONTROLPOINT) {
+
+            EditCurve[0] = onSketchPos;
+
+            Mode = STATUS_SEEK_ADDITIONAL_CONTROLPOINTS;
+
+            // insert circle point for pole, defer internal alignment constraining.
+            try {
+            
+                Gui::Command::openCommand("Add Pole circle");
+                
+                //Add pole
+                FCMD_OBJ_CMD2("addGeometry(Part.Circle(App.Vector(%f,%f,0),App.Vector(0,0,1),10),True)",
+                                        sketchgui->getObject(),
+                                        EditCurve[0].x,EditCurve[0].y);
+                
+            }
+            catch (const Base::Exception& e) {
+                Base::Console().Error("%s\n", e.what());
+                Gui::Command::abortCommand();
+                
+                static_cast<Sketcher::SketchObject *>(sketchgui->getObject())->solve();
+                
+                return false;
+            }
+            
+            //Gui::Command::commitCommand();
+            
+            //static_cast<Sketcher::SketchObject *>(sketchgui->getObject())->solve();
+            
+            FirstPoleGeoId = getHighestCurveIndex();
+            
+            // add auto constraints on pole
+            if (sugConstr[CurrentConstraint].size() > 0) {
+                createAutoConstraints(sugConstr[CurrentConstraint], FirstPoleGeoId, Sketcher::mid, false);
+            }
+
+            static_cast<Sketcher::SketchObject *>(sketchgui->getObject())->solve();
+
+            std::vector<AutoConstraint> sugConstrN;
+            sugConstr.push_back(sugConstrN);
+            CurrentConstraint++;
+
+        }
+        else if (Mode == STATUS_SEEK_ADDITIONAL_CONTROLPOINTS) {
+            EditCurve[EditCurve.size()-1] = onSketchPos;
+            
+            // check if coincident with first pole
+            for(std::vector<AutoConstraint>::const_iterator it = sugConstr[CurrentConstraint].begin(); it != sugConstr[CurrentConstraint].end(); it++) {
+                if( (*it).Type == Sketcher::Coincident && (*it).GeoId == FirstPoleGeoId && (*it).PosId == Sketcher::mid ) {
+                    
+                    IsClosed = true;
+                    }
+            }
+
+            if (IsClosed) {
+                Mode = STATUS_CLOSE;
+                
+                if (ConstrMethod == 1) { // if periodic we do not need the last pole
+                    EditCurve.pop_back();
+                    sugConstr.pop_back();
+
+                    return true;
+                }
+                
+                
+            }
+            
+            // insert circle point for pole, defer internal alignment constraining.
+            try {
+                
+                //Gui::Command::openCommand("Add Pole circle");
+                
+                //Add pole
+                double guess = (EditCurve[1]-EditCurve[0]).Length()/6;
+
+                auto normalize = [](double guess) {
+                    double units=1.0;
+
+                    while (guess >= 10.0) {
+                        guess /= 10.0;
+                        units*=10.0;
+                    }
+
+                    while (guess < 1.0) {
+                        guess *= 10.0;
+                        units/=10.0;
+                    }
+
+                    return round(guess)*units;
+
+                };
+
+                guess = normalize(guess);
+
+                FCMD_OBJ_CMD2("addGeometry(Part.Circle(App.Vector(%f,%f,0),App.Vector(0,0,1),10),True)",
+                                        sketchgui->getObject(),
+                                        EditCurve[EditCurve.size()-1].x,EditCurve[EditCurve.size()-1].y);
+                
+                if(EditCurve.size() == 2) {
+                    FCMD_OBJ_CMD2("addConstraint(Sketcher.Constraint('Radius',%d,%f)) ",
+                                            sketchgui->getObject(), FirstPoleGeoId, guess );
+                }
+
+                FCMD_OBJ_CMD2("addConstraint(Sketcher.Constraint('Equal',%d,%d)) ",
+                                        sketchgui->getObject(), FirstPoleGeoId, FirstPoleGeoId+ EditCurve.size()-1);
+
+            }
+            catch (const Base::Exception& e) {
+                Base::Console().Error("%s\n", e.what());
+                Gui::Command::abortCommand();
+                
+                static_cast<Sketcher::SketchObject *>(sketchgui->getObject())->solve();
+                
+                return false;
+            }
+            
+            //Gui::Command::commitCommand();
+            
+            //static_cast<Sketcher::SketchObject *>(sketchgui->getObject())->solve();
+            
+            // add auto constraints on pole
+            if (sugConstr[CurrentConstraint].size() > 0) {
+                createAutoConstraints(sugConstr[CurrentConstraint], FirstPoleGeoId + EditCurve.size()-1, Sketcher::mid, false);
+            }
+            
+            //static_cast<Sketcher::SketchObject *>(sketchgui->getObject())->solve();
+            
+            if (!IsClosed) {
+                EditCurve.resize(EditCurve.size() + 1); // add one place for a pole
+                std::vector<AutoConstraint> sugConstrN;
+                sugConstr.push_back(sugConstrN);
+                CurrentConstraint++;
+            }
+
+        }
+        return true;
+    }
+
+    virtual bool releaseButton(Base::Vector2d /*onSketchPos*/)
+    {
+        if (Mode==STATUS_CLOSE) {
+            unsetCursor();
+            resetPositionText();
+
+            std::stringstream stream;
+
+            for (std::vector<Base::Vector2d>::const_iterator it=EditCurve.begin();
+                it != EditCurve.end(); ++it) {
+                stream << "App.Vector(" << (*it).x << "," << (*it).y << "),";
+            }
+
+            std::string controlpoints = stream.str();
+
+            // remove last comma and add brackets
+            int index = controlpoints.rfind(',');
+            controlpoints.resize(index);
+
+            controlpoints.insert(0,1,'[');
+            controlpoints.append(1,']');
+
+            int currentgeoid = getHighestCurveIndex();
+
+            try {
+
+                //Gui::Command::openCommand("Add B-spline curve");
+
+                /*FCMD_OBJ_CMD2("addGeometry(Part.BSplineCurve"
+                    "(%s,%s),"
+                    "%s)",
+                        sketchgui->getObject(),
+                        controlpoints.c_str(),
+                        ConstrMethod == 0 ?"False":"True",
+                        geometryCreationMode==Construction?"True":"False"); */
+                
+                // {"poles", "mults", "knots", "periodic", "degree", "weights", "CheckRational", NULL};
+                FCMD_OBJ_CMD2("addGeometry(Part.BSplineCurve"
+                                        "(%s,None,None,%s,3,None,False),"
+                                        "%s)",
+                                        sketchgui->getObject(),
+                                        controlpoints.c_str(),
+                                        ConstrMethod == 0 ?"False":"True",
+                                        geometryCreationMode==Construction?"True":"False");
+
+
+                currentgeoid++;
+
+                // autoconstraints were added to the circles of the poles, which is ok because they must go to the
+                // right position, or the user will freak-out if they appear out of the autoconstrained position.
+                // However, autoconstrains on the first and last pole, in normal non-periodic b-splines (with appropriate endpoint knot multiplicity)
+                // as the ones created by this tool are intended for the b-spline endpoints, and not for the poles,
+                // so here we retrieve any autoconstraint on those poles' center and mangle it to the endpoint.
+                if (ConstrMethod == 0) {
+                    
+                    for(auto & constr : static_cast<Sketcher::SketchObject *>(sketchgui->getObject())->Constraints.getValues()) {
+                        if(constr->First == FirstPoleGeoId && constr->FirstPos == Sketcher::mid) {
+                            constr->First = currentgeoid;
+                            constr->FirstPos = Sketcher::start;
+                        }
+                        else if(constr->First == (FirstPoleGeoId + CurrentConstraint - 1) && constr->FirstPos == Sketcher::mid) {
+                            constr->First = currentgeoid;
+                            constr->FirstPos = Sketcher::end;
+                        }
+                    }
+                }
+
+                // Constraint pole circles to B-spline.
+                std::stringstream cstream;
+                
+                cstream << "conList = []\n";
+                
+                for (size_t i = 0; i < EditCurve.size(); i++) {
+                    cstream << "conList.append(Sketcher.Constraint('InternalAlignment:Sketcher::BSplineControlPoint'," << FirstPoleGeoId+i 
+                        << "," << Sketcher::mid << "," << currentgeoid << "," << i << "))\n";
+                }
+                
+                cstream << Gui::Command::getObjectCmd(sketchgui->getObject()) << ".addConstraint(conList)\n";
+                
+                Gui::Command::doCommand(Gui::Command::Doc, cstream.str().c_str());
+                
+                // for showing the knots on creation
+                FCMD_OBJ_CMD2("exposeInternalGeometry(%d)",
+                                        sketchgui->getObject(),
+                                        currentgeoid);
+                
+            }
+            catch (const Base::Exception& e) {
+                Base::Console().Error("%s\n", e.what());
+                Gui::Command::abortCommand();
+
+                tryAutoRecomputeIfNotSolve(static_cast<Sketcher::SketchObject *>(sketchgui->getObject()));
+
+                return false;
+            }
+
+            Gui::Command::commitCommand();
+
+            tryAutoRecomputeIfNotSolve(static_cast<Sketcher::SketchObject *>(sketchgui->getObject()));
+
+            ParameterGrp::handle hGrp = App::GetApplication().GetParameterGroupByPath("User parameter:BaseApp/Preferences/Mod/Sketcher");
+            bool continuousMode = hGrp->GetBool("ContinuousCreationMode",true);
+
+            if(continuousMode){
+                // This code enables the continuous creation mode.
+                Mode = STATUS_SEEK_FIRST_CONTROLPOINT;
+                EditCurve.clear();
+                sketchgui->drawEdit(EditCurve);
+                EditCurve.resize(2);
+                applyCursor();
+                
+                sugConstr.clear();
+                
+                std::vector<AutoConstraint> sugConstr1;
+                sugConstr.push_back(sugConstr1);
+                
+                CurrentConstraint=0;
+                IsClosed=false;
+                
+                /* It is ok not to call to purgeHandler
+                 * in continuous creation mode because the 
+                 * handler is destroyed by the quit() method on pressing the
+                 * right button of the mouse */                
+            }
+            else{
+                sketchgui->purgeHandler(); // no code after this line, Handler get deleted in ViewProvider    
+            }
+        }
+        return true;
+    }
+    
+    virtual void quit(void) {
+        // We must see if we need to create a B-spline before cancelling everything
+        // and now just like any other Handler,
+
+        ParameterGrp::handle hGrp = App::GetApplication().GetParameterGroupByPath("User parameter:BaseApp/Preferences/Mod/Sketcher");
+
+        bool continuousMode = hGrp->GetBool("ContinuousCreationMode",true);
+
+        if (CurrentConstraint > 1) {
+            // create B-spline from existing poles
+            Mode=STATUS_CLOSE;
+            EditCurve.pop_back();
+            this->releaseButton(Base::Vector2d(0.f,0.f));
+        }
+        else if(CurrentConstraint == 1) {
+            // if we just have one point and we can not close anything, then cancel this creation but continue according to continuous mode
+            //sketchgui->getDocument()->undo(1);
+            
+            Gui::Command::abortCommand();
+
+            tryAutoRecomputeIfNotSolve(static_cast<Sketcher::SketchObject *>(sketchgui->getObject()));
+
+            if(!continuousMode){
+                DrawSketchHandler::quit();
+            }
+            else {
+                // This code disregards existing data and enables the continuous creation mode.
+                Mode = STATUS_SEEK_FIRST_CONTROLPOINT;
+                EditCurve.clear();
+                sketchgui->drawEdit(EditCurve);
+                EditCurve.resize(2);
+                applyCursor();
+                
+                sugConstr.clear();
+                
+                std::vector<AutoConstraint> sugConstr1;
+                sugConstr.push_back(sugConstr1);
+                
+                CurrentConstraint=0;
+                IsClosed=false;
+            }
+        }
+        else { // we have no data (CurrentConstraint == 0) so user when right-clicking really wants to exit
+            DrawSketchHandler::quit();
+        }
+    }
+    
+protected:
+    SELECT_MODE Mode;
+
+    std::vector<Base::Vector2d> EditCurve;
+
+    std::vector<std::vector<AutoConstraint>> sugConstr;
+    
+    int CurrentConstraint;
+    int ConstrMethod;
+    bool IsClosed;
+    int FirstPoleGeoId;
+};
+
+DEF_STD_CMD_A(CmdSketcherCreateBSpline)
+
+CmdSketcherCreateBSpline::CmdSketcherCreateBSpline()
+  : Command("Sketcher_CreateBSpline")
+{
+    sAppModule      = "Sketcher";
+    sGroup          = QT_TR_NOOP("Sketcher");
+    sMenuText       = QT_TR_NOOP("Create B-spline");
+    sToolTipText    = QT_TR_NOOP("Create a B-spline via control point in the sketch.");
+    sWhatsThis      = "Sketcher_CreateBSpline";
+    sStatusTip      = sToolTipText;
+    sPixmap         = "Sketcher_CreateBSpline";
+    eType           = ForEdit;
+}
+
+void CmdSketcherCreateBSpline::activated(int iMsg)
+{
+    Q_UNUSED(iMsg);
+    ActivateHandler(getActiveGuiDocument(),new DrawSketchHandlerBSpline(0) );
+}
+
+/*void CmdSketcherCreateBSpline::updateAction(int mode)
+{
+    switch (mode) {
+    case Normal:
+        if (getAction())
+            getAction()->setIcon(Gui::BitmapFactory().pixmap("Sketcher_CreateBSpline"));
+        break;
+    case Construction:
+        if (getAction())
+            getAction()->setIcon(Gui::BitmapFactory().pixmap("Sketcher_CreateBSpline_Constr"));
+        break;
+    }
+}*/
+
+bool CmdSketcherCreateBSpline::isActive(void)
+{
+    return isCreateGeoActive(getActiveGuiDocument());
+}
+
+/// @brief Macro that declares a new sketcher command class 'CmdSketcherCreateBSpline'
+DEF_STD_CMD_A(CmdSketcherCreatePeriodicBSpline)
+
+/**
+ * @brief ctor
+ */
+CmdSketcherCreatePeriodicBSpline::CmdSketcherCreatePeriodicBSpline()
+: Command("Sketcher_CreatePeriodicBSpline")
+{
+    sAppModule      = "Sketcher";
+    sGroup          = QT_TR_NOOP("Sketcher");
+    sMenuText       = QT_TR_NOOP("Create periodic B-spline");
+    sToolTipText    = QT_TR_NOOP("Create a periodic B-spline via control point in the sketch.");
+    sWhatsThis      = "Sketcher_CreatePeriodicBSpline";
+    sStatusTip      = sToolTipText;
+    sPixmap         = "Sketcher_Create_Periodic_BSpline";
+    eType           = ForEdit;
+}
+
+void CmdSketcherCreatePeriodicBSpline::activated(int iMsg)
+{
+    Q_UNUSED(iMsg);
+    ActivateHandler(getActiveGuiDocument(),new DrawSketchHandlerBSpline(1) );
+}
+
+bool CmdSketcherCreatePeriodicBSpline::isActive(void)
+{
+    return isCreateGeoActive(getActiveGuiDocument());
+}
+
+
+/// @brief Macro that declares a new sketcher command class 'CmdSketcherCompCreateBSpline'
+DEF_STD_CMD_ACLU(CmdSketcherCompCreateBSpline)
+
+/**
+ * @brief ctor
+ */
+CmdSketcherCompCreateBSpline::CmdSketcherCompCreateBSpline()
+: Command("Sketcher_CompCreateBSpline")
+{
+    sAppModule      = "Sketcher";
+    sGroup          = QT_TR_NOOP("Sketcher");
+    sMenuText       = QT_TR_NOOP("Create a B-spline");
+    sToolTipText    = QT_TR_NOOP("Create a B-spline in the sketch");
+    sWhatsThis      = "Sketcher_CompCreateBSpline";
+    sStatusTip      = sToolTipText;
+    eType           = ForEdit;
+}
+
+/**
+ * @brief Instantiates the B-spline handler when the B-spline command activated
+ * @param int iMsg
+ */
+void CmdSketcherCompCreateBSpline::activated(int iMsg)
+{
+    if (iMsg == 0) {
+        ActivateHandler(getActiveGuiDocument(), new DrawSketchHandlerBSpline(iMsg));
+    } else if (iMsg == 1) {
+        ActivateHandler(getActiveGuiDocument(), new DrawSketchHandlerBSpline(iMsg));
+    } else {
+        return;
+    }
+
+    // Since the default icon is reset when enabing/disabling the command we have
+    // to explicitly set the icon of the used command.
+    Gui::ActionGroup* pcAction = qobject_cast<Gui::ActionGroup*>(_pcAction);
+    QList<QAction*> a = pcAction->actions();
+
+    assert(iMsg < a.size());
+    pcAction->setIcon(a[iMsg]->icon());
+}
+
+Gui::Action * CmdSketcherCompCreateBSpline::createAction(void)
+{
+    Gui::ActionGroup* pcAction = new Gui::ActionGroup(this, Gui::getMainWindow());
+    pcAction->setDropDownMenu(true);
+    applyCommandData(this->className(), pcAction);
+
+    QAction* bspline = pcAction->addAction(QString());
+    bspline->setIcon(Gui::BitmapFactory().pixmap("Sketcher_CreateBSpline"));
+
+    QAction* periodicbspline = pcAction->addAction(QString());
+    periodicbspline->setIcon(Gui::BitmapFactory().pixmap("Sketcher_Create_Periodic_BSpline"));
+
+    _pcAction = pcAction;
+    languageChange();
+
+    // default
+    pcAction->setIcon(Gui::BitmapFactory().pixmap("Sketcher_CreateBSpline"));
+    int defaultId = 0;
+    pcAction->setProperty("defaultAction", QVariant(defaultId));
+
+    return pcAction;
+}
+
+void CmdSketcherCompCreateBSpline::updateAction(int mode)
+{
+    Gui::ActionGroup* pcAction = qobject_cast<Gui::ActionGroup*>(getAction());
+    if (!pcAction)
+        return;
+
+    QList<QAction*> a = pcAction->actions();
+    int index = pcAction->property("defaultAction").toInt();
+    switch (mode) {
+        case Normal:
+            a[0]->setIcon(Gui::BitmapFactory().pixmap("Sketcher_CreateBSpline"));
+            a[1]->setIcon(Gui::BitmapFactory().pixmap("Sketcher_Create_Periodic_BSpline"));
+            getAction()->setIcon(a[index]->icon());
+            break;
+        case Construction:
+            a[0]->setIcon(Gui::BitmapFactory().pixmap("Sketcher_CreateBSpline_Constr"));
+            a[1]->setIcon(Gui::BitmapFactory().pixmap("Sketcher_Create_Periodic_BSpline_Constr"));
+            getAction()->setIcon(a[index]->icon());
+            break;
+    }
+}
+
+void CmdSketcherCompCreateBSpline::languageChange()
+{
+    Command::languageChange();
+    
+    if (!_pcAction)
+        return;
+    Gui::ActionGroup* pcAction = qobject_cast<Gui::ActionGroup*>(_pcAction);
+    QList<QAction*> a = pcAction->actions();
+    
+    QAction* bspline = a[0];
+    bspline->setText(QApplication::translate("Sketcher_CreateBSpline","B-spline by control points"));
+    bspline->setToolTip(QApplication::translate("Sketcher_CreateBSpline","Create a B-spline by control points"));
+    bspline->setStatusTip(QApplication::translate("Sketcher_CreateBSpline","Create a B-spline by control points"));
+    QAction* periodicbspline = a[1];
+    periodicbspline->setText(QApplication::translate("Sketcher_Create_Periodic_BSpline","Periodic B-spline by control points"));
+    periodicbspline->setToolTip(QApplication::translate("Sketcher_Create_Periodic_BSpline","Create a periodic B-spline by control points"));
+    periodicbspline->setStatusTip(QApplication::translate("Sketcher_Create_Periodic_BSpline","Create a periodic B-spline by control points"));
+}
+
+bool CmdSketcherCompCreateBSpline::isActive(void)
+{
+    return isCreateGeoActive(getActiveGuiDocument());
+}
+
+
+// ======================================================================================
+
+/* XPM */
+static const char *cursor_create3pointcircle[]={
+"32 32 3 1",
+cursor_crosshair_color,
+"# c red",
+". c None",
+"......+.........................",
+"......+.........................",
+"......+.........................",
+"......+.........................",
+"......+.........................",
+"................................",
+"+++++...+++++...................",
+"................................",
+"......+........#######..........",
+"......+......##.......##........",
+"......+.....#...........#.......",
+"......+....#.............#......",
+"......+...#...............#.....",
+".........#.................#....",
+".......###.................###..",
+".......#.#.................#.#..",
+".......###.................###..",
+".......#.....................#..",
+".......#.........###.........#..",
+".......#.........#.#.........#..",
+".......#.........###.........#..",
+".......#.....................#..",
+".......#.....................#..",
+"........#...................#...",
+"........#...................#...",
+".........#.................#....",
+"..........#...............#.....",
+"...........#.............#......",
+"............#...........#.......",
+".............##..###..##........",
+"...............###.###..........",
+".................###............"};
+
+class DrawSketchHandler3PointCircle : public DrawSketchHandler
+{
+public:
+    DrawSketchHandler3PointCircle()
+      : Mode(STATUS_SEEK_First),EditCurve(2),radius(1),N(32.0){}
+    virtual ~DrawSketchHandler3PointCircle(){}
+    /// mode table
+    enum SelectMode {
+        STATUS_SEEK_First,      /**< enum value ----. */
+        STATUS_SEEK_Second,     /**< enum value ----. */
+        STATUS_SEEK_Third,      /**< enum value ----. */
+        STATUS_End
+    };
+
+    virtual void activated(ViewProviderSketch *)
+    {
+        setCrosshairColor();
+        setCursor(QPixmap(cursor_create3pointcircle),7,7);
+    }
+
+    virtual void mouseMove(Base::Vector2d onSketchPos)
+    {
+        if (Mode == STATUS_SEEK_First) {
+            setPositionText(onSketchPos);
+            if (seekAutoConstraint(sugConstr1, onSketchPos, Base::Vector2d(0.f,0.f),
+                                   AutoConstraint::CURVE)) {
+                // Disable tangent snap on 1st point
+                if (sugConstr1.back().Type == Sketcher::Tangent)
+                    sugConstr1.pop_back();
+                else
+                    renderSuggestConstraintsCursor(sugConstr1);
+                return;
+            }
+        }
+        else if (Mode == STATUS_SEEK_Second || Mode == STATUS_SEEK_Third) {
+            try 
+            {
+                if (Mode == STATUS_SEEK_Second)
+                    CenterPoint  = EditCurve[N+1] = (onSketchPos - FirstPoint)/2 + FirstPoint;
+                else
+                    CenterPoint = EditCurve[N+1] = GetCircleCenter(FirstPoint, SecondPoint, onSketchPos);
+                radius = (onSketchPos - CenterPoint).Length();
+                double lineAngle = GetPointAngle(CenterPoint, onSketchPos);
+
+                // Build a N point circle
+                for (int i=1; i < N; i++) {
+                    // Start at current angle
+                    double angle = i*2*M_PI/N + lineAngle; // N point closed circle has N segments
+                    EditCurve[i] = Base::Vector2d(CenterPoint.x + radius*cos(angle),
+                                                CenterPoint.y + radius*sin(angle));
+                }
+                // Beginning and end of curve should be exact
+                EditCurve[0] = EditCurve[N] = onSketchPos;
+                
+                // Display radius and start angle
+                // This lineAngle will report counter-clockwise from +X, not relatively
+                SbString text;
+                text.sprintf(" (%.1fR,%.1fdeg)", (float) radius, (float) lineAngle * 180 / M_PI);
+                setPositionText(onSketchPos, text);
+
+                sketchgui->drawEdit(EditCurve);
+                if (Mode == STATUS_SEEK_Second) {
+                    if (seekAutoConstraint(sugConstr2, onSketchPos, Base::Vector2d(0.f,0.f),
+                                        AutoConstraint::CURVE)) {
+                        // Disable tangent snap on 2nd point
+                        if (sugConstr2.back().Type == Sketcher::Tangent)
+                            sugConstr2.pop_back();
+                        else
+                            renderSuggestConstraintsCursor(sugConstr2);
+                        return;
+                    }
+                }
+                else {
+                    if (seekAutoConstraint(sugConstr3, onSketchPos, Base::Vector2d(0.0,0.0),
+                                        AutoConstraint::CURVE)) {
+                        renderSuggestConstraintsCursor(sugConstr3);
+                        return;
+                    }
+                }
+            }
+            catch(Base::ValueError &e) {
+                e.ReportException();
+            }
+        }
+        applyCursor();
+    }
+
+    virtual bool pressButton(Base::Vector2d onSketchPos)
+    {
+        if (Mode == STATUS_SEEK_First) {
+            // N point curve + center + endpoint
+            EditCurve.resize(N+2);
+            FirstPoint = onSketchPos;
+
+            Mode = STATUS_SEEK_Second;
+        }
+        else if (Mode == STATUS_SEEK_Second) {
+            SecondPoint = onSketchPos;
+
+            Mode = STATUS_SEEK_Third;
+        }
+        else {
+            EditCurve.resize(N);
+
+            sketchgui->drawEdit(EditCurve);
+            applyCursor();
+            Mode = STATUS_End;
+        }
+
+        return true;
+    }
+
+    virtual bool releaseButton(Base::Vector2d onSketchPos)
+    {
+        Q_UNUSED(onSketchPos);
+        // Need to look at.  rx might need fixing.
+        if (Mode==STATUS_End) {
+            unsetCursor();
+            resetPositionText();
+
+            try {
+                Gui::Command::openCommand("Add sketch circle");
+                FCMD_OBJ_CMD2("addGeometry(Part.Circle"
+                    "(App.Vector(%f,%f,0),App.Vector(0,0,1),%f),%s)",
+                          sketchgui->getObject(),
+                          CenterPoint.x, CenterPoint.y,
+                          radius,
+                          geometryCreationMode==Construction?"True":"False");
+
+                Gui::Command::commitCommand();
+            }
+            catch (const Base::Exception& e) {
+                Base::Console().Error("Failed to add circle: %s\n", e.what());
+                Gui::Command::abortCommand();
+            }
+
+            // Auto Constraint first picked point
+            if (sugConstr1.size() > 0) {
+                createAutoConstraints(sugConstr1, getHighestCurveIndex(), Sketcher::none);
+                sugConstr1.clear();
+            }
+
+            // Auto Constraint second picked point
+            if (sugConstr2.size() > 0) {
+                createAutoConstraints(sugConstr2, getHighestCurveIndex(), Sketcher::none);
+                sugConstr2.clear();
+            }
+
+            // Auto Constraint third picked point
+            if (sugConstr3.size() > 0) {
+                createAutoConstraints(sugConstr3, getHighestCurveIndex(), Sketcher::none);
+                sugConstr3.clear();
+            }
+
+            tryAutoRecomputeIfNotSolve(static_cast<Sketcher::SketchObject *>(sketchgui->getObject()));
+
+            ParameterGrp::handle hGrp = App::GetApplication().GetParameterGroupByPath("User parameter:BaseApp/Preferences/Mod/Sketcher");
+            bool continuousMode = hGrp->GetBool("ContinuousCreationMode",true);
+            if(continuousMode){
+                // This code enables the continuous creation mode.
+                Mode=STATUS_SEEK_First;
+                EditCurve.clear();
+                sketchgui->drawEdit(EditCurve);
+                EditCurve.resize(2);
+                applyCursor();
+                /* this is ok not to call to purgeHandler
+                * in continuous creation mode because the 
+                * handler is destroyed by the quit() method on pressing the
+                * right button of the mouse */
+            }
+            else{
+                sketchgui->purgeHandler(); // no code after this line, Handler get deleted in ViewProvider    
+            }
+        }
+        return true;
+    }
+protected:
+    SelectMode Mode;
+    std::vector<Base::Vector2d> EditCurve;
+    Base::Vector2d CenterPoint, FirstPoint, SecondPoint;
+    double radius, N; // N should be even
+    std::vector<AutoConstraint> sugConstr1, sugConstr2, sugConstr3;
+};
+
+DEF_STD_CMD_A(CmdSketcherCreate3PointCircle);
+
+CmdSketcherCreate3PointCircle::CmdSketcherCreate3PointCircle()
+  : Command("Sketcher_Create3PointCircle")
+{
+    sAppModule      = "Sketcher";
+    sGroup          = QT_TR_NOOP("Sketcher");
+    sMenuText       = QT_TR_NOOP("Create circle by three points");
+    sToolTipText    = QT_TR_NOOP("Create a circle by 3 perimeter points");
+    sWhatsThis      = "Sketcher_Create3PointCircle";
+    sStatusTip      = sToolTipText;
+    sPixmap         = "Sketcher_Create3PointCircle";
+    eType           = ForEdit;
+}
+
+void CmdSketcherCreate3PointCircle::activated(int iMsg)
+{
+    Q_UNUSED(iMsg);
+    ActivateHandler(getActiveGuiDocument(),new DrawSketchHandler3PointCircle() );
+}
+
+bool CmdSketcherCreate3PointCircle::isActive(void)
+{
+    return isCreateGeoActive(getActiveGuiDocument());
+}
+
+
+DEF_STD_CMD_ACLU(CmdSketcherCompCreateCircle);
+
+CmdSketcherCompCreateCircle::CmdSketcherCompCreateCircle()
+  : Command("Sketcher_CompCreateCircle")
+{
+    sAppModule      = "Sketcher";
+    sGroup          = QT_TR_NOOP("Sketcher");
+    sMenuText       = QT_TR_NOOP("Create circle");
+    sToolTipText    = QT_TR_NOOP("Create a circle in the sketcher");
+    sWhatsThis      = "Sketcher_CompCreateCircle";
+    sStatusTip      = sToolTipText;
+    eType           = ForEdit;
+}
+
+void CmdSketcherCompCreateCircle::activated(int iMsg)
+{
+    if (iMsg==0)
+        ActivateHandler(getActiveGuiDocument(),new DrawSketchHandlerCircle());
+    else if (iMsg==1)
+        ActivateHandler(getActiveGuiDocument(),new DrawSketchHandler3PointCircle());
+    else
+        return;
+
+    // Since the default icon is reset when enabing/disabling the command we have
+    // to explicitly set the icon of the used command.
+    Gui::ActionGroup* pcAction = qobject_cast<Gui::ActionGroup*>(_pcAction);
+    QList<QAction*> a = pcAction->actions();
+
+    assert(iMsg < a.size());
+    pcAction->setIcon(a[iMsg]->icon());
+}
+
+Gui::Action * CmdSketcherCompCreateCircle::createAction(void)
+{
+    Gui::ActionGroup* pcAction = new Gui::ActionGroup(this, Gui::getMainWindow());
+    pcAction->setDropDownMenu(true);
+    applyCommandData(this->className(), pcAction);
+
+    QAction* arc1 = pcAction->addAction(QString());
+    arc1->setIcon(Gui::BitmapFactory().pixmap("Sketcher_CreateCircle"));
+    QAction* arc2 = pcAction->addAction(QString());
+    arc2->setIcon(Gui::BitmapFactory().pixmap("Sketcher_Create3PointCircle"));
+
+    _pcAction = pcAction;
+    languageChange();
+
+    pcAction->setIcon(arc1->icon());
+    int defaultId = 0;
+    pcAction->setProperty("defaultAction", QVariant(defaultId));
+
+    return pcAction;
+}
+
+void CmdSketcherCompCreateCircle::updateAction(int mode)
+{
+    Gui::ActionGroup* pcAction = qobject_cast<Gui::ActionGroup*>(getAction());
+    if (!pcAction)
+        return;
+
+    QList<QAction*> a = pcAction->actions();
+    int index = pcAction->property("defaultAction").toInt();
+    switch (mode) {
+    case Normal:
+        a[0]->setIcon(Gui::BitmapFactory().pixmap("Sketcher_CreateCircle"));
+        a[1]->setIcon(Gui::BitmapFactory().pixmap("Sketcher_Create3PointCircle"));
+        getAction()->setIcon(a[index]->icon());
+        break;
+    case Construction:
+        a[0]->setIcon(Gui::BitmapFactory().pixmap("Sketcher_CreateCircle_Constr"));
+        a[1]->setIcon(Gui::BitmapFactory().pixmap("Sketcher_Create3PointCircle_Constr"));
+        getAction()->setIcon(a[index]->icon());
+        break;
+    }
+}
+
+void CmdSketcherCompCreateCircle::languageChange()
+{
+    Command::languageChange();
+
+    if (!_pcAction)
+        return;
+    Gui::ActionGroup* pcAction = qobject_cast<Gui::ActionGroup*>(_pcAction);
+    QList<QAction*> a = pcAction->actions();
+
+    QAction* arc1 = a[0];
+    arc1->setText(QApplication::translate("CmdSketcherCompCreateCircle", "Center and rim point"));
+    arc1->setToolTip(QApplication::translate("Sketcher_CreateCircle", "Create a circle by its center and by a rim point"));
+    arc1->setStatusTip(QApplication::translate("Sketcher_CreateCircle", "Create a circle by its center and by a rim point"));
+    QAction* arc2 = a[1];
+    arc2->setText(QApplication::translate("CmdSketcherCompCreateCircle", "3 rim points"));
+    arc2->setToolTip(QApplication::translate("Sketcher_Create3PointCircle", "Create a circle by 3 rim points"));
+    arc2->setStatusTip(QApplication::translate("Sketcher_Create3PointCircle", "Create a circle by 3 rim points"));
+}
+
+bool CmdSketcherCompCreateCircle::isActive(void)
+{
+    return isCreateGeoActive(getActiveGuiDocument());
+}
+    
+
+// ======================================================================================
+
+/* XPM */
+static const char *cursor_createpoint[]={
+"32 32 3 1",
+cursor_crosshair_color,
+"# c red",
+". c None",
+"......+.........................",
+"......+.........................",
+"......+.........................",
+"......+.........................",
+"......+.........................",
+"................................",
+"+++++...+++++...................",
+"................................",
+"......+.........................",
+"......+.........................",
+"......+.........................",
+"......+.........................",
+"......+.........................",
+"................................",
+"................................",
+"................................",
+".................++++...........",
+"................++++++..........",
+"...............++++++++.........",
+"...............++++++++.........",
+"...............++++++++.........",
+"...............++++++++.........",
+"................++++++..........",
+".................++++...........",
+"................................",
+"................................",
+"................................",
+"................................",
+"................................",
+"................................",
+"................................",
+"................................"};
+
+class DrawSketchHandlerPoint: public DrawSketchHandler
+{
+public:
+    DrawSketchHandlerPoint() : selectionDone(false) {}
+    virtual ~DrawSketchHandlerPoint() {}
+
+    virtual void activated(ViewProviderSketch *)
+    {
+        setCrosshairColor();
+        setCursor(QPixmap(cursor_createpoint),7,7);
+    }
+
+    virtual void mouseMove(Base::Vector2d onSketchPos)
+    {
+        setPositionText(onSketchPos);
+        if (seekAutoConstraint(sugConstr, onSketchPos, Base::Vector2d(0.f,0.f))) {
+            renderSuggestConstraintsCursor(sugConstr);
+            return;
+        }
+        applyCursor();
+    }
+
+    virtual bool pressButton(Base::Vector2d onSketchPos)
+    {
+        EditPoint = onSketchPos;
+        selectionDone = true;
+        return true;
+    }
+
+    virtual bool releaseButton(Base::Vector2d onSketchPos)
+    {
+        Q_UNUSED(onSketchPos);
+        if (selectionDone){
+            unsetCursor();
+            resetPositionText();
+
+            try {
+                Gui::Command::openCommand("Add sketch point");
+                FCMD_OBJ_CMD2("addGeometry(Part.Point(App.Vector(%f,%f,0)))",
+                          sketchgui->getObject(),
+                          EditPoint.x,EditPoint.y);
+
+                Gui::Command::commitCommand();
+            }
+            catch (const Base::Exception& e) {
+                Base::Console().Error("Failed to add point: %s\n", e.what());
+                Gui::Command::abortCommand();
+            }
+
+            // add auto constraints for the line segment start
+            if (sugConstr.size() > 0) {
+                createAutoConstraints(sugConstr, getHighestCurveIndex(), Sketcher::start);
+                sugConstr.clear();
+            }
+
+            tryAutoRecomputeIfNotSolve(static_cast<Sketcher::SketchObject *>(sketchgui->getObject()));
+
+            ParameterGrp::handle hGrp = App::GetApplication().GetParameterGroupByPath("User parameter:BaseApp/Preferences/Mod/Sketcher");
+            bool continuousMode = hGrp->GetBool("ContinuousCreationMode",true);
+            if(continuousMode){
+                // This code enables the continuous creation mode.
+                applyCursor();
+                /* It is ok not to call to purgeHandler
+                * in continuous creation mode because the 
+                * handler is destroyed by the quit() method on pressing the
+                * right button of the mouse */                
+            }
+            else{
+                sketchgui->purgeHandler(); // no code after this line, Handler get deleted in ViewProvider    
+            }               
+        }
+        return true;
+    }
+
+protected:
+    bool selectionDone;
+    Base::Vector2d EditPoint;
+    std::vector<AutoConstraint> sugConstr;
+};
+
+DEF_STD_CMD_A(CmdSketcherCreatePoint);
+
+CmdSketcherCreatePoint::CmdSketcherCreatePoint()
+  : Command("Sketcher_CreatePoint")
+{
+    sAppModule      = "Sketcher";
+    sGroup          = QT_TR_NOOP("Sketcher");
+    sMenuText       = QT_TR_NOOP("Create point");
+    sToolTipText    = QT_TR_NOOP("Create a point in the sketch");
+    sWhatsThis      = "Sketcher_CreatePoint";
+    sStatusTip      = sToolTipText;
+    sPixmap         = "Sketcher_CreatePoint";
+    eType           = ForEdit;
+}
+
+void CmdSketcherCreatePoint::activated(int iMsg)
+{
+    Q_UNUSED(iMsg);
+    ActivateHandler(getActiveGuiDocument(), new DrawSketchHandlerPoint());
+}
+
+bool CmdSketcherCreatePoint::isActive(void)
+{
+    return isCreateGeoActive(getActiveGuiDocument());
+}
+
+
+// ======================================================================================
+
+DEF_STD_CMD_A(CmdSketcherCreateText);
+
+CmdSketcherCreateText::CmdSketcherCreateText()
+  : Command("Sketcher_CreateText")
+{
+    sAppModule      = "Sketcher";
+    sGroup          = QT_TR_NOOP("Sketcher");
+    sMenuText       = QT_TR_NOOP("Create text");
+    sToolTipText    = QT_TR_NOOP("Create text in the sketch");
+    sWhatsThis      = "Sketcher_CreateText";
+    sStatusTip      = sToolTipText;
+    sPixmap         = "Sketcher_CreateText";
+    eType           = ForEdit;
+}
+
+void CmdSketcherCreateText::activated(int iMsg)
+{
+    Q_UNUSED(iMsg);
+}
+
+bool CmdSketcherCreateText::isActive(void)
+{
+    return false;
+}
+
+
+// ======================================================================================
+
+DEF_STD_CMD_A(CmdSketcherCreateDraftLine);
+
+CmdSketcherCreateDraftLine::CmdSketcherCreateDraftLine()
+  : Command("Sketcher_CreateDraftLine")
+{
+    sAppModule      = "Sketcher";
+    sGroup          = QT_TR_NOOP("Sketcher");
+    sMenuText       = QT_TR_NOOP("Create draft line");
+    sToolTipText    = QT_TR_NOOP("Create a draft line in the sketch");
+    sWhatsThis      = "Sketcher_CreateDraftLine";
+    sStatusTip      = sToolTipText;
+    sPixmap         = "Sketcher_DraftLine";
+    eType           = ForEdit;
+}
+
+void CmdSketcherCreateDraftLine::activated(int iMsg)
+{
+    Q_UNUSED(iMsg);
+}
+
+bool CmdSketcherCreateDraftLine::isActive(void)
+{
+    return false;
+}
+
+
+// ======================================================================================
+
+namespace SketcherGui {
+    class FilletSelection : public Gui::SelectionFilterGate
+    {
+        App::DocumentObject* object;
+    public:
+        FilletSelection(App::DocumentObject* obj)
+            : Gui::SelectionFilterGate((Gui::SelectionFilter*)0), object(obj)
+        {}
+
+        bool allow(App::Document * /*pDoc*/, App::DocumentObject *pObj, const char *sSubName)
+        {
+            if (pObj != this->object)
+                return false;
+            if (!sSubName || sSubName[0] == '\0')
+                return false;
+            std::string element(sSubName);
+            if (element.substr(0,4) == "Edge") {
+                int GeoId = std::atoi(element.substr(4,4000).c_str()) - 1;
+                Sketcher::SketchObject *Sketch = static_cast<Sketcher::SketchObject*>(object);
+                const Part::Geometry *geom = Sketch->getGeometry(GeoId);
+                if (geom->getTypeId().isDerivedFrom(Part::GeomBoundedCurve::getClassTypeId()))
+                    return true;
+            }
+            if (element.substr(0,6) == "Vertex") {
+                int VtId = std::atoi(element.substr(6,4000).c_str()) - 1;
+                Sketcher::SketchObject *Sketch = static_cast<Sketcher::SketchObject*>(object);
+                std::vector<int> GeoIdList;
+                std::vector<Sketcher::PointPos> PosIdList;
+                Sketch->getDirectlyCoincidentPoints(VtId, GeoIdList, PosIdList);
+                if (GeoIdList.size() == 2 && GeoIdList[0] >= 0  && GeoIdList[1] >= 0) {
+                    const Part::Geometry *geom1 = Sketch->getGeometry(GeoIdList[0]);
+                    const Part::Geometry *geom2 = Sketch->getGeometry(GeoIdList[1]);
+                    if (geom1->getTypeId() == Part::GeomLineSegment::getClassTypeId() &&
+                        geom2->getTypeId() == Part::GeomLineSegment::getClassTypeId())
+                        return true;
+                }
+            }
+            return  false;
+        }
+    };
+}
+
+
+/* XPM */
+static const char *cursor_createfillet[]={
+"32 32 3 1",
+cursor_crosshair_color,
+"* c red",
+". c None",
+"......+.........................",
+"......+.........................",
+"......+.........................",
+"......+.........................",
+"......+.........................",
+"................................",
+"+++++...+++++...................",
+"................................",
+"......+.........................",
+"......+.........................",
+"......+.........................",
+"......+.........................",
+"......+..*......................",
+".........*......................",
+".........*......................",
+".........*......................",
+".........*......................",
+".........*......................",
+".........*.........***..........",
+".........*.........*.*..........",
+".........*.........***..........",
+".........*......................",
+".........*......................",
+"..........*.....................",
+"..........*.....................",
+"...........*....................",
+"............*...................",
+".............*..................",
+"..............*.................",
+"...............**...............",
+".................**************.",
+"................................"};
+
+class DrawSketchHandlerFillet: public DrawSketchHandler
+{
+public:
+    DrawSketchHandlerFillet() : Mode(STATUS_SEEK_First), firstCurve(0) {}
+    virtual ~DrawSketchHandlerFillet()
+    {
+        Gui::Selection().rmvSelectionGate();
+    }
+    enum SelectMode{
+        STATUS_SEEK_First,
+        STATUS_SEEK_Second
+    };
+
+    virtual void activated(ViewProviderSketch *)
+    {
+        Gui::Selection().rmvSelectionGate();
+        Gui::Selection().addSelectionGate(new FilletSelection(sketchgui->getObject()));
+        setCrosshairColor();
+        setCursor(QPixmap(cursor_createfillet),7,7);
+    }
+
+    virtual void mouseMove(Base::Vector2d onSketchPos)
+    {
+        Q_UNUSED(onSketchPos);
+    }
+
+    virtual bool pressButton(Base::Vector2d onSketchPos)
+    {
+        Q_UNUSED(onSketchPos);
+        return true;
+    }
+
+    virtual bool releaseButton(Base::Vector2d onSketchPos)
+    {
+        bool construction=false;
+        int VtId = sketchgui->getPreselectPoint();
+        if (Mode == STATUS_SEEK_First && VtId != -1) {
+            int GeoId;
+            Sketcher::PointPos PosId=Sketcher::none;
+            sketchgui->getSketchObject()->getGeoVertexIndex(VtId,GeoId,PosId);
+            const Part::Geometry *geom = sketchgui->getSketchObject()->getGeometry(GeoId);
+            if (geom->getTypeId() == Part::GeomLineSegment::getClassTypeId() &&
+                (PosId == Sketcher::start || PosId == Sketcher::end)) {
+
+                // guess fillet radius
+                double radius=-1;
+                std::vector<int> GeoIdList;
+                std::vector<Sketcher::PointPos> PosIdList;
+                sketchgui->getSketchObject()->getDirectlyCoincidentPoints(GeoId, PosId, GeoIdList, PosIdList);
+                if (GeoIdList.size() == 2 && GeoIdList[0] >= 0  && GeoIdList[1] >= 0) {
+                    const Part::Geometry *geom1 = sketchgui->getSketchObject()->getGeometry(GeoIdList[0]);
+                    const Part::Geometry *geom2 = sketchgui->getSketchObject()->getGeometry(GeoIdList[1]);
+                    construction=geom1->Construction && geom2->Construction;
+                    if (geom1->getTypeId() == Part::GeomLineSegment::getClassTypeId() &&
+                        geom2->getTypeId() == Part::GeomLineSegment::getClassTypeId()) {
+                        const Part::GeomLineSegment *lineSeg1 = static_cast<const Part::GeomLineSegment *>(geom1);
+                        const Part::GeomLineSegment *lineSeg2 = static_cast<const Part::GeomLineSegment *>(geom2);
+                        Base::Vector3d dir1 = lineSeg1->getEndPoint() - lineSeg1->getStartPoint();
+                        Base::Vector3d dir2 = lineSeg2->getEndPoint() - lineSeg2->getStartPoint();
+                        if (PosIdList[0] == Sketcher::end)
+                            dir1 *= -1;
+                        if (PosIdList[1] == Sketcher::end)
+                            dir2 *= -1;
+                        double l1 = dir1.Length();
+                        double l2 = dir2.Length();
+                        double angle = dir1.GetAngle(dir2);
+                        radius = (l1 < l2 ? l1 : l2) * 0.2 * sin(angle/2);
+                    }
+                }
+                if (radius < 0)
+                    return false;
+
+                int currentgeoid= getHighestCurveIndex();
+                // create fillet at point
+                try {
+                    Gui::Command::openCommand("Create fillet");
+                    FCMD_OBJ_CMD2("fillet(%d,%d,%f)",
+                              sketchgui->getObject(),
+                              GeoId, PosId, radius);
+
+                    if(construction) {
+                        FCMD_OBJ_CMD2("toggleConstruction(%d) ",
+                            sketchgui->getObject(),
+                            currentgeoid+1);
+                    }
+
+                    Gui::Command::commitCommand();
+                }
+                catch (const Base::Exception& e) {
+                    Base::Console().Error("Failed to create fillet: %s\n", e.what());
+                    Gui::Command::abortCommand();
+                }
+
+                tryAutoRecomputeIfNotSolve(static_cast<Sketcher::SketchObject *>(sketchgui->getObject()));
+            }
+            return true;
+        }
+
+        int GeoId = sketchgui->getPreselectCurve();
+        if (GeoId > -1) {
+            const Part::Geometry *geom = sketchgui->getSketchObject()->getGeometry(GeoId);
+            if (geom->getTypeId().isDerivedFrom(Part::GeomBoundedCurve::getClassTypeId())) {
+                if (Mode==STATUS_SEEK_First) {
+                    firstCurve = GeoId;
+                    firstPos = onSketchPos;
+                    Mode = STATUS_SEEK_Second;
+                    // add the line to the selection
+                    std::stringstream ss;
+                    ss << "Edge" << firstCurve + 1;
+                    Gui::Selection().addSelection(sketchgui->getSketchObject()->getDocument()->getName()
+                                                 ,sketchgui->getSketchObject()->getNameInDocument()
+                                                 ,ss.str().c_str()
+                                                 ,onSketchPos.x
+                                                 ,onSketchPos.y
+                                                 ,0.f);
+                }
+                else if (Mode==STATUS_SEEK_Second) {
+                    int secondCurve = GeoId;
+                    Base::Vector2d secondPos = onSketchPos;
+                    
+                    Base::Vector3d refPnt1(firstPos.x, firstPos.y, 0.f);
+                    Base::Vector3d refPnt2(secondPos.x, secondPos.y, 0.f);
+                    
+                    const Part::Geometry *geom1 = sketchgui->getSketchObject()->getGeometry(firstCurve);
+
+                    double radius = 0;
+                    
+                    if( geom->getTypeId() == Part::GeomLineSegment::getClassTypeId() &&
+                        geom1->getTypeId() == Part::GeomLineSegment::getClassTypeId()) {
+                        // guess fillet radius
+                        const Part::GeomLineSegment *lineSeg1 = static_cast<const Part::GeomLineSegment *>
+                                                                (sketchgui->getSketchObject()->getGeometry(firstCurve));
+                        const Part::GeomLineSegment *lineSeg2 = static_cast<const Part::GeomLineSegment *>
+                                                                (sketchgui->getSketchObject()->getGeometry(secondCurve));
+
+                        radius = Part::suggestFilletRadius(lineSeg1, lineSeg2, refPnt1, refPnt2);
+                        if (radius < 0)
+                            return false;
+                        
+                        construction=lineSeg1->Construction && lineSeg2->Construction;
+                    }
+                    else { // other supported curves
+                        const Part::Geometry *geo1 = static_cast<const Part::Geometry *>
+                                                                (sketchgui->getSketchObject()->getGeometry(firstCurve));
+                        const Part::Geometry *geo2 = static_cast<const Part::Geometry *>
+                                                                (sketchgui->getSketchObject()->getGeometry(secondCurve));
+                        
+                        construction=geo1->Construction && geo2->Construction;                       
+                    }
+                    
+                    
+                    int currentgeoid= getHighestCurveIndex();
+
+                    // create fillet between lines
+                    try {
+                        Gui::Command::openCommand("Create fillet");
+                        FCMD_OBJ_CMD2("fillet(%d,%d,App.Vector(%f,%f,0),App.Vector(%f,%f,0),%f)",
+                                  sketchgui->getObject(),
+                                  firstCurve, secondCurve,
+                                  firstPos.x, firstPos.y,
+                                  secondPos.x, secondPos.y, radius);
+                        Gui::Command::commitCommand();
+                    }
+                    catch (const Base::CADKernelError& e) {
+                        e.ReportException();
+                        if(e.getTranslatable()) {
+                            QMessageBox::warning(Gui::getMainWindow(), QObject::tr("CAD Kernel Error"),
+                                                QObject::tr(e.getMessage().c_str()));
+                        }
+                        Gui::Selection().clearSelection();
+                        Gui::Command::abortCommand();
+                        Mode = STATUS_SEEK_First;
+                    }
+                    catch (const Base::ValueError& e) {
+                        e.ReportException();
+                        Gui::Selection().clearSelection();
+                        Gui::Command::abortCommand();
+                        Mode = STATUS_SEEK_First;
+                    }
+
+                    tryAutoRecompute(static_cast<Sketcher::SketchObject *>(sketchgui->getObject()));
+                    
+                    if(construction) {
+                        FCMD_OBJ_CMD2("toggleConstruction(%d) ",
+                            sketchgui->getObject(),
+                            currentgeoid+1);                        
+                    }
+                    
+
+                    Gui::Selection().clearSelection();
+                    Mode = STATUS_SEEK_First;
+                }
+            }
+        }
+
+        if (VtId < 0 && GeoId < 0) // exit the fillet tool if the user clicked on empty space
+            sketchgui->purgeHandler(); // no code after this line, Handler get deleted in ViewProvider
+
+        return true;
+    }
+
+protected:
+    SelectMode Mode;
+    int firstCurve;
+    Base::Vector2d firstPos;
+};
+
+DEF_STD_CMD_A(CmdSketcherCreateFillet);
+
+CmdSketcherCreateFillet::CmdSketcherCreateFillet()
+  : Command("Sketcher_CreateFillet")
+{
+    sAppModule      = "Sketcher";
+    sGroup          = QT_TR_NOOP("Sketcher");
+    sMenuText       = QT_TR_NOOP("Create fillet");
+    sToolTipText    = QT_TR_NOOP("Create a fillet between two lines or at a coincident point");
+    sWhatsThis      = "Sketcher_CreateFillet";
+    sStatusTip      = sToolTipText;
+    sPixmap         = "Sketcher_CreateFillet";
+    sAccel          = "F";
+    eType           = ForEdit;
+}
+
+void CmdSketcherCreateFillet::activated(int iMsg)
+{
+    Q_UNUSED(iMsg);
+    ActivateHandler(getActiveGuiDocument(), new DrawSketchHandlerFillet());
+}
+
+bool CmdSketcherCreateFillet::isActive(void)
+{
+    return isCreateGeoActive(getActiveGuiDocument());
+}
+
+
+// ======================================================================================
+
+namespace SketcherGui {
+    class TrimmingSelection : public Gui::SelectionFilterGate
+    {
+        App::DocumentObject* object;
+    public:
+        TrimmingSelection(App::DocumentObject* obj)
+            : Gui::SelectionFilterGate((Gui::SelectionFilter*)0), object(obj)
+        {}
+
+        bool allow(App::Document * /*pDoc*/, App::DocumentObject *pObj, const char *sSubName)
+        {
+            if (pObj != this->object)
+                return false;
+            if (!sSubName || sSubName[0] == '\0')
+                return false;
+            std::string element(sSubName);
+            if (element.substr(0,4) == "Edge") {
+                int GeoId = std::atoi(element.substr(4,4000).c_str()) - 1;
+                Sketcher::SketchObject *Sketch = static_cast<Sketcher::SketchObject*>(object);
+                const Part::Geometry *geom = Sketch->getGeometry(GeoId);
+                if (geom->getTypeId() == Part::GeomLineSegment::getClassTypeId() ||
+                    geom->getTypeId() == Part::GeomCircle::getClassTypeId()||
+                    geom->getTypeId() == Part::GeomArcOfCircle::getClassTypeId()||
+                    geom->getTypeId() == Part::GeomEllipse::getClassTypeId()||
+                    geom->getTypeId() == Part::GeomArcOfEllipse::getClassTypeId()
+                )
+                    return true;
+            }
+            return  false;
+        }
+    };
+};
+
+
+/* XPM */
+static const char *cursor_trimming[]={
+"32 32 3 1",
+cursor_crosshair_color,
+"* c red",
+". c None",
+"......+.........................",
+"......+.........................",
+"......+.........................",
+"......+.........................",
+"......+.........................",
+"................................",
+"+++++...+++++...................",
+"................................",
+"......+.........................",
+"......+.........................",
+"......+......................*..",
+"......+....................**...",
+"......+...................**....",
+".*..............................",
+"..*.....................*.......",
+"...*..................**........",
+".....*...............**.........",
+"......*.........................",
+".......*..........*.............",
+".........*......**..............",
+"..........*....**...............",
+"...........****.................",
+"............*.*.................",
+"............***.................",
+"..........*....*................",
+".........*.......*..............",
+".......*..........*.............",
+"......*............*............",
+"....*................*..........",
+"...*..................*.........",
+".*.....................*........",
+".........................*......"};
+
+class DrawSketchHandlerTrimming: public DrawSketchHandler
+{
+public:
+    DrawSketchHandlerTrimming() {}
+    virtual ~DrawSketchHandlerTrimming()
+    {
+        Gui::Selection().rmvSelectionGate();
+    }
+
+    virtual void activated(ViewProviderSketch *sketchgui)
+    {
+        Gui::Selection().clearSelection();
+        Gui::Selection().rmvSelectionGate();
+        Gui::Selection().addSelectionGate(new TrimmingSelection(sketchgui->getObject()));
+        setCrosshairColor();
+        setCursor(QPixmap(cursor_trimming),7,7);
+    }
+
+    virtual void mouseMove(Base::Vector2d onSketchPos)
+    {
+        Q_UNUSED(onSketchPos);
+    }
+
+    virtual bool pressButton(Base::Vector2d onSketchPos)
+    {
+        Q_UNUSED(onSketchPos);
+        return true;
+    }
+
+    virtual bool releaseButton(Base::Vector2d onSketchPos)
+    {
+        int GeoId = sketchgui->getPreselectCurve();
+        if (GeoId > -1) {
+            const Part::Geometry *geom = sketchgui->getSketchObject()->getGeometry(GeoId);
+            if (geom->getTypeId() == Part::GeomLineSegment::getClassTypeId() ||
+                geom->getTypeId() == Part::GeomArcOfCircle::getClassTypeId() ||
+                geom->getTypeId() == Part::GeomCircle::getClassTypeId()      ||
+                geom->getTypeId() == Part::GeomArcOfEllipse::getClassTypeId() ||
+                geom->getTypeId() == Part::GeomEllipse::getClassTypeId()) {
+                try {
+                    Gui::Command::openCommand("Trim edge");
+                    FCMD_OBJ_CMD2("trim(%d,App.Vector(%f,%f,0))",
+                              sketchgui->getObject(),
+                              GeoId, onSketchPos.x, onSketchPos.y);
+                    Gui::Command::commitCommand();
+                    tryAutoRecompute(static_cast<Sketcher::SketchObject *>(sketchgui->getObject()));
+                }
+                catch (const Base::Exception& e) {
+                    Base::Console().Error("Failed to trim edge: %s\n", e.what());
+                    Gui::Command::abortCommand();
+                }
+            }
+        }
+        else // exit the trimming tool if the user clicked on empty space
+            sketchgui->purgeHandler(); // no code after this line, Handler get deleted in ViewProvider
+
+        return true;
+    }
+};
+
+DEF_STD_CMD_A(CmdSketcherTrimming);
+
+CmdSketcherTrimming::CmdSketcherTrimming()
+  : Command("Sketcher_Trimming")
+{
+    sAppModule      = "Sketcher";
+    sGroup          = QT_TR_NOOP("Sketcher");
+    sMenuText       = QT_TR_NOOP("Trim edge");
+    sToolTipText    = QT_TR_NOOP("Trim an edge with respect to the picked position");
+    sWhatsThis      = "Sketcher_Trimming";
+    sStatusTip      = sToolTipText;
+    sPixmap         = "Sketcher_Trimming";
+    sAccel          = "T,R";
+    eType           = ForEdit;
+}
+
+void CmdSketcherTrimming::activated(int iMsg)
+{
+    Q_UNUSED(iMsg);
+    ActivateHandler(getActiveGuiDocument(), new DrawSketchHandlerTrimming());
+}
+
+bool CmdSketcherTrimming::isActive(void)
+{
+    return isCreateGeoActive(getActiveGuiDocument());
+}
+
+
+// ======================================================================================
+
+namespace SketcherGui {
+    class ExtendSelection : public Gui::SelectionFilterGate
+    {
+        App::DocumentObject* object;
+    public:
+        ExtendSelection(App::DocumentObject* obj)
+            : Gui::SelectionFilterGate((Gui::SelectionFilter*)0)
+            , object(obj)
+            , disabled(false)
+        {}
+
+        bool allow(App::Document * /*pDoc*/, App::DocumentObject *pObj, const char *sSubName)
+        {
+            if (pObj != this->object)
+                return false;
+            if (!sSubName || sSubName[0] == '\0')
+                return false;
+            if (disabled)
+                return true;
+            std::string element(sSubName);
+            if (element.substr(0, 4) == "Edge") {
+                int GeoId = std::atoi(element.substr(4, 4000).c_str()) - 1;
+                Sketcher::SketchObject *Sketch = static_cast<Sketcher::SketchObject*>(object);
+                const Part::Geometry *geom = Sketch->getGeometry(GeoId);
+                if (geom->getTypeId() == Part::GeomLineSegment::getClassTypeId() ||
+                    geom->getTypeId() == Part::GeomArcOfCircle::getClassTypeId())
+                    return true;
+            }
+            return false; 
+        }
+
+        void setDisabled(bool isDisabled) {
+            disabled = isDisabled;
+        }
+    protected:
+        bool disabled;
+    };
+}
+
+/* XPM */
+static const char *cursor_extension[]={
+"32 32 3 1",
+cursor_crosshair_color,
+"* c red",
+". c None",
+"......+.........................",
+"......+.........................",
+"......+.........................",
+"......+.........................",
+"......+.........................",
+"................................",
+"+++++...+++++...................",
+"................................",
+"......+.........................",
+"......+.........................",
+"......+.........................",
+"......+.........................",
+"......+..........****...........",
+"..................***...........",
+".................*.**...........",
+"................*...*...........",
+"................................",
+"..............*.................",
+".............*..................",
+"................................",
+"...........*....................",
+"..........*.....................",
+"................................",
+"........*.......................",
+".......*........................",
+"......*.........................",
+"...***..........................",
+"...***..........................",
+"....**..........................",
+"................................",
+"................................",
+"................................"};
+
+class DrawSketchHandlerExtend: public DrawSketchHandler
+{
+public:
+    DrawSketchHandlerExtend()
+        : Mode(STATUS_SEEK_First)
+        , EditCurve(2)
+        , BaseGeoId(-1)
+        , ExtendFromStart(false)
+        , SavedExtendFromStart(false)
+        , Increment(0)
+    {
+    }
+    virtual ~DrawSketchHandlerExtend()
+    {
+        Gui::Selection().rmvSelectionGate();
+    }
+    enum SelectMode {
+        STATUS_SEEK_First,
+        STATUS_SEEK_Second,
+    };
+
+    virtual void activated(ViewProviderSketch *sketchgui)
+    {
+        Q_UNUSED(sketchgui)
+        Gui::Selection().clearSelection();
+        Gui::Selection().rmvSelectionGate();
+        filterGate = new ExtendSelection(sketchgui->getObject());
+        Gui::Selection().addSelectionGate(filterGate);
+        setCrosshairColor();
+        setCursor(QPixmap(cursor_extension),7,7);
+    }
+
+    virtual void mouseMove(Base::Vector2d onSketchPos)
+    {
+        Q_UNUSED(onSketchPos);
+        if (Mode == STATUS_SEEK_Second) {
+            const Part::Geometry *geom = sketchgui->getSketchObject()->getGeometry(BaseGeoId);
+            if (geom->getTypeId() == Part::GeomLineSegment::getClassTypeId()) {
+                const Part::GeomLineSegment *lineSeg = static_cast<const Part::GeomLineSegment *>(geom);
+                // project point to the existing curve
+                Base::Vector3d start3d = lineSeg->getStartPoint();
+                Base::Vector3d end3d = lineSeg->getEndPoint();
+
+                Base::Vector2d startPoint = Base::Vector2d(start3d.x, start3d.y);
+                Base::Vector2d endPoint = Base::Vector2d(end3d.x, end3d.y);
+                Base::Vector2d recenteredLine = endPoint - startPoint;
+                Base::Vector2d recenteredPoint = onSketchPos - startPoint;
+                Base::Vector2d projection;
+                projection.ProjectToLine(recenteredPoint, recenteredLine);
+                if (recenteredPoint.Length() < recenteredPoint.Distance(recenteredLine)) {
+                    EditCurve[0] = startPoint + projection;
+                    EditCurve[1] = endPoint;
+                } else {
+                    EditCurve[0] = startPoint;
+                    EditCurve[1] = startPoint + projection;
+                }
+                /**
+                 * If in-curve, the intuitive behavior is for the line to shrink an amount from
+                 * the original click-point.
+                 *
+                 * If out-of-curve, the intuitive behavior is for the closest line endpoint to
+                 * expand.
+                 */
+                bool inCurve = (projection.Length() < recenteredLine.Length()
+                    && projection.GetAngle(recenteredLine) < 0.1); // Two possible values here, M_PI and 0, but 0.1 is to avoid floating point problems.
+                if (inCurve) {
+                    Increment = SavedExtendFromStart ? -1 * projection.Length() : projection.Length() - recenteredLine.Length();
+                    ExtendFromStart = SavedExtendFromStart;
+                } else {
+                    ExtendFromStart = onSketchPos.Distance(startPoint) < onSketchPos.Distance(endPoint);
+                    Increment = ExtendFromStart ? projection.Length() : projection.Length() - recenteredLine.Length();
+                }
+                sketchgui->drawEdit(EditCurve);
+
+            } else if (geom->getTypeId() == Part::GeomArcOfCircle::getClassTypeId()) {
+                const Part::GeomArcOfCircle *arc = static_cast<const Part::GeomArcOfCircle *>(geom);
+                Base::Vector3d center = arc->getCenter();
+                double radius = arc->getRadius();
+
+                double start, end;
+                arc->getRange(start, end, true);
+                double arcAngle = end - start;
+
+                Base::Vector2d angle = Base::Vector2d(onSketchPos.x - center.x, onSketchPos.y - center.y);
+                Base::Vector2d startAngle = Base::Vector2d(cos(start), sin(start));
+                Base::Vector2d endAngle = Base::Vector2d(cos(end), sin(end));
+
+                Base::Vector2d arcHalf = Base::Vector2d(cos(start + arcAngle/ 2.0), sin(start+ arcAngle / 2.0));
+                double angleToEndAngle = angle.GetAngle(endAngle);
+                double angleToStartAngle = angle.GetAngle(startAngle);
+
+
+                double modStartAngle = start;
+                double modArcAngle = end - start;
+                bool outOfArc = arcHalf.GetAngle(angle) * 2.0 > arcAngle;
+                if (ExtendFromStart) {
+                    bool isCCWFromStart = crossProduct(angle, startAngle) < 0;
+                    if (outOfArc) {
+                        if (isCCWFromStart) {
+                            modStartAngle -= 2*M_PI - angleToStartAngle;
+                            modArcAngle += 2*M_PI - angleToStartAngle;
+                        } else {
+                            modStartAngle -= angleToStartAngle;
+                            modArcAngle += angleToStartAngle;
+                        }
+                    } else {
+                        if (isCCWFromStart) {
+                            modStartAngle += angleToStartAngle;
+                            modArcAngle -= angleToStartAngle;
+                        } else {
+                            modStartAngle += 2*M_PI - angleToStartAngle;
+                            modArcAngle -= 2*M_PI - angleToStartAngle;
+                        }
+                    }
+                } else {
+                    bool isCWFromEnd = crossProduct(angle, endAngle) >= 0;
+                    if (outOfArc) {
+                        if (isCWFromEnd) {
+                            modArcAngle += 2*M_PI - angleToEndAngle;
+                        } else {
+                            modArcAngle += angleToEndAngle;
+                        }
+                    } else {
+                        if (isCWFromEnd) {
+                            modArcAngle -= angleToEndAngle;
+                        } else {
+                            modArcAngle -= 2*M_PI - angleToEndAngle;
+                        }
+                    }
+                }
+                Increment = modArcAngle - (end - start);
+                for (int i = 0; i < 31; i++) {
+                    double angle = modStartAngle + i * modArcAngle/30.0;
+                    EditCurve[i] = Base::Vector2d(center.x + radius * cos(angle), center.y + radius * sin(angle));
+                }
+                sketchgui->drawEdit(EditCurve);
+            }
+            int curveId = sketchgui->getPreselectCurve();
+            if (BaseGeoId != curveId && seekAutoConstraint(SugConstr, onSketchPos, Base::Vector2d(0.f,0.f))) {
+                renderSuggestConstraintsCursor(SugConstr);
+                return;
+            }
+        }
+    }
+
+    virtual bool pressButton(Base::Vector2d onSketchPos)
+    {
+        Q_UNUSED(onSketchPos);
+        return true;
+    }
+
+    virtual bool releaseButton(Base::Vector2d onSketchPos)
+    {
+        Q_UNUSED(onSketchPos);
+        if (Mode == STATUS_SEEK_First) {
+            BaseGeoId = sketchgui->getPreselectCurve();
+            if (BaseGeoId > -1) {
+                const Part::Geometry *geom = sketchgui->getSketchObject()->getGeometry(BaseGeoId);
+                if (geom->getTypeId() == Part::GeomLineSegment::getClassTypeId()) {
+                    const Part::GeomLineSegment *seg = static_cast<const Part::GeomLineSegment *>(geom);
+                    Base::Vector3d start3d = seg->getStartPoint();
+                    Base::Vector3d end3d = seg->getEndPoint();
+                    Base::Vector2d start = Base::Vector2d(start3d.x, start3d.y);
+                    Base::Vector2d end = Base::Vector2d(end3d.x, end3d.y);
+                    SavedExtendFromStart = (onSketchPos.Distance(start) < onSketchPos.Distance(end));
+                    ExtendFromStart = SavedExtendFromStart;
+                    Mode = STATUS_SEEK_Second;
+                } else if (geom->getTypeId() == Part::GeomArcOfCircle::getClassTypeId()) {
+                    const Part::GeomArcOfCircle *arc = static_cast<const Part::GeomArcOfCircle *>(geom);
+                    double start, end;
+                    arc->getRange(start, end, true);
+
+                    Base::Vector3d center = arc->getCenter();
+                    Base::Vector2d angle = Base::Vector2d(onSketchPos.x - center.x, onSketchPos.y - center.y);
+                    double angleToStart = angle.GetAngle(Base::Vector2d(cos(start), sin(start)));
+                    double angleToEnd = angle.GetAngle(Base::Vector2d(cos(end), sin(end)));
+                    ExtendFromStart = (angleToStart < angleToEnd); // move start point if closer to angle than end point
+                    EditCurve.resize(31);
+                    Mode = STATUS_SEEK_Second;
+                }
+                filterGate->setDisabled(true);
+            }
+        } else if (Mode == STATUS_SEEK_Second) {
+            try {
+                Gui::Command::openCommand("Extend edge");
+                FCMD_OBJ_CMD2("extend(%d, %f, %d)\n", // GeoId, increment, PointPos
+                    sketchgui->getObject(), BaseGeoId, Increment,
+                    ExtendFromStart ? Sketcher::start : Sketcher::end);
+                    Gui::Command::commitCommand();
+
+                ParameterGrp::handle hGrp = App::GetApplication().GetParameterGroupByPath("User parameter:BaseApp/Preferences/Mod/Sketcher");
+                bool autoRecompute = hGrp->GetBool("AutoRecompute",false);
+                if(autoRecompute)
+                    Gui::Command::updateActive();
+
+                // constrain chosen point
+                if (SugConstr.size() > 0) {
+                    createAutoConstraints(SugConstr, BaseGeoId, (ExtendFromStart) ? Sketcher::start : Sketcher::end);
+                    SugConstr.clear();
+                }
+                bool continuousMode = hGrp->GetBool("ContinuousCreationMode",true);
+
+                if(continuousMode){
+                    // This code enables the continuous creation mode.
+                    Mode=STATUS_SEEK_First;
+                    filterGate->setDisabled(false);
+                    EditCurve.clear();
+                    sketchgui->drawEdit(EditCurve);
+                    EditCurve.resize(2);
+                    applyCursor();
+                    /* this is ok not to call to purgeHandler
+                    * in continuous creation mode because the 
+                    * handler is destroyed by the quit() method on pressing the
+                    * right button of the mouse */
+                } else{
+                    sketchgui->purgeHandler(); // no code after this line, Handler get deleted in ViewProvider
+                }
+            }
+            catch (const Base::Exception& e) {
+                Base::Console().Error("Failed to extend edge: %s\n", e.what());
+                Gui::Command::abortCommand();
+            }
+
+        } else { // exit extension tool if user clicked on empty space
+            BaseGeoId = -1;
+            sketchgui->purgeHandler(); // no code after this line, Handler get deleted in ViewProvider
+        }
+        return true;
+    }
+
+protected:
+    SelectMode Mode;
+    std::vector<Base::Vector2d> EditCurve;
+    int BaseGeoId;
+    ExtendSelection* filterGate = nullptr;
+    bool ExtendFromStart; // if true, extend from start, else extend from end (circle only)
+    bool SavedExtendFromStart;
+    double Increment;
+    std::vector<AutoConstraint> SugConstr;
+
+private:
+    int crossProduct(Base::Vector2d &vec1, Base::Vector2d &vec2) {
+        return vec1.x * vec2.y - vec1.y * vec2.x;
+    }
+};
+
+DEF_STD_CMD_A(CmdSketcherExtend);
+
+//TODO: fix the translations for this
+CmdSketcherExtend::CmdSketcherExtend()
+  : Command("Sketcher_Extend")
+{
+    sAppModule      = "Sketcher";
+    sGroup          = QT_TR_NOOP("Sketcher");
+    sMenuText       = QT_TR_NOOP("Extend edge");
+    sToolTipText    = QT_TR_NOOP("Extend an edge with respect to the picked position");
+    sWhatsThis      = "Sketcher_Extend";
+    sStatusTip      = sToolTipText;
+    sPixmap         = "Sketcher_Extend";
+    sAccel          = "T,E";
+    eType           = ForEdit;
+}
+
+void CmdSketcherExtend::activated(int iMsg)
+{
+    Q_UNUSED(iMsg);
+    ActivateHandler(getActiveGuiDocument(), new DrawSketchHandlerExtend());
+}
+
+bool CmdSketcherExtend::isActive(void)
+{
+    return isCreateGeoActive(getActiveGuiDocument());
+}
+
+
+namespace SketcherGui {
+    class ExternalSelection : public Gui::SelectionFilterGate
+    {
+        App::DocumentObject* object;
+    public:
+        ExternalSelection(App::DocumentObject* obj)
+            : Gui::SelectionFilterGate((Gui::SelectionFilter*)0), object(obj)
+        {}
+
+        bool allow(App::Document *pDoc, App::DocumentObject *pObj, const char *sSubName)
+        {
+            Sketcher::SketchObject *sketch = static_cast<Sketcher::SketchObject*>(object);
+
+            this->notAllowedReason = "";
+            Sketcher::SketchObject::eReasonList msg;
+            if (!sketch->isExternalAllowed(pDoc, pObj, &msg)){
+                switch(msg){
+                case Sketcher::SketchObject::rlCircularReference:
+                    this->notAllowedReason = QT_TR_NOOP("Linking this will cause circular dependency.");
+                    break;
+                case Sketcher::SketchObject::rlOtherDoc:
+                    this->notAllowedReason = QT_TR_NOOP("This object is in another document.");
+                    break;
+                case Sketcher::SketchObject::rlOtherBody:
+                    this->notAllowedReason = QT_TR_NOOP("This object belongs to another body, can't link.");
+                    break;
+                case Sketcher::SketchObject::rlOtherPart:
+                    this->notAllowedReason = QT_TR_NOOP("This object belongs to another part, can't link.");
+                    break;
+                default:
+                    break;
+                }
+                return false;
+            }
+
+            // Note: its better to search the support of the sketch in case the sketch support is a base plane
+            //Part::BodyBase* body = Part::BodyBase::findBodyOf(sketch);
+            //if ( body && body->hasFeature ( pObj ) && body->isAfter ( pObj, sketch ) ) {
+                // Don't allow selection after the sketch in the same body
+                // NOTE: allowness of features in other bodies is handled by SketchObject::isExternalAllowed()
+                // TODO may be this should be in SketchObject::isExternalAllowed() (2015-08-07, Fat-Zer)
+                //return false;
+            //}
+
+            if (!sSubName || sSubName[0] == '\0')
+                return false;
+            std::string element(sSubName);
+            if ((element.size() > 4 && element.substr(0,4) == "Edge") ||
+                (element.size() > 6 && element.substr(0,6) == "Vertex") ||
+                (element.size() > 4 && element.substr(0,4) == "Face")) {
+                return true;
+            }
+            if (pObj->getTypeId().isDerivedFrom(App::Plane::getClassTypeId()) ||
+                pObj->getTypeId().isDerivedFrom(Part::Datum::getClassTypeId()))
+                return true;
+            return  false;
+        }
+    };
+}
+
+
+/* XPM */
+static const char *cursor_external[]={
+"32 32 3 1",
+cursor_crosshair_color,
+"* c red",
+". c None",
+"......+.........................",
+"......+.........................",
+"......+.........................",
+"......+.........................",
+"......+.........................",
+"................................",
+"+++++...+++++...................",
+"................................",
+"......+.........................",
+"......+.........................",
+"......+.........................",
+"......+.........................",
+"......+....***************......",
+".........**...............***...",
+"........**................***...",
+".......**................**.*...",
+"......*.................*...*...",
+"....**................**....*...",
+"...**................**.....*...",
+"..**................**......*...",
+"..******************........*...",
+"..*................*........*...",
+"..*................*........*...",
+"..*................*........*...",
+"..*................*............",
+"..*................*............",
+"..*................*............",
+"..*................*............",
+"..*................*............",
+"..*................*............",
+"................................",
+"................................"};
+
+class DrawSketchHandlerExternal: public DrawSketchHandler
+{
+public:
+    DrawSketchHandlerExternal() {}
+    virtual ~DrawSketchHandlerExternal()
+    {
+        Gui::Selection().rmvSelectionGate();
+    }
+
+    virtual void activated(ViewProviderSketch *sketchgui)
+    {
+        sketchgui->setAxisPickStyle(false);
+        Gui::MDIView *mdi = Gui::Application::Instance->activeDocument()->getActiveView();
+        Gui::View3DInventorViewer *viewer;
+        viewer = static_cast<Gui::View3DInventor *>(mdi)->getViewer();
+
+        SoNode* root = viewer->getSceneGraph();
+        static_cast<Gui::SoFCUnifiedSelection*>(root)->selectionRole.setValue(true);
+
+        Gui::Selection().clearSelection();
+        Gui::Selection().rmvSelectionGate();
+        Gui::Selection().addSelectionGate(new ExternalSelection(sketchgui->getObject()));
+        setCrosshairColor();
+        setCursor(QPixmap(cursor_external),7,7);
+    }
+
+    virtual void deactivated(ViewProviderSketch *sketchgui)
+    {
+        sketchgui->setAxisPickStyle(true);
+    }
+
+    virtual void mouseMove(Base::Vector2d onSketchPos)
+    {
+        Q_UNUSED(onSketchPos);
+        if (Gui::Selection().getPreselection().pObjectName)
+            applyCursor();
+    }
+
+    virtual bool pressButton(Base::Vector2d onSketchPos)
+    {
+        Q_UNUSED(onSketchPos);
+        return true;
+    }
+
+    virtual bool releaseButton(Base::Vector2d onSketchPos)
+    {
+        Q_UNUSED(onSketchPos);
+        /* this is ok not to call to purgeHandler
+        * in continuous creation mode because the 
+        * handler is destroyed by the quit() method on pressing the
+        * right button of the mouse */
+        return true;
+    }
+
+    virtual bool onSelectionChanged(const Gui::SelectionChanges& msg)
+    {
+        if (msg.Type == Gui::SelectionChanges::AddSelection) {
+            App::DocumentObject* obj = sketchgui->getObject()->getDocument()->getObject(msg.pObjectName);+
+            if (obj == NULL)
+                throw Base::ValueError("Sketcher: External geometry: Invalid object in selection");
+            std::string subName(msg.pSubName);
+            if (obj->getTypeId().isDerivedFrom(App::Plane::getClassTypeId()) ||
+                obj->getTypeId().isDerivedFrom(Part::Datum::getClassTypeId()) ||
+                (subName.size() > 4 && subName.substr(0,4) == "Edge") ||
+                (subName.size() > 6 && subName.substr(0,6) == "Vertex") ||
+                (subName.size() > 4 && subName.substr(0,4) == "Face")) {
+                try {
+                    Gui::Command::openCommand("Add external geometry");
+                    FCMD_OBJ_CMD2("addExternal(\"%s\",\"%s\")",
+                              sketchgui->getObject(), msg.pObjectName, msg.pSubName);
+                    Gui::Command::commitCommand();
+                    
+                    // adding external geometry does not require a solve() per se (the DoF is the same),
+                    // however a solve is required to update the amount of solver geometry, because we only
+                    // redraw a changed Sketch if the solver geometry amount is the same as the SkethObject
+                    // geometry amount (as this avoids other issues).
+                    // This solver is a very low cost one anyway (there is actually nothing to solve).
+                    tryAutoRecomputeIfNotSolve(static_cast<Sketcher::SketchObject *>(sketchgui->getObject()));
+                    
+                    Gui::Selection().clearSelection();
+                /* this is ok not to call to purgeHandler
+                * in continuous creation mode because the 
+                * handler is destroyed by the quit() method on pressing the
+                * right button of the mouse */
+                }
+                catch (const Base::Exception& e) {
+                    Base::Console().Error("Failed to add external geometry: %s\n", e.what());
+                    Gui::Selection().clearSelection();
+                    Gui::Command::abortCommand();
+                }
+                return true;
+            }
+        }
+        return false;
+    }
+};
+
+DEF_STD_CMD_A(CmdSketcherExternal);
+
+CmdSketcherExternal::CmdSketcherExternal()
+  : Command("Sketcher_External")
+{
+    sAppModule      = "Sketcher";
+    sGroup          = QT_TR_NOOP("Sketcher");
+    sMenuText       = QT_TR_NOOP("External geometry");
+    sToolTipText    = QT_TR_NOOP("Create an edge linked to an external geometry");
+    sWhatsThis      = "Sketcher_External";
+    sStatusTip      = sToolTipText;
+    sPixmap         = "Sketcher_External";
+    sAccel          = "X";
+    eType           = ForEdit;
+}
+
+void CmdSketcherExternal::activated(int iMsg)
+{
+    Q_UNUSED(iMsg);
+    ActivateHandler(getActiveGuiDocument(), new DrawSketchHandlerExternal());
+}
+
+bool CmdSketcherExternal::isActive(void)
+{
+    return isCreateGeoActive(getActiveGuiDocument());
+}
+
+// ======================================================================================
+
+namespace SketcherGui {
+    class CarbonCopySelection : public Gui::SelectionFilterGate
+    {
+        App::DocumentObject* object;
+    public:
+        CarbonCopySelection(App::DocumentObject* obj)
+        : Gui::SelectionFilterGate((Gui::SelectionFilter*)0), object(obj)
+        {}
+        
+        bool allow(App::Document *pDoc, App::DocumentObject *pObj, const char *sSubName)
+        {
+            Q_UNUSED(sSubName);
+            
+            Sketcher::SketchObject *sketch = static_cast<Sketcher::SketchObject*>(object);
+            sketch->setAllowOtherBody(QApplication::keyboardModifiers() == Qt::ControlModifier || QApplication::keyboardModifiers() == (Qt::ControlModifier | Qt::AltModifier));
+            sketch->setAllowUnaligned(QApplication::keyboardModifiers() == (Qt::ControlModifier | Qt::AltModifier));
+
+            this->notAllowedReason = "";
+            Sketcher::SketchObject::eReasonList msg;
+            // Reusing code: All good reasons not to allow a carbon copy
+            bool xinv = false, yinv = false;
+            if (!sketch->isCarbonCopyAllowed(pDoc, pObj, xinv, yinv, &msg)){
+                switch(msg){
+                    case Sketcher::SketchObject::rlCircularReference:
+                        this->notAllowedReason = QT_TR_NOOP("Carbon copy would cause a circular dependency.");
+                        break;
+                    case Sketcher::SketchObject::rlOtherDoc:
+                        this->notAllowedReason = QT_TR_NOOP("This object is in another document.");
+                        break;
+                    case Sketcher::SketchObject::rlOtherBody:
+                        this->notAllowedReason = QT_TR_NOOP("This object belongs to another body. Hold Ctrl to allow crossreferences.");
+                        break;
+                    case Sketcher::SketchObject::rlOtherBodyWithLinks:
+                        this->notAllowedReason = QT_TR_NOOP("This object belongs to another body and it contains external geometry. Crossreference not allowed.");
+                        break;
+                    case Sketcher::SketchObject::rlOtherPart:
+                        this->notAllowedReason = QT_TR_NOOP("This object belongs to another part.");
+                        break;
+                    case Sketcher::SketchObject::rlNonParallel:
+                        this->notAllowedReason = QT_TR_NOOP("The selected sketch is not parallel to this sketch. Hold Ctrl+Alt to allow non-parallel sketchs.");
+                        break;
+                    case Sketcher::SketchObject::rlAxesMisaligned:
+                        this->notAllowedReason = QT_TR_NOOP("The XY axes of the selected sketch do not have the same direction as this sketch. Hold Ctrl+Alt to disregard it.");
+                        break;
+                    case Sketcher::SketchObject::rlOriginsMisaligned:
+                        this->notAllowedReason = QT_TR_NOOP("The origin of the selected sketch is not aligned with the origin of this sketch. Hold Ctrl+Alt to disregard it.");
+                        break;
+                    default:
+                        break;
+                }
+                return false;
+            }
+            // Carbon copy only works on sketchs that do not disallowed (e.g. would produce a circular reference)
+            return  true;
+        }
+    };
+};
+
+
+/* XPM */
+static const char *cursor_carboncopy[]={
+    "32 32 3 1",
+    cursor_crosshair_color,
+    "* c red",
+    ". c None",
+    "......+.........................",
+    "......+.........................",
+    "......+.........................",
+    "......+.........................",
+    "......+.........................",
+    "................................",
+    "+++++...+++++...................",
+    "................................",
+    "......+.........................",
+    "......+.........................",
+    "......+.........................",
+    "......+.........................",
+    "......+....+++++++++++++++......",
+    ".........++*..............+++...",
+    "........++.*..............++*...",
+    ".......++..*.............++.*...",
+    "......+....*............+...*...",
+    "....++.....*..........++....*...",
+    "...++......*.........++.....*...",
+    "..++.......*........++......*...",
+    "..++++++++++++++++++........*...",
+    "..*........*.......*........*...",
+    "..*........*.......*........*...",
+    "..*.......+++++++++*++++++++*...",
+    "..*.....++.........*.......++...",
+    "..*....++..........*......++....",
+    "..*...+............*.....+......",
+    "..*.++.............*...++.......",
+    "..*++..............*..++........",
+    "..*+...............*.++.........",
+    "..++++++++++++++++++............",
+    "................................"};
+    
+    class DrawSketchHandlerCarbonCopy: public DrawSketchHandler
+    {
+    public:
+        DrawSketchHandlerCarbonCopy() {}
+        virtual ~DrawSketchHandlerCarbonCopy()
+        {
+            Gui::Selection().rmvSelectionGate();
+        }
+        
+        virtual void activated(ViewProviderSketch *sketchgui)
+        {
+            sketchgui->setAxisPickStyle(false);
+            Gui::MDIView *mdi = Gui::Application::Instance->activeDocument()->getActiveView();
+            Gui::View3DInventorViewer *viewer;
+            viewer = static_cast<Gui::View3DInventor *>(mdi)->getViewer();
+            
+            SoNode* root = viewer->getSceneGraph();
+            static_cast<Gui::SoFCUnifiedSelection*>(root)->selectionRole.setValue(true);
+            
+            Gui::Selection().clearSelection();
+            Gui::Selection().rmvSelectionGate();
+            Gui::Selection().addSelectionGate(new CarbonCopySelection(sketchgui->getObject()));
+            setCrosshairColor();
+            setCursor(QPixmap(cursor_carboncopy),7,7);
+        }
+        
+        virtual void deactivated(ViewProviderSketch *sketchgui)
+        {
+            sketchgui->setAxisPickStyle(true);
+        }
+        
+        virtual void mouseMove(Base::Vector2d onSketchPos)
+        {
+            Q_UNUSED(onSketchPos);
+            if (Gui::Selection().getPreselection().pObjectName)
+                applyCursor();
+        }
+        
+        virtual bool pressButton(Base::Vector2d onSketchPos)
+        {
+            Q_UNUSED(onSketchPos);
+            return true;
+        }
+        
+        virtual bool releaseButton(Base::Vector2d onSketchPos)
+        {
+            Q_UNUSED(onSketchPos);
+            /* this is ok not to call to purgeHandler
+             * in continuous creation mode because the 
+             * handler is destroyed by the quit() method on pressing the
+             * right button of the mouse */
+            return true;
+        }
+        
+        virtual bool onSelectionChanged(const Gui::SelectionChanges& msg)
+        {
+            if (msg.Type == Gui::SelectionChanges::AddSelection) {
+                App::DocumentObject* obj = sketchgui->getObject()->getDocument()->getObject(msg.pObjectName);
+                if (obj == NULL)
+                    throw Base::ValueError("Sketcher: Carbon Copy: Invalid object in selection");
+                
+                if (obj->getTypeId() == Sketcher::SketchObject::getClassTypeId()) {
+
+                    try {
+                        Gui::Command::openCommand("Add carbon copy");
+                        FCMD_OBJ_CMD2("carbonCopy(\"%s\",%s)",
+                                                sketchgui->getObject(),
+                                                msg.pObjectName, geometryCreationMode==Construction?"True":"False");
+                        
+                        Gui::Command::commitCommand();
+                        
+                        tryAutoRecomputeIfNotSolve(static_cast<Sketcher::SketchObject *>(sketchgui->getObject()));
+                        
+                        Gui::Selection().clearSelection();
+                        /* this is ok not to call to purgeHandler
+                         * in continuous creation mode because the 
+                         * handler is destroyed by the quit() method on pressing the
+                         * right button of the mouse */
+                    }
+                    catch (const Base::Exception& e) {
+                        Base::Console().Error("Failed to add carbon copy: %s\n", e.what());
+                        Gui::Command::abortCommand();
+                    }
+                    return true;
+                    }
+            }
+            return false;
+        }
+    };
+    
+    DEF_STD_CMD_AU(CmdSketcherCarbonCopy);
+    
+    CmdSketcherCarbonCopy::CmdSketcherCarbonCopy()
+    : Command("Sketcher_CarbonCopy")
+    {
+        sAppModule      = "Sketcher";
+        sGroup          = QT_TR_NOOP("Sketcher");
+        sMenuText       = QT_TR_NOOP("CarbonCopy");
+        sToolTipText    = QT_TR_NOOP("Copies the geometry of another sketch");
+        sWhatsThis      = "Sketcher_CarbonCopy";
+        sStatusTip      = sToolTipText;
+        sPixmap         = "Sketcher_CarbonCopy";
+        sAccel          = "C,C";
+        eType           = ForEdit;
+    }
+    
+    void CmdSketcherCarbonCopy::activated(int iMsg)
+    {
+        Q_UNUSED(iMsg);
+        ActivateHandler(getActiveGuiDocument(), new DrawSketchHandlerCarbonCopy());
+    }
+    
+    bool CmdSketcherCarbonCopy::isActive(void)
+    {
+        return isCreateGeoActive(getActiveGuiDocument());
+    }
+    
+    void CmdSketcherCarbonCopy::updateAction(int mode)
+    {
+        switch (mode) {
+            case Normal:
+                if (getAction())
+                    getAction()->setIcon(Gui::BitmapFactory().pixmap("Sketcher_CarbonCopy"));
+                break;
+            case Construction:
+                if (getAction())
+                    getAction()->setIcon(Gui::BitmapFactory().pixmap("Sketcher_CarbonCopy_Constr"));
+                break;
+        }
+    }
+
+
+/* Create Slot =======================================================*/
+
+/* XPM */
+static const char *cursor_creatslot[]={
+"32 32 3 1",
+cursor_crosshair_color,
+"# c red",
+". c None",
+"......+.........................",
+"......+.........................",
+"......+.........................",
+"......+.........................",
+"......+.........................",
+"................................",
+"+++++...+++++...................",
+"................................",
+"......+.........................",
+"......+.........................",
+"......+.........................",
+"......+.........................",
+"......+.........................",
+"................................",
+"................................",
+"..........................###...",
+"........###################.##..",
+".......#..................###.#.",
+"......#........................#",
+".....#.........................#",
+"....#.....###..................#",
+"....#.....#.#..................#",
+".....#....###.................#.",
+"......#.......................#.",
+".......#.....................#..",
+"........#####################...",
+"................................",
+"................................",
+"................................",
+"................................",
+"................................",
+"................................"};
+
+class DrawSketchHandlerSlot: public DrawSketchHandler
+{
+public:
+    DrawSketchHandlerSlot()
+      : Mode(STATUS_SEEK_First)
+      , lx(0), ly(0), r(0), a(0)
+      , EditCurve(36)
+    {
+    }
+    virtual ~DrawSketchHandlerSlot(){}
+    /// mode table
+    enum BoxMode {
+        STATUS_SEEK_First,      /**< enum value ----. */
+        STATUS_SEEK_Second,     /**< enum value ----. */
+        STATUS_End
+    };
+
+    virtual void activated(ViewProviderSketch *)
+    {
+        setCrosshairColor();
+        setCursor(QPixmap(cursor_creatslot),7,7);
+    }
+
+    virtual void mouseMove(Base::Vector2d onSketchPos)
+    {
+
+        if (Mode==STATUS_SEEK_First) {
+            setPositionText(onSketchPos);
+            if (seekAutoConstraint(sugConstr1, onSketchPos, Base::Vector2d(0.f,0.f))) {
+                renderSuggestConstraintsCursor(sugConstr1);
+                return;
+            }
+        }
+        else if (Mode==STATUS_SEEK_Second) {
+            float dx = onSketchPos.x - StartPos.x;
+            float dy = onSketchPos.y - StartPos.y;
+
+            lx=0;ly=0;a=0;
+            double rev = 0;
+            if (fabs(dx) > fabs(dy)) {
+                lx = dx;
+                r = dy;
+                rev = Base::sgn(dx);
+            }
+            else {
+                ly = dy;
+                r = dx;
+                a = 8;
+                rev = Base::sgn(dy);
+            }
+
+            for (int i=0; i < 17; i++) {
+                double angle = (i+a)*M_PI/16.0;
+                double rx = -fabs(r)* rev * sin(angle) ;
+                double ry = fabs(r) * rev *cos(angle) ;
+                EditCurve[i] = Base::Vector2d(StartPos.x + rx, StartPos.y + ry);
+                EditCurve[18+i] = Base::Vector2d(StartPos.x - rx+lx, StartPos.y - ry+ly);
+            }
+            EditCurve[17] = EditCurve[16] + Base::Vector2d(lx,ly);
+            EditCurve[35] = EditCurve[0] ;
+            //EditCurve[34] = EditCurve[0];
+
+            SbString text;
+            text.sprintf(" (%.1fR %.1fL)", r,lx);
+            setPositionText(onSketchPos, text);
+
+            sketchgui->drawEdit(EditCurve);
+            if (seekAutoConstraint(sugConstr2, onSketchPos, Base::Vector2d(0.f,0.f),
+                                   AutoConstraint::CURVE)) {
+                renderSuggestConstraintsCursor(sugConstr2);
+                return;
+            }
+        }
+        applyCursor();
+    }
+
+    virtual bool pressButton(Base::Vector2d onSketchPos)
+    {
+        if (Mode==STATUS_SEEK_First){
+            StartPos = onSketchPos;
+            Mode = STATUS_SEEK_Second;
+        }
+        else {
+            Mode = STATUS_End;
+        }
+        return true;
+    }
+
+    virtual bool releaseButton(Base::Vector2d onSketchPos)
+    {
+        Q_UNUSED(onSketchPos);
+        if (Mode==STATUS_End){
+            unsetCursor();
+            resetPositionText();
+
+            int firstCurve = getHighestCurveIndex() + 1;
+            // add the geometry to the sketch
+            double start, end;
+            if(fabs(lx)>fabs(ly)){
+                start = M_PI/2;
+                end = -M_PI/2;
+            }else{
+                start = 0;
+                end = M_PI;
+            }
+            if(ly>0 || lx <0){
+                double temp = start;
+                start = end;
+                end = temp;
+            }
+
+            try {
+                Gui::Command::openCommand("Add slot");
+                Gui::Command::doCommand(Gui::Command::Doc,
+                    "geoList = []\n"
+                    "geoList.append(Part.ArcOfCircle(Part.Circle(App.Vector(%f,%f,0),App.Vector(0,0,1),%f),%f,%f))\n"
+                    "geoList.append(Part.ArcOfCircle(Part.Circle(App.Vector(%f,%f,0),App.Vector(0,0,1),%f),%f,%f))\n"
+                    "geoList.append(Part.LineSegment(App.Vector(%f,%f,0),App.Vector(%f,%f,0)))\n"
+                    "geoList.append(Part.LineSegment(App.Vector(%f,%f,0),App.Vector(%f,%f,0)))\n"
+                    "%s.addGeometry(geoList,%s)\n"
+                    "conList = []\n"
+                    "conList.append(Sketcher.Constraint('Tangent',%i,1,%i,1))\n"
+                    "conList.append(Sketcher.Constraint('Tangent',%i,2,%i,1))\n"
+                    "conList.append(Sketcher.Constraint('Tangent',%i,2,%i,1))\n"
+                    "conList.append(Sketcher.Constraint('Tangent',%i,2,%i,2))\n"
+                    "conList.append(Sketcher.Constraint('%s',%i))\n"
+                    "conList.append(Sketcher.Constraint('Equal',%i,%i))\n"
+                    "%s.addConstraint(conList)\n",
+                    StartPos.x,StartPos.y,  // center of the  arc1
+                    fabs(r),                  // radius arc1
+                    start,end,                 // start and end angle of arc1
+                    StartPos.x+lx,StartPos.y+ly,    // center of the arc2
+                    fabs(r),                          // radius arc2
+                    end,start,                         // start and end angle of arc2
+                    EditCurve[16].x,EditCurve[16].y,EditCurve[17].x,EditCurve[17].y, // line1
+                    EditCurve[0].x,EditCurve[0].y,EditCurve[34].x,EditCurve[34].y, // line2
+                    Gui::Command::getObjectCmd(sketchgui->getObject()).c_str(), // the sketch
+                    geometryCreationMode==Construction?"True":"False", // geometry as construction or not                                        
+                    firstCurve,firstCurve+3, // tangent1
+                    firstCurve,firstCurve+2, // tangent2
+                    firstCurve+2,firstCurve+1, // tangent3
+                    firstCurve+3,firstCurve+1, // tangent4
+                    (fabs(lx)>fabs(ly))?"Horizontal":"Vertical", firstCurve+2, // vertical or horizontal constraint
+                    firstCurve,firstCurve+1, // equal constraint
+                    Gui::Command::getObjectCmd(sketchgui->getObject()).c_str()); // the sketch                
+
+                Gui::Command::commitCommand();
+
+                // add auto constraints at the start of the first side
+                if (sugConstr1.size() > 0) {
+                    createAutoConstraints(sugConstr1, getHighestCurveIndex() - 3 , Sketcher::mid);
+                    sugConstr1.clear();
+                }
+
+                // add auto constraints at the end of the second side
+                if (sugConstr2.size() > 0) {
+                    createAutoConstraints(sugConstr2, getHighestCurveIndex() - 2, Sketcher::end);
+                    sugConstr2.clear();
+                }
+
+                tryAutoRecomputeIfNotSolve(static_cast<Sketcher::SketchObject *>(sketchgui->getObject()));
+            }
+            catch (const Base::Exception& e) {
+                Base::Console().Error("Failed to add slot: %s\n", e.what());
+                Gui::Command::abortCommand();
+
+                tryAutoRecompute(static_cast<Sketcher::SketchObject *>(sketchgui->getObject()));
+            }
+            ParameterGrp::handle hGrp = App::GetApplication().GetParameterGroupByPath("User parameter:BaseApp/Preferences/Mod/Sketcher");
+            bool continuousMode = hGrp->GetBool("ContinuousCreationMode",true);
+            
+            if(continuousMode){
+                // This code enables the continuous creation mode.
+                Mode=STATUS_SEEK_First;
+                EditCurve.clear();
+                sketchgui->drawEdit(EditCurve);
+                EditCurve.resize(36);
+                applyCursor();
+                /* this is ok not to call to purgeHandler
+                * in continuous creation mode because the 
+                * handler is destroyed by the quit() method on pressing the
+                * right button of the mouse */
+            }
+            else{
+                sketchgui->purgeHandler(); // no code after this line, Handler get deleted in ViewProvider    
+            }
+        }
+        return true;
+    }
+protected:
+    BoxMode Mode;
+    Base::Vector2d StartPos;
+    double lx,ly,r,a;
+    std::vector<Base::Vector2d> EditCurve;
+    std::vector<AutoConstraint> sugConstr1, sugConstr2;
+};
+
+DEF_STD_CMD_AU(CmdSketcherCreateSlot);
+
+CmdSketcherCreateSlot::CmdSketcherCreateSlot()
+  : Command("Sketcher_CreateSlot")
+{
+    sAppModule      = "Sketcher";
+    sGroup          = QT_TR_NOOP("Sketcher");
+    sMenuText       = QT_TR_NOOP("Create slot");
+    sToolTipText    = QT_TR_NOOP("Create a slot in the sketch");
+    sWhatsThis      = "Sketcher_CreateSlot";
+    sStatusTip      = sToolTipText;
+    sPixmap         = "Sketcher_CreateSlot";
+    sAccel          = "";
+    eType           = ForEdit;
+}
+
+void CmdSketcherCreateSlot::activated(int iMsg)
+{
+    Q_UNUSED(iMsg);
+    ActivateHandler(getActiveGuiDocument(),new DrawSketchHandlerSlot() );
+}
+
+void CmdSketcherCreateSlot::updateAction(int mode)
+{
+    switch (mode) {
+    case Normal:
+        if (getAction())
+            getAction()->setIcon(Gui::BitmapFactory().pixmap("Sketcher_CreateSlot"));
+        break;
+    case Construction:
+        if (getAction())
+            getAction()->setIcon(Gui::BitmapFactory().pixmap("Sketcher_CreateSlot_Constr"));
+        break;
+    }
+}
+
+bool CmdSketcherCreateSlot::isActive(void)
+{
+    return isCreateGeoActive(getActiveGuiDocument());
+}
+
+
+/* Create Regular Polygon ==============================================*/
+
+/* XPM */
+static const char *cursor_createregularpolygon[]={
+"32 32 3 1",
+cursor_crosshair_color,
+"# c red",
+". c None",
+"......+.........................",
+"......+.........................",
+"......+.........................",
+"......+.........................",
+"......+.........................",
+"................................",
+"+++++...+++++...................",
+"................................",
+"......+.........................",
+"......+.........................",
+"......+.........................",
+"......+................###......",
+"......+.......##########.##.....",
+".............#.........###......",
+"............#.............#.....",
+"...........#...............#....",
+"...........#...............#....",
+"..........#.................#...",
+".........#...................#..",
+".........#...................#..",
+"........#.........###.........#.",
+".......#..........#.#..........#",
+"........#.........###.........#.",
+".........#...................#..",
+".........#...................#..",
+"..........#.................#...",
+"...........#...............#....",
+"...........#...............#....",
+"............#.............#.....",
+".............#...........#......",
+"..............###########.......",
+"................................"};
+
+class DrawSketchHandlerRegularPolygon: public DrawSketchHandler
+{
+public:
+    DrawSketchHandlerRegularPolygon( size_t nof_corners ):
+        Corners( nof_corners ),
+        AngleOfSeparation( 2.0*M_PI/static_cast<double>(Corners) ),
+        cos_v( cos( AngleOfSeparation ) ),
+        sin_v( sin( AngleOfSeparation ) ),
+        Mode(STATUS_SEEK_First),
+        EditCurve(Corners+1)
+    {
+    }
+    virtual ~DrawSketchHandlerRegularPolygon(){}
+    /// mode table
+    enum SelectMode {
+        STATUS_SEEK_First,      /**< enum value ----. */
+        STATUS_SEEK_Second,     /**< enum value ----. */
+        STATUS_End
+    };
+
+    virtual void activated(ViewProviderSketch *)
+    {
+        setCrosshairColor();
+        setCursor(QPixmap(cursor_createregularpolygon),7,7);
+    }
+
+    virtual void mouseMove(Base::Vector2d onSketchPos)
+    {
+
+        if (Mode==STATUS_SEEK_First) {
+            setPositionText(onSketchPos);
+            if (seekAutoConstraint(sugConstr1, onSketchPos, Base::Vector2d(0.f,0.f))) {
+                renderSuggestConstraintsCursor(sugConstr1);
+                return;
+            }
+        }
+        else if (Mode==STATUS_SEEK_Second) {
+            EditCurve[0]= Base::Vector2d(onSketchPos.x, onSketchPos.y);
+            EditCurve[Corners]= Base::Vector2d(onSketchPos.x, onSketchPos.y);
+
+            Base::Vector2d dV = onSketchPos - StartPos;
+            double rx = dV.x;
+            double ry = dV.y;
+            for (int i=1; i < static_cast<int>(Corners); i++) {
+                const double old_rx = rx;
+                rx = cos_v * rx - sin_v * ry;
+                ry = cos_v * ry + sin_v * old_rx;
+                EditCurve[i] = Base::Vector2d(StartPos.x + rx, StartPos.y + ry);
+            }
+
+            // Display radius for user
+            const float radius = dV.Length();
+            const float angle = ( 180.0 / M_PI ) * atan2( dV.y, dV.x );
+
+            SbString text;
+            text.sprintf(" (%.1fR %.1fdeg)", radius, angle );
+            setPositionText(onSketchPos, text);
+
+            sketchgui->drawEdit(EditCurve);
+            if (seekAutoConstraint(sugConstr2, onSketchPos, Base::Vector2d(0.f,0.f))) {
+                renderSuggestConstraintsCursor(sugConstr2);
+                return;
+            }
+        }
+        applyCursor();
+    }
+
+    virtual bool pressButton(Base::Vector2d onSketchPos)
+    {
+        if (Mode==STATUS_SEEK_First){
+            StartPos = onSketchPos;
+            Mode = STATUS_SEEK_Second;
+        }
+        else {
+            Mode = STATUS_End;
+        }
+        return true;
+    }
+
+    virtual bool releaseButton(Base::Vector2d onSketchPos)
+    {
+        Q_UNUSED(onSketchPos);
+        if (Mode==STATUS_End){
+            unsetCursor();
+            resetPositionText();
+            Gui::Command::openCommand("Add hexagon");
+
+            try {
+                Gui::Command::doCommand(Gui::Command::Doc,
+                        "import ProfileLib.RegularPolygon\n"
+                        "ProfileLib.RegularPolygon.makeRegularPolygon(%s,%i,App.Vector(%f,%f,0),App.Vector(%f,%f,0),%s)",
+                                            Gui::Command::getObjectCmd(sketchgui->getObject()).c_str(),
+                                            Corners,
+                                            StartPos.x,StartPos.y,EditCurve[0].x,EditCurve[0].y,
+                                            geometryCreationMode==Construction?"True":"False");
+                
+                Gui::Command::commitCommand();
+
+                // add auto constraints at the center of the polygon
+                if (sugConstr1.size() > 0) {
+                    createAutoConstraints(sugConstr1, getHighestCurveIndex(), Sketcher::mid);
+                    sugConstr1.clear();
+                }
+
+                // add auto constraints to the last side of the polygon
+                if (sugConstr2.size() > 0) {
+                    createAutoConstraints(sugConstr2, getHighestCurveIndex() - 1, Sketcher::end);
+                    sugConstr2.clear();
+                }
+
+                tryAutoRecomputeIfNotSolve(static_cast<Sketcher::SketchObject *>(sketchgui->getObject()));
+            }
+            catch (const Base::Exception& e) {
+                Base::Console().Error("Failed to add hexagon: %s\n", e.what());
+                Gui::Command::abortCommand();
+
+                tryAutoRecompute(static_cast<Sketcher::SketchObject *>(sketchgui->getObject()));
+            }
+
+            ParameterGrp::handle hGrp = App::GetApplication().GetParameterGroupByPath("User parameter:BaseApp/Preferences/Mod/Sketcher");
+            bool continuousMode = hGrp->GetBool("ContinuousCreationMode",true);
+
+            if(continuousMode){
+                // This code enables the continuous creation mode.
+                Mode=STATUS_SEEK_First;
+                EditCurve.clear();
+                sketchgui->drawEdit(EditCurve);
+                EditCurve.resize(Corners+1);
+                applyCursor();
+                /* this is ok not to call to purgeHandler
+                * in continuous creation mode because the 
+                * handler is destroyed by the quit() method on pressing the
+                * right button of the mouse */
+            }
+            else{
+                sketchgui->purgeHandler(); // no code after this line, Handler get deleted in ViewProvider    
+            } 
+        }
+        return true;
+    }
+protected:
+    const size_t Corners;
+    const double AngleOfSeparation;
+    const double cos_v, sin_v;
+    SelectMode Mode;
+    Base::Vector2d StartPos;
+    std::vector<Base::Vector2d> EditCurve;
+    std::vector<AutoConstraint> sugConstr1, sugConstr2;
+};
+
+
+DEF_STD_CMD_A(CmdSketcherCreateTriangle);
+CmdSketcherCreateTriangle::CmdSketcherCreateTriangle()
+  : Command("Sketcher_CreateTriangle")
+{
+    sAppModule      = "Sketcher";
+    sGroup          = QT_TR_NOOP("Sketcher");
+    sMenuText       = QT_TR_NOOP("Create equilateral triangle");
+    sToolTipText    = QT_TR_NOOP("Create an equilateral triangle in the sketch");
+    sWhatsThis      = "Sketcher_CreateTriangle";
+    sStatusTip      = sToolTipText;
+    sPixmap         = "Sketcher_CreateTriangle";
+    sAccel          = "";
+    eType           = ForEdit;
+}
+
+void CmdSketcherCreateTriangle::activated(int iMsg)
+{
+    Q_UNUSED(iMsg);
+    ActivateHandler(getActiveGuiDocument(),new DrawSketchHandlerRegularPolygon(3) );
+}
+
+bool CmdSketcherCreateTriangle::isActive(void)
+{
+    return isCreateGeoActive(getActiveGuiDocument());
+}
+
+DEF_STD_CMD_A(CmdSketcherCreateSquare);
+CmdSketcherCreateSquare::CmdSketcherCreateSquare()
+  : Command("Sketcher_CreateSquare")
+{
+    sAppModule      = "Sketcher";
+    sGroup          = QT_TR_NOOP("Sketcher");
+    sMenuText       = QT_TR_NOOP("Create square");
+    sToolTipText    = QT_TR_NOOP("Create a square in the sketch");
+    sWhatsThis      = "Sketcher_CreateSquare";
+    sStatusTip      = sToolTipText;
+    sPixmap         = "Sketcher_CreateSquare";
+    sAccel          = "";
+    eType           = ForEdit;
+}
+
+void CmdSketcherCreateSquare::activated(int iMsg)
+{
+    Q_UNUSED(iMsg);
+    ActivateHandler(getActiveGuiDocument(),new DrawSketchHandlerRegularPolygon(4) );
+}
+
+bool CmdSketcherCreateSquare::isActive(void)
+{
+    return isCreateGeoActive(getActiveGuiDocument());
+}
+
+DEF_STD_CMD_A(CmdSketcherCreatePentagon);
+CmdSketcherCreatePentagon::CmdSketcherCreatePentagon()
+  : Command("Sketcher_CreatePentagon")
+{
+    sAppModule      = "Sketcher";
+    sGroup          = QT_TR_NOOP("Sketcher");
+    sMenuText       = QT_TR_NOOP("Create pentagon");
+    sToolTipText    = QT_TR_NOOP("Create a pentagon in the sketch");
+    sWhatsThis      = "Sketcher_CreatePentagon";
+    sStatusTip      = sToolTipText;
+    sPixmap         = "Sketcher_CreatePentagon";
+    sAccel          = "";
+    eType           = ForEdit;
+}
+
+void CmdSketcherCreatePentagon::activated(int iMsg)
+{
+    Q_UNUSED(iMsg);
+    ActivateHandler(getActiveGuiDocument(),new DrawSketchHandlerRegularPolygon(5) );
+}
+
+bool CmdSketcherCreatePentagon::isActive(void)
+{
+    return isCreateGeoActive(getActiveGuiDocument());
+}
+
+
+DEF_STD_CMD_A(CmdSketcherCreateHexagon);
+CmdSketcherCreateHexagon::CmdSketcherCreateHexagon()
+  : Command("Sketcher_CreateHexagon")
+{
+    sAppModule      = "Sketcher";
+    sGroup          = QT_TR_NOOP("Sketcher");
+    sMenuText       = QT_TR_NOOP("Create hexagon");
+    sToolTipText    = QT_TR_NOOP("Create a hexagon in the sketch");
+    sWhatsThis      = "Sketcher_CreateHexagon";
+    sStatusTip      = sToolTipText;
+    sPixmap         = "Sketcher_CreateHexagon";
+    sAccel          = "";
+    eType           = ForEdit;
+}
+
+void CmdSketcherCreateHexagon::activated(int iMsg)
+{
+    Q_UNUSED(iMsg);
+    ActivateHandler(getActiveGuiDocument(),new DrawSketchHandlerRegularPolygon(6) );
+}
+
+bool CmdSketcherCreateHexagon::isActive(void)
+{
+    return isCreateGeoActive(getActiveGuiDocument());
+}
+
+DEF_STD_CMD_A(CmdSketcherCreateHeptagon);
+CmdSketcherCreateHeptagon::CmdSketcherCreateHeptagon()
+  : Command("Sketcher_CreateHeptagon")
+{
+    sAppModule      = "Sketcher";
+    sGroup          = QT_TR_NOOP("Sketcher");
+    sMenuText       = QT_TR_NOOP("Create heptagon");
+    sToolTipText    = QT_TR_NOOP("Create a heptagon in the sketch");
+    sWhatsThis      = "Sketcher_CreateHeptagon";
+    sStatusTip      = sToolTipText;
+    sPixmap         = "Sketcher_CreateHeptagon";
+    sAccel          = "";
+    eType           = ForEdit;
+}
+
+void CmdSketcherCreateHeptagon::activated(int iMsg)
+{
+    Q_UNUSED(iMsg);
+    ActivateHandler(getActiveGuiDocument(),new DrawSketchHandlerRegularPolygon(7) );
+}
+
+bool CmdSketcherCreateHeptagon::isActive(void)
+{
+    return isCreateGeoActive(getActiveGuiDocument());
+}
+
+DEF_STD_CMD_A(CmdSketcherCreateOctagon);
+CmdSketcherCreateOctagon::CmdSketcherCreateOctagon()
+  : Command("Sketcher_CreateOctagon")
+{
+    sAppModule      = "Sketcher";
+    sGroup          = QT_TR_NOOP("Sketcher");
+    sMenuText       = QT_TR_NOOP("Create octagon");
+    sToolTipText    = QT_TR_NOOP("Create an octagon in the sketch");
+    sWhatsThis      = "Sketcher_CreateOctagon";
+    sStatusTip      = sToolTipText;
+    sPixmap         = "Sketcher_CreateOctagon";
+    sAccel          = "";
+    eType           = ForEdit;
+}
+
+void CmdSketcherCreateOctagon::activated(int iMsg)
+{
+    Q_UNUSED(iMsg);
+    ActivateHandler(getActiveGuiDocument(),new DrawSketchHandlerRegularPolygon(8) );
+}
+
+bool CmdSketcherCreateOctagon::isActive(void)
+{
+    return isCreateGeoActive(getActiveGuiDocument());
+}
+
+DEF_STD_CMD_A(CmdSketcherCreateRegularPolygon);
+CmdSketcherCreateRegularPolygon::CmdSketcherCreateRegularPolygon()
+: Command("Sketcher_CreateRegularPolygon")
+{
+    sAppModule      = "Sketcher";
+    sGroup          = QT_TR_NOOP("Sketcher");
+    sMenuText       = QT_TR_NOOP("Create regular polygon");
+    sToolTipText    = QT_TR_NOOP("Create a regular polygon in the sketch");
+    sWhatsThis      = "Sketcher_CreateRegularPolygon";
+    sStatusTip      = sToolTipText;
+    sPixmap         = "CreateRegularPolygon";
+    sAccel          = "";
+    eType           = ForEdit;
+}
+
+void CmdSketcherCreateRegularPolygon::activated(int iMsg)
+{
+    Q_UNUSED(iMsg);
+    ActivateHandler(getActiveGuiDocument(),new DrawSketchHandlerRegularPolygon(8) );
+}
+
+bool CmdSketcherCreateRegularPolygon::isActive(void)
+{
+    return isCreateGeoActive(getActiveGuiDocument());
+}
+
+DEF_STD_CMD_ACLU(CmdSketcherCompCreateRegularPolygon);
+
+CmdSketcherCompCreateRegularPolygon::CmdSketcherCompCreateRegularPolygon()
+  : Command("Sketcher_CompCreateRegularPolygon")
+{
+    sAppModule      = "Sketcher";
+    sGroup          = QT_TR_NOOP("Sketcher");
+    sMenuText       = QT_TR_NOOP("Create regular polygon");
+    sToolTipText    = QT_TR_NOOP("Create a regular polygon in the sketcher");
+    sWhatsThis      = "Sketcher_CompCreateRegularPolygon";
+    sStatusTip      = sToolTipText;
+    eType           = ForEdit;
+}
+
+void CmdSketcherCompCreateRegularPolygon::activated(int iMsg)
+{
+    switch( iMsg ){
+    case 0:
+        ActivateHandler(getActiveGuiDocument(),new DrawSketchHandlerRegularPolygon(3)); break;
+    case 1:
+        ActivateHandler(getActiveGuiDocument(),new DrawSketchHandlerRegularPolygon(4)); break;
+    case 2:
+        ActivateHandler(getActiveGuiDocument(),new DrawSketchHandlerRegularPolygon(5)); break;
+    case 3:
+        ActivateHandler(getActiveGuiDocument(),new DrawSketchHandlerRegularPolygon(6)); break;
+    case 4:
+        ActivateHandler(getActiveGuiDocument(),new DrawSketchHandlerRegularPolygon(7)); break;
+    case 5:
+        ActivateHandler(getActiveGuiDocument(),new DrawSketchHandlerRegularPolygon(8)); break;
+    case 6:
+    {
+        // Pop-up asking for values
+        SketcherRegularPolygonDialog * srpd = new SketcherRegularPolygonDialog();
+
+        if (srpd->exec() == QDialog::Accepted)
+            ActivateHandler(getActiveGuiDocument(),new DrawSketchHandlerRegularPolygon(srpd->sides));
+
+        delete srpd;
+    }
+    break;
+    default:
+        return;
+    }
+
+    // Since the default icon is reset when enabing/disabling the command we have
+    // to explicitly set the icon of the used command.
+    Gui::ActionGroup* pcAction = qobject_cast<Gui::ActionGroup*>(_pcAction);
+    QList<QAction*> a = pcAction->actions();
+
+    assert(iMsg < a.size());
+    pcAction->setIcon(a[iMsg]->icon());
+}
+
+Gui::Action * CmdSketcherCompCreateRegularPolygon::createAction(void)
+{
+    Gui::ActionGroup* pcAction = new Gui::ActionGroup(this, Gui::getMainWindow());
+    pcAction->setDropDownMenu(true);
+    applyCommandData(this->className(), pcAction);
+
+    QAction* triangle = pcAction->addAction(QString());
+    triangle->setIcon(Gui::BitmapFactory().pixmap("Sketcher_CreateTriangle"));
+    QAction* square = pcAction->addAction(QString());
+    square->setIcon(Gui::BitmapFactory().pixmap("Sketcher_CreateSquare"));
+    QAction* pentagon = pcAction->addAction(QString());
+    pentagon->setIcon(Gui::BitmapFactory().pixmap("Sketcher_CreatePentagon"));
+    QAction* hexagon = pcAction->addAction(QString());
+    hexagon->setIcon(Gui::BitmapFactory().pixmap("Sketcher_CreateHexagon"));
+    QAction* heptagon = pcAction->addAction(QString());
+    heptagon->setIcon(Gui::BitmapFactory().pixmap("Sketcher_CreateHeptagon"));
+    QAction* octagon = pcAction->addAction(QString());
+    octagon->setIcon(Gui::BitmapFactory().pixmap("Sketcher_CreateOctagon"));
+    QAction* regular = pcAction->addAction(QString());
+    regular->setIcon(Gui::BitmapFactory().pixmap("Sketcher_CreateRegularPolygon"));
+
+    _pcAction = pcAction;
+    languageChange();
+
+    pcAction->setIcon(hexagon->icon());
+    int defaultId = 3;
+    pcAction->setProperty("defaultAction", QVariant(defaultId));
+
+    return pcAction;
+}
+
+void CmdSketcherCompCreateRegularPolygon::updateAction(int mode)
+{
+    Gui::ActionGroup* pcAction = qobject_cast<Gui::ActionGroup*>(getAction());
+    if (!pcAction)
+        return;
+
+    QList<QAction*> a = pcAction->actions();
+    int index = pcAction->property("defaultAction").toInt();
+    switch (mode) {
+    case Normal:
+        a[0]->setIcon(Gui::BitmapFactory().pixmap("Sketcher_CreateTriangle"));
+        a[1]->setIcon(Gui::BitmapFactory().pixmap("Sketcher_CreateSquare"));
+        a[2]->setIcon(Gui::BitmapFactory().pixmap("Sketcher_CreatePentagon"));
+        a[3]->setIcon(Gui::BitmapFactory().pixmap("Sketcher_CreateHexagon"));
+        a[4]->setIcon(Gui::BitmapFactory().pixmap("Sketcher_CreateHeptagon"));
+        a[5]->setIcon(Gui::BitmapFactory().pixmap("Sketcher_CreateOctagon"));
+        a[6]->setIcon(Gui::BitmapFactory().pixmap("Sketcher_CreateRegularPolygon"));
+        getAction()->setIcon(a[index]->icon());
+        break;
+    case Construction:
+        a[0]->setIcon(Gui::BitmapFactory().pixmap("Sketcher_CreateTriangle_Constr"));
+        a[1]->setIcon(Gui::BitmapFactory().pixmap("Sketcher_CreateSquare_Constr"));
+        a[2]->setIcon(Gui::BitmapFactory().pixmap("Sketcher_CreatePentagon_Constr"));
+        a[3]->setIcon(Gui::BitmapFactory().pixmap("Sketcher_CreateHexagon_Constr"));
+        a[4]->setIcon(Gui::BitmapFactory().pixmap("Sketcher_CreateHeptagon_Constr"));
+        a[5]->setIcon(Gui::BitmapFactory().pixmap("Sketcher_CreateOctagon_Constr"));
+        a[6]->setIcon(Gui::BitmapFactory().pixmap("Sketcher_CreateRegularPolygon_Constr"));
+        getAction()->setIcon(a[index]->icon());
+        break;
+    }
+}
+
+void CmdSketcherCompCreateRegularPolygon::languageChange()
+{
+    Command::languageChange();
+
+    if (!_pcAction)
+        return;
+    Gui::ActionGroup* pcAction = qobject_cast<Gui::ActionGroup*>(_pcAction);
+    QList<QAction*> a = pcAction->actions();
+
+    QAction* triangle = a[0];
+    triangle->setText(QApplication::translate("CmdSketcherCompCreateRegularPolygon","Triangle"));
+    triangle->setToolTip(QApplication::translate("Sketcher_CreateTriangle","Create an equilateral triangle by its center and by one corner"));
+    triangle->setStatusTip(QApplication::translate("Sketcher_CreateTriangle","Create an equilateral triangle by its center and by one corner"));
+    QAction* square = a[1];
+    square->setText(QApplication::translate("CmdSketcherCompCreateRegularPolygon","Square"));
+    square->setToolTip(QApplication::translate("Sketcher_CreateSquare","Create a square by its center and by one corner"));
+    square->setStatusTip(QApplication::translate("Sketcher_CreateSquare","Create a square by its center and by one corner"));
+    QAction* pentagon = a[2];
+    pentagon->setText(QApplication::translate("CmdSketcherCompCreateRegularPolygon","Pentagon"));
+    pentagon->setToolTip(QApplication::translate("Sketcher_CreatePentagon","Create a pentagon by its center and by one corner"));
+    pentagon->setStatusTip(QApplication::translate("Sketcher_CreatePentagon","Create a pentagon by its center and by one corner"));
+    QAction* hexagon = a[3];
+    hexagon->setText(QApplication::translate("CmdSketcherCompCreateRegularPolygon","Hexagon"));
+    hexagon->setToolTip(QApplication::translate("Sketcher_CreateHexagon","Create a hexagon by its center and by one corner"));
+    hexagon->setStatusTip(QApplication::translate("Sketcher_CreateHexagon","Create a hexagon by its center and by one corner"));
+    QAction* heptagon = a[4];
+    heptagon->setText(QApplication::translate("CmdSketcherCompCreateRegularPolygon","Heptagon"));
+    heptagon->setToolTip(QApplication::translate("Sketcher_CreateHeptagon","Create a heptagon by its center and by one corner"));
+    heptagon->setStatusTip(QApplication::translate("Sketcher_CreateHeptagon","Create a heptagon by its center and by one corner"));
+    QAction* octagon = a[5];
+    octagon->setText(QApplication::translate("CmdSketcherCompCreateRegularPolygon","Octagon"));
+    octagon->setToolTip(QApplication::translate("Sketcher_CreateOctagon","Create an octagon by its center and by one corner"));
+    octagon->setStatusTip(QApplication::translate("Sketcher_CreateOctagon","Create an octagon by its center and by one corner"));
+    QAction* regular = a[6];
+    regular->setText(QApplication::translate("CmdSketcherCompCreateRegularPolygon","Regular Polygon"));
+    regular->setToolTip(QApplication::translate("Sketcher_CreateOctagon","Create a regular polygon by its center and by one corner"));
+    regular->setStatusTip(QApplication::translate("Sketcher_CreateOctagon","Create a regular polygon by its center and by one corner"));
+}
+
+bool CmdSketcherCompCreateRegularPolygon::isActive(void)
+{
+    return isCreateGeoActive(getActiveGuiDocument());
+}
+
+void CreateSketcherCommandsCreateGeo(void)
+{
+    Gui::CommandManager &rcCmdMgr = Gui::Application::Instance->commandManager();
+
+    rcCmdMgr.addCommand(new CmdSketcherCreatePoint());
+    rcCmdMgr.addCommand(new CmdSketcherCreateArc());
+    rcCmdMgr.addCommand(new CmdSketcherCreate3PointArc());
+    rcCmdMgr.addCommand(new CmdSketcherCompCreateArc());
+    rcCmdMgr.addCommand(new CmdSketcherCreateCircle());
+    rcCmdMgr.addCommand(new CmdSketcherCreate3PointCircle());
+    rcCmdMgr.addCommand(new CmdSketcherCompCreateCircle());
+    rcCmdMgr.addCommand(new CmdSketcherCreateEllipseByCenter());
+    rcCmdMgr.addCommand(new CmdSketcherCreateEllipseBy3Points());
+    rcCmdMgr.addCommand(new CmdSketcherCompCreateConic());
+    rcCmdMgr.addCommand(new CmdSketcherCreateArcOfEllipse());
+    rcCmdMgr.addCommand(new CmdSketcherCreateArcOfHyperbola());
+    rcCmdMgr.addCommand(new CmdSketcherCreateArcOfParabola());
+    rcCmdMgr.addCommand(new CmdSketcherCreateBSpline());
+    rcCmdMgr.addCommand(new CmdSketcherCreatePeriodicBSpline());
+    rcCmdMgr.addCommand(new CmdSketcherCompCreateBSpline());
+    rcCmdMgr.addCommand(new CmdSketcherCreateLine());
+    rcCmdMgr.addCommand(new CmdSketcherCreatePolyline());
+    rcCmdMgr.addCommand(new CmdSketcherCreateRectangle());
+    rcCmdMgr.addCommand(new CmdSketcherCompCreateRegularPolygon());
+    rcCmdMgr.addCommand(new CmdSketcherCreateTriangle());
+    rcCmdMgr.addCommand(new CmdSketcherCreateSquare());
+    rcCmdMgr.addCommand(new CmdSketcherCreatePentagon());
+    rcCmdMgr.addCommand(new CmdSketcherCreateHexagon());
+    rcCmdMgr.addCommand(new CmdSketcherCreateHeptagon());
+    rcCmdMgr.addCommand(new CmdSketcherCreateOctagon());
+    rcCmdMgr.addCommand(new CmdSketcherCreateSlot());
+    rcCmdMgr.addCommand(new CmdSketcherCreateFillet());
+    //rcCmdMgr.addCommand(new CmdSketcherCreateText());
+    //rcCmdMgr.addCommand(new CmdSketcherCreateDraftLine());
+    rcCmdMgr.addCommand(new CmdSketcherTrimming());
+    rcCmdMgr.addCommand(new CmdSketcherExtend());
+    rcCmdMgr.addCommand(new CmdSketcherExternal());
+    rcCmdMgr.addCommand(new CmdSketcherCarbonCopy());
+}
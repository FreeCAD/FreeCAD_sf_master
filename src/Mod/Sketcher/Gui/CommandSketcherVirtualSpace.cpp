/***************************************************************************
 *   Copyright (c) 2017 Abdullah Tahiri <abdullah.tahiri.yo@gmail.com>     *
 *                                                                         *
 *   This file is part of the FreeCAD CAx development system.              *
 *                                                                         *
 *   This library is free software; you can redistribute it and/or         *
 *   modify it under the terms of the GNU Library General Public           *
 *   License as published by the Free Software Foundation; either          *
 *   version 2 of the License, or (at your option) any later version.      *
 *                                                                         *
 *   This library  is distributed in the hope that it will be useful,      *
 *   but WITHOUT ANY WARRANTY; without even the implied warranty of        *
 *   MERCHANTABILITY or FITNESS FOR A PARTICULAR PURPOSE.  See the         *
 *   GNU Library General Public License for more details.                  *
 *                                                                         *
 *   You should have received a copy of the GNU Library General Public     *
 *   License along with this library; see the file COPYING.LIB. If not,    *
 *   write to the Free Software Foundation, Inc., 59 Temple Place,         *
 *   Suite 330, Boston, MA  02111-1307, USA                                *
 *                                                                         *
 ***************************************************************************/


#include "PreCompiled.h"
#ifndef _PreComp_
# include <cfloat>
# include <QMessageBox>
# include <Precision.hxx>
# include <QApplication>
# include <Standard_Version.hxx>
#endif

# include <QMessageBox>

#include <Base/Console.h>
#include <App/Application.h>
#include <Gui/Application.h>
#include <Gui/Document.h>
#include <Gui/Selection.h>
#include <Gui/Command.h>
#include <Gui/MainWindow.h>
#include <Gui/DlgEditFileIncludeProptertyExternal.h>

#include <Gui/Action.h>
#include <Gui/BitmapFactory.h>

#include "ViewProviderSketch.h"
#include "DrawSketchHandler.h"

#include <Mod/Part/App/Geometry.h>
#include <Mod/Sketcher/App/SketchObject.h>

#include "CommandConstraints.h"

using namespace std;
using namespace SketcherGui;
using namespace Sketcher;

bool isSketcherVirtualSpaceActive(Gui::Document *doc, bool actsOnSelection )
{
    if (doc) {
        // checks if a Sketch Viewprovider is in Edit and is in no special mode
        if (doc->getInEdit() && doc->getInEdit()->isDerivedFrom(SketcherGui::ViewProviderSketch::getClassTypeId())) {
            if (static_cast<SketcherGui::ViewProviderSketch*>(doc->getInEdit())
                ->getSketchMode() == ViewProviderSketch::STATUS_NONE) {
                if (!actsOnSelection)
                    return true;
                else if (Gui::Selection().countObjectsOfType(Sketcher::SketchObject::getClassTypeId()) > 0)
                    return true;
            }
        }
    }

    return false;
}

void ActivateVirtualSpaceHandler(Gui::Document *doc,DrawSketchHandler *handler)
{
    if (doc) {
        if (doc->getInEdit() && doc->getInEdit()->isDerivedFrom
           (SketcherGui::ViewProviderSketch::getClassTypeId())) {

            SketcherGui::ViewProviderSketch* vp = static_cast<SketcherGui::ViewProviderSketch*> (doc->getInEdit());
            vp->purgeHandler();
            vp->activateHandler(handler);
        }
    }
}

// Show/Hide B-spline degree
DEF_STD_CMD_A(CmdSketcherSwitchVirtualSpace);

CmdSketcherSwitchVirtualSpace::CmdSketcherSwitchVirtualSpace()
:Command("Sketcher_SwitchVirtualSpace")
{
    sAppModule      = "Sketcher";
    sGroup          = QT_TR_NOOP("Sketcher");
    sMenuText       = QT_TR_NOOP("Switch virtual space");
    sToolTipText    = QT_TR_NOOP("Switches the selected constraints or the view to the other virtual space");
    sWhatsThis      = "Sketcher_SwitchVirtualSpace";
    sStatusTip      = sToolTipText;
    sPixmap         = "Sketcher_SwitchVirtualSpace";
    sAccel          = "";
    eType           = ForEdit;
}

void CmdSketcherSwitchVirtualSpace::activated(int iMsg)
{
    Q_UNUSED(iMsg);
    bool modeChange=true;

    std::vector<Gui::SelectionObject> selection;
<<<<<<< HEAD
    std::vector<std::string> SubNames;
    
=======

>>>>>>> 73df4e6f
    if (Gui::Selection().countObjectsOfType(Sketcher::SketchObject::getClassTypeId()) > 0){
        // Now we check whether we have a constraint selected or not.

        // get the selection
        selection = getSelection().getSelectionEx();

        // only one sketch with its subelements are allowed to be selected
        if (selection.size() != 1 || !selection[0].isObjectTypeOf(Sketcher::SketchObject::getClassTypeId())) {
            QMessageBox::warning(Gui::getMainWindow(), QObject::tr("Wrong selection"),
                                 QObject::tr("Select constraint(s) from the sketch."));
            return;
        }

        // get the needed lists and objects
        SubNames = selection[0].getSubNames();
        if (SubNames.empty()) {
            QMessageBox::warning(Gui::getMainWindow(), QObject::tr("Wrong selection"),
                                 QObject::tr("Select constraint(s) from the sketch."));
            return;
        }

        for (std::vector<std::string>::const_iterator it=SubNames.begin();it!=SubNames.end();++it){
            // see if we have constraints, if we do it is not a mode change, but a toggle.
            if (it->size() > 10 && it->substr(0,10) == "Constraint")
                modeChange=false;
        }
    }

    if (modeChange) {
        Gui::Document * doc= getActiveGuiDocument();

        SketcherGui::ViewProviderSketch* vp = static_cast<SketcherGui::ViewProviderSketch*>(doc->getInEdit());

        vp->setIsShownVirtualSpace(!vp->getIsShownVirtualSpace());
    }
    else // toggle the selected constraint(s)
    {
        // get the needed lists and objects
        if (SubNames.empty()) {
            QMessageBox::warning(Gui::getMainWindow(), QObject::tr("Wrong selection"),
                                 QObject::tr("Select constraint(s) from the sketch."));
            return;
        }
        
        SketcherGui::ViewProviderSketch* sketchgui = static_cast<SketcherGui::ViewProviderSketch*>(getActiveGuiDocument()->getInEdit());
        Sketcher::SketchObject* Obj = sketchgui->getSketchObject();
        
        // undo command open
        openCommand("Toggle constraints to the other virtual space");
        
        int successful=SubNames.size();
        // go through the selected subelements
        for (std::vector<std::string>::const_iterator it=SubNames.begin();it!=SubNames.end();++it){
            // only handle constraints
            if (it->size() > 10 && it->substr(0,10) == "Constraint") {
                int ConstrId = Sketcher::PropertyConstraintList::getIndexFromConstraintName(*it);
                Gui::Command::openCommand("Update constraint's virtual space");
                try {
                    Gui::Command::doCommand(Gui::Command::Doc,"App.ActiveDocument.%s.toggleVirtualSpace(%d)",
                                            Obj->getNameInDocument(),
                                            ConstrId);
                }
                catch(const Base::Exception&) {
                    successful--;
                }
            }
        }

        if (successful > 0)
            commitCommand();
        else
            abortCommand();

        tryAutoRecompute(Obj);

        // clear the selection (convenience)
        getSelection().clearSelection();
    }
}

bool CmdSketcherSwitchVirtualSpace::isActive(void)
{
    return isSketcherVirtualSpaceActive( getActiveGuiDocument(), false );
}

void CreateSketcherCommandsVirtualSpace(void)
{
    Gui::CommandManager &rcCmdMgr = Gui::Application::Instance->commandManager();

    rcCmdMgr.addCommand(new CmdSketcherSwitchVirtualSpace());
}<|MERGE_RESOLUTION|>--- conflicted
+++ resolved
@@ -110,12 +110,8 @@
     bool modeChange=true;
 
     std::vector<Gui::SelectionObject> selection;
-<<<<<<< HEAD
     std::vector<std::string> SubNames;
     
-=======
-
->>>>>>> 73df4e6f
     if (Gui::Selection().countObjectsOfType(Sketcher::SketchObject::getClassTypeId()) > 0){
         // Now we check whether we have a constraint selected or not.
 

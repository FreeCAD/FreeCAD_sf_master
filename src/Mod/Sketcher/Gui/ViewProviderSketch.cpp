--- conflicted
+++ resolved
@@ -1,6119 +1,6113 @@
-/***************************************************************************
- *   Copyright (c) 2009 Juergen Riegel <juergen.riegel@web.de>             *
- *                                                                         *
- *   This file is part of the FreeCAD CAx development system.              *
- *                                                                         *
- *   This library is free software; you can redistribute it and/or         *
- *   modify it under the terms of the GNU Library General Public           *
- *   License as published by the Free Software Foundation; either          *
- *   version 2 of the License, or (at your option) any later version.      *
- *                                                                         *
- *   This library  is distributed in the hope that it will be useful,      *
- *   but WITHOUT ANY WARRANTY; without even the implied warranty of        *
- *   MERCHANTABILITY or FITNESS FOR A PARTICULAR PURPOSE.  See the         *
- *   GNU Library General Public License for more details.                  *
- *                                                                         *
- *   You should have received a copy of the GNU Library General Public     *
- *   License along with this library; see the file COPYING.LIB. If not,    *
- *   write to the Free Software Foundation, Inc., 59 Temple Place,         *
- *   Suite 330, Boston, MA  02111-1307, USA                                *
- *                                                                         *
- ***************************************************************************/
-
-
-#include "PreCompiled.h"
-
-#ifndef _PreComp_
-# include <Standard_math.hxx>
-# include <Poly_Polygon3D.hxx>
-# include <Geom_BSplineCurve.hxx>
-# include <Geom_Circle.hxx>
-# include <Geom_Ellipse.hxx>
-# include <Geom_TrimmedCurve.hxx>
-# include <Inventor/actions/SoGetBoundingBoxAction.h>
-# include <Inventor/SoPath.h>
-# include <Inventor/SbBox3f.h>
-# include <Inventor/SbImage.h>
-# include <Inventor/SoPickedPoint.h>
-# include <Inventor/details/SoLineDetail.h>
-# include <Inventor/details/SoPointDetail.h>
-# include <Inventor/nodes/SoBaseColor.h>
-# include <Inventor/nodes/SoCoordinate3.h>
-# include <Inventor/nodes/SoDrawStyle.h>
-# include <Inventor/nodes/SoImage.h>
-# include <Inventor/nodes/SoInfo.h>
-# include <Inventor/nodes/SoLineSet.h>
-# include <Inventor/nodes/SoPointSet.h>
-# include <Inventor/nodes/SoMarkerSet.h>
-# include <Inventor/nodes/SoMaterial.h>
-# include <Inventor/nodes/SoAsciiText.h>
-# include <Inventor/nodes/SoTransform.h>
-# include <Inventor/nodes/SoSeparator.h>
-# include <Inventor/nodes/SoAnnotation.h>
-# include <Inventor/nodes/SoVertexProperty.h>
-# include <Inventor/nodes/SoTranslation.h>
-# include <Inventor/nodes/SoText2.h>
-# include <Inventor/nodes/SoFont.h>
-# include <Inventor/nodes/SoPickStyle.h>
-# include <Inventor/nodes/SoCamera.h>
-# include <Gui/Inventor/SmSwitchboard.h>
-
-/// Qt Include Files
-# include <QAction>
-# include <QApplication>
-# include <QColor>
-# include <QDialog>
-# include <QFont>
-# include <QImage>
-# include <QMenu>
-# include <QMessageBox>
-# include <QPainter>
-# include <QTextStream>
-#endif
-
-#ifndef _PreComp_
-# include <boost/bind.hpp>
-#endif
-
-#include <Inventor/SbTime.h>
-#include <boost/scoped_ptr.hpp>
-
-/// Here the FreeCAD includes sorted by Base,App,Gui......
-#include <Base/Tools.h>
-#include <Base/Parameter.h>
-#include <Base/Console.h>
-#include <Base/Vector3D.h>
-#include <Base/Interpreter.h>
-#include <Gui/Application.h>
-#include <Gui/BitmapFactory.h>
-#include <Gui/Document.h>
-#include <Gui/Command.h>
-#include <Gui/Control.h>
-#include <Gui/Selection.h>
-#include <Gui/Utilities.h>
-#include <Gui/MainWindow.h>
-#include <Gui/MenuManager.h>
-#include <Gui/View3DInventor.h>
-#include <Gui/View3DInventorViewer.h>
-#include <Gui/DlgEditFileIncludeProptertyExternal.h>
-#include <Gui/SoFCBoundingBox.h>
-#include <Gui/SoFCUnifiedSelection.h>
-#include <Gui/Inventor/MarkerBitmaps.h>
-
-#include <Mod/Part/App/Geometry.h>
-#include <Mod/Part/App/BodyBase.h>
-#include <Mod/Sketcher/App/SketchObject.h>
-#include <Mod/Sketcher/App/Sketch.h>
-
-#include "SoZoomTranslation.h"
-#include "SoDatumLabel.h"
-#include "EditDatumDialog.h"
-#include "ViewProviderSketch.h"
-#include "DrawSketchHandler.h"
-#include "TaskDlgEditSketch.h"
-#include "TaskSketcherValidation.h"
-#include "CommandConstraints.h"
-
-FC_LOG_LEVEL_INIT("Sketch",true,true);
-
-// The first is used to point at a SoDatumLabel for some
-// constraints, and at a SoMaterial for others...
-#define CONSTRAINT_SEPARATOR_INDEX_MATERIAL_OR_DATUMLABEL 0
-#define CONSTRAINT_SEPARATOR_INDEX_FIRST_TRANSLATION 1
-#define CONSTRAINT_SEPARATOR_INDEX_FIRST_ICON 2
-#define CONSTRAINT_SEPARATOR_INDEX_FIRST_CONSTRAINTID 3
-#define CONSTRAINT_SEPARATOR_INDEX_SECOND_TRANSLATION 4
-#define CONSTRAINT_SEPARATOR_INDEX_SECOND_ICON 5
-#define CONSTRAINT_SEPARATOR_INDEX_SECOND_CONSTRAINTID 6
-
-// Macros to define information layer node child positions within type
-#define GEOINFO_BSPLINE_DEGREE_POS 0
-#define GEOINFO_BSPLINE_DEGREE_TEXT 3
-#define GEOINFO_BSPLINE_POLYGON 1
-
-using namespace SketcherGui;
-using namespace Sketcher;
-
-SbColor ViewProviderSketch::VertexColor                 (1.0f,0.149f,0.0f);   // #FF2600 -> (255, 38,  0)
-SbColor ViewProviderSketch::CurveColor                  (1.0f,1.0f,1.0f);     // #FFFFFF -> (255,255,255)
-SbColor ViewProviderSketch::CurveDraftColor             (0.0f,0.0f,0.86f);    // #0000DC -> (  0,  0,220)
-SbColor ViewProviderSketch::CurveExternalColor          (0.8f,0.2f,0.6f);     // #CC3399 -> (204, 51,153)
-SbColor ViewProviderSketch::CrossColorH                 (0.8f,0.4f,0.4f);     // #CC6666 -> (204,102,102)
-SbColor ViewProviderSketch::CrossColorV                 (0.4f,0.8f,0.4f);     // #66CC66 -> (102,204,102)
-SbColor ViewProviderSketch::FullyConstrainedColor       (0.0f,1.0f,0.0f);     // #00FF00 -> (  0,255,  0)
-SbColor ViewProviderSketch::ConstrDimColor              (1.0f,0.149f,0.0f);   // #FF2600 -> (255, 38,  0)
-SbColor ViewProviderSketch::ConstrIcoColor              (1.0f,0.149f,0.0f);   // #FF2600 -> (255, 38,  0)
-SbColor ViewProviderSketch::NonDrivingConstrDimColor    (0.0f,0.149f,1.0f);   // #0026FF -> (  0, 38,255)
-SbColor ViewProviderSketch::ExprBasedConstrDimColor     (1.0f,0.5f,0.149f);   // #FF7F26 -> (255, 127,  38)
-SbColor ViewProviderSketch::InformationColor            (0.0f,1.0f,0.0f);     // #00FF00 -> (  0,255,  0)
-SbColor ViewProviderSketch::PreselectColor              (0.88f,0.88f,0.0f);   // #E1E100 -> (225,225,  0)
-SbColor ViewProviderSketch::SelectColor                 (0.11f,0.68f,0.11f);  // #1CAD1C -> ( 28,173, 28)
-SbColor ViewProviderSketch::PreselectSelectedColor      (0.36f,0.48f,0.11f);  // #5D7B1C -> ( 93,123, 28)
-SbColor ViewProviderSketch::CreateCurveColor            (0.8f,0.8f,0.8f);     // #CCCCCC -> (204,204,204)
-// Variables for holding previous click
-SbTime  ViewProviderSketch::prvClickTime;
-SbVec2s ViewProviderSketch::prvClickPos;
-SbVec2s ViewProviderSketch::prvCursorPos;
-SbVec2s ViewProviderSketch::newCursorPos;
-
-//**************************************************************************
-// Edit data structure
-
-/// Data structure while editing the sketch
-struct EditData {
-    EditData():
-    sketchHandler(0),
-    editDatumDialog(false),
-    buttonPress(false),
-    DragPoint(-1),
-    DragCurve(-1),
-    PreselectPoint(-1),
-    PreselectCurve(-1),
-    PreselectCross(-1),
-    MarkerSize(7),
-    blockedPreselection(false),
-    FullyConstrained(false),
-    //ActSketch(0), // if you are wondering, it went to SketchObject, accessible via getSketchObject()->getSolvedSketch()
-    EditRoot(0),
-    PointsMaterials(0),
-    CurvesMaterials(0),
-    RootCrossMaterials(0),
-    EditCurvesMaterials(0),
-    PointsCoordinate(0),
-    CurvesCoordinate(0),
-    RootCrossCoordinate(0),
-    EditCurvesCoordinate(0),
-    CurveSet(0),
-    RootCrossSet(0),
-    EditCurveSet(0),
-    PointSet(0),
-    textX(0),
-    textPos(0),
-    constrGroup(0),
-    infoGroup(0),
-    pickStyleAxes(0)
-    {}
-
-    // pointer to the active handler for new sketch objects
-    DrawSketchHandler *sketchHandler;
-    bool editDatumDialog;
-    bool buttonPress;
-
-    // dragged point
-    int DragPoint;
-    // dragged curve
-    int DragCurve;
-    // dragged constraints
-    std::set<int> DragConstraintSet;
-
-    SbColor PreselectOldColor;
-    int PreselectPoint;
-    int PreselectCurve;
-    int PreselectCross;
-    int MarkerSize;
-    std::set<int> PreselectConstraintSet;
-    bool blockedPreselection;
-    bool FullyConstrained;
-
-    // container to track our own selected parts
-    std::set<int> SelPointSet;
-    std::set<int> SelCurvSet; // also holds cross axes at -1 and -2
-    std::set<int> SelConstraintSet;
-    std::vector<int> CurvIdToGeoId; // conversion of SoLineSet index to GeoId
-
-    // helper data structures for the constraint rendering
-    std::vector<ConstraintType> vConstrType;
-
-    // For each of the combined constraint icons drawn, also create a vector
-    // of bounding boxes and associated constraint IDs, to go from the icon's
-    // pixel coordinates to the relevant constraint IDs.
-    //
-    // The outside map goes from a string representation of a set of constraint
-    // icons (like the one used by the constraint IDs we insert into the Coin
-    // rendering tree) to a vector of those bounding boxes paired with relevant
-    // constraint IDs.
-    std::map<QString, ViewProviderSketch::ConstrIconBBVec> combinedConstrBoxes;
-
-    // nodes for the visuals
-    SoSeparator   *EditRoot;
-    SoMaterial    *PointsMaterials;
-    SoMaterial    *CurvesMaterials;
-    SoMaterial    *RootCrossMaterials;
-    SoMaterial    *EditCurvesMaterials;
-    SoCoordinate3 *PointsCoordinate;
-    SoCoordinate3 *CurvesCoordinate;
-    SoCoordinate3 *RootCrossCoordinate;
-    SoCoordinate3 *EditCurvesCoordinate;
-    SoLineSet     *CurveSet;  
-    SoLineSet     *RootCrossSet;
-    SoLineSet     *EditCurveSet;
-    SoMarkerSet   *PointSet;
-
-    SoText2       *textX;
-    SoTranslation *textPos;
-
-    SmSwitchboard *constrGroup;
-    SoGroup       *infoGroup;
-    SoPickStyle   *pickStyleAxes;
-};
-
-
-// this function is used to simulate cyclic periodic negative geometry indices (for external geometry)
-const Part::Geometry* GeoById(const std::vector<Part::Geometry*> GeoList, int Id)
-{
-    if (Id >= 0)
-        return GeoList[Id];
-    else
-        return GeoList[GeoList.size()+Id];
-}
-
-//**************************************************************************
-// Construction/Destruction
-
-/* TRANSLATOR SketcherGui::ViewProviderSketch */
-
-PROPERTY_SOURCE(SketcherGui::ViewProviderSketch, PartGui::ViewProvider2DObject)
-
-
-ViewProviderSketch::ViewProviderSketch()
-  : edit(0),
-    Mode(STATUS_NONE),
-    visibleInformationChanged(true),
-    combrepscalehyst(0),
-    isShownVirtualSpace(false)
-{
-    ADD_PROPERTY_TYPE(Autoconstraints,(true),"Auto Constraints",(App::PropertyType)(App::Prop_None),"Create auto constraints");
-    ADD_PROPERTY_TYPE(TempoVis,(Py::None()),"Visibility automation",(App::PropertyType)(App::Prop_None),"Object that handles hiding and showing other objects when entering/leaving sketch.");
-    ADD_PROPERTY_TYPE(HideDependent,(true),"Visibility automation",(App::PropertyType)(App::Prop_None),"If true, all objects that depend on the sketch are hidden when opening editing.");
-    ADD_PROPERTY_TYPE(ShowLinks,(true),"Visibility automation",(App::PropertyType)(App::Prop_None),"If true, all objects used in links to external geometry are shown when opening sketch.");
-    ADD_PROPERTY_TYPE(ShowSupport,(true),"Visibility automation",(App::PropertyType)(App::Prop_None),"If true, all objects this sketch is attached to are shown when opening sketch.");
-    ADD_PROPERTY_TYPE(RestoreCamera,(true),"Visibility automation",(App::PropertyType)(App::Prop_None),"If true, camera position before entering sketch is remembered, and restored after closing it.");
-
-    {//visibility automation: update defaults to follow preferences
-        ParameterGrp::handle hGrp = App::GetApplication().GetParameterGroupByPath("User parameter:BaseApp/Preferences/Mod/Sketcher/General");
-        this->HideDependent.setValue(hGrp->GetBool("HideDependent", true));
-        this->ShowLinks.setValue(hGrp->GetBool("ShowLinks", true));
-        this->ShowSupport.setValue(hGrp->GetBool("ShowSupport", true));
-        this->RestoreCamera.setValue(hGrp->GetBool("RestoreCamera", true));
-    }
-
-    sPixmap = "Sketcher_Sketch";
-    LineColor.setValue(1,1,1);
-    PointColor.setValue(1,1,1);
-    PointSize.setValue(4);
-
-    zCross=0.001f;
-    zEdit=0.001f;
-    zInfo=0.004f;
-    zLowLines=0.005f;
-    //zLines=0.005f;    // ZLines removed in favour of 3 height groups intended for NormalLines, ConstructionLines, ExternalLines
-    zMidLines=0.006f;
-    zHighLines=0.007f;  // Lines that are somehow selected to be in the high position (higher than other line categories)
-    zHighLine=0.008f;   // highlighted line (of any group)
-    zConstr=0.009f; // constraint not construction
-    zPoints=0.010f;
-    zHighlight=0.011f;
-    zText=0.011f;
-    
-
-    xInit=0;
-    yInit=0;
-    relative=false;
-
-    unsigned long color;
-    ParameterGrp::handle hGrp = App::GetApplication().GetParameterGroupByPath("User parameter:BaseApp/Preferences/View");
-
-    // edge color
-    App::Color edgeColor = LineColor.getValue();
-    color = (unsigned long)(edgeColor.getPackedValue());
-    color = hGrp->GetUnsigned("SketchEdgeColor", color);
-    edgeColor.setPackedValue((uint32_t)color);
-    LineColor.setValue(edgeColor);
-
-    // vertex color
-    App::Color vertexColor = PointColor.getValue();
-    color = (unsigned long)(vertexColor.getPackedValue());
-    color = hGrp->GetUnsigned("SketchVertexColor", color);
-    vertexColor.setPackedValue((uint32_t)color);
-    PointColor.setValue(vertexColor);
-    
-    //rubberband selection
-    rubberband = new Gui::Rubberband();
-}
-
-ViewProviderSketch::~ViewProviderSketch()
-{
-    delete rubberband;
-}
-    
-void ViewProviderSketch::slotUndoDocument(const Gui::Document& /*doc*/)
-{
-    if(getSketchObject()->noRecomputes) 
-        getSketchObject()->solve();    // the sketch must be solved to update the DoF of the solver
-    else
-        getSketchObject()->getDocument()->recompute(); // or fully recomputed if applicable
-}
-
-void ViewProviderSketch::slotRedoDocument(const Gui::Document& /*doc*/) 
-{
-    if(getSketchObject()->noRecomputes) 
-        getSketchObject()->solve();    // the sketch must be solved to update the DoF of the solver
-    else
-        getSketchObject()->getDocument()->recompute();  // or fully recomputed if applicable
-}
-
-// handler management ***************************************************************
-void ViewProviderSketch::activateHandler(DrawSketchHandler *newHandler)
-{
-    assert(edit);
-    assert(edit->sketchHandler == 0);
-    edit->sketchHandler = newHandler;
-    Mode = STATUS_SKETCH_UseHandler;
-    edit->sketchHandler->sketchgui = this;
-    edit->sketchHandler->activated(this);
-}
-
-void ViewProviderSketch::deactivateHandler()
-{
-    assert(edit);
-    if(edit->sketchHandler != 0){
-        std::vector<Base::Vector2d> editCurve;
-        editCurve.clear();
-        drawEdit(editCurve); // erase any line
-        edit->sketchHandler->deactivated(this);
-        edit->sketchHandler->unsetCursor();
-        delete(edit->sketchHandler);
-    }
-    edit->sketchHandler = 0;
-    Mode = STATUS_NONE;
-}
-
-/// removes the active handler
-void ViewProviderSketch::purgeHandler(void)
-{
-    deactivateHandler();
-
-    // ensure that we are in sketch only selection mode
-    Gui::MDIView *mdi = Gui::Application::Instance->editDocument()->getActiveView();
-    Gui::View3DInventorViewer *viewer;
-    viewer = static_cast<Gui::View3DInventor *>(mdi)->getViewer();
-
-    SoNode* root = viewer->getSceneGraph();
-    static_cast<Gui::SoFCUnifiedSelection*>(root)->selectionRole.setValue(false);
-}
-
-void ViewProviderSketch::setAxisPickStyle(bool on)
-{
-    assert(edit);
-    if (on)
-        edit->pickStyleAxes->style = SoPickStyle::SHAPE;
-    else
-        edit->pickStyleAxes->style = SoPickStyle::UNPICKABLE;
-}
-
-// **********************************************************************************
-
-bool ViewProviderSketch::keyPressed(bool pressed, int key)
-{
-    switch (key)
-    {
-    case SoKeyboardEvent::ESCAPE:
-        {
-            // make the handler quit but not the edit mode
-            if (edit && edit->sketchHandler) {
-                if (!pressed)
-                    edit->sketchHandler->quit();
-                return true;
-            }
-            if (edit && edit->editDatumDialog) {
-                edit->editDatumDialog = false;
-                return true;
-            }
-            if (edit && (edit->DragConstraintSet.empty() == false)) {
-                if (!pressed) {
-                    edit->DragConstraintSet.clear();
-                }
-                return true;
-            }
-            if (edit && edit->DragCurve >= 0) {
-                if (!pressed) {
-                    getSketchObject()->movePoint(edit->DragCurve, Sketcher::none, Base::Vector3d(0,0,0), true);
-                    edit->DragCurve = -1;
-                    resetPositionText();
-                    Mode = STATUS_NONE;
-                }
-                return true;
-            }
-            if (edit && edit->DragPoint >= 0) {
-                if (!pressed) {
-                    int GeoId;
-                    Sketcher::PointPos PosId;
-                    getSketchObject()->getGeoVertexIndex(edit->DragPoint, GeoId, PosId);
-                    getSketchObject()->movePoint(GeoId, PosId, Base::Vector3d(0,0,0), true);
-                    edit->DragPoint = -1;
-                    resetPositionText();
-                    Mode = STATUS_NONE;
-                }
-                return true;
-            }
-            if (edit) {
-                // #0001479: 'Escape' key dismissing dialog cancels Sketch editing
-                // If we receive a button release event but not a press event before
-                // then ignore this one.
-                if (!pressed && !edit->buttonPress)
-                    return true;
-                edit->buttonPress = pressed;
-            }
-            return false;
-        }
-    default:
-        {
-            if (edit && edit->sketchHandler)
-                edit->sketchHandler->registerPressedKey(pressed,key);
-        }
-    }
-
-    return true; // handle all other key events
-}
-
-void ViewProviderSketch::snapToGrid(double &x, double &y)
-{
-    if (GridSnap.getValue() != false) {
-        // Snap Tolerance in pixels
-        const double snapTol = GridSize.getValue() / 5;
-
-        double tmpX = x, tmpY = y;
-
-        // Find Nearest Snap points
-        tmpX = tmpX / GridSize.getValue();
-        tmpX = tmpX < 0.0 ? ceil(tmpX - 0.5) : floor(tmpX + 0.5);
-        tmpX *= GridSize.getValue();
-
-        tmpY = tmpY / GridSize.getValue();
-        tmpY = tmpY < 0.0 ? ceil(tmpY - 0.5) : floor(tmpY + 0.5);
-        tmpY *= GridSize.getValue();
-
-        // Check if x within snap tolerance
-        if (x < tmpX + snapTol && x > tmpX - snapTol)
-            x = tmpX; // Snap X Mouse Position
-
-         // Check if y within snap tolerance
-        if (y < tmpY + snapTol && y > tmpY - snapTol)
-            y = tmpY; // Snap Y Mouse Position
-    }
-}
-
-void ViewProviderSketch::getProjectingLine(const SbVec2s& pnt, const Gui::View3DInventorViewer *viewer, SbLine& line) const
-{
-    const SbViewportRegion& vp = viewer->getSoRenderManager()->getViewportRegion();
-
-    short x,y; pnt.getValue(x,y);
-    SbVec2f siz = vp.getViewportSize();
-    float dX, dY; siz.getValue(dX, dY);
-
-    float fRatio = vp.getViewportAspectRatio();
-    float pX = (float)x / float(vp.getViewportSizePixels()[0]);
-    float pY = (float)y / float(vp.getViewportSizePixels()[1]);
-
-    // now calculate the real points respecting aspect ratio information
-    //
-    if (fRatio > 1.0f) {
-        pX = (pX - 0.5f*dX) * fRatio + 0.5f*dX;
-    }
-    else if (fRatio < 1.0f) {
-        pY = (pY - 0.5f*dY) / fRatio + 0.5f*dY;
-    }
-
-    SoCamera* pCam = viewer->getSoRenderManager()->getCamera();
-    if (!pCam) return;
-    SbViewVolume  vol = pCam->getViewVolume();
-
-    vol.projectPointToLine(SbVec2f(pX,pY), line);
-}
-
-Base::Placement ViewProviderSketch::getEditingPlacement() const {
-    auto doc = Gui::Application::Instance->editDocument();
-    if(!doc || doc->getInEdit()!=this)
-        return getSketchObject()->globalPlacement();
-
-    // TODO: won't work if there is scale. Hmm... what to do...
-    return Base::Placement(doc->getEditingTransform());
-}
-
-void ViewProviderSketch::getCoordsOnSketchPlane(double &u, double &v,const SbVec3f &point, const SbVec3f &normal)
-{
-    // Plane form
-    Base::Vector3d R0(0,0,0),RN(0,0,1),RX(1,0,0),RY(0,1,0);
-
-    // move to position of Sketch
-    Base::Placement Plz = getEditingPlacement();
-    R0 = Plz.getPosition() ;
-    Base::Rotation tmp(Plz.getRotation());
-    tmp.multVec(RN,RN);
-    tmp.multVec(RX,RX);
-    tmp.multVec(RY,RY);
-    Plz.setRotation(tmp);
-
-    // line
-    Base::Vector3d R1(point[0],point[1],point[2]),RA(normal[0],normal[1],normal[2]);
-    if (fabs(RN*RA) < FLT_EPSILON)
-        throw Base::DivisionByZeroError("View direction is parallel to sketch plane");
-    // intersection point on plane
-    Base::Vector3d S = R1 + ((RN * (R0-R1))/(RN*RA))*RA;
-
-    // distance to x Axle of the sketch
-    S.TransformToCoordinateSystem(R0,RX,RY);
-
-    u = S.x;
-    v = S.y;
-}
-
-bool ViewProviderSketch::mouseButtonPressed(int Button, bool pressed, const SbVec2s &cursorPos,
-                                            const Gui::View3DInventorViewer *viewer)
-{
-    assert(edit);
-
-    // Calculate 3d point to the mouse position
-    SbLine line;
-    getProjectingLine(cursorPos, viewer, line);
-    SbVec3f point = line.getPosition();
-    SbVec3f normal = line.getDirection();
-
-    // use scoped_ptr to make sure that instance gets deleted in all cases
-    boost::scoped_ptr<SoPickedPoint> pp(this->getPointOnRay(cursorPos, viewer));
-
-    // Radius maximum to allow double click event
-    const int dblClickRadius = 5;
-
-    double x,y;
-    SbVec3f pos = point;
-    if (pp) {
-        const SoDetail *detail = pp->getDetail();
-        if (detail && detail->getTypeId() == SoPointDetail::getClassTypeId()) {
-            pos = pp->getPoint();
-        }
-    }
-
-    try {
-        getCoordsOnSketchPlane(x,y,pos,normal);
-        snapToGrid(x, y);
-    }
-    catch (const Base::DivisionByZeroError&) {
-        return false;
-    }
-
-    // Left Mouse button ****************************************************
-    if (Button == 1) {
-        if (pressed) {
-            // Do things depending on the mode of the user interaction
-            switch (Mode) {
-                case STATUS_NONE:{
-                    bool done=false;
-                    if (edit->PreselectPoint != -1) {
-                        //Base::Console().Log("start dragging, point:%d\n",this->DragPoint);
-                        Mode = STATUS_SELECT_Point;
-                        done = true;
-                    } else if (edit->PreselectCurve != -1) {
-                        //Base::Console().Log("start dragging, point:%d\n",this->DragPoint);
-                        Mode = STATUS_SELECT_Edge;
-                        done = true;
-                    } else if (edit->PreselectCross != -1) {
-                        //Base::Console().Log("start dragging, point:%d\n",this->DragPoint);
-                        Mode = STATUS_SELECT_Cross;
-                        done = true;
-                    } else if (edit->PreselectConstraintSet.empty() != true) {
-                        //Base::Console().Log("start dragging, point:%d\n",this->DragPoint);
-                        Mode = STATUS_SELECT_Constraint;
-                        done = true;
-                    }
-
-                    // Double click events variables
-                    float dci = (float) QApplication::doubleClickInterval()/1000.0f;
-
-                    if (done &&
-                        SbVec2f(cursorPos - prvClickPos).length() <  dblClickRadius &&
-                        (SbTime::getTimeOfDay() - prvClickTime).getValue() < dci) {
-
-                        // Double Click Event Occurred
-                        editDoubleClicked();
-                        // Reset Double Click Static Variables
-                        prvClickTime = SbTime();
-                        prvClickPos = SbVec2s(-16000,-16000); //certainly far away from any clickable place, to avoid re-trigger of double-click if next click happens fast.
-
-                        Mode = STATUS_NONE;
-                    } else {
-                        prvClickTime = SbTime::getTimeOfDay();
-                        prvClickPos = cursorPos;
-                        prvCursorPos = cursorPos;
-                        newCursorPos = cursorPos;
-                        if (!done)
-                            Mode = STATUS_SKETCH_StartRubberBand;
-                    }
-
-                    return done;
-                }
-                case STATUS_SKETCH_UseHandler:
-                    return edit->sketchHandler->pressButton(Base::Vector2d(x,y));
-                default:
-                    return false;
-            }
-        } else { // Button 1 released
-            // Do things depending on the mode of the user interaction
-            switch (Mode) {
-                case STATUS_SELECT_Point:
-                    if (pp) {
-                        //Base::Console().Log("Select Point:%d\n",this->DragPoint);
-                        // Do selection
-                        std::stringstream ss;
-                        ss << "Vertex" << edit->PreselectPoint + 1;
-
-                        if (Gui::Selection().isSelected(getSketchObject()->getDocument()->getName()
-                           ,getSketchObject()->getNameInDocument(),ss.str().c_str()) ) {
-                             Gui::Selection().rmvSelection(getSketchObject()->getDocument()->getName()
-                                                          ,getSketchObject()->getNameInDocument(), ss.str().c_str());
-                        } else {
-                            Gui::Selection().addSelection(getSketchObject()->getDocument()->getName()
-                                                         ,getSketchObject()->getNameInDocument()
-                                                         ,ss.str().c_str()
-                                                         ,pp->getPoint()[0]
-                                                         ,pp->getPoint()[1]
-                                                         ,pp->getPoint()[2]);
-                            this->edit->DragPoint = -1;
-                            this->edit->DragCurve = -1;
-                            this->edit->DragConstraintSet.clear();
-                        }
-                    }
-                    Mode = STATUS_NONE;
-                    return true;
-                case STATUS_SELECT_Edge:
-                    if (pp) {
-                        //Base::Console().Log("Select Point:%d\n",this->DragPoint);
-                        std::stringstream ss;
-                        if (edit->PreselectCurve >= 0)
-                            ss << "Edge" << edit->PreselectCurve + 1;
-                        else // external geometry
-                            ss << "ExternalEdge" << -edit->PreselectCurve - 2;
-
-                        // If edge already selected move from selection
-                        if (Gui::Selection().isSelected(getSketchObject()->getDocument()->getName()
-                                                       ,getSketchObject()->getNameInDocument(),ss.str().c_str()) ) {
-                            Gui::Selection().rmvSelection(getSketchObject()->getDocument()->getName()
-                                                         ,getSketchObject()->getNameInDocument(), ss.str().c_str());
-                        } else {
-                            // Add edge to the selection
-                            Gui::Selection().addSelection(getSketchObject()->getDocument()->getName()
-                                                         ,getSketchObject()->getNameInDocument()
-                                                         ,ss.str().c_str()
-                                                         ,pp->getPoint()[0]
-                                                         ,pp->getPoint()[1]
-                                                         ,pp->getPoint()[2]);
-                            this->edit->DragPoint = -1;
-                            this->edit->DragCurve = -1;
-                            this->edit->DragConstraintSet.clear();
-                        }
-                    }
-                    Mode = STATUS_NONE;
-                    return true;
-                case STATUS_SELECT_Cross:
-                    if (pp) {
-                        //Base::Console().Log("Select Point:%d\n",this->DragPoint);
-                        std::stringstream ss;
-                        switch(edit->PreselectCross){
-                            case 0: ss << "RootPoint" ; break;
-                            case 1: ss << "H_Axis"    ; break;
-                            case 2: ss << "V_Axis"    ; break;
-                        }
-
-                        // If cross already selected move from selection
-                        if (Gui::Selection().isSelected(getSketchObject()->getDocument()->getName()
-                                                       ,getSketchObject()->getNameInDocument(),ss.str().c_str()) ) {
-                            Gui::Selection().rmvSelection(getSketchObject()->getDocument()->getName()
-                                                         ,getSketchObject()->getNameInDocument(), ss.str().c_str());
-                        } else {
-                            // Add cross to the selection
-                            Gui::Selection().addSelection(getSketchObject()->getDocument()->getName()
-                                                         ,getSketchObject()->getNameInDocument()
-                                                         ,ss.str().c_str()
-                                                         ,pp->getPoint()[0]
-                                                         ,pp->getPoint()[1]
-                                                         ,pp->getPoint()[2]);
-                            this->edit->DragPoint = -1;
-                            this->edit->DragCurve = -1;
-                            this->edit->DragConstraintSet.clear();
-                        }
-                    }
-                    Mode = STATUS_NONE;
-                    return true;
-                case STATUS_SELECT_Constraint:
-                    if (pp) {
-                        for(std::set<int>::iterator it = edit->PreselectConstraintSet.begin(); it != edit->PreselectConstraintSet.end(); ++it) {
-                            std::string constraintName(Sketcher::PropertyConstraintList::getConstraintName(*it));
-
-                            // If the constraint already selected remove
-                            if (Gui::Selection().isSelected(getSketchObject()->getDocument()->getName()
-                                                           ,getSketchObject()->getNameInDocument(),constraintName.c_str()) ) {
-                                Gui::Selection().rmvSelection(getSketchObject()->getDocument()->getName()
-                                                             ,getSketchObject()->getNameInDocument(), constraintName.c_str());
-                            } else {
-                                // Add constraint to current selection
-                                Gui::Selection().addSelection(getSketchObject()->getDocument()->getName()
-                                                             ,getSketchObject()->getNameInDocument()
-                                                             ,constraintName.c_str()
-                                                             ,pp->getPoint()[0]
-                                                             ,pp->getPoint()[1]
-                                                             ,pp->getPoint()[2]);
-                                this->edit->DragPoint = -1;
-                                this->edit->DragCurve = -1;
-                                this->edit->DragConstraintSet.clear();
-                            }
-                        }
-                    }
-                    Mode = STATUS_NONE;
-                    return true;
-                case STATUS_SKETCH_DragPoint:
-                    if (edit->DragPoint != -1) {
-                        int GeoId;
-                        Sketcher::PointPos PosId;
-                        getSketchObject()->getGeoVertexIndex(edit->DragPoint, GeoId, PosId);
-                        if (GeoId != Sketcher::Constraint::GeoUndef && PosId != Sketcher::none) {
-                            getDocument()->openCommand("Drag Point");
-                            try {
-                                FCMD_OBJ_CMD2("movePoint(%i,%i,App.Vector(%f,%f,0),%i)"
-                                        ,getObject()
-                                        ,GeoId, PosId, x-xInit, y-yInit, 0);
-                                getDocument()->commitCommand();
-
-                                tryAutoRecomputeIfNotSolve(getSketchObject());
-                            }
-                            catch (const Base::Exception& e) {
-                                getDocument()->abortCommand();
-                                Base::Console().Error("Drag point: %s\n", e.what());
-                            }
-                        }
-                        setPreselectPoint(edit->DragPoint);
-                        edit->DragPoint = -1;
-                        //updateColor();
-                    }
-                    resetPositionText();
-                    Mode = STATUS_NONE;
-                    return true;
-                case STATUS_SKETCH_DragCurve:
-                    if (edit->DragCurve != -1) {
-                        const Part::Geometry *geo = getSketchObject()->getGeometry(edit->DragCurve);
-                        if (geo->getTypeId() == Part::GeomLineSegment::getClassTypeId() ||
-                            geo->getTypeId() == Part::GeomArcOfCircle::getClassTypeId() ||
-                            geo->getTypeId() == Part::GeomCircle::getClassTypeId() ||
-                            geo->getTypeId() == Part::GeomEllipse::getClassTypeId()||
-                            geo->getTypeId() == Part::GeomArcOfEllipse::getClassTypeId()||
-                            geo->getTypeId() == Part::GeomArcOfParabola::getClassTypeId()||
-                            geo->getTypeId() == Part::GeomArcOfHyperbola::getClassTypeId()||
-                            geo->getTypeId() == Part::GeomBSplineCurve::getClassTypeId()) {
-                            getDocument()->openCommand("Drag Curve");
-                            try {
-                                FCMD_OBJ_CMD2("movePoint(%i,%i,App.Vector(%f,%f,0),%i)"
-                                        ,getObject()
-                                        ,edit->DragCurve, Sketcher::none, x-xInit, y-yInit, relative ? 1 : 0);
-                                getDocument()->commitCommand();
-
-                                tryAutoRecomputeIfNotSolve(getSketchObject());
-                            }
-                            catch (const Base::Exception& e) {
-                                getDocument()->abortCommand();
-                                Base::Console().Error("Drag curve: %s\n", e.what());
-                            }
-                        }
-                        edit->PreselectCurve = edit->DragCurve;
-                        edit->DragCurve = -1;
-                        //updateColor();
-                    }
-                    resetPositionText();
-                    Mode = STATUS_NONE;
-                    return true;
-                case STATUS_SKETCH_DragConstraint:
-                    if (edit->DragConstraintSet.empty() == false) {
-                        getDocument()->openCommand("Drag Constraint");
-                        for(std::set<int>::iterator it = edit->DragConstraintSet.begin();
-                            it != edit->DragConstraintSet.end(); ++it) {
-                            moveConstraint(*it, Base::Vector2d(x, y));
-                            //updateColor();
-                        }
-                        edit->PreselectConstraintSet = edit->DragConstraintSet;
-                        edit->DragConstraintSet.clear();
-                    }
-                    Mode = STATUS_NONE;
-                    return true;
-                case STATUS_SKETCH_StartRubberBand: // a single click happened, so clear selection
-                    Mode = STATUS_NONE;
-                    Gui::Selection().clearSelection();
-                    return true;
-                case STATUS_SKETCH_UseRubberBand:
-                    doBoxSelection(prvCursorPos, cursorPos, viewer);
-                    rubberband->setWorking(false);
-                    
-                    //disable framebuffer drawing in viewer
-                    const_cast<Gui::View3DInventorViewer *>(viewer)->setRenderType(Gui::View3DInventorViewer::Native);
-                    
-                    // a redraw is required in order to clear the rubberband
-                    draw(true,false);
-                    Mode = STATUS_NONE;
-                    return true;
-                case STATUS_SKETCH_UseHandler:
-                    return edit->sketchHandler->releaseButton(Base::Vector2d(x,y));
-                case STATUS_NONE:
-                default:
-                    return false;
-            }
-        }
-    }
-    // Right mouse button ****************************************************
-    else if (Button == 2) {
-        if (!pressed) {
-            switch (Mode) {
-                case STATUS_SKETCH_UseHandler:
-                    // make the handler quit
-                    edit->sketchHandler->quit();
-                    return true;
-                case STATUS_NONE:
-                    {
-                        // A right click shouldn't change the Edit Mode
-                        if (edit->PreselectPoint != -1) {
-                            return true;
-                        } else if (edit->PreselectCurve != -1) {
-                            return true;
-                        } else if (edit->PreselectConstraintSet.empty() != true) {
-                            return true;
-                        } else {
-                            Gui::MenuItem *geom = new Gui::MenuItem();
-                            geom->setCommand("Sketcher geoms");
-                            *geom << "Sketcher_CreatePoint"
-                                  << "Sketcher_CreateArc"
-                                  << "Sketcher_Create3PointArc"
-                                  << "Sketcher_CreateCircle"
-                                  << "Sketcher_Create3PointCircle"
-                                  << "Sketcher_CreateLine"
-                                  << "Sketcher_CreatePolyline"
-                                  << "Sketcher_CreateRectangle"
-                                  << "Sketcher_CreateHexagon"
-                                  << "Sketcher_CreateFillet"
-                                  << "Sketcher_Trimming"
-                                  << "Sketcher_Extend"
-                                  << "Sketcher_External"
-                                  << "Sketcher_ToggleConstruction"
-                                /*<< "Sketcher_CreateText"*/
-                                /*<< "Sketcher_CreateDraftLine"*/
-                                  << "Separator";
-
-                            Gui::Application::Instance->setupContextMenu("View", geom);
-                            //Create the Context Menu using the Main View Qt Widget
-                            QMenu contextMenu(viewer->getGLWidget());
-                            Gui::MenuManager::getInstance()->setupContextMenu(geom, contextMenu);
-                            contextMenu.exec(QCursor::pos());
-
-                            return true;
-                        }
-                    }
-                case STATUS_SELECT_Point:
-                    break;
-                case STATUS_SELECT_Edge:
-                    {
-                        Gui::MenuItem *geom = new Gui::MenuItem();
-                        geom->setCommand("Sketcher constraints");
-                        *geom << "Sketcher_ConstrainVertical"
-                        << "Sketcher_ConstrainHorizontal";
-
-                        // Gets a selection vector
-                        std::vector<Gui::SelectionObject> selection = Gui::Selection().getSelectionEx();
-
-                        bool rightClickOnSelectedLine = false;
-
-                        /*
-                         * Add Multiple Line Constraints to the menu
-                         */
-                        // only one sketch with its subelements are allowed to be selected
-                        if (selection.size() == 1) {
-                            // get the needed lists and objects
-                            const std::vector<std::string> &SubNames = selection[0].getSubNames();
-
-                            // Two Objects are selected
-                            if (SubNames.size() == 2) {
-                                // go through the selected subelements
-                                for (std::vector<std::string>::const_iterator it=SubNames.begin();
-                                     it!=SubNames.end();++it) {
-
-                                    // If the object selected is of type edge
-                                    if (it->size() > 4 && it->substr(0,4) == "Edge") {
-                                        // Get the index of the object selected
-                                        int GeoId = std::atoi(it->substr(4,4000).c_str()) - 1;
-                                        if (edit->PreselectCurve == GeoId)
-                                            rightClickOnSelectedLine = true;
-                                    } else {
-                                        // The selection is not exclusively edges
-                                        rightClickOnSelectedLine = false;
-                                    }
-                                } // End of Iteration
-                            }
-                        }
-
-                        if (rightClickOnSelectedLine) {
-                            *geom << "Sketcher_ConstrainParallel"
-                                  << "Sketcher_ConstrainPerpendicular";
-                        }
-
-                        Gui::Application::Instance->setupContextMenu("View", geom);
-                        //Create the Context Menu using the Main View Qt Widget
-                        QMenu contextMenu(viewer->getGLWidget());
-                        Gui::MenuManager::getInstance()->setupContextMenu(geom, contextMenu);
-                        contextMenu.exec(QCursor::pos());
-
-                        return true;
-                    }
-                case STATUS_SELECT_Cross:
-                case STATUS_SELECT_Constraint:
-                case STATUS_SKETCH_DragPoint:
-                case STATUS_SKETCH_DragCurve:
-                case STATUS_SKETCH_DragConstraint:
-                case STATUS_SKETCH_StartRubberBand:
-                case STATUS_SKETCH_UseRubberBand:
-                    break;
-            }
-        }
-    }
-
-    return false;
-}
-
-void ViewProviderSketch::editDoubleClicked(void)
-{
-    if (edit->PreselectPoint != -1) {
-        Base::Console().Log("double click point:%d\n",edit->PreselectPoint);
-    }
-    else if (edit->PreselectCurve != -1) {
-        Base::Console().Log("double click edge:%d\n",edit->PreselectCurve);
-    }
-    else if (edit->PreselectCross != -1) {
-        Base::Console().Log("double click cross:%d\n",edit->PreselectCross);
-    }
-    else if (edit->PreselectConstraintSet.empty() != true) {
-        // Find the constraint
-        const std::vector<Sketcher::Constraint *> &constrlist = getSketchObject()->Constraints.getValues();
-
-        for(std::set<int>::iterator it = edit->PreselectConstraintSet.begin();
-            it != edit->PreselectConstraintSet.end(); ++it) {
-
-            Constraint *Constr = constrlist[*it];
-
-            // if its the right constraint
-            if ((Constr->Type == Sketcher::Distance ||
-                Constr->Type == Sketcher::DistanceX || 
-                Constr->Type == Sketcher::DistanceY ||
-                Constr->Type == Sketcher::Radius ||
-                Constr->Type == Sketcher::Angle ||
-                Constr->Type == Sketcher::SnellsLaw)) {
-
-                if(!Constr->isDriving) {
-                    FCMD_OBJ_CMD2("setDriving(%i,%s)", getObject(),*it,"True");
-                }
-
-                // Coin's SoIdleSensor causes problems on some platform while Qt seems to work properly (#0001517)
-                EditDatumDialog *editDatumDialog = new EditDatumDialog(this, *it);
-                QCoreApplication::postEvent(editDatumDialog, new QEvent(QEvent::User));
-                edit->editDatumDialog = true; // avoid to double handle "ESC"
-            }
-        }
-    }
-}
-
-bool ViewProviderSketch::mouseMove(const SbVec2s &cursorPos, Gui::View3DInventorViewer *viewer)
-{
-    // maximum radius for mouse moves when selecting a geometry before switching to drag mode
-    const int dragIgnoredDistance = 3;
-
-    if (!edit)
-        return false;
-
-    // ignore small moves after selection
-    switch (Mode) {
-        case STATUS_SELECT_Point:
-        case STATUS_SELECT_Edge:
-        case STATUS_SELECT_Constraint:
-        case STATUS_SKETCH_StartRubberBand:
-            short dx, dy;
-            (cursorPos - prvCursorPos).getValue(dx, dy);
-            if(std::abs(dx) < dragIgnoredDistance && std::abs(dy) < dragIgnoredDistance)
-                return false;
-        default:
-            break;
-    }
-
-    // Calculate 3d point to the mouse position
-    SbLine line;
-    getProjectingLine(cursorPos, viewer, line);
-
-    double x,y;
-    try {
-        getCoordsOnSketchPlane(x,y,line.getPosition(),line.getDirection());
-        snapToGrid(x, y);
-    }
-    catch (const Base::DivisionByZeroError&) {
-        return false;
-    }
-
-    bool preselectChanged = false;
-    if (Mode != STATUS_SELECT_Point &&
-        Mode != STATUS_SELECT_Edge &&
-        Mode != STATUS_SELECT_Constraint &&
-        Mode != STATUS_SKETCH_DragPoint &&
-        Mode != STATUS_SKETCH_DragCurve &&
-        Mode != STATUS_SKETCH_DragConstraint &&
-        Mode != STATUS_SKETCH_UseRubberBand) {
-
-        boost::scoped_ptr<SoPickedPoint> pp(this->getPointOnRay(cursorPos, viewer));
-        preselectChanged = detectPreselection(pp.get(), viewer, cursorPos);
-    }
-    
-    switch (Mode) {
-        case STATUS_NONE:
-            if (preselectChanged) {
-                this->drawConstraintIcons();
-                this->updateColor();
-                return true;
-            }
-            return false;
-        case STATUS_SELECT_Point:
-            if (!getSketchObject()->getSolvedSketch().hasConflicts() &&
-                edit->PreselectPoint != -1 && edit->DragPoint != edit->PreselectPoint) {
-                Mode = STATUS_SKETCH_DragPoint;
-                edit->DragPoint = edit->PreselectPoint;
-                int GeoId;
-                Sketcher::PointPos PosId;
-                getSketchObject()->getGeoVertexIndex(edit->DragPoint, GeoId, PosId);
-                if (GeoId != Sketcher::Constraint::GeoUndef && PosId != Sketcher::none) {
-                    getSketchObject()->getSolvedSketch().initMove(GeoId, PosId, false);
-                    relative = false;
-                    xInit = 0;
-                    yInit = 0;
-                }
-            } else {
-                Mode = STATUS_NONE;
-            }
-            resetPreselectPoint();
-            edit->PreselectCurve = -1;
-            edit->PreselectCross = -1;
-            edit->PreselectConstraintSet.clear();
-            return true;
-        case STATUS_SELECT_Edge:
-            if (!getSketchObject()->getSolvedSketch().hasConflicts() &&
-                edit->PreselectCurve != -1 && edit->DragCurve != edit->PreselectCurve) {
-                Mode = STATUS_SKETCH_DragCurve;
-                edit->DragCurve = edit->PreselectCurve;
-                getSketchObject()->getSolvedSketch().initMove(edit->DragCurve, Sketcher::none, false);
-                const Part::Geometry *geo = getSketchObject()->getGeometry(edit->DragCurve);
-                if (geo->getTypeId() == Part::GeomLineSegment::getClassTypeId() ||
-                    geo->getTypeId() == Part::GeomBSplineCurve::getClassTypeId() ) {
-                    relative = true;
-                    //xInit = x;
-                    //yInit = y;
-                    // Since the cursor moved from where it was clicked, and this is a relative move,
-                    // calculate the click position and use it as initial point.
-                    SbLine line2;
-                    getProjectingLine(prvCursorPos, viewer, line2);
-                    getCoordsOnSketchPlane(xInit,yInit,line2.getPosition(),line2.getDirection());
-                    snapToGrid(xInit, yInit);
-                } else {
-                    relative = false;
-                    xInit = 0;
-                    yInit = 0;
-                }
-            } else {
-                Mode = STATUS_NONE;
-            }
-            resetPreselectPoint();
-            edit->PreselectCurve = -1;
-            edit->PreselectCross = -1;
-            edit->PreselectConstraintSet.clear();
-            return true;
-        case STATUS_SELECT_Constraint:
-            Mode = STATUS_SKETCH_DragConstraint;
-            edit->DragConstraintSet = edit->PreselectConstraintSet;
-            resetPreselectPoint();
-            edit->PreselectCurve = -1;
-            edit->PreselectCross = -1;
-            edit->PreselectConstraintSet.clear();
-            return true;
-        case STATUS_SKETCH_DragPoint:
-            if (edit->DragPoint != -1) {
-                //Base::Console().Log("Drag Point:%d\n",edit->DragPoint);
-                int GeoId;
-                Sketcher::PointPos PosId;
-                getSketchObject()->getGeoVertexIndex(edit->DragPoint, GeoId, PosId);
-                Base::Vector3d vec(x,y,0);
-                if (GeoId != Sketcher::Constraint::GeoUndef && PosId != Sketcher::none) {
-                    if (getSketchObject()->getSolvedSketch().movePoint(GeoId, PosId, vec, false) == 0) {
-                        setPositionText(Base::Vector2d(x,y));
-                        draw(true,false);
-                        signalSolved(QString::fromLatin1("Solved in %1 sec").arg(getSketchObject()->getSolvedSketch().SolveTime));
-                    } else {
-                        signalSolved(QString::fromLatin1("Unsolved (%1 sec)").arg(getSketchObject()->getSolvedSketch().SolveTime));
-                        //Base::Console().Log("Error solving:%d\n",ret);
-                    }
-                }
-            }
-            return true;
-        case STATUS_SKETCH_DragCurve:
-            if (edit->DragCurve != -1) {
-                Base::Vector3d vec(x-xInit,y-yInit,0);
-                if (getSketchObject()->getSolvedSketch().movePoint(edit->DragCurve, Sketcher::none, vec, relative) == 0) {
-                    setPositionText(Base::Vector2d(x,y));
-                    draw(true,false);
-                    signalSolved(QString::fromLatin1("Solved in %1 sec").arg(getSketchObject()->getSolvedSketch().SolveTime));
-                } else {
-                    signalSolved(QString::fromLatin1("Unsolved (%1 sec)").arg(getSketchObject()->getSolvedSketch().SolveTime));
-                }
-            }
-            return true;
-        case STATUS_SKETCH_DragConstraint:
-            if (edit->DragConstraintSet.empty() == false) {
-                for(std::set<int>::iterator it = edit->DragConstraintSet.begin();
-                    it != edit->DragConstraintSet.end(); ++it)
-                    moveConstraint(*it, Base::Vector2d(x,y));
-            }
-            return true;
-        case STATUS_SKETCH_UseHandler:
-            edit->sketchHandler->mouseMove(Base::Vector2d(x,y));
-            if (preselectChanged) {
-                this->drawConstraintIcons();
-                this->updateColor();
-            }
-            return true;
-        case STATUS_SKETCH_StartRubberBand: {
-            Mode = STATUS_SKETCH_UseRubberBand;
-            rubberband->setWorking(true);
-            viewer->setRenderType(Gui::View3DInventorViewer::Image);
-            return true;
-        }
-        case STATUS_SKETCH_UseRubberBand: {
-            newCursorPos = cursorPos;
-            rubberband->setCoords(prvCursorPos.getValue()[0],
-                       viewer->getGLWidget()->height() - prvCursorPos.getValue()[1],
-                       newCursorPos.getValue()[0],
-                       viewer->getGLWidget()->height() - newCursorPos.getValue()[1]);
-            viewer->redraw();
-            return true;
-        }
-        default:
-            return false;
-    }
-
-    return false;
-}
-
-void ViewProviderSketch::moveConstraint(int constNum, const Base::Vector2d &toPos)
-{
-    // are we in edit?
-    if (!edit)
-        return;
-
-    const std::vector<Sketcher::Constraint *> &constrlist = getSketchObject()->Constraints.getValues();
-    Constraint *Constr = constrlist[constNum];
-
-#ifdef _DEBUG
-    int intGeoCount = getSketchObject()->getHighestCurveIndex() + 1;
-    int extGeoCount = getSketchObject()->getExternalGeometryCount();
-#endif
-
-    // with memory allocation
-    const std::vector<Part::Geometry *> geomlist = getSketchObject()->getSolvedSketch().extractGeometry(true, true);
-
-#ifdef _DEBUG
-    assert(int(geomlist.size()) == extGeoCount + intGeoCount);
-    assert((Constr->First >= -extGeoCount && Constr->First < intGeoCount)
-           || Constr->First != Constraint::GeoUndef);
-#endif
-
-    if (Constr->Type == Distance || Constr->Type == DistanceX || Constr->Type == DistanceY ||
-        Constr->Type == Radius) {
-
-        Base::Vector3d p1(0.,0.,0.), p2(0.,0.,0.);
-        if (Constr->SecondPos != Sketcher::none) { // point to point distance
-            p1 = getSketchObject()->getSolvedSketch().getPoint(Constr->First, Constr->FirstPos);
-            p2 = getSketchObject()->getSolvedSketch().getPoint(Constr->Second, Constr->SecondPos);
-        } else if (Constr->Second != Constraint::GeoUndef) { // point to line distance
-            p1 = getSketchObject()->getSolvedSketch().getPoint(Constr->First, Constr->FirstPos);
-            const Part::Geometry *geo = GeoById(geomlist, Constr->Second);
-            if (geo->getTypeId() == Part::GeomLineSegment::getClassTypeId()) {
-                const Part::GeomLineSegment *lineSeg = static_cast<const Part::GeomLineSegment *>(geo);
-                Base::Vector3d l2p1 = lineSeg->getStartPoint();
-                Base::Vector3d l2p2 = lineSeg->getEndPoint();
-                // calculate the projection of p1 onto line2
-                p2.ProjectToLine(p1-l2p1, l2p2-l2p1);
-                p2 += p1;
-            } else
-                return;
-        } else if (Constr->FirstPos != Sketcher::none) {
-            p2 = getSketchObject()->getSolvedSketch().getPoint(Constr->First, Constr->FirstPos);
-        } else if (Constr->First != Constraint::GeoUndef) {
-            const Part::Geometry *geo = GeoById(geomlist, Constr->First);
-            if (geo->getTypeId() == Part::GeomLineSegment::getClassTypeId()) {
-                const Part::GeomLineSegment *lineSeg = static_cast<const Part::GeomLineSegment *>(geo);
-                p1 = lineSeg->getStartPoint();
-                p2 = lineSeg->getEndPoint();
-            } else if (geo->getTypeId() == Part::GeomArcOfCircle::getClassTypeId()) {
-                const Part::GeomArcOfCircle *arc = static_cast<const Part::GeomArcOfCircle *>(geo);
-                double radius = arc->getRadius();
-                p1 = arc->getCenter();
-                double angle = Constr->LabelPosition;
-                if (angle == 10) {
-                    double startangle, endangle;
-                    arc->getRange(startangle, endangle, /*emulateCCW=*/true);
-                    angle = (startangle + endangle)/2;
-                }
-                else {
-                    Base::Vector3d tmpDir =  Base::Vector3d(toPos.x, toPos.y, 0) - p1;
-                    angle = atan2(tmpDir.y, tmpDir.x);
-                }
-                p2 = p1 + radius * Base::Vector3d(cos(angle),sin(angle),0.);
-            }
-            else if (geo->getTypeId() == Part::GeomCircle::getClassTypeId()) { 
-                const Part::GeomCircle *circle = static_cast<const Part::GeomCircle *>(geo);
-                double radius = circle->getRadius();
-                p1 = circle->getCenter();
-                Base::Vector3d tmpDir =  Base::Vector3d(toPos.x, toPos.y, 0) - p1;
-                double angle = atan2(tmpDir.y, tmpDir.x);
-                p2 = p1 + radius * Base::Vector3d(cos(angle),sin(angle),0.);
-            }
-            else 
-                return;
-        } else
-            return;
-
-        Base::Vector3d vec = Base::Vector3d(toPos.x, toPos.y, 0) - p2;
-
-        Base::Vector3d dir;
-        if (Constr->Type == Distance || Constr->Type == Radius)
-            dir = (p2-p1).Normalize();
-        else if (Constr->Type == DistanceX)
-            dir = Base::Vector3d( (p2.x - p1.x >= FLT_EPSILON) ? 1 : -1, 0, 0);
-        else if (Constr->Type == DistanceY)
-            dir = Base::Vector3d(0, (p2.y - p1.y >= FLT_EPSILON) ? 1 : -1, 0);
-
-        if (Constr->Type == Radius) {
-            Constr->LabelDistance = vec.x * dir.x + vec.y * dir.y;
-            Constr->LabelPosition = atan2(dir.y, dir.x);
-        } else {
-            Base::Vector3d norm(-dir.y,dir.x,0);
-            Constr->LabelDistance = vec.x * norm.x + vec.y * norm.y;
-            if (Constr->Type == Distance ||
-                Constr->Type == DistanceX || Constr->Type == DistanceY) {
-                vec = Base::Vector3d(toPos.x, toPos.y, 0) - (p2 + p1) / 2;
-                Constr->LabelPosition = vec.x * dir.x + vec.y * dir.y;
-            }
-        }
-    }
-    else if (Constr->Type == Angle) {
-
-        Base::Vector3d p0(0.,0.,0.);
-        double factor = 0.5;
-        if (Constr->Second != Constraint::GeoUndef) { // line to line angle
-            Base::Vector3d dir1, dir2;
-            if(Constr->Third == Constraint::GeoUndef) { //angle between two lines
-                const Part::Geometry *geo1 = GeoById(geomlist, Constr->First);
-                const Part::Geometry *geo2 = GeoById(geomlist, Constr->Second);
-                if (geo1->getTypeId() != Part::GeomLineSegment::getClassTypeId() ||
-                    geo2->getTypeId() != Part::GeomLineSegment::getClassTypeId())
-                    return;
-                const Part::GeomLineSegment *lineSeg1 = static_cast<const Part::GeomLineSegment *>(geo1);
-                const Part::GeomLineSegment *lineSeg2 = static_cast<const Part::GeomLineSegment *>(geo2);
-
-                bool flip1 = (Constr->FirstPos == end);
-                bool flip2 = (Constr->SecondPos == end);
-                dir1 = (flip1 ? -1. : 1.) * (lineSeg1->getEndPoint()-lineSeg1->getStartPoint());
-                dir2 = (flip2 ? -1. : 1.) * (lineSeg2->getEndPoint()-lineSeg2->getStartPoint());
-                Base::Vector3d pnt1 = flip1 ? lineSeg1->getEndPoint() : lineSeg1->getStartPoint();
-                Base::Vector3d pnt2 = flip2 ? lineSeg2->getEndPoint() : lineSeg2->getStartPoint();
-
-                // line-line intersection
-                {
-                    double det = dir1.x*dir2.y - dir1.y*dir2.x;
-                    if ((det > 0 ? det : -det) < 1e-10)
-                        return;// lines are parallel - constraint unmoveable (DeepSOIC: why?..)
-                    double c1 = dir1.y*pnt1.x - dir1.x*pnt1.y;
-                    double c2 = dir2.y*pnt2.x - dir2.x*pnt2.y;
-                    double x = (dir1.x*c2 - dir2.x*c1)/det;
-                    double y = (dir1.y*c2 - dir2.y*c1)/det;
-                    // intersection point
-                    p0 = Base::Vector3d(x,y,0);
-
-                    Base::Vector3d vec = Base::Vector3d(toPos.x, toPos.y, 0) - p0;
-                    factor = factor * Base::sgn<double>((dir1+dir2) * vec);
-                }
-            } else {//angle-via-point
-                Base::Vector3d p = getSketchObject()->getSolvedSketch().getPoint(Constr->Third, Constr->ThirdPos);
-                p0 = Base::Vector3d(p.x, p.y, 0);
-                dir1 = getSketchObject()->getSolvedSketch().calculateNormalAtPoint(Constr->First, p.x, p.y);
-                dir1.RotateZ(-M_PI/2);//convert to vector of tangency by rotating
-                dir2 = getSketchObject()->getSolvedSketch().calculateNormalAtPoint(Constr->Second, p.x, p.y);
-                dir2.RotateZ(-M_PI/2);
-
-                Base::Vector3d vec = Base::Vector3d(toPos.x, toPos.y, 0) - p0;
-                factor = factor * Base::sgn<double>((dir1+dir2) * vec);
-            }
-
-        } else if (Constr->First != Constraint::GeoUndef) { // line/arc angle
-            const Part::Geometry *geo = GeoById(geomlist, Constr->First);
-            if (geo->getTypeId() == Part::GeomLineSegment::getClassTypeId()) {
-                const Part::GeomLineSegment *lineSeg = static_cast<const Part::GeomLineSegment *>(geo);
-                p0 = (lineSeg->getEndPoint()+lineSeg->getStartPoint())/2;
-            }
-            else if (geo->getTypeId() == Part::GeomArcOfCircle::getClassTypeId()) {
-                const Part::GeomArcOfCircle *arc = static_cast<const Part::GeomArcOfCircle *>(geo);
-                p0 = arc->getCenter();
-            }
-            else {
-                return;
-            }
-        } else
-            return;
-
-        Base::Vector3d vec = Base::Vector3d(toPos.x, toPos.y, 0) - p0;
-        Constr->LabelDistance = factor * vec.Length();
-    }
-
-    // delete the cloned objects
-    for (std::vector<Part::Geometry *>::const_iterator it=geomlist.begin(); it != geomlist.end(); ++it)
-        if (*it) delete *it;
-
-    draw(true,false);
-}
-
-Base::Vector3d ViewProviderSketch::seekConstraintPosition(const Base::Vector3d &origPos,
-                                                          const Base::Vector3d &norm,
-                                                          const Base::Vector3d &dir, float step,
-                                                          const SoNode *constraint)
-{
-    assert(edit);
-    Gui::MDIView *mdi = Gui::Application::Instance->editViewOfNode(edit->EditRoot);
-    if (!(mdi && mdi->isDerivedFrom(Gui::View3DInventor::getClassTypeId())))
-        return Base::Vector3d(0, 0, 0);
-    Gui::View3DInventorViewer *viewer = static_cast<Gui::View3DInventor *>(mdi)->getViewer();
-
-    SoRayPickAction rp(viewer->getSoRenderManager()->getViewportRegion());
-
-    float scaled_step = step * getScaleFactor();
-
-    int multiplier = 0;
-    Base::Vector3d relPos, freePos;
-    bool isConstraintAtPosition = true;
-    while (isConstraintAtPosition && multiplier < 10) {
-        // Calculate new position of constraint
-        relPos = norm * 0.5f + dir * multiplier;
-        freePos = origPos + relPos * scaled_step;
-
-        rp.setRadius(0.1f);
-        rp.setPickAll(true);
-        rp.setRay(SbVec3f(freePos.x, freePos.y, -1.f), SbVec3f(0, 0, 1) );
-        //problem
-        rp.apply(edit->constrGroup); // We could narrow it down to just the SoGroup containing the constraints
-
-        // returns a copy of the point
-        SoPickedPoint *pp = rp.getPickedPoint();
-        const SoPickedPointList ppl = rp.getPickedPointList();
-
-        if (ppl.getLength() <= 1 && pp) {
-            SoPath *path = pp->getPath();
-            int length = path->getLength();
-            SoNode *tailFather1 = path->getNode(length-2);
-            SoNode *tailFather2 = path->getNode(length-3);
-
-            // checking if a constraint is the same as the one selected
-            if (tailFather1 == constraint || tailFather2 == constraint)
-                isConstraintAtPosition = false;
-        }
-        else {
-            isConstraintAtPosition = false;
-        }
-
-        multiplier *= -1; // search in both sides
-        if (multiplier >= 0)
-            multiplier++; // Increment the multiplier
-    }
-    if (multiplier == 10)
-        relPos = norm * 0.5f; // no free position found
-    return relPos * step;
-}
-
-bool ViewProviderSketch::isSelectable(void) const
-{
-    if (isEditing())
-        return false;
-    else
-        return PartGui::ViewProvider2DObject::isSelectable();
-}
-
-void ViewProviderSketch::onSelectionChanged(const Gui::SelectionChanges& msg)
-{
-    // are we in edit?
-    if (edit) {
-        bool handled=false;
-        if (Mode == STATUS_SKETCH_UseHandler) {
-            handled = edit->sketchHandler->onSelectionChanged(msg);
-        }
-        if (handled)
-            return;
-
-        std::string temp;
-        if (msg.Type == Gui::SelectionChanges::ClrSelection) {
-            // if something selected in this object?
-            if (edit->SelPointSet.size() > 0 || edit->SelCurvSet.size() > 0 || edit->SelConstraintSet.size() > 0) {
-                // clear our selection and update the color of the viewed edges and points
-                clearSelectPoints();
-                edit->SelCurvSet.clear();
-                edit->SelConstraintSet.clear();
-                this->drawConstraintIcons();
-                this->updateColor();
-            }
-        }
-        else if (msg.Type == Gui::SelectionChanges::AddSelection) {
-            // is it this object??
-            if (strcmp(msg.pDocName,getSketchObject()->getDocument()->getName())==0
-                && strcmp(msg.pObjectName,getSketchObject()->getNameInDocument())== 0) {
-                if (msg.pSubName) {
-                    std::string shapetype(msg.pSubName);
-                    if (shapetype.size() > 4 && shapetype.substr(0,4) == "Edge") {
-                        int GeoId = std::atoi(&shapetype[4]) - 1;
-                        edit->SelCurvSet.insert(GeoId);
-                        this->updateColor();
-                    }
-                    else if (shapetype.size() > 12 && shapetype.substr(0,12) == "ExternalEdge") {
-                        int GeoId = std::atoi(&shapetype[12]) - 1;
-                        GeoId = -GeoId - 3;
-                        edit->SelCurvSet.insert(GeoId);
-                        this->updateColor();
-                    }
-                    else if (shapetype.size() > 6 && shapetype.substr(0,6) == "Vertex") {
-                        int VtId = std::atoi(&shapetype[6]) - 1;
-                        addSelectPoint(VtId);
-                        this->updateColor();
-                    }
-                    else if (shapetype == "RootPoint") {
-                        addSelectPoint(Sketcher::GeoEnum::RtPnt);
-                        this->updateColor();
-                    }
-                    else if (shapetype == "H_Axis") {
-                        edit->SelCurvSet.insert(Sketcher::GeoEnum::HAxis);
-                        this->updateColor();
-                    }
-                    else if (shapetype == "V_Axis") {
-                        edit->SelCurvSet.insert(Sketcher::GeoEnum::VAxis);
-                        this->updateColor();
-                    }
-                    else if (shapetype.size() > 10 && shapetype.substr(0,10) == "Constraint") {
-                        int ConstrId = Sketcher::PropertyConstraintList::getIndexFromConstraintName(shapetype);
-                        edit->SelConstraintSet.insert(ConstrId);
-                        this->drawConstraintIcons();
-                        this->updateColor();
-                    }
-                }
-            }
-        }
-        else if (msg.Type == Gui::SelectionChanges::RmvSelection) {
-            // Are there any objects selected
-            if (edit->SelPointSet.size() > 0 || edit->SelCurvSet.size() > 0 || edit->SelConstraintSet.size() > 0) {
-                // is it this object??
-                if (strcmp(msg.pDocName,getSketchObject()->getDocument()->getName())==0
-                    && strcmp(msg.pObjectName,getSketchObject()->getNameInDocument())== 0) {
-                    if (msg.pSubName) {
-                        std::string shapetype(msg.pSubName);
-                        if (shapetype.size() > 4 && shapetype.substr(0,4) == "Edge") {
-                            int GeoId = std::atoi(&shapetype[4]) - 1;
-                            edit->SelCurvSet.erase(GeoId);
-                            this->updateColor();
-                        }
-                        else if (shapetype.size() > 12 && shapetype.substr(0,12) == "ExternalEdge") {
-                            int GeoId = std::atoi(&shapetype[12]) - 1;
-                            GeoId = -GeoId - 3;
-                            edit->SelCurvSet.erase(GeoId);
-                            this->updateColor();
-                        }
-                        else if (shapetype.size() > 6 && shapetype.substr(0,6) == "Vertex") {
-                            int VtId = std::atoi(&shapetype[6]) - 1;
-                            removeSelectPoint(VtId);
-                            this->updateColor();
-                        }
-                        else if (shapetype == "RootPoint") {
-                            removeSelectPoint(Sketcher::GeoEnum::RtPnt);
-                            this->updateColor();
-                        }
-                        else if (shapetype == "H_Axis") {
-                            edit->SelCurvSet.erase(Sketcher::GeoEnum::HAxis);
-                            this->updateColor();
-                        }
-                        else if (shapetype == "V_Axis") {
-                            edit->SelCurvSet.erase(Sketcher::GeoEnum::VAxis);
-                            this->updateColor();
-                        }
-                        else if (shapetype.size() > 10 && shapetype.substr(0,10) == "Constraint") {
-                            int ConstrId = Sketcher::PropertyConstraintList::getIndexFromConstraintName(shapetype);
-                            edit->SelConstraintSet.erase(ConstrId);
-                            this->drawConstraintIcons();
-                            this->updateColor();
-                        }
-                    }
-                }
-            }
-        }
-        else if (msg.Type == Gui::SelectionChanges::SetSelection) {
-            // remove all items
-            //selectionView->clear();
-            //std::vector<SelectionSingleton::SelObj> objs = Gui::Selection().getSelection(Reason.pDocName);
-            //for (std::vector<SelectionSingleton::SelObj>::iterator it = objs.begin(); it != objs.end(); ++it) {
-            //    // build name
-            //    temp = it->DocName;
-            //    temp += ".";
-            //    temp += it->FeatName;
-            //    if (it->SubName && it->SubName[0] != '\0') {
-            //        temp += ".";
-            //        temp += it->SubName;
-            //    }
-            //    new QListWidgetItem(QString::fromLatin1(temp.c_str()), selectionView);
-            //}
-        }
-        else if (msg.Type == Gui::SelectionChanges::SetPreselect) {
-            if (strcmp(msg.pDocName,getSketchObject()->getDocument()->getName())==0
-               && strcmp(msg.pObjectName,getSketchObject()->getNameInDocument())== 0) {
-                if (msg.pSubName) {
-                    std::string shapetype(msg.pSubName);
-                    if (shapetype.size() > 4 && shapetype.substr(0,4) == "Edge") {
-                        int GeoId = std::atoi(&shapetype[4]) - 1;
-                        resetPreselectPoint();
-                        edit->PreselectCurve = GeoId;
-                        edit->PreselectCross = -1;
-                        edit->PreselectConstraintSet.clear();
-
-                        if (edit->sketchHandler)
-                            edit->sketchHandler->applyCursor();
-                        this->updateColor();
-                    }
-                    else if (shapetype.size() > 6 && shapetype.substr(0,6) == "Vertex") {
-                        int PtIndex = std::atoi(&shapetype[6]) - 1;
-                        setPreselectPoint(PtIndex);
-                        edit->PreselectCurve = -1;
-                        edit->PreselectCross = -1;
-                        edit->PreselectConstraintSet.clear();
-
-                        if (edit->sketchHandler)
-                            edit->sketchHandler->applyCursor();
-                        this->updateColor();
-                    }
-                }
-            }
-        }
-        else if (msg.Type == Gui::SelectionChanges::RmvPreselect) {
-            resetPreselectPoint();
-            edit->PreselectCurve = -1;
-            edit->PreselectCross = -1;
-            edit->PreselectConstraintSet.clear();
-            if (edit->sketchHandler)
-                edit->sketchHandler->applyCursor();
-            this->updateColor();
-        }
-    }
-}
-
-std::set<int> ViewProviderSketch::detectPreselectionConstr(const SoPickedPoint *Point,
-                                                           const Gui::View3DInventorViewer *viewer,
-                                                           const SbVec2s &cursorPos)
-{
-    std::set<int> constrIndices;
-    SoPath *path = Point->getPath();
-    SoNode *tail = path->getTail();
-    SoNode *tailFather = path->getNode(path->getLength()-2);
-
-    for (int i=0; i < edit->constrGroup->getNumChildren(); ++i) {
-        if (edit->constrGroup->getChild(i) == tailFather) {
-            SoSeparator *sep = static_cast<SoSeparator *>(tailFather);
-            if (sep->getNumChildren() > CONSTRAINT_SEPARATOR_INDEX_FIRST_CONSTRAINTID) {
-                SoInfo *constrIds = NULL;
-                if (tail == sep->getChild(CONSTRAINT_SEPARATOR_INDEX_FIRST_ICON)) {
-                    // First icon was hit
-                    constrIds = static_cast<SoInfo *>(sep->getChild(CONSTRAINT_SEPARATOR_INDEX_FIRST_CONSTRAINTID));
-                }
-                else {
-                    // Assume second icon was hit
-                    if (CONSTRAINT_SEPARATOR_INDEX_SECOND_CONSTRAINTID<sep->getNumChildren()) {
-                        constrIds = static_cast<SoInfo *>(sep->getChild(CONSTRAINT_SEPARATOR_INDEX_SECOND_CONSTRAINTID));
-                    }
-                }
-
-                if (constrIds) {
-                    QString constrIdsStr = QString::fromLatin1(constrIds->string.getValue().getString());
-                    if (edit->combinedConstrBoxes.count(constrIdsStr) && dynamic_cast<SoImage *>(tail)) {
-                        // If it's a combined constraint icon
-
-                        // Screen dimensions of the icon
-                        SbVec3s iconSize = getDisplayedSize(static_cast<SoImage *>(tail));
-                        // Center of the icon
-                        SbVec2f iconCoords = viewer->screenCoordsOfPath(path);
-                        // Coordinates of the mouse cursor on the icon, origin at top-left for Qt
-                        // but bottom-left for OIV.
-                        // The coordinates are needed in Qt format, i.e. from top to bottom.
-                        int iconX = cursorPos[0] - iconCoords[0] + iconSize[0]/2,
-                            iconY = cursorPos[1] - iconCoords[1] - iconSize[1]/2;
-                        iconY = iconSize[1] - iconY;
-
-                        for (ConstrIconBBVec::iterator b = edit->combinedConstrBoxes[constrIdsStr].begin();
-                            b != edit->combinedConstrBoxes[constrIdsStr].end(); ++b) {
-                            if (b->first.contains(iconX, iconY)) {
-                                // We've found a bounding box that contains the mouse pointer!
-                                for (std::set<int>::iterator k = b->second.begin(); k != b->second.end(); ++k)
-                                    constrIndices.insert(*k);
-                            }
-                        }
-                    }
-                    else {
-                        // It's a constraint icon, not a combined one
-                        QStringList constrIdStrings = constrIdsStr.split(QString::fromLatin1(","));
-                        while (!constrIdStrings.empty())
-                            constrIndices.insert(constrIdStrings.takeAt(0).toInt());
-                    }
-                }
-            }
-            else {
-                // other constraint icons - eg radius...
-                constrIndices.clear();
-                constrIndices.insert(i);
-            }
-            break;
-        }
-    }
-
-    return constrIndices;
-}
-
-bool ViewProviderSketch::detectPreselection(const SoPickedPoint *Point,
-                                            const Gui::View3DInventorViewer *viewer,
-                                            const SbVec2s &cursorPos)
-{
-    assert(edit);
-
-    int PtIndex = -1;
-    int GeoIndex = -1; // valid values are 0,1,2,... for normal geometry and -3,-4,-5,... for external geometry
-    int CrossIndex = -1;
-    std::set<int> constrIndices;
-
-    if (Point) {
-        //Base::Console().Log("Point pick\n");
-        SoPath *path = Point->getPath();
-        SoNode *tail = path->getTail();
-        SoNode *tailFather2 = path->getNode(path->getLength()-3);
-
-        // checking for a hit in the points
-        if (tail == edit->PointSet) {
-            const SoDetail *point_detail = Point->getDetail(edit->PointSet);
-            if (point_detail && point_detail->getTypeId() == SoPointDetail::getClassTypeId()) {
-                // get the index
-                PtIndex = static_cast<const SoPointDetail *>(point_detail)->getCoordinateIndex();
-                PtIndex -= 1; // shift corresponding to RootPoint
-                if (PtIndex == Sketcher::GeoEnum::RtPnt)
-                    CrossIndex = 0; // RootPoint was hit
-            }
-        } else {
-            // checking for a hit in the curves
-            if (tail == edit->CurveSet) {
-                const SoDetail *curve_detail = Point->getDetail(edit->CurveSet);
-                if (curve_detail && curve_detail->getTypeId() == SoLineDetail::getClassTypeId()) {
-                    // get the index
-                    int curveIndex = static_cast<const SoLineDetail *>(curve_detail)->getLineIndex();
-                    GeoIndex = edit->CurvIdToGeoId[curveIndex];
-                }
-            // checking for a hit in the cross
-            } else if (tail == edit->RootCrossSet) {
-                const SoDetail *cross_detail = Point->getDetail(edit->RootCrossSet);
-                if (cross_detail && cross_detail->getTypeId() == SoLineDetail::getClassTypeId()) {
-                    // get the index (reserve index 0 for root point)
-                    CrossIndex = 1 + static_cast<const SoLineDetail *>(cross_detail)->getLineIndex();
-                }
-            } else {
-                // checking if a constraint is hit
-                if (tailFather2 == edit->constrGroup)
-                    constrIndices = detectPreselectionConstr(Point, viewer, cursorPos);
-            }
-        }
-
-        if (PtIndex != -1 && PtIndex != edit->PreselectPoint) { // if a new point is hit
-            std::stringstream ss;
-            ss << "Vertex" << PtIndex + 1;
-            bool accepted =
-            Gui::Selection().setPreselect(getSketchObject()->getDocument()->getName()
-                                         ,getSketchObject()->getNameInDocument()
-                                         ,ss.str().c_str()
-                                         ,Point->getPoint()[0]
-                                         ,Point->getPoint()[1]
-                                         ,Point->getPoint()[2]);
-            edit->blockedPreselection = !accepted;
-            if (accepted) {
-                setPreselectPoint(PtIndex);
-                edit->PreselectCurve = -1;
-                edit->PreselectCross = -1;
-                edit->PreselectConstraintSet.clear();
-                if (edit->sketchHandler)
-                    edit->sketchHandler->applyCursor();
-                return true;
-            }
-        } else if (GeoIndex != -1 && GeoIndex != edit->PreselectCurve) {  // if a new curve is hit
-            std::stringstream ss;
-            if (GeoIndex >= 0)
-                ss << "Edge" << GeoIndex + 1;
-            else // external geometry
-                ss << "ExternalEdge" << -GeoIndex + Sketcher::GeoEnum::RefExt + 1; // convert index start from -3 to 1
-            bool accepted =
-            Gui::Selection().setPreselect(getSketchObject()->getDocument()->getName()
-                                         ,getSketchObject()->getNameInDocument()
-                                         ,ss.str().c_str()
-                                         ,Point->getPoint()[0]
-                                         ,Point->getPoint()[1]
-                                         ,Point->getPoint()[2]);
-            edit->blockedPreselection = !accepted;
-            if (accepted) {
-                resetPreselectPoint();
-                edit->PreselectCurve = GeoIndex;
-                edit->PreselectCross = -1;
-                edit->PreselectConstraintSet.clear();
-                if (edit->sketchHandler)
-                    edit->sketchHandler->applyCursor();
-                return true;
-            }
-        } else if (CrossIndex != -1 && CrossIndex != edit->PreselectCross) {  // if a cross line is hit
-            std::stringstream ss;
-            switch(CrossIndex){
-                case 0: ss << "RootPoint" ; break;
-                case 1: ss << "H_Axis"    ; break;
-                case 2: ss << "V_Axis"    ; break;
-            }
-            bool accepted =
-            Gui::Selection().setPreselect(getSketchObject()->getDocument()->getName()
-                                         ,getSketchObject()->getNameInDocument()
-                                         ,ss.str().c_str()
-                                         ,Point->getPoint()[0]
-                                         ,Point->getPoint()[1]
-                                         ,Point->getPoint()[2]);
-            edit->blockedPreselection = !accepted;
-            if (accepted) {
-                if (CrossIndex == 0)
-                    setPreselectPoint(-1);
-                else
-                    resetPreselectPoint();
-                edit->PreselectCurve = -1;
-                edit->PreselectCross = CrossIndex;
-                edit->PreselectConstraintSet.clear();
-                if (edit->sketchHandler)
-                    edit->sketchHandler->applyCursor();
-                return true;
-            }
-        } else if (constrIndices.empty() == false && constrIndices != edit->PreselectConstraintSet) { // if a constraint is hit
-            bool accepted = true;
-            for(std::set<int>::iterator it = constrIndices.begin(); it != constrIndices.end(); ++it) {
-                std::string constraintName(Sketcher::PropertyConstraintList::getConstraintName(*it));
-
-                accepted &=
-                Gui::Selection().setPreselect(getSketchObject()->getDocument()->getName()
-                                             ,getSketchObject()->getNameInDocument()
-                                             ,constraintName.c_str()
-                                             ,Point->getPoint()[0]
-                                             ,Point->getPoint()[1]
-                                             ,Point->getPoint()[2]);
-
-                edit->blockedPreselection = !accepted;
-                //TODO: Should we clear preselections that went through, if one fails?
-            }
-            if (accepted) {
-                resetPreselectPoint();
-                edit->PreselectCurve = -1;
-                edit->PreselectCross = -1;
-                edit->PreselectConstraintSet = constrIndices;
-                if (edit->sketchHandler)
-                    edit->sketchHandler->applyCursor();
-                return true;//Preselection changed
-            }
-        } else if ((PtIndex == -1 && GeoIndex == -1 && CrossIndex == -1 && constrIndices.empty()) &&
-                   (edit->PreselectPoint != -1 || edit->PreselectCurve != -1 || edit->PreselectCross != -1
-                    || edit->PreselectConstraintSet.empty() != true || edit->blockedPreselection)) {
-            // we have just left a preselection
-            resetPreselectPoint();
-            edit->PreselectCurve = -1;
-            edit->PreselectCross = -1;
-            edit->PreselectConstraintSet.clear();
-            edit->blockedPreselection = false;
-            if (edit->sketchHandler)
-                edit->sketchHandler->applyCursor();
-            return true;
-        }
-        Gui::Selection().setPreselectCoord(Point->getPoint()[0]
-                                          ,Point->getPoint()[1]
-                                          ,Point->getPoint()[2]);
-// if(Point)
-    } else if (edit->PreselectCurve != -1 || edit->PreselectPoint != -1 ||
-               edit->PreselectConstraintSet.empty() != true || edit->PreselectCross != -1 || edit->blockedPreselection) {
-        resetPreselectPoint();
-        edit->PreselectCurve = -1;
-        edit->PreselectCross = -1;
-        edit->PreselectConstraintSet.clear();
-        edit->blockedPreselection = false;
-        if (edit->sketchHandler)
-            edit->sketchHandler->applyCursor();
-        return true;
-    }
-
-    return false;
-}
-
-SbVec3s ViewProviderSketch::getDisplayedSize(const SoImage *iconPtr) const
-{
-#if (COIN_MAJOR_VERSION >= 3)
-    SbVec3s iconSize = iconPtr->image.getValue().getSize();
-#else
-    SbVec2s size;
-    int nc;
-    const unsigned char * bytes = iconPtr->image.getValue(size, nc);
-    SbImage img (bytes, size, nc);
-    SbVec3s iconSize = img.getSize();
-#endif
-    if (iconPtr->width.getValue() != -1)
-        iconSize[0] = iconPtr->width.getValue();
-    if (iconPtr->height.getValue() != -1)
-        iconSize[1] = iconPtr->height.getValue();
-    return iconSize;
-}
-
-void ViewProviderSketch::centerSelection()
-{
-    Gui::MDIView *mdi = this->getActiveView();
-    Gui::View3DInventor *view = qobject_cast<Gui::View3DInventor*>(mdi);
-    if (!view || !edit)
-        return;
-
-    SoGroup* group = new SoGroup();
-    group->ref();
-
-    for (int i=0; i < edit->constrGroup->getNumChildren(); i++) {
-        if (edit->SelConstraintSet.find(i) != edit->SelConstraintSet.end()) {
-            SoSeparator *sep = dynamic_cast<SoSeparator *>(edit->constrGroup->getChild(i));
-            if (sep)
-                group->addChild(sep);
-        }
-    }
-
-    Gui::View3DInventorViewer* viewer = view->getViewer();
-    SoGetBoundingBoxAction action(viewer->getSoRenderManager()->getViewportRegion());
-    action.apply(group);
-    group->unref();
-
-    SbBox3f box = action.getBoundingBox();
-    if (!box.isEmpty()) {
-        SoCamera* camera = viewer->getSoRenderManager()->getCamera();
-        SbVec3f direction;
-        camera->orientation.getValue().multVec(SbVec3f(0, 0, 1), direction);
-        SbVec3f box_cnt = box.getCenter();
-        SbVec3f cam_pos = box_cnt + camera->focalDistance.getValue() * direction;
-        camera->position.setValue(cam_pos);
-    }
-}
-
-void ViewProviderSketch::doBoxSelection(const SbVec2s &startPos, const SbVec2s &endPos,
-                                        const Gui::View3DInventorViewer *viewer)
-{
-    std::vector<SbVec2s> corners0;
-    corners0.push_back(startPos);
-    corners0.push_back(endPos);
-    std::vector<SbVec2f> corners = viewer->getGLPolygon(corners0);
-
-    // all calculations with polygon and proj are in dimensionless [0 1] screen coordinates
-    Base::Polygon2d polygon;
-    polygon.Add(Base::Vector2d(corners[0].getValue()[0], corners[0].getValue()[1]));
-    polygon.Add(Base::Vector2d(corners[0].getValue()[0], corners[1].getValue()[1]));
-    polygon.Add(Base::Vector2d(corners[1].getValue()[0], corners[1].getValue()[1]));
-    polygon.Add(Base::Vector2d(corners[1].getValue()[0], corners[0].getValue()[1]));
-
-    Gui::ViewVolumeProjection proj(viewer->getSoRenderManager()->getCamera()->getViewVolume());
-
-    Sketcher::SketchObject *sketchObject = getSketchObject();
-    App::Document *doc = sketchObject->getDocument();
-
-    Base::Placement Plm = getEditingPlacement();
-
-    int intGeoCount = sketchObject->getHighestCurveIndex() + 1;
-    int extGeoCount = sketchObject->getExternalGeometryCount();
-
-    const std::vector<Part::Geometry *> geomlist = sketchObject->getCompleteGeometry(); // without memory allocation
-    assert(int(geomlist.size()) == extGeoCount + intGeoCount);
-    assert(int(geomlist.size()) >= 2);
-
-    Base::Vector3d pnt0, pnt1, pnt2, pnt;
-    int VertexId = -1; // the loop below should be in sync with the main loop in ViewProviderSketch::draw
-                       // so that the vertex indices are calculated correctly
-    int GeoId = 0;
-
-    bool touchMode = false;
-    //check if selection goes from the right to the left side (for touch-selection where even partially boxed objects get selected)
-    if(corners[0].getValue()[0] > corners[1].getValue()[0])
-        touchMode = true;
-
-    for (std::vector<Part::Geometry *>::const_iterator it = geomlist.begin(); it != geomlist.end()-2; ++it, ++GeoId) {
-
-        if (GeoId >= intGeoCount)
-            GeoId = -extGeoCount;
-
-        if ((*it)->getTypeId() == Part::GeomPoint::getClassTypeId()) {
-            // ----- Check if single point lies inside box selection -----/
-            const Part::GeomPoint *point = static_cast<const Part::GeomPoint *>(*it);
-            Plm.multVec(point->getPoint(), pnt0);
-            pnt0 = proj(pnt0);
-            VertexId += 1;
-
-            if (polygon.Contains(Base::Vector2d(pnt0.x, pnt0.y))) {
-                std::stringstream ss;
-                ss << "Vertex" << VertexId + 1;
-                Gui::Selection().addSelection(doc->getName(), sketchObject->getNameInDocument(), ss.str().c_str());
-            }
-
-        } else if ((*it)->getTypeId() == Part::GeomLineSegment::getClassTypeId()) {
-            // ----- Check if line segment lies inside box selection -----/
-            const Part::GeomLineSegment *lineSeg = static_cast<const Part::GeomLineSegment *>(*it);
-            Plm.multVec(lineSeg->getStartPoint(), pnt1);
-            Plm.multVec(lineSeg->getEndPoint(), pnt2);
-            pnt1 = proj(pnt1);
-            pnt2 = proj(pnt2);
-            VertexId += 2;
-
-            bool pnt1Inside = polygon.Contains(Base::Vector2d(pnt1.x, pnt1.y));
-            bool pnt2Inside = polygon.Contains(Base::Vector2d(pnt2.x, pnt2.y));
-            if (pnt1Inside) {
-                std::stringstream ss;
-                ss << "Vertex" << VertexId;
-                Gui::Selection().addSelection(doc->getName(), sketchObject->getNameInDocument(), ss.str().c_str());
-            }
-
-            if (pnt2Inside) {
-                std::stringstream ss;
-                ss << "Vertex" << VertexId + 1;
-                Gui::Selection().addSelection(doc->getName(), sketchObject->getNameInDocument(), ss.str().c_str());
-            }
-
-            if ((pnt1Inside && pnt2Inside) && !touchMode) {
-                std::stringstream ss;
-                ss << "Edge" << GeoId + 1;
-                Gui::Selection().addSelection(doc->getName(), sketchObject->getNameInDocument(), ss.str().c_str());
-            }
-            //check if line intersects with polygon
-            else if (touchMode) {
-                    Base::Polygon2d lineAsPolygon;
-                    lineAsPolygon.Add(Base::Vector2d(pnt1.x, pnt1.y));
-                    lineAsPolygon.Add(Base::Vector2d(pnt2.x, pnt2.y));
-                    std::list<Base::Polygon2d> resultList;
-                    polygon.Intersect(lineAsPolygon, resultList);
-                    if (!resultList.empty()) {
-                        std::stringstream ss;
-                        ss << "Edge" << GeoId + 1;
-                        Gui::Selection().addSelection(doc->getName(), sketchObject->getNameInDocument(), ss.str().c_str());
-                    }
-                }
-
-        } else if ((*it)->getTypeId() == Part::GeomCircle::getClassTypeId()) { 
-            // ----- Check if circle lies inside box selection -----/
-            ///TODO: Make it impossible to miss the circle if it's big and the selection pretty thin.
-            const Part::GeomCircle *circle = static_cast<const Part::GeomCircle *>(*it);
-            pnt0 = circle->getCenter();
-            VertexId += 1;
-
-            Plm.multVec(pnt0, pnt0);
-            pnt0 = proj(pnt0);
-
-            if (polygon.Contains(Base::Vector2d(pnt0.x, pnt0.y)) || touchMode) {
-                if (polygon.Contains(Base::Vector2d(pnt0.x, pnt0.y))) {
-                    std::stringstream ss;
-                    ss << "Vertex" << VertexId + 1;
-                    Gui::Selection().addSelection(doc->getName(), sketchObject->getNameInDocument(), ss.str().c_str());
-                }
-                int countSegments = 12;
-                if (touchMode)
-                    countSegments = 36;
-
-                float segment = float(2 * M_PI) / countSegments;
-
-                // circumscribed polygon radius
-                float radius = float(circle->getRadius()) / cos(segment/2);
-
-                bool bpolyInside = true;
-                pnt0 = circle->getCenter();
-                float angle = 0.f;
-                for (int i = 0; i < countSegments; ++i, angle += segment) {
-                    pnt = Base::Vector3d(pnt0.x + radius * cos(angle),
-                                         pnt0.y + radius * sin(angle),
-                                         0.f);
-                    Plm.multVec(pnt, pnt);
-                    pnt = proj(pnt);
-                    if (!polygon.Contains(Base::Vector2d(pnt.x, pnt.y))) {
-                        bpolyInside = false;
-                        if (!touchMode)
-                            break;
-                    }
-                    else if (touchMode) {
-                        bpolyInside = true;
-                        break;
-                    }
-                }
-
-                if (bpolyInside) {
-                    std::stringstream ss;
-                    ss << "Edge" << GeoId + 1;
-                    Gui::Selection().addSelection(doc->getName(), sketchObject->getNameInDocument(),ss.str().c_str());
-                }
-            }
-        } else if ((*it)->getTypeId() == Part::GeomEllipse::getClassTypeId()) { 
-            // ----- Check if ellipse lies inside box selection -----/
-            const Part::GeomEllipse *ellipse = static_cast<const Part::GeomEllipse *>(*it);
-            pnt0 = ellipse->getCenter();
-            VertexId += 1;
-
-            Plm.multVec(pnt0, pnt0);
-            pnt0 = proj(pnt0);
-
-            if (polygon.Contains(Base::Vector2d(pnt0.x, pnt0.y)) || touchMode) {
-                if (polygon.Contains(Base::Vector2d(pnt0.x, pnt0.y))) {
-                    std::stringstream ss;
-                    ss << "Vertex" << VertexId + 1;
-                    Gui::Selection().addSelection(doc->getName(), sketchObject->getNameInDocument(), ss.str().c_str());
-                }
-
-                int countSegments = 12;
-                if (touchMode)
-                    countSegments = 24;
-                double segment = (2 * M_PI) / countSegments;
-
-                // circumscribed polygon radius
-                double a = (ellipse->getMajorRadius()) / cos(segment/2);
-                double b = (ellipse->getMinorRadius()) / cos(segment/2);
-                Base::Vector3d majdir = ellipse->getMajorAxisDir();
-                Base::Vector3d mindir = Base::Vector3d(-majdir.y, majdir.x, 0.0);
-
-                bool bpolyInside = true;
-                pnt0 = ellipse->getCenter();
-                double angle = 0.;
-                for (int i = 0; i < countSegments; ++i, angle += segment) {
-                    pnt = pnt0 + (cos(angle)*a)*majdir + sin(angle)*b*mindir;
-                    Plm.multVec(pnt, pnt);
-                    pnt = proj(pnt);
-                    if (!polygon.Contains(Base::Vector2d(pnt.x, pnt.y))) {
-                        bpolyInside = false;
-                        if (!touchMode)
-                            break;
-                    }
-                    else if (touchMode) {
-                        bpolyInside = true;
-                        break;
-                    }
-                }
-
-                if (bpolyInside) {
-                    std::stringstream ss;
-                    ss << "Edge" << GeoId + 1;
-                    Gui::Selection().addSelection(doc->getName(), sketchObject->getNameInDocument(),ss.str().c_str());
-                }
-            }
-
-        } else if ((*it)->getTypeId() == Part::GeomArcOfCircle::getClassTypeId()) {
-            // Check if arc lies inside box selection
-            const Part::GeomArcOfCircle *aoc = static_cast<const Part::GeomArcOfCircle *>(*it);
-
-            pnt0 = aoc->getStartPoint(/*emulateCCW=*/true);
-            pnt1 = aoc->getEndPoint(/*emulateCCW=*/true);
-            pnt2 = aoc->getCenter();
-            VertexId += 3;
-
-            Plm.multVec(pnt0, pnt0);
-            Plm.multVec(pnt1, pnt1);
-            Plm.multVec(pnt2, pnt2);
-            pnt0 = proj(pnt0);
-            pnt1 = proj(pnt1);
-            pnt2 = proj(pnt2);
-
-            bool pnt0Inside = polygon.Contains(Base::Vector2d(pnt0.x, pnt0.y));
-            bool pnt1Inside = polygon.Contains(Base::Vector2d(pnt1.x, pnt1.y));
-            bool bpolyInside = true;
-
-            if ((pnt0Inside && pnt1Inside) || touchMode) {
-                double startangle, endangle;
-                aoc->getRange(startangle, endangle, /*emulateCCW=*/true);
-
-                if (startangle > endangle) // if arc is reversed
-                    std::swap(startangle, endangle);
-
-                double range = endangle-startangle;
-                int countSegments = std::max(2, int(12.0 * range / (2 * M_PI)));
-                if (touchMode)
-                    countSegments=countSegments*2.5;
-                float segment = float(range) / countSegments;
-
-                // circumscribed polygon radius
-                float radius = float(aoc->getRadius()) / cos(segment/2);
-
-                pnt0 = aoc->getCenter();
-                float angle = float(startangle) + segment/2;
-                for (int i = 0; i < countSegments; ++i, angle += segment) {
-                    pnt = Base::Vector3d(pnt0.x + radius * cos(angle),
-                                         pnt0.y + radius * sin(angle),
-                                         0.f);
-                    Plm.multVec(pnt, pnt);
-                    pnt = proj(pnt);
-                    if (!polygon.Contains(Base::Vector2d(pnt.x, pnt.y))) {
-                        bpolyInside = false;
-                        if (!touchMode)
-                            break;
-                    }
-                    else if(touchMode) {
-                        bpolyInside = true;
-                        break;
-                    }
-                }
-
-                if (bpolyInside) {
-                    std::stringstream ss;
-                    ss << "Edge" << GeoId + 1;
-                    Gui::Selection().addSelection(doc->getName(), sketchObject->getNameInDocument(), ss.str().c_str());
-                }
-            }
-
-            if (pnt0Inside) {
-                std::stringstream ss;
-                ss << "Vertex" << VertexId - 1;
-                Gui::Selection().addSelection(doc->getName(), sketchObject->getNameInDocument(), ss.str().c_str());
-            }
-
-            if (pnt1Inside) {
-                std::stringstream ss;
-                ss << "Vertex" << VertexId;
-                Gui::Selection().addSelection(doc->getName(), sketchObject->getNameInDocument(), ss.str().c_str());
-            }
-
-            if (polygon.Contains(Base::Vector2d(pnt2.x, pnt2.y))) {
-                std::stringstream ss;
-                ss << "Vertex" << VertexId + 1;
-                Gui::Selection().addSelection(doc->getName(), sketchObject->getNameInDocument(), ss.str().c_str());
-            }
-        } else if ((*it)->getTypeId() == Part::GeomArcOfEllipse::getClassTypeId()) {
-            // Check if arc lies inside box selection
-            const Part::GeomArcOfEllipse *aoe = static_cast<const Part::GeomArcOfEllipse *>(*it);
-
-            pnt0 = aoe->getStartPoint(/*emulateCCW=*/true);
-            pnt1 = aoe->getEndPoint(/*emulateCCW=*/true);
-            pnt2 = aoe->getCenter();
-
-            VertexId += 3;
-
-            Plm.multVec(pnt0, pnt0);
-            Plm.multVec(pnt1, pnt1);
-            Plm.multVec(pnt2, pnt2);
-            pnt0 = proj(pnt0);
-            pnt1 = proj(pnt1);
-            pnt2 = proj(pnt2);
-
-            bool pnt0Inside = polygon.Contains(Base::Vector2d(pnt0.x, pnt0.y));
-            bool pnt1Inside = polygon.Contains(Base::Vector2d(pnt1.x, pnt1.y));
-            bool bpolyInside = true;
-
-            if ((pnt0Inside && pnt1Inside) || touchMode) {
-                double startangle, endangle;
-                aoe->getRange(startangle, endangle, /*emulateCCW=*/true);
-
-                if (startangle > endangle) // if arc is reversed
-                    std::swap(startangle, endangle);
-
-                double range = endangle-startangle;
-                int countSegments = std::max(2, int(12.0 * range / (2 * M_PI)));
-                if (touchMode)
-                    countSegments=countSegments*2.5;
-                double segment = (range) / countSegments;
-
-                // circumscribed polygon radius
-                double a = (aoe->getMajorRadius()) / cos(segment/2);
-                double b = (aoe->getMinorRadius()) / cos(segment/2);
-                Base::Vector3d majdir = aoe->getMajorAxisDir();
-                Base::Vector3d mindir = Base::Vector3d(-majdir.y, majdir.x, 0.0);
-
-                pnt0 = aoe->getCenter();
-                double angle = (startangle) + segment/2;
-                for (int i = 0; i < countSegments; ++i, angle += segment) {
-                    pnt = pnt0 + cos(angle)*a*majdir + sin(angle)*b*mindir;
-
-                    Plm.multVec(pnt, pnt);
-                    pnt = proj(pnt);
-                    if (!polygon.Contains(Base::Vector2d(pnt.x, pnt.y))) {
-                        bpolyInside = false;
-                        if (!touchMode)
-                            break;
-                    }
-                    else if (touchMode) {
-                        bpolyInside = true;
-                        break;
-                    }
-                }
-
-                if (bpolyInside) {
-                    std::stringstream ss;
-                    ss << "Edge" << GeoId + 1;
-                    Gui::Selection().addSelection(doc->getName(), sketchObject->getNameInDocument(), ss.str().c_str());
-                }
-            }
-            if (pnt0Inside) {
-                std::stringstream ss;
-                ss << "Vertex" << VertexId - 1;
-                Gui::Selection().addSelection(doc->getName(), sketchObject->getNameInDocument(), ss.str().c_str());
-            }
-
-            if (pnt1Inside) {
-                std::stringstream ss;
-                ss << "Vertex" << VertexId;
-                Gui::Selection().addSelection(doc->getName(), sketchObject->getNameInDocument(), ss.str().c_str());
-            }
-
-            if (polygon.Contains(Base::Vector2d(pnt2.x, pnt2.y))) {
-                std::stringstream ss;
-                ss << "Vertex" << VertexId + 1;
-                Gui::Selection().addSelection(doc->getName(), sketchObject->getNameInDocument(), ss.str().c_str());
-            }
-
-        } else if ((*it)->getTypeId() == Part::GeomArcOfHyperbola::getClassTypeId()) {
-            // Check if arc lies inside box selection
-            const Part::GeomArcOfHyperbola *aoh = static_cast<const Part::GeomArcOfHyperbola *>(*it);
-            pnt0 = aoh->getStartPoint();
-            pnt1 = aoh->getEndPoint();
-            pnt2 = aoh->getCenter();
-
-            VertexId += 3;
-
-            Plm.multVec(pnt0, pnt0);
-            Plm.multVec(pnt1, pnt1);
-            Plm.multVec(pnt2, pnt2);
-            pnt0 = proj(pnt0);
-            pnt1 = proj(pnt1);
-            pnt2 = proj(pnt2);
-
-            bool pnt0Inside = polygon.Contains(Base::Vector2d(pnt0.x, pnt0.y));
-            bool pnt1Inside = polygon.Contains(Base::Vector2d(pnt1.x, pnt1.y));
-            bool bpolyInside = true;
-
-            if ((pnt0Inside && pnt1Inside) || touchMode) {
-                double startangle, endangle;
-
-                aoh->getRange(startangle, endangle, /*emulateCCW=*/true);
-
-                if (startangle > endangle) // if arc is reversed
-                    std::swap(startangle, endangle);
-
-                double range = endangle-startangle;
-                int countSegments = std::max(2, int(12.0 * range / (2 * M_PI)));
-                if (touchMode)
-                    countSegments=countSegments*2.5;
-
-                float segment = float(range) / countSegments;
-
-                // circumscribed polygon radius
-                float a = float(aoh->getMajorRadius()) / cos(segment/2);
-                float b = float(aoh->getMinorRadius()) / cos(segment/2);
-                float phi = float(aoh->getAngleXU());
- 
-                pnt0 = aoh->getCenter();
-                float angle = float(startangle) + segment/2;
-                for (int i = 0; i < countSegments; ++i, angle += segment) {
-                    pnt = Base::Vector3d(pnt0.x + a * cosh(angle) * cos(phi) - b * sinh(angle) * sin(phi),
-                                         pnt0.y + a * cosh(angle) * sin(phi) + b * sinh(angle) * cos(phi),
-                                         0.f);
-
-                    Plm.multVec(pnt, pnt);
-                    pnt = proj(pnt);
-                    if (!polygon.Contains(Base::Vector2d(pnt.x, pnt.y))) {
-                        bpolyInside = false;
-                        if (!touchMode)
-                            break;
-                    }
-                    else if (touchMode) {
-                        bpolyInside = true;
-                        break;
-                    }
-                }
-
-                if (bpolyInside) {
-                    std::stringstream ss;
-                    ss << "Edge" << GeoId + 1;
-                    Gui::Selection().addSelection(doc->getName(), sketchObject->getNameInDocument(), ss.str().c_str());
-                }
-                if (pnt0Inside) {
-                    std::stringstream ss;
-                    ss << "Vertex" << VertexId - 1;
-                    Gui::Selection().addSelection(doc->getName(), sketchObject->getNameInDocument(), ss.str().c_str());
-                }
-
-                if (pnt1Inside) {
-                    std::stringstream ss;
-                    ss << "Vertex" << VertexId;
-                    Gui::Selection().addSelection(doc->getName(), sketchObject->getNameInDocument(), ss.str().c_str());
-                }
-
-                if (polygon.Contains(Base::Vector2d(pnt2.x, pnt2.y))) {
-                    std::stringstream ss;
-                    ss << "Vertex" << VertexId + 1;
-                    Gui::Selection().addSelection(doc->getName(), sketchObject->getNameInDocument(), ss.str().c_str());
-                }
-
-            }
-
-        } else if ((*it)->getTypeId() == Part::GeomArcOfParabola::getClassTypeId()) {
-            // Check if arc lies inside box selection
-            const Part::GeomArcOfParabola *aop = static_cast<const Part::GeomArcOfParabola *>(*it);
-
-            pnt0 = aop->getStartPoint();
-            pnt1 = aop->getEndPoint();
-            pnt2 = aop->getCenter();
-
-            VertexId += 3;
-
-            Plm.multVec(pnt0, pnt0);
-            Plm.multVec(pnt1, pnt1);
-            Plm.multVec(pnt2, pnt2);
-            pnt0 = proj(pnt0);
-            pnt1 = proj(pnt1);
-            pnt2 = proj(pnt2);
-
-            bool pnt0Inside = polygon.Contains(Base::Vector2d(pnt0.x, pnt0.y));
-            bool pnt1Inside = polygon.Contains(Base::Vector2d(pnt1.x, pnt1.y));
-            bool bpolyInside = true;
-
-            if ((pnt0Inside && pnt1Inside) || touchMode) {
-                double startangle, endangle;
-
-                aop->getRange(startangle, endangle, /*emulateCCW=*/true);
-
-                if (startangle > endangle) // if arc is reversed
-                    std::swap(startangle, endangle);
-
-                double range = endangle-startangle;
-                int countSegments = std::max(2, int(12.0 * range / (2 * M_PI)));
-                if (touchMode)
-                    countSegments=countSegments*2.5;
-
-                float segment = float(range) / countSegments;
-                //In local coordinate system, value() of parabola is:
-                //P(U) = O + U*U/(4.*F)*XDir + U*YDir
-                                                // circumscribed polygon radius
-                float focal = float(aop->getFocal()) / cos(segment/2);
-                float phi = float(aop->getAngleXU());
- 
-                pnt0 = aop->getCenter();
-                float angle = float(startangle) + segment/2;
-                for (int i = 0; i < countSegments; ++i, angle += segment) {
-                    pnt = Base::Vector3d(pnt0.x + angle * angle / 4 / focal * cos(phi) - angle * sin(phi),
-                                         pnt0.y + angle * angle / 4 / focal * sin(phi) + angle * cos(phi),
-                                         0.f);
-
-                    Plm.multVec(pnt, pnt);
-                    pnt = proj(pnt);
-                    if (!polygon.Contains(Base::Vector2d(pnt.x, pnt.y))) {
-                        bpolyInside = false;
-                        if (!touchMode)
-                            break;
-                    }
-                    else if (touchMode) {
-                        bpolyInside = true;
-                        break;
-                    }
-                }
-
-                if (bpolyInside) {
-                    std::stringstream ss;
-                    ss << "Edge" << GeoId + 1;
-                    Gui::Selection().addSelection(doc->getName(), sketchObject->getNameInDocument(), ss.str().c_str());
-                }
-                if (pnt0Inside) {
-                    std::stringstream ss;
-                    ss << "Vertex" << VertexId - 1;
-                    Gui::Selection().addSelection(doc->getName(), sketchObject->getNameInDocument(), ss.str().c_str());
-                }
-
-                if (pnt1Inside) {
-                    std::stringstream ss;
-                    ss << "Vertex" << VertexId;
-                    Gui::Selection().addSelection(doc->getName(), sketchObject->getNameInDocument(), ss.str().c_str());
-                }
-
-                if (polygon.Contains(Base::Vector2d(pnt2.x, pnt2.y))) {
-                    std::stringstream ss;
-                    ss << "Vertex" << VertexId + 1;
-                    Gui::Selection().addSelection(doc->getName(), sketchObject->getNameInDocument(), ss.str().c_str());
-                }
-            }
-
-        } else if ((*it)->getTypeId() == Part::GeomBSplineCurve::getClassTypeId()) {
-            const Part::GeomBSplineCurve *spline = static_cast<const Part::GeomBSplineCurve *>(*it);
-            //std::vector<Base::Vector3d> poles = spline->getPoles();
-            VertexId += 2;
- 
-            Plm.multVec(spline->getStartPoint(), pnt1);
-            Plm.multVec(spline->getEndPoint(), pnt2);
-            pnt1 = proj(pnt1);
-            pnt2 = proj(pnt2);
-
-            bool pnt1Inside = polygon.Contains(Base::Vector2d(pnt1.x, pnt1.y));
-            bool pnt2Inside = polygon.Contains(Base::Vector2d(pnt2.x, pnt2.y));
-            if (pnt1Inside || (touchMode && pnt2Inside)) {
-                std::stringstream ss;
-                ss << "Vertex" << VertexId;
-                Gui::Selection().addSelection(doc->getName(), sketchObject->getNameInDocument(), ss.str().c_str());
-            }
-            
-            if (pnt2Inside || (touchMode && pnt1Inside)) {
-                std::stringstream ss;
-                ss << "Vertex" << VertexId + 1;
-                Gui::Selection().addSelection(doc->getName(), sketchObject->getNameInDocument(), ss.str().c_str());
-            }
-            
-            // This is a rather approximated approach. No it does not guarantee that the whole curve is boxed, specially
-            // for periodic curves, but it works reasonably well. Including all poles, which could be done, generally
-            // forces the user to select much more than the curve (all the poles) and it would not select the curve in cases
-            // where it is indeed comprised in the box.
-            // The implementation of the touch mode is also far from a desirable "touch" as it only recognizes touched points not the curve itself
-            if ((pnt1Inside && pnt2Inside) || (touchMode && (pnt1Inside || pnt2Inside))) {
-                std::stringstream ss;
-                ss << "Edge" << GeoId + 1;
-                Gui::Selection().addSelection(doc->getName(), sketchObject->getNameInDocument(), ss.str().c_str());
-            }
-        }
-    }
-
-    pnt0 = proj(Plm.getPosition());
-    if (polygon.Contains(Base::Vector2d(pnt0.x, pnt0.y)))
-        Gui::Selection().addSelection(doc->getName(), sketchObject->getNameInDocument(), "RootPoint");
-}
-
-void ViewProviderSketch::updateColor(void)
-{
-    assert(edit);
-    //Base::Console().Log("Draw preseletion\n");
-
-    int PtNum = edit->PointsMaterials->diffuseColor.getNum();
-    SbColor *pcolor = edit->PointsMaterials->diffuseColor.startEditing();
-    int CurvNum = edit->CurvesMaterials->diffuseColor.getNum();
-    SbColor *color = edit->CurvesMaterials->diffuseColor.startEditing();
-    SbColor *crosscolor = edit->RootCrossMaterials->diffuseColor.startEditing();
-    
-    SbVec3f *verts = edit->CurvesCoordinate->point.startEditing();
-  //int32_t *index = edit->CurveSet->numVertices.startEditing();
-    
-    // colors of the point set
-    if (edit->FullyConstrained) {
-        for (int  i=0; i < PtNum; i++)
-            pcolor[i] = FullyConstrainedColor;
-    }
-    else {
-        for (int  i=0; i < PtNum; i++)
-            pcolor[i] = VertexColor;
-    }
-
-    if (edit->PreselectCross == 0) {
-        pcolor[0] = PreselectColor;
-    }
-    else if (edit->PreselectPoint != -1) {
-        if (edit->PreselectPoint + 1 < PtNum)
-            pcolor[edit->PreselectPoint + 1] = PreselectColor;
-    }
-
-    for (std::set<int>::iterator it = edit->SelPointSet.begin(); it != edit->SelPointSet.end(); ++it) {
-        if (*it < PtNum) {
-            pcolor[*it] = (*it==(edit->PreselectPoint + 1) && (edit->PreselectPoint != -1))
-                ? PreselectSelectedColor : SelectColor;
-        }
-    }
-
-    // colors of the curves
-  //int intGeoCount = getSketchObject()->getHighestCurveIndex() + 1;
-  //int extGeoCount = getSketchObject()->getExternalGeometryCount();
-    
-    ParameterGrp::handle hGrpp = App::GetApplication().GetParameterGroupByPath("User parameter:BaseApp/Preferences/Mod/Sketcher");
-    
-    // 1->Normal Geometry, 2->Construction, 3->External
-    int topid = hGrpp->GetInt("TopRenderGeometryId",1);
-    int midid = hGrpp->GetInt("MidRenderGeometryId",2);
-    //int lowid = hGrpp->GetInt("LowRenderGeometryId",3);
-    
-    float zNormLine = (topid==1?zHighLines:midid==1?zMidLines:zLowLines);
-    float zConstrLine = (topid==2?zHighLines:midid==2?zMidLines:zLowLines);
-    float zExtLine = (topid==3?zHighLines:midid==3?zMidLines:zLowLines);
-    
-    float x,y,z;
-    
-    int j=0; // vertexindex
-    
-    for (int  i=0; i < CurvNum; i++) {
-        int GeoId = edit->CurvIdToGeoId[i];
-        // CurvId has several vertices associated to 1 material
-        //edit->CurveSet->numVertices => [i] indicates number of vertex for line i.
-        int indexes = (edit->CurveSet->numVertices[i]);
-
-        bool selected = (edit->SelCurvSet.find(GeoId) != edit->SelCurvSet.end());
-        bool preselected = (edit->PreselectCurve == GeoId);
-
-        if (selected && preselected) {
-            color[i] = PreselectSelectedColor;
-            for (int k=j; j<k+indexes; j++) {
-                verts[j].getValue(x,y,z);
-                verts[j] = SbVec3f(x,y,zHighLine);
-            }
-        }
-        else if (selected){
-            color[i] = SelectColor;
-            for (int k=j; j<k+indexes; j++) {
-                verts[j].getValue(x,y,z);
-                verts[j] = SbVec3f(x,y,zHighLine);
-            }
-        }
-        else if (preselected){
-            color[i] = PreselectColor;
-            for (int k=j; j<k+indexes; j++) {
-                verts[j].getValue(x,y,z);
-                verts[j] = SbVec3f(x,y,zHighLine);
-            }
-        }
-        else if (GeoId <= Sketcher::GeoEnum::RefExt) {  // external Geometry
-            color[i] = CurveExternalColor;
-            for (int k=j; j<k+indexes; j++) {
-                verts[j].getValue(x,y,z);
-                verts[j] = SbVec3f(x,y,zExtLine);
-            }
-        }
-        else if (getSketchObject()->getGeometry(GeoId)->Construction) {
-            color[i] = CurveDraftColor;
-            for (int k=j; j<k+indexes; j++) {
-                verts[j].getValue(x,y,z);
-                verts[j] = SbVec3f(x,y,zConstrLine);
-            }
-        }
-        else if (edit->FullyConstrained) {
-            color[i] = FullyConstrainedColor;
-            for (int k=j; j<k+indexes; j++) {
-                verts[j].getValue(x,y,z);
-                verts[j] = SbVec3f(x,y,zNormLine);
-            }
-        }
-        else {
-            color[i] = CurveColor;
-            for (int k=j; j<k+indexes; j++) {
-                verts[j].getValue(x,y,z);
-                verts[j] = SbVec3f(x,y,zNormLine);
-            }
-        }
-    }
-
-    // colors of the cross
-    if (edit->SelCurvSet.find(-1) != edit->SelCurvSet.end())
-        crosscolor[0] = SelectColor;
-    else if (edit->PreselectCross == 1)
-        crosscolor[0] = PreselectColor;
-    else
-        crosscolor[0] = CrossColorH;
-
-    if (edit->SelCurvSet.find(Sketcher::GeoEnum::VAxis) != edit->SelCurvSet.end())
-        crosscolor[1] = SelectColor;
-    else if (edit->PreselectCross == 2)
-        crosscolor[1] = PreselectColor;
-    else
-        crosscolor[1] = CrossColorV;
-
-    // colors of the constraints
-    for (int i=0; i < edit->constrGroup->getNumChildren(); i++) {
-        SoSeparator *s = static_cast<SoSeparator *>(edit->constrGroup->getChild(i));
-
-        // Check Constraint Type
-        Sketcher::Constraint* constraint = getSketchObject()->Constraints.getValues()[i];
-        ConstraintType type = constraint->Type;
-        bool hasDatumLabel  = (type == Sketcher::Angle ||
-                               type == Sketcher::Radius ||
-                               type == Sketcher::Symmetric ||
-                               type == Sketcher::Distance ||
-                               type == Sketcher::DistanceX ||
-                               type == Sketcher::DistanceY);
-
-        // Non DatumLabel Nodes will have a material excluding coincident
-        bool hasMaterial = false;
-
-        SoMaterial *m = 0;
-        if (!hasDatumLabel && type != Sketcher::Coincident && type != Sketcher::InternalAlignment) {
-            hasMaterial = true;
-            m = static_cast<SoMaterial *>(s->getChild(CONSTRAINT_SEPARATOR_INDEX_MATERIAL_OR_DATUMLABEL));
-        }
-        
-        if (edit->SelConstraintSet.find(i) != edit->SelConstraintSet.end()) {
-            if (hasDatumLabel) {
-                SoDatumLabel *l = static_cast<SoDatumLabel *>(s->getChild(CONSTRAINT_SEPARATOR_INDEX_MATERIAL_OR_DATUMLABEL));
-                l->textColor = SelectColor;
-            } else if (hasMaterial) {
-                m->diffuseColor = SelectColor;
-            } else if (type == Sketcher::Coincident) {
-                int index;
-                index = getSketchObject()->getSolvedSketch().getPointId(constraint->First, constraint->FirstPos) + 1;
-                if (index >= 0 && index < PtNum) pcolor[index] = SelectColor;
-                index = getSketchObject()->getSolvedSketch().getPointId(constraint->Second, constraint->SecondPos) + 1;
-                if (index >= 0 && index < PtNum) pcolor[index] = SelectColor;
-            } else if (type == Sketcher::InternalAlignment) {
-                switch(constraint->AlignmentType) {
-                    case EllipseMajorDiameter:
-                    case EllipseMinorDiameter:
-                    {
-                        // color line
-                        int CurvNum = edit->CurvesMaterials->diffuseColor.getNum();
-                        for (int  i=0; i < CurvNum; i++) {
-                            int cGeoId = edit->CurvIdToGeoId[i];
-                            
-                            if(cGeoId == constraint->First) {
-                                color[i] = SelectColor;
-                                break;
-                            }
-                        }
-                    }
-                    break;
-                    case EllipseFocus1:
-                    case EllipseFocus2:
-                    {
-                        int index = getSketchObject()->getSolvedSketch().getPointId(constraint->First, constraint->FirstPos) + 1;
-                        if (index >= 0 && index < PtNum) pcolor[index] = SelectColor;
-                    }
-                    break;
-                    default:
-                    break;
-                }
-            }
-        } else if (edit->PreselectConstraintSet.count(i)) {
-            if (hasDatumLabel) {
-                SoDatumLabel *l = static_cast<SoDatumLabel *>(s->getChild(CONSTRAINT_SEPARATOR_INDEX_MATERIAL_OR_DATUMLABEL));
-                l->textColor = PreselectColor;
-            } else if (hasMaterial) {
-                m->diffuseColor = PreselectColor;
-            }
-        }
-        else {
-            if (hasDatumLabel) {
-                SoDatumLabel *l = static_cast<SoDatumLabel *>(s->getChild(CONSTRAINT_SEPARATOR_INDEX_MATERIAL_OR_DATUMLABEL));
-
-                l->textColor = (getSketchObject()->constraintHasExpression(i) ? ExprBasedConstrDimColor: 
-                                        (constraint->isDriving ? ConstrDimColor : NonDrivingConstrDimColor));
-
-            } else if (hasMaterial) {
-                m->diffuseColor = constraint->isDriving?ConstrDimColor:NonDrivingConstrDimColor;
-            }
-        }
-    }
-
-    // end editing
-    edit->CurvesMaterials->diffuseColor.finishEditing();
-    edit->PointsMaterials->diffuseColor.finishEditing();
-    edit->RootCrossMaterials->diffuseColor.finishEditing();
-    edit->CurvesCoordinate->point.finishEditing();
-    edit->CurveSet->numVertices.finishEditing();
-}
-
-bool ViewProviderSketch::isPointOnSketch(const SoPickedPoint *pp) const
-{
-    // checks if we picked a point on the sketch or any other nodes like the grid
-    SoPath *path = pp->getPath();
-    return path->containsNode(edit->EditRoot);
-}
-
-bool ViewProviderSketch::doubleClicked(void)
-{
-    Gui::Application::Instance->activeDocument()->setEdit(this);
-    return true;
-}
-
-QString ViewProviderSketch::iconTypeFromConstraint(Constraint *constraint)
-{
-    /*! TODO: Consider pushing this functionality up into Constraint */
-    switch(constraint->Type) {
-    case Horizontal:
-        return QString::fromLatin1("small/Constraint_Horizontal_sm");
-    case Vertical:
-        return QString::fromLatin1("small/Constraint_Vertical_sm");
-    case PointOnObject:
-        return QString::fromLatin1("small/Constraint_PointOnObject_sm");
-    case Tangent:
-        return QString::fromLatin1("small/Constraint_Tangent_sm");
-    case Parallel:
-        return QString::fromLatin1("small/Constraint_Parallel_sm");
-    case Perpendicular:
-        return QString::fromLatin1("small/Constraint_Perpendicular_sm");
-    case Equal:
-        return QString::fromLatin1("small/Constraint_EqualLength_sm");
-    case Symmetric:
-        return QString::fromLatin1("small/Constraint_Symmetric_sm");
-    case SnellsLaw:
-        return QString::fromLatin1("small/Constraint_SnellsLaw_sm");
-    case Block:
-        return QString::fromLatin1("small/Constraint_Block_sm");
-    default:
-        return QString();
-    }
-}
-
-void ViewProviderSketch::sendConstraintIconToCoin(const QImage &icon, SoImage *soImagePtr)
-{
-    SoSFImage icondata = SoSFImage();
-
-    Gui::BitmapFactory().convert(icon, icondata);
-
-    SbVec2s iconSize(icon.width(), icon.height());
-
-    int four = 4;
-    soImagePtr->image.setValue(iconSize, 4, icondata.getValue(iconSize, four));
-
-    //Set Image Alignment to Center
-    soImagePtr->vertAlignment = SoImage::HALF;
-    soImagePtr->horAlignment = SoImage::CENTER;
-}
-
-void ViewProviderSketch::clearCoinImage(SoImage *soImagePtr)
-{
-    soImagePtr->setToDefaults();
-}
-
-QColor ViewProviderSketch::constrColor(int constraintId)
-{
-    static QColor constrIcoColor((int)(ConstrIcoColor [0] * 255.0f),
-                                 (int)(ConstrIcoColor[1] * 255.0f),
-                                 (int)(ConstrIcoColor[2] * 255.0f));
-    static QColor nonDrivingConstrIcoColor((int)(NonDrivingConstrDimColor[0] * 255.0f),
-                                 (int)(NonDrivingConstrDimColor[1] * 255.0f),
-                                 (int)(NonDrivingConstrDimColor[2] * 255.0f));
-    static QColor constrIconSelColor ((int)(SelectColor[0] * 255.0f),
-                                      (int)(SelectColor[1] * 255.0f),
-                                      (int)(SelectColor[2] * 255.0f));
-    static QColor constrIconPreselColor ((int)(PreselectColor[0] * 255.0f),
-                                         (int)(PreselectColor[1] * 255.0f),
-                                         (int)(PreselectColor[2] * 255.0f));
-
-    const std::vector<Sketcher::Constraint *> &constraints = getSketchObject()->Constraints.getValues();
-    
-    if (edit->PreselectConstraintSet.count(constraintId))
-        return constrIconPreselColor;
-    else if (edit->SelConstraintSet.find(constraintId) != edit->SelConstraintSet.end())
-        return constrIconSelColor;
-    else if(!constraints[constraintId]->isDriving)
-        return nonDrivingConstrIcoColor;
-    else
-        return constrIcoColor;
-        
-}
-
-int ViewProviderSketch::constrColorPriority(int constraintId)
-{
-    if (edit->PreselectConstraintSet.count(constraintId))
-        return 3;
-    else if (edit->SelConstraintSet.find(constraintId) != edit->SelConstraintSet.end())
-        return 2;
-    else
-        return 1;
-}
-
-// public function that triggers drawing of most constraint icons
-void ViewProviderSketch::drawConstraintIcons()
-{
-    const std::vector<Sketcher::Constraint *> &constraints = getSketchObject()->Constraints.getValues();
-    int constrId = 0;
-
-    std::vector<constrIconQueueItem> iconQueue;
-
-    for (std::vector<Sketcher::Constraint *>::const_iterator it=constraints.begin();
-         it != constraints.end(); ++it, ++constrId) {
-
-        // Check if Icon Should be created
-        bool multipleIcons = false;
-
-        QString icoType = iconTypeFromConstraint(*it);
-        if(icoType.isEmpty())
-            continue;
-
-        switch((*it)->Type) {
-
-        case Tangent:
-            {   // second icon is available only for colinear line segments
-                const Part::Geometry *geo1 = getSketchObject()->getGeometry((*it)->First);
-                const Part::Geometry *geo2 = getSketchObject()->getGeometry((*it)->Second);
-                if (geo1->getTypeId() == Part::GeomLineSegment::getClassTypeId() &&
-                    geo2->getTypeId() == Part::GeomLineSegment::getClassTypeId()) {
-                    multipleIcons = true;
-                }
-            }
-            break;
-        case Horizontal:
-        case Vertical:
-            {   // second icon is available only for point alignment
-                if ((*it)->Second != Constraint::GeoUndef &&
-                    (*it)->FirstPos != Sketcher::none &&
-                    (*it)->SecondPos != Sketcher::none) {
-                    multipleIcons = true;
-                }
-            }
-            break;
-        case Parallel:
-            multipleIcons = true;
-            break;
-        case Perpendicular:
-            // second icon is available only when there is no common point
-            if ((*it)->FirstPos == Sketcher::none && (*it)->Third == Constraint::GeoUndef)
-                multipleIcons = true;
-            break;
-        case Equal:
-            multipleIcons = true;
-            break;
-        default:
-            break;
-        }
-
-        // Double-check that we can safely access the Inventor nodes
-        if (constrId >= edit->constrGroup->getNumChildren()) {
-            Base::Console().Warning("Can't update constraint icons because view is not in sync with sketch\n");
-            break;
-        }
-
-        // Find the Constraint Icon SoImage Node
-        SoSeparator *sep = static_cast<SoSeparator *>(edit->constrGroup->getChild(constrId));
-
-        SbVec3f absPos;
-        // Somewhat hacky - we use SoZoomTranslations for most types of icon,
-        // but symmetry icons use SoTranslations...
-        SoTranslation *translationPtr = static_cast<SoTranslation *>(sep->getChild(CONSTRAINT_SEPARATOR_INDEX_FIRST_TRANSLATION));
-        if(dynamic_cast<SoZoomTranslation *>(translationPtr))
-            absPos = static_cast<SoZoomTranslation *>(translationPtr)->abPos.getValue();
-        else
-            absPos = translationPtr->translation.getValue();
-
-        SoImage *coinIconPtr = dynamic_cast<SoImage *>(sep->getChild(CONSTRAINT_SEPARATOR_INDEX_FIRST_ICON));
-        SoInfo *infoPtr = static_cast<SoInfo *>(sep->getChild(CONSTRAINT_SEPARATOR_INDEX_FIRST_CONSTRAINTID));
-
-        constrIconQueueItem thisIcon;
-        thisIcon.type = icoType;
-        thisIcon.constraintId = constrId;
-        thisIcon.position = absPos;
-        thisIcon.destination = coinIconPtr;
-        thisIcon.infoPtr = infoPtr;
-
-        if ((*it)->Type==Symmetric) {
-            Base::Vector3d startingpoint = getSketchObject()->getPoint((*it)->First,(*it)->FirstPos);
-            Base::Vector3d endpoint = getSketchObject()->getPoint((*it)->Second,(*it)->SecondPos);
-
-            double x0,y0,x1,y1;
-            SbVec3f pos0(startingpoint.x,startingpoint.y,startingpoint.z);
-            SbVec3f pos1(endpoint.x,endpoint.y,endpoint.z);
-
-            Gui::MDIView *mdi = Gui::Application::Instance->editViewOfNode(edit->EditRoot);
-            if (!(mdi && mdi->isDerivedFrom(Gui::View3DInventor::getClassTypeId())))
-                return;
-            Gui::View3DInventorViewer *viewer = static_cast<Gui::View3DInventor *>(mdi)->getViewer();
-            SoCamera* pCam = viewer->getSoRenderManager()->getCamera();
-            if (!pCam)
-                return;
-
-            try {
-                SbViewVolume vol = pCam->getViewVolume();
-
-                getCoordsOnSketchPlane(x0,y0,pos0,vol.getProjectionDirection());
-                getCoordsOnSketchPlane(x1,y1,pos1,vol.getProjectionDirection());
-
-                thisIcon.iconRotation = -atan2((y1-y0),(x1-x0))*180/M_PI;
-            }
-            catch (const Base::DivisionByZeroError&) {
-                thisIcon.iconRotation = 0;
-            }
-        }
-        else {
-            thisIcon.iconRotation = 0;
-        }
-
-        if (multipleIcons) {
-            if((*it)->Name.empty())
-                thisIcon.label = QString::number(constrId + 1);
-            else
-                thisIcon.label = QString::fromUtf8((*it)->Name.c_str());
-            iconQueue.push_back(thisIcon);
-
-            // Note that the second translation is meant to be applied after the first.
-            // So, to get the position of the second icon, we add the two translations together
-            //
-            // See note ~30 lines up.
-            translationPtr = static_cast<SoTranslation *>(sep->getChild(CONSTRAINT_SEPARATOR_INDEX_SECOND_TRANSLATION));
-            if(dynamic_cast<SoZoomTranslation *>(translationPtr))
-                thisIcon.position += static_cast<SoZoomTranslation *>(translationPtr)->abPos.getValue();
-            else
-                thisIcon.position += translationPtr->translation.getValue();
-
-            thisIcon.destination = dynamic_cast<SoImage *>(sep->getChild(CONSTRAINT_SEPARATOR_INDEX_SECOND_ICON));
-            thisIcon.infoPtr = static_cast<SoInfo *>(sep->getChild(CONSTRAINT_SEPARATOR_INDEX_SECOND_CONSTRAINTID));
-        }
-        else {
-            if ((*it)->Name.empty())
-                thisIcon.label = QString();
-            else
-                thisIcon.label = QString::fromUtf8((*it)->Name.c_str());
-        }
-
-        iconQueue.push_back(thisIcon);
-    }
-
-    combineConstraintIcons(iconQueue);
-}
-
-void ViewProviderSketch::combineConstraintIcons(IconQueue iconQueue)
-{
-    // getScaleFactor gives us a ratio of pixels per some kind of real units
-    // (Translation: this number is somewhat made-up.)
-    float maxDistSquared = pow(0.05 * getScaleFactor(), 2);
-
-    // There's room for optimisation here; we could reuse the combined icons...
-    edit->combinedConstrBoxes.clear();
-
-    while(!iconQueue.empty()) {
-        // A group starts with an item popped off the back of our initial queue
-        IconQueue thisGroup;
-        thisGroup.push_back(iconQueue.back());
-        ViewProviderSketch::constrIconQueueItem init = iconQueue.back();
-        iconQueue.pop_back();
-        
-        // we group only icons not being Symmetry icons, because we want those on the line
-        if(init.type != QString::fromLatin1("small/Constraint_Symmetric_sm")){
-            
-            IconQueue::iterator i = iconQueue.begin();
-            while(i != iconQueue.end()) {
-                bool addedToGroup = false;
-                
-                for(IconQueue::iterator j = thisGroup.begin();
-                    j != thisGroup.end(); ++j)
-                    if(i->position.equals(j->position, maxDistSquared) && (*i).type != QString::fromLatin1("small/Constraint_Symmetric_sm")) {
-                        // Found an icon in iconQueue that's close enough to
-                        // a member of thisGroup, so move it into thisGroup
-                        thisGroup.push_back(*i);
-                        i = iconQueue.erase(i);
-                        addedToGroup = true;
-                        break;
-                    }
-
-                if(addedToGroup) {
-                    if(i == iconQueue.end())
-                        // We just got the last icon out of iconQueue
-                        break;
-                    else
-                        // Start looking through the iconQueue again, in case
-                        // we have an icon that's now close enough to thisGroup
-                        i = iconQueue.begin();
-                } else
-                    ++i;
-            }
-        }
-
-        if(thisGroup.size() == 1) {
-            drawTypicalConstraintIcon(thisGroup[0]);
-        }
-        else {
-            drawMergedConstraintIcons(thisGroup);
-        }
-    }
-}
-
-void ViewProviderSketch::drawMergedConstraintIcons(IconQueue iconQueue)
-{
-    SbVec3f avPos(0, 0, 0);
-    for(IconQueue::iterator i = iconQueue.begin(); i != iconQueue.end(); ++i) {
-        clearCoinImage(i->destination);
-        avPos = avPos + i->position;
-    }
-    avPos = avPos/iconQueue.size();
-
-    QImage compositeIcon;
-    float closest = FLT_MAX;  // Closest distance between avPos and any icon
-    SoImage *thisDest = 0;
-    SoInfo *thisInfo = 0;
-
-    // Tracks all constraint IDs that are combined into this icon
-    QString idString;
-    int lastVPad = 0;
-
-    QStringList labels;
-    std::vector<int> ids;
-    QString thisType;
-    QColor iconColor;
-    QList<QColor> labelColors;
-    int maxColorPriority;
-    double iconRotation;
-
-    ConstrIconBBVec boundingBoxes;
-    while(!iconQueue.empty()) {
-        IconQueue::iterator i = iconQueue.begin();
-
-        labels.clear();
-        labels.append(i->label);
-
-        ids.clear();
-        ids.push_back(i->constraintId);
-
-        thisType = i->type;
-        iconColor = constrColor(i->constraintId);
-        labelColors.clear();
-        labelColors.append(iconColor);
-        iconRotation= i->iconRotation;
-
-        maxColorPriority = constrColorPriority(i->constraintId);
-
-        if(idString.length())
-            idString.append(QString::fromLatin1(","));
-        idString.append(QString::number(i->constraintId));
-
-        if((avPos - i->position).length() < closest) {
-            thisDest = i->destination;
-            thisInfo = i->infoPtr;
-            closest = (avPos - i->position).length();
-        }
-
-        i = iconQueue.erase(i);
-        while(i != iconQueue.end()) {
-            if(i->type != thisType) {
-                ++i;
-                continue;
-            }
-
-            if((avPos - i->position).length() < closest) {
-                thisDest = i->destination;
-                thisInfo = i->infoPtr;
-                closest = (avPos - i->position).length();
-            }
-
-            labels.append(i->label);
-            ids.push_back(i->constraintId);
-            labelColors.append(constrColor(i->constraintId));
-
-            if(constrColorPriority(i->constraintId) > maxColorPriority) {
-                maxColorPriority = constrColorPriority(i->constraintId);
-                iconColor= constrColor(i->constraintId);
-            }
-
-            idString.append(QString::fromLatin1(",") +
-                            QString::number(i->constraintId));
-
-            i = iconQueue.erase(i);
-        }
-
-        // To be inserted into edit->combinedConstBoxes
-        std::vector<QRect> boundingBoxesVec;
-        int oldHeight = 0;
-
-        // Render the icon here.
-        if(compositeIcon.isNull()) {
-            compositeIcon = renderConstrIcon(thisType,
-                                             iconColor,
-                                             labels,
-                                             labelColors,
-                                             iconRotation,
-                                             &boundingBoxesVec,
-                                             &lastVPad);
-        } else {
-            int thisVPad;
-            QImage partialIcon = renderConstrIcon(thisType,
-                                                  iconColor,
-                                                  labels,
-                                                  labelColors,
-                                                  iconRotation,
-                                                  &boundingBoxesVec,
-                                                  &thisVPad);
-
-            // Stack vertically for now.  Down the road, it might make sense
-            // to figure out the best orientation automatically.
-            oldHeight = compositeIcon.height();
-
-            // This is overkill for the currently used (20 July 2014) font,
-            // since it always seems to have the same vertical pad, but this
-            // might not always be the case.  The 3 pixel buffer might need
-            // to vary depending on font size too...
-            oldHeight -= std::max(lastVPad - 3, 0);
-
-            compositeIcon = compositeIcon.copy(0, 0,
-                                               std::max(partialIcon.width(),
-                                                        compositeIcon.width()),
-                                               partialIcon.height() + 
-                                               compositeIcon.height());
-
-            QPainter qp(&compositeIcon);
-            qp.drawImage(0, oldHeight, partialIcon);
-
-            lastVPad = thisVPad;
-        }
-
-        // Add bounding boxes for the icon we just rendered to boundingBoxes
-        std::vector<int>::iterator id = ids.begin();
-        std::set<int> nextIds;
-        for(std::vector<QRect>::iterator bb = boundingBoxesVec.begin();
-            bb != boundingBoxesVec.end(); ++bb) {
-            nextIds.clear();
-
-            if(bb == boundingBoxesVec.begin()) {
-                // The first bounding box is for the icon at left, so assign
-                // all IDs for that type of constraint to the icon.
-                for(std::vector<int>::iterator j = ids.begin(); j != ids.end(); ++j)
-                    nextIds.insert(*j);
-            }
-            else {
-                nextIds.insert(*(id++));
-            }
-
-            ConstrIconBB newBB(bb->adjusted(0, oldHeight, 0, oldHeight),
-                               nextIds);
-
-            boundingBoxes.push_back(newBB);
-        }
-    }
-
-    edit->combinedConstrBoxes[idString] = boundingBoxes;
-    thisInfo->string.setValue(idString.toLatin1().data());
-    sendConstraintIconToCoin(compositeIcon, thisDest);
-}
-
-
-/// Note: labels, labelColors, and boundignBoxes are all
-/// assumed to be the same length.
-QImage ViewProviderSketch::renderConstrIcon(const QString &type,
-                                            const QColor &iconColor,
-                                            const QStringList &labels,
-                                            const QList<QColor> &labelColors,
-                                            double iconRotation,
-                                            std::vector<QRect> *boundingBoxes,
-                                            int *vPad)
-{
-    // Constants to help create constraint icons
-    QString joinStr = QString::fromLatin1(", ");
-
-    QImage icon = Gui::BitmapFactory().pixmap(type.toLatin1()).toImage();
-
-    QFont font = QApplication::font();
-    font.setPixelSize(11);
-    font.setBold(true);
-    QFontMetrics qfm = QFontMetrics(font);
-
-    int labelWidth = qfm.boundingRect(labels.join(joinStr)).width();
-    // See Qt docs on qRect::bottom() for explanation of the +1
-    int pxBelowBase = qfm.boundingRect(labels.join(joinStr)).bottom() + 1;
-
-    if(vPad)
-        *vPad = pxBelowBase;
-
-    QTransform rotation;
-    rotation.rotate(iconRotation);
-       
-    QImage roticon = icon.transformed(rotation);
-    QImage image = roticon.copy(0, 0, roticon.width() + labelWidth,
-                                                        roticon.height() + pxBelowBase);
-
-    // Make a bounding box for the icon
-    if(boundingBoxes)
-        boundingBoxes->push_back(QRect(0, 0, roticon.width(), roticon.height()));
-
-    // Render the Icons
-    QPainter qp(&image);
-    qp.setCompositionMode(QPainter::CompositionMode_SourceIn);
-    qp.fillRect(roticon.rect(), iconColor);
-
-    // Render constraint label if necessary
-    if (!labels.join(QString()).isEmpty()) {
-        qp.setCompositionMode(QPainter::CompositionMode_SourceOver);
-        qp.setFont(font);
-
-        int cursorOffset = 0;
-
-        //In Python: "for label, color in zip(labels, labelColors):"
-        QStringList::const_iterator labelItr;
-        QString labelStr;
-        QList<QColor>::const_iterator colorItr;
-        QRect labelBB;
-        for(labelItr = labels.begin(), colorItr = labelColors.begin();
-            labelItr != labels.end() && colorItr != labelColors.end();
-            ++labelItr, ++colorItr) {
-
-            qp.setPen(*colorItr);
-
-            if(labelItr + 1 == labels.end()) // if this is the last label
-                labelStr = *labelItr;
-            else
-                labelStr = *labelItr + joinStr;
-
-            // Note: text can sometimes draw to the left of the starting
-            //       position, eg italic fonts.  Check QFontMetrics
-            //       documentation for more info, but be mindful if the
-            //       icon.width() is ever very small (or removed).
-            qp.drawText(icon.width() + cursorOffset, icon.height(), labelStr);
-
-            if(boundingBoxes) {
-                labelBB = qfm.boundingRect(labelStr);
-                labelBB.moveTo(icon.width() + cursorOffset,
-                               icon.height() - qfm.height() + pxBelowBase);
-                boundingBoxes->push_back(labelBB);
-            }
-
-            cursorOffset += qfm.width(labelStr);
-        }
-    }
-
-    return image;
-}
-
-void ViewProviderSketch::drawTypicalConstraintIcon(const constrIconQueueItem &i)
-{
-    QColor color = constrColor(i.constraintId);
-
-    QImage image = renderConstrIcon(i.type,
-                                    color,
-                                    QStringList(i.label),
-                                    QList<QColor>() << color,
-                                    i.iconRotation);
-
-    i.infoPtr->string.setValue(QString::number(i.constraintId).toLatin1().data());
-    sendConstraintIconToCoin(image, i.destination);
-}
-
-float ViewProviderSketch::getScaleFactor()
-{
-    assert(edit);
-    Gui::MDIView *mdi = Gui::Application::Instance->editViewOfNode(edit->EditRoot);
-    if (mdi && mdi->isDerivedFrom(Gui::View3DInventor::getClassTypeId())) {
-        Gui::View3DInventorViewer *viewer = static_cast<Gui::View3DInventor *>(mdi)->getViewer();
-        SoCamera* camera = viewer->getSoRenderManager()->getCamera();
-        float scale = camera->getViewVolume(camera->aspectRatio.getValue()).getWorldToScreenScale(SbVec3f(0.f, 0.f, 0.f), 0.1f) / 3;
-        return scale;
-    }
-    else {
-        return 1.f;
-    }
-}
-
-void ViewProviderSketch::draw(bool temp /*=false*/, bool rebuildinformationlayer /*=true*/)
-{
-    assert(edit);
-
-    // Render Geometry ===================================================
-    std::vector<Base::Vector3d> Coords;
-    std::vector<Base::Vector3d> Points;
-    std::vector<unsigned int> Index;
-
-    int intGeoCount = getSketchObject()->getHighestCurveIndex() + 1;
-    int extGeoCount = getSketchObject()->getExternalGeometryCount();
-
-    const std::vector<Part::Geometry *> *geomlist;
-    std::vector<Part::Geometry *> tempGeo;
-    if (temp)
-        tempGeo = getSketchObject()->getSolvedSketch().extractGeometry(true, true); // with memory allocation
-    else
-        tempGeo = getSketchObject()->getCompleteGeometry(); // without memory allocation
-    geomlist = &tempGeo;
-
-
-    assert(int(geomlist->size()) == extGeoCount + intGeoCount);
-    assert(int(geomlist->size()) >= 2);
-
-    edit->CurvIdToGeoId.clear();
-    
-    // information layer
-    if(rebuildinformationlayer) {
-        // every time we start with empty information layer
-        edit->infoGroup->removeAllChildren();
-    }
-    
-    ParameterGrp::handle hGrp = App::GetApplication().GetParameterGroupByPath("User parameter:BaseApp/Preferences/View");
-    int fontSize = hGrp->GetInt("EditSketcherFontSize", 17);
-    
-    int currentInfoNode = 0;
-    
-    ParameterGrp::handle hGrpsk = App::GetApplication().GetParameterGroupByPath("User parameter:BaseApp/Preferences/Mod/Sketcher/General");
-    
-    std::vector<int> bsplineGeoIds;
-    
-    double combrepscale = 0; // the repscale that would correspond to this comb based only on this calculation.
-
-    // end information layer
-
-    int GeoId = 0;
-
-    int stdcountsegments = hGrp->GetInt("SegmentsPerGeometry", 50);
-
-    // RootPoint
-    Points.push_back(Base::Vector3d(0.,0.,0.));
-
-    for (std::vector<Part::Geometry *>::const_iterator it = geomlist->begin(); it != geomlist->end()-2; ++it, GeoId++) {
-        if (GeoId >= intGeoCount)
-            GeoId = -extGeoCount;
-        if ((*it)->getTypeId() == Part::GeomPoint::getClassTypeId()) { // add a point
-            const Part::GeomPoint *point = static_cast<const Part::GeomPoint *>(*it);
-            Points.push_back(point->getPoint());
-        }
-        else if ((*it)->getTypeId() == Part::GeomLineSegment::getClassTypeId()) { // add a line
-            const Part::GeomLineSegment *lineSeg = static_cast<const Part::GeomLineSegment *>(*it);
-            // create the definition struct for that geom
-            Coords.push_back(lineSeg->getStartPoint());
-            Coords.push_back(lineSeg->getEndPoint());
-            Points.push_back(lineSeg->getStartPoint());
-            Points.push_back(lineSeg->getEndPoint());
-            Index.push_back(2);
-            edit->CurvIdToGeoId.push_back(GeoId);
-        }
-        else if ((*it)->getTypeId() == Part::GeomCircle::getClassTypeId()) { // add a circle
-            const Part::GeomCircle *circle = static_cast<const Part::GeomCircle *>(*it);
-            Handle(Geom_Circle) curve = Handle(Geom_Circle)::DownCast(circle->handle());
-
-            int countSegments = stdcountsegments;
-            Base::Vector3d center = circle->getCenter();
-            double segment = (2 * M_PI) / countSegments;
-            for (int i=0; i < countSegments; i++) {
-                gp_Pnt pnt = curve->Value(i*segment);
-                Coords.push_back(Base::Vector3d(pnt.X(), pnt.Y(), pnt.Z()));
-            }
-
-            gp_Pnt pnt = curve->Value(0);
-            Coords.push_back(Base::Vector3d(pnt.X(), pnt.Y(), pnt.Z()));
-
-            Index.push_back(countSegments+1);
-            edit->CurvIdToGeoId.push_back(GeoId);
-            Points.push_back(center);
-        }
-        else if ((*it)->getTypeId() == Part::GeomEllipse::getClassTypeId()) { // add an ellipse
-            const Part::GeomEllipse *ellipse = static_cast<const Part::GeomEllipse *>(*it);
-            Handle(Geom_Ellipse) curve = Handle(Geom_Ellipse)::DownCast(ellipse->handle());
-
-            int countSegments = stdcountsegments;
-            Base::Vector3d center = ellipse->getCenter();
-            double segment = (2 * M_PI) / countSegments;
-            for (int i=0; i < countSegments; i++) {
-                gp_Pnt pnt = curve->Value(i*segment);
-                Coords.push_back(Base::Vector3d(pnt.X(), pnt.Y(), pnt.Z()));
-            }
-
-            gp_Pnt pnt = curve->Value(0);
-            Coords.push_back(Base::Vector3d(pnt.X(), pnt.Y(), pnt.Z()));
-
-            Index.push_back(countSegments+1);
-            edit->CurvIdToGeoId.push_back(GeoId);
-            Points.push_back(center);
-        }
-        else if ((*it)->getTypeId() == Part::GeomArcOfCircle::getClassTypeId()) { // add an arc
-            const Part::GeomArcOfCircle *arc = static_cast<const Part::GeomArcOfCircle *>(*it);
-            Handle(Geom_TrimmedCurve) curve = Handle(Geom_TrimmedCurve)::DownCast(arc->handle());
-
-            double startangle, endangle;
-            arc->getRange(startangle, endangle, /*emulateCCW=*/false);
-            if (startangle > endangle) // if arc is reversed
-                std::swap(startangle, endangle);
-
-            double range = endangle-startangle;
-            int countSegments = std::max(6, int(stdcountsegments * range / (2 * M_PI)));
-            double segment = range / countSegments;
-
-            Base::Vector3d center = arc->getCenter();
-            Base::Vector3d start  = arc->getStartPoint(/*emulateCCW=*/true);
-            Base::Vector3d end    = arc->getEndPoint(/*emulateCCW=*/true);
-
-            for (int i=0; i < countSegments; i++) {
-                gp_Pnt pnt = curve->Value(startangle);
-                Coords.push_back(Base::Vector3d(pnt.X(), pnt.Y(), pnt.Z()));
-                startangle += segment;
-            }
-
-            // end point
-            gp_Pnt pnt = curve->Value(endangle);
-            Coords.push_back(Base::Vector3d(pnt.X(), pnt.Y(), pnt.Z()));
-
-            Index.push_back(countSegments+1);
-            edit->CurvIdToGeoId.push_back(GeoId);
-            Points.push_back(start);
-            Points.push_back(end);
-            Points.push_back(center);
-        }
-        else if ((*it)->getTypeId() == Part::GeomArcOfEllipse::getClassTypeId()) { // add an arc
-            const Part::GeomArcOfEllipse *arc = static_cast<const Part::GeomArcOfEllipse *>(*it);
-            Handle(Geom_TrimmedCurve) curve = Handle(Geom_TrimmedCurve)::DownCast(arc->handle());
-
-            double startangle, endangle;
-            arc->getRange(startangle, endangle, /*emulateCCW=*/false);
-            if (startangle > endangle) // if arc is reversed
-                std::swap(startangle, endangle);
-
-            double range = endangle-startangle;
-            int countSegments = std::max(6, int(stdcountsegments * range / (2 * M_PI)));
-            double segment = range / countSegments;
-
-            Base::Vector3d center = arc->getCenter();
-            Base::Vector3d start  = arc->getStartPoint(/*emulateCCW=*/true);
-            Base::Vector3d end    = arc->getEndPoint(/*emulateCCW=*/true);
-
-            for (int i=0; i < countSegments; i++) {
-                gp_Pnt pnt = curve->Value(startangle);
-                Coords.push_back(Base::Vector3d(pnt.X(), pnt.Y(), pnt.Z()));
-                startangle += segment;
-            }
-
-            // end point
-            gp_Pnt pnt = curve->Value(endangle);
-            Coords.push_back(Base::Vector3d(pnt.X(), pnt.Y(), pnt.Z()));
-
-            Index.push_back(countSegments+1);
-            edit->CurvIdToGeoId.push_back(GeoId);
-            Points.push_back(start);
-            Points.push_back(end);
-            Points.push_back(center);
-        }
-        else if ((*it)->getTypeId() == Part::GeomArcOfHyperbola::getClassTypeId()) { 
-            const Part::GeomArcOfHyperbola *aoh = static_cast<const Part::GeomArcOfHyperbola *>(*it);
-            Handle(Geom_TrimmedCurve) curve = Handle(Geom_TrimmedCurve)::DownCast(aoh->handle());
-
-            double startangle, endangle;
-            aoh->getRange(startangle, endangle, /*emulateCCW=*/true);
-            if (startangle > endangle) // if arc is reversed
-                std::swap(startangle, endangle);
-
-            double range = endangle-startangle;
-            int countSegments = std::max(6, int(stdcountsegments * range / (2 * M_PI)));
-            double segment = range / countSegments;
-
-            Base::Vector3d center = aoh->getCenter();
-            Base::Vector3d start  = aoh->getStartPoint();
-            Base::Vector3d end    = aoh->getEndPoint();
-
-            for (int i=0; i < countSegments; i++) {
-                gp_Pnt pnt = curve->Value(startangle);
-                Coords.push_back(Base::Vector3d(pnt.X(), pnt.Y(), pnt.Z()));
-                startangle += segment;
-            }
-
-            // end point
-            gp_Pnt pnt = curve->Value(endangle);
-            Coords.push_back(Base::Vector3d(pnt.X(), pnt.Y(), pnt.Z()));
-
-            Index.push_back(countSegments+1);
-            edit->CurvIdToGeoId.push_back(GeoId);
-            Points.push_back(start);
-            Points.push_back(end);
-            Points.push_back(center);
-        } 
-        else if ((*it)->getTypeId() == Part::GeomArcOfParabola::getClassTypeId()) { 
-            const Part::GeomArcOfParabola *aop = static_cast<const Part::GeomArcOfParabola *>(*it);
-            Handle(Geom_TrimmedCurve) curve = Handle(Geom_TrimmedCurve)::DownCast(aop->handle());
-
-            double startangle, endangle;
-            aop->getRange(startangle, endangle, /*emulateCCW=*/true);
-            if (startangle > endangle) // if arc is reversed
-                std::swap(startangle, endangle);
-
-            double range = endangle-startangle;
-            int countSegments = std::max(6, int(stdcountsegments * range / (2 * M_PI)));
-            double segment = range / countSegments;
-
-            Base::Vector3d center = aop->getCenter();
-            Base::Vector3d start  = aop->getStartPoint();
-            Base::Vector3d end    = aop->getEndPoint();
-
-            for (int i=0; i < countSegments; i++) {
-                gp_Pnt pnt = curve->Value(startangle);
-                Coords.push_back(Base::Vector3d(pnt.X(), pnt.Y(), pnt.Z()));
-                startangle += segment;
-            }
-
-            // end point
-            gp_Pnt pnt = curve->Value(endangle);
-            Coords.push_back(Base::Vector3d(pnt.X(), pnt.Y(), pnt.Z()));
-
-            Index.push_back(countSegments+1);
-            edit->CurvIdToGeoId.push_back(GeoId);
-            Points.push_back(start);
-            Points.push_back(end);
-            Points.push_back(center);
-        }
-        else if ((*it)->getTypeId() == Part::GeomBSplineCurve::getClassTypeId()) { // add a bspline
-            bsplineGeoIds.push_back(GeoId);
-            const Part::GeomBSplineCurve *spline = static_cast<const Part::GeomBSplineCurve *>(*it);
-            Handle(Geom_BSplineCurve) curve = Handle(Geom_BSplineCurve)::DownCast(spline->handle());
-
-            Base::Vector3d startp  = spline->getStartPoint();
-            Base::Vector3d endp    = spline->getEndPoint();
-
-            double first = curve->FirstParameter();
-            double last = curve->LastParameter();
-            if (first > last) // if arc is reversed
-                std::swap(first, last);
-
-            double range = last-first;
-            int countSegments = stdcountsegments;
-            double segment = range / countSegments;
-
-            for (int i=0; i < countSegments; i++) {
-                gp_Pnt pnt = curve->Value(first);
-                Coords.push_back(Base::Vector3d(pnt.X(), pnt.Y(), pnt.Z()));
-                first += segment;
-            }
-
-            // end point
-            gp_Pnt end = curve->Value(last);
-            Coords.push_back(Base::Vector3d(end.X(), end.Y(), end.Z()));
-
-            Index.push_back(countSegments+1);
-            edit->CurvIdToGeoId.push_back(GeoId);
-            Points.push_back(startp);
-            Points.push_back(endp);
-            
-            //***************************************************************************************************************
-            // global information gathering for geometry information layer
-            
-            std::vector<Base::Vector3d> poles = spline->getPoles();
-            
-            Base::Vector3d midp = Base::Vector3d(0,0,0);
-            
-            for (std::vector<Base::Vector3d>::iterator it = poles.begin(); it != poles.end(); ++it) {
-                midp += (*it);
-            }
-            
-            midp /= poles.size();
-            
-            double firstparam = spline->getFirstParameter();
-            double lastparam =  spline->getLastParameter();
-            
-            const int ndiv = poles.size()>4?poles.size()*16:64;
-            double step = (lastparam - firstparam ) / (ndiv -1);
-
-            std::vector<double> paramlist(ndiv);
-            std::vector<Base::Vector3d> pointatcurvelist(ndiv);
-            std::vector<double> curvaturelist(ndiv);
-            std::vector<Base::Vector3d> normallist(ndiv);
-
-            double maxcurv = 0;
-            double maxdisttocenterofmass = 0;
-
-            for(int i = 0; i < ndiv; i++) {
-                paramlist[i] = firstparam + i * step;
-                pointatcurvelist[i] = spline->pointAtParameter(paramlist[i]);
-                curvaturelist[i] = spline->curvatureAt(paramlist[i]);
-
-                if(curvaturelist[i] > maxcurv)
-                    maxcurv = curvaturelist[i];
-
-                double tempf = ( pointatcurvelist[i] - midp ).Length();
-
-                if( tempf > maxdisttocenterofmass )
-                    maxdisttocenterofmass = tempf;
-
-            }
-
-            double temprepscale = ( 0.5 * maxdisttocenterofmass ) / maxcurv; // just a factor to make a comb reasonably visible
-            
-            if( temprepscale > combrepscale )
-                combrepscale = temprepscale;
-            
-            
-        }
-        else {
-        }
-    }
-    
-    if ( (combrepscale > (2 * combrepscalehyst)) || (combrepscale < (combrepscalehyst/2)))
-        combrepscalehyst = combrepscale ;
-        
-    
-    // geometry information layer for bsplines, as they need a second round now that max curvature is known
-    for (std::vector<int>::const_iterator it = bsplineGeoIds.begin(); it != bsplineGeoIds.end(); ++it) {
-
-        const Part::Geometry *geo = GeoById(*geomlist, *it);
-
-        const Part::GeomBSplineCurve *spline = static_cast<const Part::GeomBSplineCurve *>(geo);
-        
-        //----------------------------------------------------------
-        // geometry information layer
-        
-        // polynom degree --------------------------------------------------------
-        std::vector<Base::Vector3d> poles = spline->getPoles();
-        
-        Base::Vector3d midp = Base::Vector3d(0,0,0);
-        
-        for (std::vector<Base::Vector3d>::iterator it = poles.begin(); it != poles.end(); ++it) {
-            midp += (*it);
-        }
-        
-        midp /= poles.size();
-        
-        if(rebuildinformationlayer) {
-            SoSwitch *sw = new SoSwitch();
-            
-            sw->whichChild = hGrpsk->GetBool("BSplineDegreeVisible", true)?SO_SWITCH_ALL:SO_SWITCH_NONE;
-            
-            SoSeparator *sep = new SoSeparator();
-            sep->ref();
-            // no caching for fluctuand data structures
-            sep->renderCaching = SoSeparator::OFF;
-            
-            // every information visual node gets its own material for to-be-implemented preselection and selection
-            SoMaterial *mat = new SoMaterial;
-            mat->ref();
-            mat->diffuseColor = InformationColor;
-            
-            SoTranslation *translate = new SoTranslation;
-            
-            translate->translation.setValue(midp.x,midp.y,zInfo);
-            
-            SoFont *font = new SoFont;
-            font->name.setValue("Helvetica");
-            font->size.setValue(fontSize);
-            
-            SoText2 *degreetext = new SoText2;
-            degreetext->string = SbString(spline->getDegree());
-            
-            sep->addChild(translate);
-            sep->addChild(mat);
-            sep->addChild(font);
-            sep->addChild(degreetext);
-            
-            sw->addChild(sep);
-            
-            edit->infoGroup->addChild(sw);
-            sep->unref();
-            mat->unref();
-        }
-        else {
-            SoSwitch *sw = static_cast<SoSwitch *>(edit->infoGroup->getChild(currentInfoNode));
-            
-            if(visibleInformationChanged)
-                sw->whichChild = hGrpsk->GetBool("BSplineDegreeVisible", true)?SO_SWITCH_ALL:SO_SWITCH_NONE;
-            
-            SoSeparator *sep = static_cast<SoSeparator *>(sw->getChild(0));
-            
-            static_cast<SoTranslation *>(sep->getChild(GEOINFO_BSPLINE_DEGREE_POS))->translation.setValue(midp.x,midp.y,zInfo);
-            
-            static_cast<SoText2 *>(sep->getChild(GEOINFO_BSPLINE_DEGREE_TEXT))->string = SbString(spline->getDegree());
-        }
-        
-        currentInfoNode++; // switch to next node
-        
-        // control polygon --------------------------------------------------------
-        if(rebuildinformationlayer) {
-            SoSwitch *sw = new SoSwitch();
-            
-            sw->whichChild = hGrpsk->GetBool("BSplineControlPolygonVisible", true)?SO_SWITCH_ALL:SO_SWITCH_NONE;
-            
-            SoSeparator *sep = new SoSeparator();
-            sep->ref();
-            // no caching for fluctuand data structures
-            sep->renderCaching = SoSeparator::OFF;
-            
-            // every information visual node gets its own material for to-be-implemented preselection and selection
-            SoMaterial *mat = new SoMaterial;
-            mat->ref();
-            mat->diffuseColor = InformationColor;
-            
-            SoLineSet *lineset = new SoLineSet;
-            
-            SoCoordinate3 *coords = new SoCoordinate3;
-            
-            if(spline->isPeriodic()) {
-                coords->point.setNum(poles.size()+1);
-            }
-            else {
-                coords->point.setNum(poles.size());
-            }
-            
-            SbVec3f *vts = coords->point.startEditing();
-            
-            int i=0;
-            for (std::vector<Base::Vector3d>::iterator it = poles.begin(); it != poles.end(); ++it, i++) {
-                vts[i].setValue((*it).x,(*it).y,zInfo);
-            }
-            
-            if(spline->isPeriodic()) {
-                vts[poles.size()].setValue(poles[0].x,poles[0].y,zInfo);
-            }
-            
-            coords->point.finishEditing();
-            
-            sep->addChild(mat);
-            sep->addChild(coords);
-            sep->addChild(lineset);
-            
-            sw->addChild(sep);
-            
-            edit->infoGroup->addChild(sw);
-            sep->unref();
-            mat->unref();
-        }
-        else {
-            SoSwitch *sw = static_cast<SoSwitch *>(edit->infoGroup->getChild(currentInfoNode));
-            
-            if(visibleInformationChanged)
-                sw->whichChild = hGrpsk->GetBool("BSplineControlPolygonVisible", true)?SO_SWITCH_ALL:SO_SWITCH_NONE;
-            
-            SoSeparator *sep = static_cast<SoSeparator *>(sw->getChild(0));
-            
-            SoCoordinate3 *coords = static_cast<SoCoordinate3 *>(sep->getChild(GEOINFO_BSPLINE_POLYGON));
-            
-            if(spline->isPeriodic()) {
-                coords->point.setNum(poles.size()+1);
-            }
-            else {
-                coords->point.setNum(poles.size());
-            }
-            
-            SbVec3f *vts = coords->point.startEditing();
-            
-            int i=0;
-            for (std::vector<Base::Vector3d>::iterator it = poles.begin(); it != poles.end(); ++it, i++) {
-                vts[i].setValue((*it).x,(*it).y,zInfo);
-            }
-            
-            if(spline->isPeriodic()) {
-                vts[poles.size()].setValue(poles[0].x,poles[0].y,zInfo);
-            }
-            
-            coords->point.finishEditing();
-            
-        }
-        currentInfoNode++; // switch to next node
-        
-        // curvature graph --------------------------------------------------------
-        
-        // reimplementation of python source:
-        // https://github.com/tomate44/CurvesWB/blob/master/ParametricComb.py
-        // by FreeCAD user Chris_G
-        
-        double firstparam = spline->getFirstParameter();
-        double lastparam =  spline->getLastParameter();
-        
-        const int ndiv = poles.size()>4?poles.size()*16:64;
-        double step = (lastparam - firstparam ) / (ndiv -1);
-        
-        std::vector<double> paramlist(ndiv);
-        std::vector<Base::Vector3d> pointatcurvelist(ndiv);
-        std::vector<double> curvaturelist(ndiv);
-        std::vector<Base::Vector3d> normallist(ndiv);
-
-        for(int i = 0; i < ndiv; i++) {
-            paramlist[i] = firstparam + i * step;
-            pointatcurvelist[i] = spline->pointAtParameter(paramlist[i]);
-            curvaturelist[i] = spline->curvatureAt(paramlist[i]);
-
-            try {
-                spline->normalAt(paramlist[i],normallist[i]);
-            }
-            catch(Base::Exception) {
-                normallist[i] = Base::Vector3d(0,0,0);
-            }
-
-        }
-
-        std::vector<Base::Vector3d> pointatcomblist(ndiv);
-
-        for(int i = 0; i < ndiv; i++) {
-            pointatcomblist[i] = pointatcurvelist[i] - combrepscalehyst * curvaturelist[i] * normallist[i];
-        }
-        
-        if(rebuildinformationlayer) {
-            SoSwitch *sw = new SoSwitch();
-            
-            sw->whichChild = hGrpsk->GetBool("BSplineCombVisible", true)?SO_SWITCH_ALL:SO_SWITCH_NONE;
-            
-            SoSeparator *sep = new SoSeparator();
-            sep->ref();
-            // no caching for fluctuand data structures
-            sep->renderCaching = SoSeparator::OFF;
-            
-            // every information visual node gets its own material for to-be-implemented preselection and selection
-            SoMaterial *mat = new SoMaterial;
-            mat->ref();
-            mat->diffuseColor = InformationColor;
-            
-            SoLineSet *lineset = new SoLineSet;
-            
-            SoCoordinate3 *coords = new SoCoordinate3;
-            
-            coords->point.setNum(3*ndiv); // 2*ndiv +1 points of ndiv separate segments + ndiv points for last segment
-            lineset->numVertices.setNum(ndiv+1); // ndiv separate segments of radials + 1 segment connecting at comb end
-            
-            int32_t *index = lineset->numVertices.startEditing();
-            SbVec3f *vts = coords->point.startEditing();
-            
-            for(int i = 0; i < ndiv; i++) {
-                vts[2*i].setValue(pointatcurvelist[i].x, pointatcurvelist[i].y, zInfo); // radials
-                vts[2*i+1].setValue(pointatcomblist[i].x, pointatcomblist[i].y, zInfo);
-                index[i] = 2;
-                
-                vts[2*ndiv+i].setValue(pointatcomblist[i].x, pointatcomblist[i].y, zInfo); // comb endpoint closing segment
-            }
-            
-            index[ndiv] = ndiv; // comb endpoint closing segment
-            
-            coords->point.finishEditing();
-            lineset->numVertices.finishEditing();
-            
-            sep->addChild(mat);
-            sep->addChild(coords);
-            sep->addChild(lineset);
-            
-            sw->addChild(sep);
-            
-            edit->infoGroup->addChild(sw);
-            sep->unref();
-            mat->unref();
-        }
-        else {
-            SoSwitch *sw = static_cast<SoSwitch *>(edit->infoGroup->getChild(currentInfoNode));
-            
-            if(visibleInformationChanged)
-                sw->whichChild = hGrpsk->GetBool("BSplineCombVisible", true)?SO_SWITCH_ALL:SO_SWITCH_NONE;
-            
-            SoSeparator *sep = static_cast<SoSeparator *>(sw->getChild(0));
-            
-            SoCoordinate3 *coords = static_cast<SoCoordinate3 *>(sep->getChild(GEOINFO_BSPLINE_POLYGON));
-            
-            SoLineSet *lineset = static_cast<SoLineSet *>(sep->getChild(GEOINFO_BSPLINE_POLYGON+1));
-            
-            coords->point.setNum(3*ndiv); // 2*ndiv +1 points of ndiv separate segments + ndiv points for last segment
-            lineset->numVertices.setNum(ndiv+1); // ndiv separate segments of radials + 1 segment connecting at comb end
-            
-            int32_t *index = lineset->numVertices.startEditing();
-            SbVec3f *vts = coords->point.startEditing();
-            
-            for(int i = 0; i < ndiv; i++) {
-                vts[2*i].setValue(pointatcurvelist[i].x, pointatcurvelist[i].y, zInfo); // radials
-                vts[2*i+1].setValue(pointatcomblist[i].x, pointatcomblist[i].y, zInfo);
-                index[i] = 2;
-                
-                vts[2*ndiv+i].setValue(pointatcomblist[i].x, pointatcomblist[i].y, zInfo); // comb endpoint closing segment
-            }
-            
-            index[ndiv] = ndiv; // comb endpoint closing segment
-            
-            coords->point.finishEditing();
-            lineset->numVertices.finishEditing();
-            
-        }
-        
-        currentInfoNode++; // switch to next node
-        
-        // knot multiplicity --------------------------------------------------------
-        std::vector<double> knots = spline->getKnots();
-        std::vector<int> mult = spline->getMultiplicities();
-        
-        std::vector<double>::const_iterator itk;
-        std::vector<int>::const_iterator itm;
-        
-        
-        if(rebuildinformationlayer) {
-            
-            for( itk = knots.begin(), itm = mult.begin(); itk != knots.end() && itm != mult.end(); ++itk, ++itm) {
-                
-                SoSwitch *sw = new SoSwitch();
-                
-                sw->whichChild = hGrpsk->GetBool("BSplineKnotMultiplicityVisible", true)?SO_SWITCH_ALL:SO_SWITCH_NONE;
-                
-                SoSeparator *sep = new SoSeparator();
-                sep->ref();
-                // no caching for fluctuand data structures
-                sep->renderCaching = SoSeparator::OFF;
-                
-                // every information visual node gets its own material for to-be-implemented preselection and selection
-                SoMaterial *mat = new SoMaterial;
-                mat->ref();
-                mat->diffuseColor = InformationColor;
-                
-                SoTranslation *translate = new SoTranslation;
-                
-                Base::Vector3d knotposition = spline->pointAtParameter(*itk);
-                
-                translate->translation.setValue(knotposition.x,knotposition.y,zInfo);
-                
-                SoFont *font = new SoFont;
-                font->name.setValue("Helvetica");
-                font->size.setValue(fontSize);
-                
-                SoText2 *degreetext = new SoText2;
-                degreetext->string = SbString("(")+SbString(*itm)+SbString(")");
-                
-                sep->addChild(translate);
-                sep->addChild(mat);
-                sep->addChild(font);
-                sep->addChild(degreetext);
-                
-                sw->addChild(sep);
-                
-                edit->infoGroup->addChild(sw);
-                sep->unref();
-                mat->unref();
-                
-                currentInfoNode++; // switch to next node
-            }
-        }
-        else {
-            for( itk = knots.begin(), itm = mult.begin(); itk != knots.end() && itm != mult.end(); ++itk, ++itm) {                
-                SoSwitch *sw = static_cast<SoSwitch *>(edit->infoGroup->getChild(currentInfoNode));
-                
-                if(visibleInformationChanged)
-                    sw->whichChild = hGrpsk->GetBool("BSplineKnotMultiplicityVisible", true)?SO_SWITCH_ALL:SO_SWITCH_NONE;
-                
-                SoSeparator *sep = static_cast<SoSeparator *>(sw->getChild(0));
-                
-                Base::Vector3d knotposition = spline->pointAtParameter(*itk);
-                
-                static_cast<SoTranslation *>(sep->getChild(GEOINFO_BSPLINE_DEGREE_POS))->translation.setValue(knotposition.x,knotposition.y,zInfo);
-                
-                static_cast<SoText2 *>(sep->getChild(GEOINFO_BSPLINE_DEGREE_TEXT))->string = SbString("(")+SbString(*itm)+SbString(")");
-                
-                currentInfoNode++; // switch to next node
-            }
-        }
-        
-        // End of knot multiplicity 
-    }
-    
-    
-    
-    visibleInformationChanged=false; // whatever that changed in Information layer is already updated
-
-    edit->CurvesCoordinate->point.setNum(Coords.size());
-    edit->CurveSet->numVertices.setNum(Index.size());
-    edit->CurvesMaterials->diffuseColor.setNum(Index.size());
-    edit->PointsCoordinate->point.setNum(Points.size());
-    edit->PointsMaterials->diffuseColor.setNum(Points.size());
-    
-    SbVec3f *verts = edit->CurvesCoordinate->point.startEditing();
-    int32_t *index = edit->CurveSet->numVertices.startEditing();
-    SbVec3f *pverts = edit->PointsCoordinate->point.startEditing();
-
-    int i=0; // setting up the line set
-    for (std::vector<Base::Vector3d>::const_iterator it = Coords.begin(); it != Coords.end(); ++it,i++)
-        verts[i].setValue(it->x,it->y,zLowLines);
-    
-    i=0; // setting up the indexes of the line set
-    for (std::vector<unsigned int>::const_iterator it = Index.begin(); it != Index.end(); ++it,i++)
-        index[i] = *it;
-
-    i=0; // setting up the point set
-    for (std::vector<Base::Vector3d>::const_iterator it = Points.begin(); it != Points.end(); ++it,i++)
-        pverts[i].setValue(it->x,it->y,zPoints);
-
-    edit->CurvesCoordinate->point.finishEditing();
-    edit->CurveSet->numVertices.finishEditing();
-    edit->PointsCoordinate->point.finishEditing();
-
-    // set cross coordinates
-    edit->RootCrossSet->numVertices.set1Value(0,2);
-    edit->RootCrossSet->numVertices.set1Value(1,2);
-
-    // make sure that nine of the numbers are exactly zero because log(0)
-    // is not defined
-    float xMin = std::abs(MinX) < FLT_EPSILON ? 0.01f : MinX;
-    float xMax = std::abs(MaxX) < FLT_EPSILON ? 0.01f : MaxX;
-    float yMin = std::abs(MinY) < FLT_EPSILON ? 0.01f : MinY;
-    float yMax = std::abs(MaxY) < FLT_EPSILON ? 0.01f : MaxY;
-
-    float MiX = -exp(ceil(log(std::abs(xMin))));
-    MiX = std::min(MiX,(float)-exp(ceil(log(std::abs(0.1f*xMax)))));
-    float MaX = exp(ceil(log(std::abs(xMax))));
-    MaX = std::max(MaX,(float)exp(ceil(log(std::abs(0.1f*xMin)))));
-    float MiY = -exp(ceil(log(std::abs(yMin))));
-    MiY = std::min(MiY,(float)-exp(ceil(log(std::abs(0.1f*yMax)))));
-    float MaY = exp(ceil(log(std::abs(yMax))));
-    MaY = std::max(MaY,(float)exp(ceil(log(std::abs(0.1f*yMin)))));
-
-    edit->RootCrossCoordinate->point.set1Value(0,SbVec3f(MiX, 0.0f, zCross));
-    edit->RootCrossCoordinate->point.set1Value(1,SbVec3f(MaX, 0.0f, zCross));
-    edit->RootCrossCoordinate->point.set1Value(2,SbVec3f(0.0f, MiY, zCross));
-    edit->RootCrossCoordinate->point.set1Value(3,SbVec3f(0.0f, MaY, zCross));
-
-    // Render Constraints ===================================================
-    const std::vector<Sketcher::Constraint *> &constrlist = getSketchObject()->Constraints.getValues();
-    // After an undo/redo it can happen that we have an empty geometry list but a non-empty constraint list
-    // In this case just ignore the constraints. (See bug #0000421)
-    if (geomlist->size() <= 2 && !constrlist.empty()) {
-        rebuildConstraintsVisual();
-        return;
-    }
-    // reset point if the constraint type has changed
-Restart:
-    // check if a new constraint arrived
-    if (constrlist.size() != edit->vConstrType.size())
-        rebuildConstraintsVisual();
-    assert(int(constrlist.size()) == edit->constrGroup->getNumChildren());
-    assert(int(edit->vConstrType.size()) == edit->constrGroup->getNumChildren());
-    // update the virtual space
-    updateVirtualSpace();
-    // go through the constraints and update the position
-    i = 0;
-    for (std::vector<Sketcher::Constraint *>::const_iterator it=constrlist.begin();
-         it != constrlist.end(); ++it, i++) {
-        // check if the type has changed
-        if ((*it)->Type != edit->vConstrType[i]) {
-            // clearing the type vector will force a rebuild of the visual nodes
-            edit->vConstrType.clear();
-            //TODO: The 'goto' here is unsafe as it can happen that we cause an endless loop (see bug #0001956).
-            goto Restart;
-        }
-        try{//because calculateNormalAtPoint, used in there, can throw
-            // root separator for this constraint
-            SoSeparator *sep = static_cast<SoSeparator *>(edit->constrGroup->getChild(i));
-            const Constraint *Constr = *it;
-
-            // distinquish different constraint types to build up
-            switch (Constr->Type) {
-                case Block:
-                case Horizontal: // write the new position of the Horizontal constraint Same as vertical position.
-                case Vertical: // write the new position of the Vertical constraint
-                    {
-                        assert(Constr->First >= -extGeoCount && Constr->First < intGeoCount);
-                        bool alignment = Constr->Type!=Block && Constr->Second != Constraint::GeoUndef;
-
-                        // get the geometry
-                        const Part::Geometry *geo = GeoById(*geomlist, Constr->First);
-
-                        if (!alignment) {
-                            // Vertical & Horiz can only be a GeomLineSegment, but Blocked can be anything.
-                            Base::Vector3d midpos;
-                            Base::Vector3d dir;
-                            Base::Vector3d norm;
-
-                            if (geo->getTypeId() == Part::GeomLineSegment::getClassTypeId()) {
-                                const Part::GeomLineSegment *lineSeg = static_cast<const Part::GeomLineSegment *>(geo);
-
-                                // calculate the half distance between the start and endpoint
-                                midpos = ((lineSeg->getEndPoint()+lineSeg->getStartPoint())/2);
-
-                                //Get a set of vectors perpendicular and tangential to these
-                                dir = (lineSeg->getEndPoint()-lineSeg->getStartPoint()).Normalize();
-
-                                norm = Base::Vector3d(-dir.y,dir.x,0);
-                            }
-                            else if (geo->getTypeId() == Part::GeomBSplineCurve::getClassTypeId()) {
-                                const Part::GeomBSplineCurve *bsp = static_cast<const Part::GeomBSplineCurve *>(geo);
-                                midpos = Base::Vector3d(0,0,0);
-
-                                std::vector<Base::Vector3d> poles = bsp->getPoles();
-
-                                // Move center of gravity towards start not to collide with bspline degree information.
-                                double ws = 1.0 / poles.size();
-                                double w = 1.0;
-
-                                for (std::vector<Base::Vector3d>::iterator it = poles.begin(); it != poles.end(); ++it) {
-                                    midpos += w*(*it);
-                                    w -= ws;
-                                }
-
-                                midpos /= poles.size();
-
-                                dir = (bsp->getEndPoint() - bsp->getStartPoint()).Normalize();
-                                norm = Base::Vector3d(-dir.y,dir.x,0);
-                            }
-                            else {
-                                double ra=0,rb=0;
-                                double angle,angleplus=0.;//angle = rotation of object as a whole; angleplus = arc angle (t parameter for ellipses).
-                                if (geo->getTypeId() == Part::GeomCircle::getClassTypeId()) {
-                                    const Part::GeomCircle *circle = static_cast<const Part::GeomCircle *>(geo);
-                                    ra = circle->getRadius();
-                                    angle = M_PI/4;
-                                    midpos = circle->getCenter();
-                                } else if (geo->getTypeId() == Part::GeomArcOfCircle::getClassTypeId()) {
-                                    const Part::GeomArcOfCircle *arc = static_cast<const Part::GeomArcOfCircle *>(geo);
-                                    ra = arc->getRadius();
-                                    double startangle, endangle;
-                                    arc->getRange(startangle, endangle, /*emulateCCW=*/true);
-                                    angle = (startangle + endangle)/2;
-                                    midpos = arc->getCenter();
-                                } else if (geo->getTypeId() == Part::GeomEllipse::getClassTypeId()) {
-                                    const Part::GeomEllipse *ellipse = static_cast<const Part::GeomEllipse *>(geo);
-                                    ra = ellipse->getMajorRadius();
-                                    rb = ellipse->getMinorRadius();
-                                    Base::Vector3d majdir = ellipse->getMajorAxisDir();
-                                    angle = atan2(majdir.y, majdir.x);
-                                    angleplus = M_PI/4;
-                                    midpos = ellipse->getCenter();
-                                } else if (geo->getTypeId() == Part::GeomArcOfEllipse::getClassTypeId()) {
-                                    const Part::GeomArcOfEllipse *aoe = static_cast<const Part::GeomArcOfEllipse *>(geo);
-                                    ra = aoe->getMajorRadius();
-                                    rb = aoe->getMinorRadius();
-                                    double startangle, endangle;
-                                    aoe->getRange(startangle, endangle, /*emulateCCW=*/true);
-                                    Base::Vector3d majdir = aoe->getMajorAxisDir();
-                                    angle = atan2(majdir.y, majdir.x);
-                                    angleplus = (startangle + endangle)/2;
-                                    midpos = aoe->getCenter();
-                                } else if (geo->getTypeId() == Part::GeomArcOfHyperbola::getClassTypeId()) {
-                                    const Part::GeomArcOfHyperbola *aoh = static_cast<const Part::GeomArcOfHyperbola *>(geo);
-                                    ra = aoh->getMajorRadius();
-                                    rb = aoh->getMinorRadius();
-                                    double startangle, endangle;
-                                    aoh->getRange(startangle, endangle, /*emulateCCW=*/true);
-                                    Base::Vector3d majdir = aoh->getMajorAxisDir();
-                                    angle = atan2(majdir.y, majdir.x);
-                                    angleplus = (startangle + endangle)/2;
-                                    midpos = aoh->getCenter();
-                                } else if (geo->getTypeId() == Part::GeomArcOfParabola::getClassTypeId()) {
-                                    const Part::GeomArcOfParabola *aop = static_cast<const Part::GeomArcOfParabola *>(geo);
-                                    ra = aop->getFocal();
-                                    double startangle, endangle;
-                                    aop->getRange(startangle, endangle, /*emulateCCW=*/true);
-                                    Base::Vector3d majdir = - aop->getXAxisDir();
-                                    angle = atan2(majdir.y, majdir.x);
-                                    angleplus = (startangle + endangle)/2;
-                                    midpos = aop->getFocus();    
-                                } else
-                                    break;
-
-                                if( geo->getTypeId() == Part::GeomEllipse::getClassTypeId() ||
-                                    geo->getTypeId() == Part::GeomArcOfEllipse::getClassTypeId() ||
-                                    geo->getTypeId() == Part::GeomArcOfHyperbola::getClassTypeId() ){
-
-                                    Base::Vector3d majDir, minDir, rvec;
-                                    majDir = Base::Vector3d(cos(angle),sin(angle),0);//direction of major axis of ellipse
-                                    minDir = Base::Vector3d(-majDir.y,majDir.x,0);//direction of minor axis of ellipse
-                                    rvec = (ra*cos(angleplus)) * majDir   +   (rb*sin(angleplus)) * minDir;
-                                    midpos += rvec;
-                                    rvec.Normalize();
-                                    norm = rvec;
-                                    dir = Base::Vector3d(-rvec.y,rvec.x,0);//DeepSOIC: I'm not sure what dir is supposed to mean.
-                                }
-                                else {
-                                    norm = Base::Vector3d(cos(angle),sin(angle),0);
-                                    dir = Base::Vector3d(-norm.y,norm.x,0);
-                                    midpos += ra*norm;
-                                }
-                            }
-
-                            Base::Vector3d relpos = seekConstraintPosition(midpos, norm, dir, 2.5, edit->constrGroup->getChild(i));
-
-                            static_cast<SoZoomTranslation *>(sep->getChild(CONSTRAINT_SEPARATOR_INDEX_FIRST_TRANSLATION))->abPos = SbVec3f(midpos.x, midpos.y, zConstr); //Absolute Reference
-
-                            //Reference Position that is scaled according to zoom
-                            static_cast<SoZoomTranslation *>(sep->getChild(CONSTRAINT_SEPARATOR_INDEX_FIRST_TRANSLATION))->translation = SbVec3f(relpos.x, relpos.y, 0);
-                        }
-                        else {
-                            assert(Constr->Second >= -extGeoCount && Constr->Second < intGeoCount);
-                            assert(Constr->FirstPos != Sketcher::none && Constr->SecondPos != Sketcher::none);
-
-                            Base::Vector3d midpos1, dir1, norm1;
-                            Base::Vector3d midpos2, dir2, norm2;
-
-                            if (temp)
-                                midpos1 = getSketchObject()->getSolvedSketch().getPoint(Constr->First, Constr->FirstPos);
-                            else
-                                midpos1 = getSketchObject()->getPoint(Constr->First, Constr->FirstPos);
-
-                            if (temp)
-                                midpos2 = getSketchObject()->getSolvedSketch().getPoint(Constr->Second, Constr->SecondPos);
-                            else
-                                midpos2 = getSketchObject()->getPoint(Constr->Second, Constr->SecondPos);
-
-                            dir1 = (midpos2-midpos1).Normalize();
-                            dir2 = -dir1;
-                            norm1 = Base::Vector3d(-dir1.y,dir1.x,0.);
-                            norm2 = norm1;
-
-                            Base::Vector3d relpos1 = seekConstraintPosition(midpos1, norm1, dir1, 2.5, edit->constrGroup->getChild(i));
-                            static_cast<SoZoomTranslation *>(sep->getChild(CONSTRAINT_SEPARATOR_INDEX_FIRST_TRANSLATION))->abPos = SbVec3f(midpos1.x, midpos1.y, zConstr);
-                            static_cast<SoZoomTranslation *>(sep->getChild(CONSTRAINT_SEPARATOR_INDEX_FIRST_TRANSLATION))->translation = SbVec3f(relpos1.x, relpos1.y, 0);
-
-                            Base::Vector3d relpos2 = seekConstraintPosition(midpos2, norm2, dir2, 2.5, edit->constrGroup->getChild(i));
-
-                            Base::Vector3d secondPos = midpos2 - midpos1;
-                            static_cast<SoZoomTranslation *>(sep->getChild(CONSTRAINT_SEPARATOR_INDEX_SECOND_TRANSLATION))->abPos = SbVec3f(secondPos.x, secondPos.y, zConstr);
-                            static_cast<SoZoomTranslation *>(sep->getChild(CONSTRAINT_SEPARATOR_INDEX_SECOND_TRANSLATION))->translation = SbVec3f(relpos2.x -relpos1.x, relpos2.y -relpos1.y, 0);
-                        }
-                    }
-                    break;
-                case Perpendicular:
-                    {
-                        assert(Constr->First >= -extGeoCount && Constr->First < intGeoCount);
-                        assert(Constr->Second >= -extGeoCount && Constr->Second < intGeoCount);
-                        // get the geometry
-                        const Part::Geometry *geo1 = GeoById(*geomlist, Constr->First);
-                        const Part::Geometry *geo2 = GeoById(*geomlist, Constr->Second);
-
-                        Base::Vector3d midpos1, dir1, norm1;
-                        Base::Vector3d midpos2, dir2, norm2;
-                        bool twoIcons = false;//a very local flag. It's set to true to indicate that the second dir+norm are valid and should be used
-
-
-                        if (Constr->Third != Constraint::GeoUndef || //perpty via point
-                                Constr->FirstPos != Sketcher::none) { //endpoint-to-curve or endpoint-to-endpoint perpty
-
-                            int ptGeoId;
-                            Sketcher::PointPos ptPosId;
-                            do {//dummy loop to use break =) Maybe goto?
-                                ptGeoId = Constr->First;
-                                ptPosId = Constr->FirstPos;
-                                if (ptPosId != Sketcher::none) break;
-                                ptGeoId = Constr->Second;
-                                ptPosId = Constr->SecondPos;
-                                if (ptPosId != Sketcher::none) break;
-                                ptGeoId = Constr->Third;
-                                ptPosId = Constr->ThirdPos;
-                                if (ptPosId != Sketcher::none) break;
-                                assert(0);//no point found!
-                            } while (false);
-                            if (temp)
-                                midpos1 = getSketchObject()->getSolvedSketch().getPoint(ptGeoId, ptPosId);
-                            else
-                                midpos1 = getSketchObject()->getPoint(ptGeoId, ptPosId);
-
-                            norm1 = getSketchObject()->getSolvedSketch().calculateNormalAtPoint(Constr->Second, midpos1.x, midpos1.y);
-                            norm1.Normalize();
-                            dir1 = norm1; dir1.RotateZ(-M_PI/2.0);
-
-                        } else if (Constr->FirstPos == Sketcher::none) {
-
-                            if (geo1->getTypeId() == Part::GeomLineSegment::getClassTypeId()) {
-                                const Part::GeomLineSegment *lineSeg1 = static_cast<const Part::GeomLineSegment *>(geo1);
-                                midpos1 = ((lineSeg1->getEndPoint()+lineSeg1->getStartPoint())/2);
-                                dir1 = (lineSeg1->getEndPoint()-lineSeg1->getStartPoint()).Normalize();
-                                norm1 = Base::Vector3d(-dir1.y,dir1.x,0.);
-                            } else if (geo1->getTypeId() == Part::GeomArcOfCircle::getClassTypeId()) {
-                                const Part::GeomArcOfCircle *arc = static_cast<const Part::GeomArcOfCircle *>(geo1);
-                                double startangle, endangle, midangle;
-                                arc->getRange(startangle, endangle, /*emulateCCW=*/true);
-                                midangle = (startangle + endangle)/2;
-                                norm1 = Base::Vector3d(cos(midangle),sin(midangle),0);
-                                dir1 = Base::Vector3d(-norm1.y,norm1.x,0);
-                                midpos1 = arc->getCenter() + arc->getRadius() * norm1;
-                            } else if (geo1->getTypeId() == Part::GeomCircle::getClassTypeId()) {
-                                const Part::GeomCircle *circle = static_cast<const Part::GeomCircle *>(geo1);
-                                norm1 = Base::Vector3d(cos(M_PI/4),sin(M_PI/4),0);
-                                dir1 = Base::Vector3d(-norm1.y,norm1.x,0);
-                                midpos1 = circle->getCenter() + circle->getRadius() * norm1;
-                            } else
-                                break;
-
-                            if (geo2->getTypeId() == Part::GeomLineSegment::getClassTypeId()) {
-                                const Part::GeomLineSegment *lineSeg2 = static_cast<const Part::GeomLineSegment *>(geo2);
-                                midpos2 = ((lineSeg2->getEndPoint()+lineSeg2->getStartPoint())/2);
-                                dir2 = (lineSeg2->getEndPoint()-lineSeg2->getStartPoint()).Normalize();
-                                norm2 = Base::Vector3d(-dir2.y,dir2.x,0.);
-                            } else if (geo2->getTypeId() == Part::GeomArcOfCircle::getClassTypeId()) {
-                                const Part::GeomArcOfCircle *arc = static_cast<const Part::GeomArcOfCircle *>(geo2);
-                                double startangle, endangle, midangle;
-                                arc->getRange(startangle, endangle, /*emulateCCW=*/true);
-                                midangle = (startangle + endangle)/2;
-                                norm2 = Base::Vector3d(cos(midangle),sin(midangle),0);
-                                dir2 = Base::Vector3d(-norm2.y,norm2.x,0);
-                                midpos2 = arc->getCenter() + arc->getRadius() * norm2;
-                            } else if (geo2->getTypeId() == Part::GeomCircle::getClassTypeId()) {
-                                const Part::GeomCircle *circle = static_cast<const Part::GeomCircle *>(geo2);
-                                norm2 = Base::Vector3d(cos(M_PI/4),sin(M_PI/4),0);
-                                dir2 = Base::Vector3d(-norm2.y,norm2.x,0);
-                                midpos2 = circle->getCenter() + circle->getRadius() * norm2;
-                            } else
-                                break;
-                            twoIcons = true;
-                        }
-
-                        Base::Vector3d relpos1 = seekConstraintPosition(midpos1, norm1, dir1, 2.5, edit->constrGroup->getChild(i));
-                        static_cast<SoZoomTranslation *>(sep->getChild(CONSTRAINT_SEPARATOR_INDEX_FIRST_TRANSLATION))->abPos = SbVec3f(midpos1.x, midpos1.y, zConstr);
-                        static_cast<SoZoomTranslation *>(sep->getChild(CONSTRAINT_SEPARATOR_INDEX_FIRST_TRANSLATION))->translation = SbVec3f(relpos1.x, relpos1.y, 0);
-
-                        if (twoIcons) {
-                            Base::Vector3d relpos2 = seekConstraintPosition(midpos2, norm2, dir2, 2.5, edit->constrGroup->getChild(i));
-
-                            Base::Vector3d secondPos = midpos2 - midpos1;
-                            static_cast<SoZoomTranslation *>(sep->getChild(CONSTRAINT_SEPARATOR_INDEX_SECOND_TRANSLATION))->abPos = SbVec3f(secondPos.x, secondPos.y, zConstr);
-                            static_cast<SoZoomTranslation *>(sep->getChild(CONSTRAINT_SEPARATOR_INDEX_SECOND_TRANSLATION))->translation = SbVec3f(relpos2.x -relpos1.x, relpos2.y -relpos1.y, 0);
-                        }
-
-                    }
-                    break;
-                case Parallel:
-                case Equal:
-                    {
-                        assert(Constr->First >= -extGeoCount && Constr->First < intGeoCount);
-                        assert(Constr->Second >= -extGeoCount && Constr->Second < intGeoCount);
-                        // get the geometry
-                        const Part::Geometry *geo1 = GeoById(*geomlist, Constr->First);
-                        const Part::Geometry *geo2 = GeoById(*geomlist, Constr->Second);
-
-                        Base::Vector3d midpos1, dir1, norm1;
-                        Base::Vector3d midpos2, dir2, norm2;
-                        if (geo1->getTypeId() != Part::GeomLineSegment::getClassTypeId() ||
-                            geo2->getTypeId() != Part::GeomLineSegment::getClassTypeId()) {
-                            if (Constr->Type == Equal) {
-                                double r1a=0,r1b=0,r2a=0,r2b=0;
-                                double angle1,angle1plus=0.,  angle2, angle2plus=0.;//angle1 = rotation of object as a whole; angle1plus = arc angle (t parameter for ellipses).
-                                if (geo1->getTypeId() == Part::GeomCircle::getClassTypeId()) {
-                                    const Part::GeomCircle *circle = static_cast<const Part::GeomCircle *>(geo1);
-                                    r1a = circle->getRadius();
-                                    angle1 = M_PI/4;
-                                    midpos1 = circle->getCenter();
-                                } else if (geo1->getTypeId() == Part::GeomArcOfCircle::getClassTypeId()) {
-                                    const Part::GeomArcOfCircle *arc = static_cast<const Part::GeomArcOfCircle *>(geo1);
-                                    r1a = arc->getRadius();
-                                    double startangle, endangle;
-                                    arc->getRange(startangle, endangle, /*emulateCCW=*/true);
-                                    angle1 = (startangle + endangle)/2;
-                                    midpos1 = arc->getCenter();
-                                } else if (geo1->getTypeId() == Part::GeomEllipse::getClassTypeId()) {
-                                    const Part::GeomEllipse *ellipse = static_cast<const Part::GeomEllipse *>(geo1);
-                                    r1a = ellipse->getMajorRadius();
-                                    r1b = ellipse->getMinorRadius();
-                                    Base::Vector3d majdir = ellipse->getMajorAxisDir();
-                                    angle1 = atan2(majdir.y, majdir.x);
-                                    angle1plus = M_PI/4;
-                                    midpos1 = ellipse->getCenter();
-                                } else if (geo1->getTypeId() == Part::GeomArcOfEllipse::getClassTypeId()) {
-                                    const Part::GeomArcOfEllipse *aoe = static_cast<const Part::GeomArcOfEllipse *>(geo1);
-                                    r1a = aoe->getMajorRadius();
-                                    r1b = aoe->getMinorRadius();
-                                    double startangle, endangle;
-                                    aoe->getRange(startangle, endangle, /*emulateCCW=*/true);
-                                    Base::Vector3d majdir = aoe->getMajorAxisDir();
-                                    angle1 = atan2(majdir.y, majdir.x);
-                                    angle1plus = (startangle + endangle)/2;
-                                    midpos1 = aoe->getCenter();
-                                } else if (geo1->getTypeId() == Part::GeomArcOfHyperbola::getClassTypeId()) {
-                                    const Part::GeomArcOfHyperbola *aoh = static_cast<const Part::GeomArcOfHyperbola *>(geo1);
-                                    r1a = aoh->getMajorRadius();
-                                    r1b = aoh->getMinorRadius();
-                                    double startangle, endangle;
-                                    aoh->getRange(startangle, endangle, /*emulateCCW=*/true);
-                                    Base::Vector3d majdir = aoh->getMajorAxisDir();
-                                    angle1 = atan2(majdir.y, majdir.x);
-                                    angle1plus = (startangle + endangle)/2;
-                                    midpos1 = aoh->getCenter();
-                                } else if (geo1->getTypeId() == Part::GeomArcOfParabola::getClassTypeId()) {
-                                    const Part::GeomArcOfParabola *aop = static_cast<const Part::GeomArcOfParabola *>(geo1);
-                                    r1a = aop->getFocal();
-                                    double startangle, endangle;
-                                    aop->getRange(startangle, endangle, /*emulateCCW=*/true);
-                                    Base::Vector3d majdir = - aop->getXAxisDir();
-                                    angle1 = atan2(majdir.y, majdir.x);
-                                    angle1plus = (startangle + endangle)/2;
-                                    midpos1 = aop->getFocus();
-                                } else
-                                    break;
-
-                                if (geo2->getTypeId() == Part::GeomCircle::getClassTypeId()) {
-                                    const Part::GeomCircle *circle = static_cast<const Part::GeomCircle *>(geo2);
-                                    r2a = circle->getRadius();
-                                    angle2 = M_PI/4;
-                                    midpos2 = circle->getCenter();
-                                } else if (geo2->getTypeId() == Part::GeomArcOfCircle::getClassTypeId()) {
-                                    const Part::GeomArcOfCircle *arc = static_cast<const Part::GeomArcOfCircle *>(geo2);
-                                    r2a = arc->getRadius();
-                                    double startangle, endangle;
-                                    arc->getRange(startangle, endangle, /*emulateCCW=*/true);
-                                    angle2 = (startangle + endangle)/2;
-                                    midpos2 = arc->getCenter();
-                                } else if (geo2->getTypeId() == Part::GeomEllipse::getClassTypeId()) {
-                                    const Part::GeomEllipse *ellipse = static_cast<const Part::GeomEllipse *>(geo2);
-                                    r2a = ellipse->getMajorRadius();
-                                    r2b = ellipse->getMinorRadius();
-                                    Base::Vector3d majdir = ellipse->getMajorAxisDir();
-                                    angle2 = atan2(majdir.y, majdir.x);
-                                    angle2plus = M_PI/4;
-                                    midpos2 = ellipse->getCenter();
-                                } else if (geo2->getTypeId() == Part::GeomArcOfEllipse::getClassTypeId()) {
-                                    const Part::GeomArcOfEllipse *aoe = static_cast<const Part::GeomArcOfEllipse *>(geo2);
-                                    r2a = aoe->getMajorRadius();
-                                    r2b = aoe->getMinorRadius();
-                                    double startangle, endangle;
-                                    aoe->getRange(startangle, endangle, /*emulateCCW=*/true);
-                                    Base::Vector3d majdir = aoe->getMajorAxisDir();
-                                    angle2 = atan2(majdir.y, majdir.x);
-                                    angle2plus = (startangle + endangle)/2;
-                                    midpos2 = aoe->getCenter();
-                                } else if (geo2->getTypeId() == Part::GeomArcOfHyperbola::getClassTypeId()) {
-                                    const Part::GeomArcOfHyperbola *aoh = static_cast<const Part::GeomArcOfHyperbola *>(geo2);
-                                    r2a = aoh->getMajorRadius();
-                                    r2b = aoh->getMinorRadius();
-                                    double startangle, endangle;
-                                    aoh->getRange(startangle, endangle, /*emulateCCW=*/true);
-                                    Base::Vector3d majdir = aoh->getMajorAxisDir();
-                                    angle2 = atan2(majdir.y, majdir.x);
-                                    angle2plus = (startangle + endangle)/2;
-                                    midpos2 = aoh->getCenter();
-                                } else if (geo2->getTypeId() == Part::GeomArcOfParabola::getClassTypeId()) {
-                                    const Part::GeomArcOfParabola *aop = static_cast<const Part::GeomArcOfParabola *>(geo2);
-                                    r2a = aop->getFocal();
-                                    double startangle, endangle;
-                                    aop->getRange(startangle, endangle, /*emulateCCW=*/true);
-                                    Base::Vector3d majdir = -aop->getXAxisDir();
-                                    angle2 = atan2(majdir.y, majdir.x);
-                                    angle2plus = (startangle + endangle)/2;
-                                    midpos2 = aop->getFocus();
-                                } else
-                                    break;
-
-                                if( geo1->getTypeId() == Part::GeomEllipse::getClassTypeId() ||
-                                    geo1->getTypeId() == Part::GeomArcOfEllipse::getClassTypeId() ||
-                                    geo1->getTypeId() == Part::GeomArcOfHyperbola::getClassTypeId() ){
-
-                                    Base::Vector3d majDir, minDir, rvec;
-                                    majDir = Base::Vector3d(cos(angle1),sin(angle1),0);//direction of major axis of ellipse
-                                    minDir = Base::Vector3d(-majDir.y,majDir.x,0);//direction of minor axis of ellipse
-                                    rvec = (r1a*cos(angle1plus)) * majDir   +   (r1b*sin(angle1plus)) * minDir;
-                                    midpos1 += rvec;
-                                    rvec.Normalize();
-                                    norm1 = rvec;
-                                    dir1 = Base::Vector3d(-rvec.y,rvec.x,0);//DeepSOIC: I'm not sure what dir is supposed to mean.
-                                }
-                                else {
-                                    norm1 = Base::Vector3d(cos(angle1),sin(angle1),0);
-                                    dir1 = Base::Vector3d(-norm1.y,norm1.x,0);
-                                    midpos1 += r1a*norm1;
-                                }
-
-
-                                if( geo2->getTypeId() == Part::GeomEllipse::getClassTypeId() ||
-                                    geo2->getTypeId() == Part::GeomArcOfEllipse::getClassTypeId() ||
-                                    geo2->getTypeId() == Part::GeomArcOfHyperbola::getClassTypeId()) {
-
-                                    Base::Vector3d majDir, minDir, rvec;
-                                    majDir = Base::Vector3d(cos(angle2),sin(angle2),0);//direction of major axis of ellipse
-                                    minDir = Base::Vector3d(-majDir.y,majDir.x,0);//direction of minor axis of ellipse
-                                    rvec = (r2a*cos(angle2plus)) * majDir   +   (r2b*sin(angle2plus)) * minDir;
-                                    midpos2 += rvec;
-                                    rvec.Normalize();
-                                    norm2 = rvec;
-                                    dir2 = Base::Vector3d(-rvec.y,rvec.x,0);
-                                }
-                                else {
-                                    norm2 = Base::Vector3d(cos(angle2),sin(angle2),0);
-                                    dir2 = Base::Vector3d(-norm2.y,norm2.x,0);
-                                    midpos2 += r2a*norm2;
-                                }
-
-                            } else // Parallel can only apply to a GeomLineSegment
-                                break;
-                        } else {
-                            const Part::GeomLineSegment *lineSeg1 = static_cast<const Part::GeomLineSegment *>(geo1);
-                            const Part::GeomLineSegment *lineSeg2 = static_cast<const Part::GeomLineSegment *>(geo2);
-
-                            // calculate the half distance between the start and endpoint
-                            midpos1 = ((lineSeg1->getEndPoint()+lineSeg1->getStartPoint())/2);
-                            midpos2 = ((lineSeg2->getEndPoint()+lineSeg2->getStartPoint())/2);
-                            //Get a set of vectors perpendicular and tangential to these
-                            dir1 = (lineSeg1->getEndPoint()-lineSeg1->getStartPoint()).Normalize();
-                            dir2 = (lineSeg2->getEndPoint()-lineSeg2->getStartPoint()).Normalize();
-                            norm1 = Base::Vector3d(-dir1.y,dir1.x,0.);
-                            norm2 = Base::Vector3d(-dir2.y,dir2.x,0.);
-                        }
-
-                        Base::Vector3d relpos1 = seekConstraintPosition(midpos1, norm1, dir1, 2.5, edit->constrGroup->getChild(i));
-                        Base::Vector3d relpos2 = seekConstraintPosition(midpos2, norm2, dir2, 2.5, edit->constrGroup->getChild(i));
-
-                        static_cast<SoZoomTranslation *>(sep->getChild(CONSTRAINT_SEPARATOR_INDEX_FIRST_TRANSLATION))->abPos = SbVec3f(midpos1.x, midpos1.y, zConstr); //Absolute Reference
-
-                        //Reference Position that is scaled according to zoom
-                        static_cast<SoZoomTranslation *>(sep->getChild(CONSTRAINT_SEPARATOR_INDEX_FIRST_TRANSLATION))->translation = SbVec3f(relpos1.x, relpos1.y, 0);
-
-                        Base::Vector3d secondPos = midpos2 - midpos1;
-                        static_cast<SoZoomTranslation *>(sep->getChild(CONSTRAINT_SEPARATOR_INDEX_SECOND_TRANSLATION))->abPos = SbVec3f(secondPos.x, secondPos.y, zConstr); //Absolute Reference
-
-                        //Reference Position that is scaled according to zoom
-                        static_cast<SoZoomTranslation *>(sep->getChild(CONSTRAINT_SEPARATOR_INDEX_SECOND_TRANSLATION))->translation = SbVec3f(relpos2.x - relpos1.x, relpos2.y -relpos1.y, 0);
-
-                    }
-                    break;
-                case Distance:
-                case DistanceX:
-                case DistanceY:
-                    {
-                        assert(Constr->First >= -extGeoCount && Constr->First < intGeoCount);
-
-                        Base::Vector3d pnt1(0.,0.,0.), pnt2(0.,0.,0.);
-                        if (Constr->SecondPos != Sketcher::none) { // point to point distance
-                            if (temp) {
-                                pnt1 = getSketchObject()->getSolvedSketch().getPoint(Constr->First, Constr->FirstPos);
-                                pnt2 = getSketchObject()->getSolvedSketch().getPoint(Constr->Second, Constr->SecondPos);
-                            } else {
-                                pnt1 = getSketchObject()->getPoint(Constr->First, Constr->FirstPos);
-                                pnt2 = getSketchObject()->getPoint(Constr->Second, Constr->SecondPos);
-                            }
-                        } else if (Constr->Second != Constraint::GeoUndef) { // point to line distance
-                            if (temp) {
-                                pnt1 = getSketchObject()->getSolvedSketch().getPoint(Constr->First, Constr->FirstPos);
-                            } else {
-                                pnt1 = getSketchObject()->getPoint(Constr->First, Constr->FirstPos);
-                            }
-                            const Part::Geometry *geo = GeoById(*geomlist, Constr->Second);
-                            if (geo->getTypeId() == Part::GeomLineSegment::getClassTypeId()) {
-                                const Part::GeomLineSegment *lineSeg = static_cast<const Part::GeomLineSegment *>(geo);
-                                Base::Vector3d l2p1 = lineSeg->getStartPoint();
-                                Base::Vector3d l2p2 = lineSeg->getEndPoint();
-                                // calculate the projection of p1 onto line2
-                                pnt2.ProjectToLine(pnt1-l2p1, l2p2-l2p1);
-                                pnt2 += pnt1;
-                            } else
-                                break;
-                        } else if (Constr->FirstPos != Sketcher::none) {
-                            if (temp) {
-                                pnt2 = getSketchObject()->getSolvedSketch().getPoint(Constr->First, Constr->FirstPos);
-                            } else {
-                                pnt2 = getSketchObject()->getPoint(Constr->First, Constr->FirstPos);
-                            }
-                        } else if (Constr->First != Constraint::GeoUndef) {
-                            const Part::Geometry *geo = GeoById(*geomlist, Constr->First);
-                            if (geo->getTypeId() == Part::GeomLineSegment::getClassTypeId()) {
-                                const Part::GeomLineSegment *lineSeg = static_cast<const Part::GeomLineSegment *>(geo);
-                                pnt1 = lineSeg->getStartPoint();
-                                pnt2 = lineSeg->getEndPoint();
-                            } else
-                                break;
-                        } else
-                            break;
-
-                        SoDatumLabel *asciiText = static_cast<SoDatumLabel *>(sep->getChild(CONSTRAINT_SEPARATOR_INDEX_MATERIAL_OR_DATUMLABEL));
-                        asciiText->string = SbString(Constr->getPresentationValue().getUserString().toUtf8().constData());
-
-                        if (Constr->Type == Distance)
-                            asciiText->datumtype = SoDatumLabel::DISTANCE;
-                        else if (Constr->Type == DistanceX)
-                            asciiText->datumtype = SoDatumLabel::DISTANCEX;
-                        else if (Constr->Type == DistanceY)
-                             asciiText->datumtype = SoDatumLabel::DISTANCEY;
-
-                        // Assign the Datum Points
-                        asciiText->pnts.setNum(2);
-                        SbVec3f *verts = asciiText->pnts.startEditing();
-
-                        verts[0] = SbVec3f (pnt1.x,pnt1.y,zConstr);
-                        verts[1] = SbVec3f (pnt2.x,pnt2.y,zConstr);
-
-                        asciiText->pnts.finishEditing();
-
-                        //Assign the Label Distance
-                        asciiText->param1 = Constr->LabelDistance;
-                        asciiText->param2 = Constr->LabelPosition;
-                    }
-                    break;
-                case PointOnObject:
-                case Tangent:
-                case SnellsLaw:
-                    {
-                        assert(Constr->First >= -extGeoCount && Constr->First < intGeoCount);
-                        assert(Constr->Second >= -extGeoCount && Constr->Second < intGeoCount);
-
-                        Base::Vector3d pos, relPos;
-                        if (  Constr->Type == PointOnObject ||
-                              Constr->Type == SnellsLaw ||
-                              (Constr->Type == Tangent && Constr->Third != Constraint::GeoUndef) || //Tangency via point
-                              (Constr->Type == Tangent && Constr->FirstPos != Sketcher::none) //endpoint-to-curve or endpoint-to-endpoint tangency
-                                ) {
-
-                            //find the point of tangency/point that is on object
-                            //just any point among first/second/third should be OK
-                            int ptGeoId;
-                            Sketcher::PointPos ptPosId;
-                            do {//dummy loop to use break =) Maybe goto?
-                                ptGeoId = Constr->First;
-                                ptPosId = Constr->FirstPos;
-                                if (ptPosId != Sketcher::none) break;
-                                ptGeoId = Constr->Second;
-                                ptPosId = Constr->SecondPos;
-                                if (ptPosId != Sketcher::none) break;
-                                ptGeoId = Constr->Third;
-                                ptPosId = Constr->ThirdPos;
-                                if (ptPosId != Sketcher::none) break;
-                                assert(0);//no point found!
-                            } while (false);
-                            pos = getSketchObject()->getSolvedSketch().getPoint(ptGeoId, ptPosId);
-
-                            Base::Vector3d norm = getSketchObject()->getSolvedSketch().calculateNormalAtPoint(Constr->Second, pos.x, pos.y);
-                            norm.Normalize();
-                            Base::Vector3d dir = norm; dir.RotateZ(-M_PI/2.0);
-
-                            relPos = seekConstraintPosition(pos, norm, dir, 2.5, edit->constrGroup->getChild(i));
-                            static_cast<SoZoomTranslation *>(sep->getChild(CONSTRAINT_SEPARATOR_INDEX_FIRST_TRANSLATION))->abPos = SbVec3f(pos.x, pos.y, zConstr); //Absolute Reference
-                            static_cast<SoZoomTranslation *>(sep->getChild(CONSTRAINT_SEPARATOR_INDEX_FIRST_TRANSLATION))->translation = SbVec3f(relPos.x, relPos.y, 0);
-                        }
-                        else if (Constr->Type == Tangent) {
-                            // get the geometry
-                            const Part::Geometry *geo1 = GeoById(*geomlist, Constr->First);
-                            const Part::Geometry *geo2 = GeoById(*geomlist, Constr->Second);
-
-                            if (geo1->getTypeId() == Part::GeomLineSegment::getClassTypeId() &&
-                                geo2->getTypeId() == Part::GeomLineSegment::getClassTypeId()) {
-                                const Part::GeomLineSegment *lineSeg1 = static_cast<const Part::GeomLineSegment *>(geo1);
-                                const Part::GeomLineSegment *lineSeg2 = static_cast<const Part::GeomLineSegment *>(geo2);
-                                // tangency between two lines
-                                Base::Vector3d midpos1 = ((lineSeg1->getEndPoint()+lineSeg1->getStartPoint())/2);
-                                Base::Vector3d midpos2 = ((lineSeg2->getEndPoint()+lineSeg2->getStartPoint())/2);
-                                Base::Vector3d dir1 = (lineSeg1->getEndPoint()-lineSeg1->getStartPoint()).Normalize();
-                                Base::Vector3d dir2 = (lineSeg2->getEndPoint()-lineSeg2->getStartPoint()).Normalize();
-                                Base::Vector3d norm1 = Base::Vector3d(-dir1.y,dir1.x,0.f);
-                                Base::Vector3d norm2 = Base::Vector3d(-dir2.y,dir2.x,0.f);
-
-                                Base::Vector3d relpos1 = seekConstraintPosition(midpos1, norm1, dir1, 2.5, edit->constrGroup->getChild(i));
-                                Base::Vector3d relpos2 = seekConstraintPosition(midpos2, norm2, dir2, 2.5, edit->constrGroup->getChild(i));
-
-                                static_cast<SoZoomTranslation *>(sep->getChild(CONSTRAINT_SEPARATOR_INDEX_FIRST_TRANSLATION))->abPos = SbVec3f(midpos1.x, midpos1.y, zConstr); //Absolute Reference
-
-                                //Reference Position that is scaled according to zoom
-                                static_cast<SoZoomTranslation *>(sep->getChild(CONSTRAINT_SEPARATOR_INDEX_FIRST_TRANSLATION))->translation = SbVec3f(relpos1.x, relpos1.y, 0);
-
-                                Base::Vector3d secondPos = midpos2 - midpos1;
-                                static_cast<SoZoomTranslation *>(sep->getChild(CONSTRAINT_SEPARATOR_INDEX_SECOND_TRANSLATION))->abPos = SbVec3f(secondPos.x, secondPos.y, zConstr); //Absolute Reference
-
-                                //Reference Position that is scaled according to zoom
-                                static_cast<SoZoomTranslation *>(sep->getChild(CONSTRAINT_SEPARATOR_INDEX_SECOND_TRANSLATION))->translation = SbVec3f(relpos2.x -relpos1.x, relpos2.y -relpos1.y, 0);
-
-                                break;
-                            }
-                            else if (geo2->getTypeId() == Part::GeomLineSegment::getClassTypeId()) {
-                                std::swap(geo1,geo2);
-                            }
-
-                            if (geo1->getTypeId() == Part::GeomLineSegment::getClassTypeId()) {
-                                const Part::GeomLineSegment *lineSeg = static_cast<const Part::GeomLineSegment *>(geo1);
-                                Base::Vector3d dir = (lineSeg->getEndPoint() - lineSeg->getStartPoint()).Normalize();
-                                Base::Vector3d norm(-dir.y, dir.x, 0);
-                                if (geo2->getTypeId()== Part::GeomCircle::getClassTypeId()) {
-                                    const Part::GeomCircle *circle = static_cast<const Part::GeomCircle *>(geo2);
-                                    // tangency between a line and a circle
-                                    float length = (circle->getCenter() - lineSeg->getStartPoint())*dir;
-
-                                    pos = lineSeg->getStartPoint() + dir * length;
-                                    relPos = norm * 1;  //TODO Huh?
-                                }
-                                else if (geo2->getTypeId()== Part::GeomEllipse::getClassTypeId() ||
-                                         geo2->getTypeId()== Part::GeomArcOfEllipse::getClassTypeId()) {
-
-                                    Base::Vector3d center;
-                                    if(geo2->getTypeId()== Part::GeomEllipse::getClassTypeId()){
-                                        const Part::GeomEllipse *ellipse = static_cast<const Part::GeomEllipse *>(geo2);
-                                        center=ellipse->getCenter();
-                                    } else {
-                                        const Part::GeomArcOfEllipse *aoc = static_cast<const Part::GeomArcOfEllipse *>(geo2);
-                                        center=aoc->getCenter();
-                                    }
-
-                                    // tangency between a line and an ellipse
-                                    float length = (center - lineSeg->getStartPoint())*dir;
-
-                                    pos = lineSeg->getStartPoint() + dir * length;
-                                    relPos = norm * 1;
-                                }
-                                else if (geo2->getTypeId()== Part::GeomArcOfCircle::getClassTypeId()) {
-                                    const Part::GeomArcOfCircle *arc = static_cast<const Part::GeomArcOfCircle *>(geo2);
-                                    // tangency between a line and an arc
-                                    float length = (arc->getCenter() - lineSeg->getStartPoint())*dir;
-
-                                    pos = lineSeg->getStartPoint() + dir * length;
-                                    relPos = norm * 1;  //TODO Huh?
-                                }
-                            }
-
-                            if (geo1->getTypeId()== Part::GeomCircle::getClassTypeId() &&
-                                geo2->getTypeId()== Part::GeomCircle::getClassTypeId()) {
-                                const Part::GeomCircle *circle1 = static_cast<const Part::GeomCircle *>(geo1);
-                                const Part::GeomCircle *circle2 = static_cast<const Part::GeomCircle *>(geo2);
-                                // tangency between two cicles
-                                Base::Vector3d dir = (circle2->getCenter() - circle1->getCenter()).Normalize();
-                                pos =  circle1->getCenter() + dir *  circle1->getRadius();
-                                relPos = dir * 1;
-                            }
-                            else if (geo2->getTypeId()== Part::GeomCircle::getClassTypeId()) {
-                                std::swap(geo1,geo2);
-                            }
-
-                            if (geo1->getTypeId()== Part::GeomCircle::getClassTypeId() &&
-                                geo2->getTypeId()== Part::GeomArcOfCircle::getClassTypeId()) {
-                                const Part::GeomCircle *circle = static_cast<const Part::GeomCircle *>(geo1);
-                                const Part::GeomArcOfCircle *arc = static_cast<const Part::GeomArcOfCircle *>(geo2);
-                                // tangency between a circle and an arc
-                                Base::Vector3d dir = (arc->getCenter() - circle->getCenter()).Normalize();
-                                pos =  circle->getCenter() + dir *  circle->getRadius();
-                                relPos = dir * 1;
-                            }
-                            else if (geo1->getTypeId()== Part::GeomArcOfCircle::getClassTypeId() &&
-                                     geo2->getTypeId()== Part::GeomArcOfCircle::getClassTypeId()) {
-                                const Part::GeomArcOfCircle *arc1 = static_cast<const Part::GeomArcOfCircle *>(geo1);
-                                const Part::GeomArcOfCircle *arc2 = static_cast<const Part::GeomArcOfCircle *>(geo2);
-                                // tangency between two arcs
-                                Base::Vector3d dir = (arc2->getCenter() - arc1->getCenter()).Normalize();
-                                pos =  arc1->getCenter() + dir *  arc1->getRadius();
-                                relPos = dir * 1;
-                            }
-                            static_cast<SoZoomTranslation *>(sep->getChild(CONSTRAINT_SEPARATOR_INDEX_FIRST_TRANSLATION))->abPos = SbVec3f(pos.x, pos.y, zConstr); //Absolute Reference
-                            static_cast<SoZoomTranslation *>(sep->getChild(CONSTRAINT_SEPARATOR_INDEX_FIRST_TRANSLATION))->translation = SbVec3f(relPos.x, relPos.y, 0);
-                        }
-                    }
-                    break;
-                case Symmetric:
-                    {
-                        assert(Constr->First >= -extGeoCount && Constr->First < intGeoCount);
-                        assert(Constr->Second >= -extGeoCount && Constr->Second < intGeoCount);
-
-                        Base::Vector3d pnt1 = getSketchObject()->getSolvedSketch().getPoint(Constr->First, Constr->FirstPos);
-                        Base::Vector3d pnt2 = getSketchObject()->getSolvedSketch().getPoint(Constr->Second, Constr->SecondPos);
-
-                        SbVec3f p1(pnt1.x,pnt1.y,zConstr);
-                        SbVec3f p2(pnt2.x,pnt2.y,zConstr);
-                        SbVec3f dir = (p2-p1);
-                        dir.normalize();
-                        SbVec3f norm (-dir[1],dir[0],0);
-
-                        SoDatumLabel *asciiText = static_cast<SoDatumLabel *>(sep->getChild(CONSTRAINT_SEPARATOR_INDEX_MATERIAL_OR_DATUMLABEL));
-                        asciiText->datumtype    = SoDatumLabel::SYMMETRIC;
-
-                        asciiText->pnts.setNum(2);
-                        SbVec3f *verts = asciiText->pnts.startEditing();
-
-                        verts[0] = p1;
-                        verts[1] = p2;
-
-                        asciiText->pnts.finishEditing();
-
-                        static_cast<SoTranslation *>(sep->getChild(CONSTRAINT_SEPARATOR_INDEX_FIRST_TRANSLATION))->translation = (p1 + p2)/2;
-                    }
-                    break;
-                case Angle:
-                    {
-                        assert(Constr->First >= -extGeoCount && Constr->First < intGeoCount);
-                        assert((Constr->Second >= -extGeoCount && Constr->Second < intGeoCount) ||
-                               Constr->Second == Constraint::GeoUndef);
-
-                        SbVec3f p0;
-                        double startangle,range,endangle;
-                        if (Constr->Second != Constraint::GeoUndef) {
-                            Base::Vector3d dir1, dir2;
-                            if(Constr->Third == Constraint::GeoUndef) { //angle between two lines
-                                const Part::Geometry *geo1 = GeoById(*geomlist, Constr->First);
-                                const Part::Geometry *geo2 = GeoById(*geomlist, Constr->Second);
-                                if (geo1->getTypeId() != Part::GeomLineSegment::getClassTypeId() ||
-                                    geo2->getTypeId() != Part::GeomLineSegment::getClassTypeId())
-                                    break;
-                                const Part::GeomLineSegment *lineSeg1 = static_cast<const Part::GeomLineSegment *>(geo1);
-                                const Part::GeomLineSegment *lineSeg2 = static_cast<const Part::GeomLineSegment *>(geo2);
-
-                                bool flip1 = (Constr->FirstPos == end);
-                                bool flip2 = (Constr->SecondPos == end);
-                                dir1 = (flip1 ? -1. : 1.) * (lineSeg1->getEndPoint()-lineSeg1->getStartPoint());
-                                dir2 = (flip2 ? -1. : 1.) * (lineSeg2->getEndPoint()-lineSeg2->getStartPoint());
-                                Base::Vector3d pnt1 = flip1 ? lineSeg1->getEndPoint() : lineSeg1->getStartPoint();
-                                Base::Vector3d pnt2 = flip2 ? lineSeg2->getEndPoint() : lineSeg2->getStartPoint();
-
-                                // line-line intersection
-                                {
-                                    double det = dir1.x*dir2.y - dir1.y*dir2.x;
-                                    if ((det > 0 ? det : -det) < 1e-10) {
-                                        // lines are coincident (or parallel) and in this case the center
-                                        // of the point pairs with the shortest distance is used
-                                        Base::Vector3d p1[2], p2[2];
-                                        p1[0] = lineSeg1->getStartPoint();
-                                        p1[1] = lineSeg1->getEndPoint();
-                                        p2[0] = lineSeg2->getStartPoint();
-                                        p2[1] = lineSeg2->getEndPoint();
-                                        double length = DBL_MAX;
-                                        for (int i=0; i <= 1; i++) {
-                                            for (int j=0; j <= 1; j++) {
-                                                double tmp = (p2[j]-p1[i]).Length();
-                                                if (tmp < length) {
-                                                    length = tmp;
-                                                    p0.setValue((p2[j].x+p1[i].x)/2,(p2[j].y+p1[i].y)/2,0);
-                                                }
-                                            }
-                                        }
-                                    }
-                                    else {
-                                        double c1 = dir1.y*pnt1.x - dir1.x*pnt1.y;
-                                        double c2 = dir2.y*pnt2.x - dir2.x*pnt2.y;
-                                        double x = (dir1.x*c2 - dir2.x*c1)/det;
-                                        double y = (dir1.y*c2 - dir2.y*c1)/det;
-                                        p0 = SbVec3f(x,y,0);
-                                    }
-                                }
-
-                                range = Constr->getValue(); // WYSIWYG
-                                startangle = atan2(dir1.y,dir1.x);
-                            }
-                            else {//angle-via-point
-                                Base::Vector3d p = getSketchObject()->getSolvedSketch().getPoint(Constr->Third, Constr->ThirdPos);
-                                p0 = SbVec3f(p.x, p.y, 0);
-                                dir1 = getSketchObject()->getSolvedSketch().calculateNormalAtPoint(Constr->First, p.x, p.y);
-                                dir1.RotateZ(-M_PI/2);//convert to vector of tangency by rotating
-                                dir2 = getSketchObject()->getSolvedSketch().calculateNormalAtPoint(Constr->Second, p.x, p.y);
-                                dir2.RotateZ(-M_PI/2);
-
-                                startangle = atan2(dir1.y,dir1.x);
-                                range = atan2(dir1.x*dir2.y-dir1.y*dir2.x,
-                                          dir1.x*dir2.x+dir1.y*dir2.y);
-                            }
-
-                            endangle = startangle + range;
-
-                        } else if (Constr->First != Constraint::GeoUndef) {
-                            const Part::Geometry *geo = GeoById(*geomlist, Constr->First);
-                            if (geo->getTypeId() == Part::GeomLineSegment::getClassTypeId()) {
-                                const Part::GeomLineSegment *lineSeg = static_cast<const Part::GeomLineSegment *>(geo);
-                                p0 = Base::convertTo<SbVec3f>((lineSeg->getEndPoint()+lineSeg->getStartPoint())/2);
-
-                                Base::Vector3d dir = lineSeg->getEndPoint()-lineSeg->getStartPoint();
-                                startangle = 0.;
-                                range = atan2(dir.y,dir.x);
-                                endangle = startangle + range;
-                            }
-                            else if (geo->getTypeId() == Part::GeomArcOfCircle::getClassTypeId()) {
-                                const Part::GeomArcOfCircle *arc = static_cast<const Part::GeomArcOfCircle *>(geo);
-                                p0 = Base::convertTo<SbVec3f>(arc->getCenter());
-
-                                arc->getRange(startangle, endangle,/*emulateCCWXY=*/true);
-                                range = endangle - startangle;
-                            }
-                            else {
-                                break;
-                            }
-                        } else
-                            break;
-
-                        SoDatumLabel *asciiText = static_cast<SoDatumLabel *>(sep->getChild(CONSTRAINT_SEPARATOR_INDEX_MATERIAL_OR_DATUMLABEL));
-                        asciiText->string    = SbString(Constr->getPresentationValue().getUserString().toUtf8().constData());
-                        asciiText->datumtype = SoDatumLabel::ANGLE;
-                        asciiText->param1    = Constr->LabelDistance;
-                        asciiText->param2    = startangle;
-                        asciiText->param3    = range;
-
-                        asciiText->pnts.setNum(2);
-                        SbVec3f *verts = asciiText->pnts.startEditing();
-
-                        verts[0] = p0;
-
-                        asciiText->pnts.finishEditing();
-
-                    }
-                    break;
-                case Radius:
-                    {
-                        assert(Constr->First >= -extGeoCount && Constr->First < intGeoCount);
-
-                        Base::Vector3d pnt1(0.,0.,0.), pnt2(0.,0.,0.);
-                        if (Constr->First != Constraint::GeoUndef) {
-                            const Part::Geometry *geo = GeoById(*geomlist, Constr->First);
-
-                            if (geo->getTypeId() == Part::GeomArcOfCircle::getClassTypeId()) {
-                                const Part::GeomArcOfCircle *arc = static_cast<const Part::GeomArcOfCircle *>(geo);
-                                double radius = arc->getRadius();
-                                double angle = (double) Constr->LabelPosition;
-                                if (angle == 10) {
-                                    double startangle, endangle;
-                                    arc->getRange(startangle, endangle, /*emulateCCW=*/true);
-                                    angle = (startangle + endangle)/2;
-                                }
-                                pnt1 = arc->getCenter();
-                                pnt2 = pnt1 + radius * Base::Vector3d(cos(angle),sin(angle),0.);
-                            }
-                            else if (geo->getTypeId() == Part::GeomCircle::getClassTypeId()) {
-                                const Part::GeomCircle *circle = static_cast<const Part::GeomCircle *>(geo);
-                                double radius = circle->getRadius();
-                                double angle = (double) Constr->LabelPosition;
-                                if (angle == 10) {
-                                    angle = 0;
-                                }
-                                pnt1 = circle->getCenter();
-                                pnt2 = pnt1 + radius * Base::Vector3d(cos(angle),sin(angle),0.);
-                            }
-                            else
-                                break;
-                        } else
-                            break;
-
-                        SbVec3f p1(pnt1.x,pnt1.y,zConstr);
-                        SbVec3f p2(pnt2.x,pnt2.y,zConstr);
-
-                        SoDatumLabel *asciiText = static_cast<SoDatumLabel *>(sep->getChild(CONSTRAINT_SEPARATOR_INDEX_MATERIAL_OR_DATUMLABEL));
-                        asciiText->string = SbString(Constr->getPresentationValue().getUserString().toUtf8().constData());
-
-                        asciiText->datumtype    = SoDatumLabel::RADIUS;
-                        asciiText->param1       = Constr->LabelDistance;
-                        asciiText->param2       = Constr->LabelPosition;
-
-                        asciiText->pnts.setNum(2);
-                        SbVec3f *verts = asciiText->pnts.startEditing();
-
-                        verts[0] = p1;
-                        verts[1] = p2;
-
-                        asciiText->pnts.finishEditing();
-                    }
-                    break;
-                case Coincident: // nothing to do for coincident
-                case None:
-                case InternalAlignment:
-                case NumConstraintTypes:
-                    break;
-            }
-
-        } catch (Base::Exception e) {
-            Base::Console().Error("Exception during draw: %s\n", e.what());
-        } catch (...){
-            Base::Console().Error("Exception during draw: unknown\n");
-        }
-
-    }
-
-    this->drawConstraintIcons();
-    this->updateColor();
-
-    // delete the cloned objects
-    if (temp) {
-        for (std::vector<Part::Geometry *>::iterator it=tempGeo.begin(); it != tempGeo.end(); ++it) {
-            if (*it)
-                delete *it;
-        }
-    }
-
-    Gui::MDIView *mdi = this->getActiveView();
-    if (mdi && mdi->isDerivedFrom(Gui::View3DInventor::getClassTypeId())) { 
-        static_cast<Gui::View3DInventor *>(mdi)->getViewer()->redraw();
-    }
-}
-
-void ViewProviderSketch::rebuildConstraintsVisual(void)
-{
-    const std::vector<Sketcher::Constraint *> &constrlist = getSketchObject()->Constraints.getValues();
-    // clean up
-    edit->constrGroup->removeAllChildren();
-    edit->vConstrType.clear();
-
-    ParameterGrp::handle hGrp = App::GetApplication().GetParameterGroupByPath("User parameter:BaseApp/Preferences/View");
-    int fontSize = hGrp->GetInt("EditSketcherFontSize", 17);
-
-    for (std::vector<Sketcher::Constraint *>::const_iterator it=constrlist.begin(); it != constrlist.end(); ++it) {
-        // root separator for one constraint
-        SoSeparator *sep = new SoSeparator();
-        sep->ref();
-        // no caching for fluctuand data structures
-        sep->renderCaching = SoSeparator::OFF;
-
-        // every constrained visual node gets its own material for preselection and selection
-        SoMaterial *mat = new SoMaterial;
-        mat->ref();
-        mat->diffuseColor = (*it)->isDriving?ConstrDimColor:NonDrivingConstrDimColor;
-        // Get sketch normal
-        Base::Vector3d RN(0,0,1);
-
-        // move to position of Sketch
-        Base::Placement Plz = getEditingPlacement();
-        Base::Rotation tmp(Plz.getRotation());
-        tmp.multVec(RN,RN);
-        Plz.setRotation(tmp);
-
-        SbVec3f norm(RN.x, RN.y, RN.z);
-
-        // distinguish different constraint types to build up
-        switch ((*it)->Type) {
-            case Distance:
-            case DistanceX:
-            case DistanceY:
-            case Radius:
-            case Angle:
-            {
-                SoDatumLabel *text = new SoDatumLabel();
-                text->norm.setValue(norm);
-                text->string = "";
-                text->textColor = (*it)->isDriving?ConstrDimColor:NonDrivingConstrDimColor;;
-                text->size.setValue(fontSize);
-                text->useAntialiasing = false;
-                SoAnnotation *anno = new SoAnnotation();
-                anno->renderCaching = SoSeparator::OFF;
-                anno->addChild(text);
-                // #define CONSTRAINT_SEPARATOR_INDEX_MATERIAL_OR_DATUMLABEL 0
-                sep->addChild(text);
-                edit->constrGroup->addChild(anno);
-                edit->vConstrType.push_back((*it)->Type);
-                // nodes not needed
-                sep->unref();
-                mat->unref();
-                continue; // jump to next constraint
-            }
-            break;
-            case Horizontal:
-            case Vertical:
-            case Block:
-            {
-                // #define CONSTRAINT_SEPARATOR_INDEX_MATERIAL_OR_DATUMLABEL 0
-                sep->addChild(mat);
-                // #define CONSTRAINT_SEPARATOR_INDEX_FIRST_TRANSLATION 1
-                sep->addChild(new SoZoomTranslation());
-                // #define CONSTRAINT_SEPARATOR_INDEX_FIRST_ICON 2
-                sep->addChild(new SoImage());
-                // #define CONSTRAINT_SEPARATOR_INDEX_FIRST_CONSTRAINTID 3
-                sep->addChild(new SoInfo());
-                // #define CONSTRAINT_SEPARATOR_INDEX_SECOND_TRANSLATION 4
-                sep->addChild(new SoZoomTranslation());
-                // #define CONSTRAINT_SEPARATOR_INDEX_SECOND_ICON 5
-                sep->addChild(new SoImage());
-                // #define CONSTRAINT_SEPARATOR_INDEX_SECOND_CONSTRAINTID 6
-                sep->addChild(new SoInfo());
-
-                // remember the type of this constraint node
-                edit->vConstrType.push_back((*it)->Type);
-            }
-            break;
-            case Coincident: // no visual for coincident so far
-                edit->vConstrType.push_back(Coincident);
-                break;
-            case Parallel:
-            case Perpendicular:
-            case Equal:
-            {
-                // #define CONSTRAINT_SEPARATOR_INDEX_MATERIAL_OR_DATUMLABEL 0
-                sep->addChild(mat);
-                // #define CONSTRAINT_SEPARATOR_INDEX_FIRST_TRANSLATION 1
-                sep->addChild(new SoZoomTranslation());
-                // #define CONSTRAINT_SEPARATOR_INDEX_FIRST_ICON 2
-                sep->addChild(new SoImage());
-                // #define CONSTRAINT_SEPARATOR_INDEX_FIRST_CONSTRAINTID 3
-                sep->addChild(new SoInfo());
-                // #define CONSTRAINT_SEPARATOR_INDEX_SECOND_TRANSLATION 4
-                sep->addChild(new SoZoomTranslation());
-                // #define CONSTRAINT_SEPARATOR_INDEX_SECOND_ICON 5
-                sep->addChild(new SoImage());
-                // #define CONSTRAINT_SEPARATOR_INDEX_SECOND_CONSTRAINTID 6
-                sep->addChild(new SoInfo());
-
-                // remember the type of this constraint node
-                edit->vConstrType.push_back((*it)->Type);
-            }
-            break;
-            case PointOnObject:
-            case Tangent:
-            case SnellsLaw:
-            {
-                // #define CONSTRAINT_SEPARATOR_INDEX_MATERIAL_OR_DATUMLABEL 0
-                sep->addChild(mat);
-                // #define CONSTRAINT_SEPARATOR_INDEX_FIRST_TRANSLATION 1
-                sep->addChild(new SoZoomTranslation());
-                // #define CONSTRAINT_SEPARATOR_INDEX_FIRST_ICON 2
-                sep->addChild(new SoImage());
-                // #define CONSTRAINT_SEPARATOR_INDEX_FIRST_CONSTRAINTID 3
-                sep->addChild(new SoInfo());
-
-                if ((*it)->Type == Tangent) {
-                    const Part::Geometry *geo1 = getSketchObject()->getGeometry((*it)->First);
-                    const Part::Geometry *geo2 = getSketchObject()->getGeometry((*it)->Second);
-                    if (geo1->getTypeId() == Part::GeomLineSegment::getClassTypeId() &&
-                        geo2->getTypeId() == Part::GeomLineSegment::getClassTypeId()) {
-                        // #define CONSTRAINT_SEPARATOR_INDEX_SECOND_TRANSLATION 4
-                        sep->addChild(new SoZoomTranslation());
-                        // #define CONSTRAINT_SEPARATOR_INDEX_SECOND_ICON 5
-                        sep->addChild(new SoImage());
-                        // #define CONSTRAINT_SEPARATOR_INDEX_SECOND_CONSTRAINTID 6
-                        sep->addChild(new SoInfo());
-                        }
-                }
-
-                edit->vConstrType.push_back((*it)->Type);
-            }
-            break;
-            case Symmetric:
-            {
-                SoDatumLabel *arrows = new SoDatumLabel();
-                arrows->norm.setValue(norm);
-                arrows->string = "";
-                arrows->textColor = ConstrDimColor;
-
-                // #define CONSTRAINT_SEPARATOR_INDEX_MATERIAL_OR_DATUMLABEL 0
-                sep->addChild(arrows);
-                // #define CONSTRAINT_SEPARATOR_INDEX_FIRST_TRANSLATION 1
-                sep->addChild(new SoTranslation());
-                // #define CONSTRAINT_SEPARATOR_INDEX_FIRST_ICON 2
-                sep->addChild(new SoImage());
-                // #define CONSTRAINT_SEPARATOR_INDEX_FIRST_CONSTRAINTID 3
-                sep->addChild(new SoInfo());
-
-                edit->vConstrType.push_back((*it)->Type);
-            }
-            break;
-            case InternalAlignment:
-            {
-                edit->vConstrType.push_back((*it)->Type);
-            }
-            break;
-            default:
-                edit->vConstrType.push_back((*it)->Type);
-        }
-
-        edit->constrGroup->addChild(sep);
-        // decrement ref counter again
-        sep->unref();
-        mat->unref();
-    }
-}
-
-void ViewProviderSketch::updateVirtualSpace(void)
-{
-    const std::vector<Sketcher::Constraint *> &constrlist = getSketchObject()->Constraints.getValues();
-
-    if(constrlist.size() == edit->vConstrType.size()) {
-
-        edit->constrGroup->enable.setNum(constrlist.size());
-
-        SbBool *sws = edit->constrGroup->enable.startEditing();
-
-        for (size_t i = 0; i < constrlist.size(); i++)
-            sws[i] = !(constrlist[i]->isInVirtualSpace != isShownVirtualSpace); // XOR of constraint mode and VP mode
-
-
-        edit->constrGroup->enable.finishEditing();
-    }
-}
-
-void ViewProviderSketch::setIsShownVirtualSpace(bool isshownvirtualspace)
-{
-    this->isShownVirtualSpace = isshownvirtualspace;
-
-    updateVirtualSpace();
-    
-    signalConstraintsChanged();
-}
-
-bool ViewProviderSketch::getIsShownVirtualSpace() const
-{
-    return this->isShownVirtualSpace;
-}
-
-
-void ViewProviderSketch::drawEdit(const std::vector<Base::Vector2d> &EditCurve)
-{
-    assert(edit);
-
-    edit->EditCurveSet->numVertices.setNum(1);
-    edit->EditCurvesCoordinate->point.setNum(EditCurve.size());
-    edit->EditCurvesMaterials->diffuseColor.setNum(EditCurve.size());
-    SbVec3f *verts = edit->EditCurvesCoordinate->point.startEditing();
-    int32_t *index = edit->EditCurveSet->numVertices.startEditing();
-    SbColor *color = edit->EditCurvesMaterials->diffuseColor.startEditing();
-
-    int i=0; // setting up the line set
-    for (std::vector<Base::Vector2d>::const_iterator it = EditCurve.begin(); it != EditCurve.end(); ++it,i++) {
-        verts[i].setValue(it->x,it->y,zEdit);
-        color[i] = CreateCurveColor;
-    }
-
-    index[0] = EditCurve.size();
-    edit->EditCurvesCoordinate->point.finishEditing();
-    edit->EditCurveSet->numVertices.finishEditing();
-}
-
-void ViewProviderSketch::updateData(const App::Property *prop)
-{
-    ViewProvider2DObject::updateData(prop);
-
-    if (edit && (prop == &(getSketchObject()->Geometry) ||
-                 prop == &(getSketchObject()->Constraints))) {
-        edit->FullyConstrained = false;
-        // At this point, we do not need to solve the Sketch 
-        // If we are adding geometry an update can be triggered before the sketch is actually solved. 
-        // Because a solve is mandatory to any addition (at least to update the DoF of the solver),
-        // only when the solver geometry is the same in number than the sketch geometry an update
-        // should trigger a redraw. This reduces even more the number of redraws per insertion of geometry
-
-        // solver information is also updated when no matching geometry, so that if a solving fails
-        // this failed solving info is presented to the user
-        UpdateSolverInformation(); // just update the solver window with the last SketchObject solving information
-
-        if(getSketchObject()->getExternalGeometryCount()+getSketchObject()->getHighestCurveIndex() + 1 == 
-            getSketchObject()->getSolvedSketch().getGeometrySize()) {
-            Gui::MDIView *mdi = Gui::Application::Instance->editDocument()->getActiveView();
-            if (mdi->isDerivedFrom(Gui::View3DInventor::getClassTypeId()))
-                draw(false,true);
-            
-            signalConstraintsChanged();
-            signalElementsChanged();
-        }
-    }
-}
-
-void ViewProviderSketch::onChanged(const App::Property *prop)
-{
-    // call father
-    PartGui::ViewProvider2DObject::onChanged(prop);
-}
-
-void ViewProviderSketch::attach(App::DocumentObject *pcFeat)
-{    
-    ViewProviderPart::attach(pcFeat);
-}
-
-void ViewProviderSketch::setupContextMenu(QMenu *menu, QObject *receiver, const char *member)
-{
-    menu->addAction(tr("Edit sketch"), receiver, member);
-}
-
-bool ViewProviderSketch::setEdit(int ModNum)
-{
-    Q_UNUSED(ModNum);
-    
-    // always change to sketcher WB, remember where we come from 
-    oldWb = Gui::Command::assureWorkbench("SketcherWorkbench");
-
-    // When double-clicking on the item for this sketch the
-    // object unsets and sets its edit mode without closing
-    // the task panel
-    Gui::TaskView::TaskDialog *dlg = Gui::Control().activeDialog();
-    TaskDlgEditSketch *sketchDlg = qobject_cast<TaskDlgEditSketch *>(dlg);
-    if (sketchDlg && sketchDlg->getSketchView() != this)
-        sketchDlg = 0; // another sketch left open its task panel
-    if (dlg && !sketchDlg) {
-        QMessageBox msgBox;
-        msgBox.setText(tr("A dialog is already open in the task panel"));
-        msgBox.setInformativeText(tr("Do you want to close this dialog?"));
-        msgBox.setStandardButtons(QMessageBox::Yes | QMessageBox::No);
-        msgBox.setDefaultButton(QMessageBox::Yes);
-        int ret = msgBox.exec();
-        if (ret == QMessageBox::Yes)
-            Gui::Control().reject();
-        else
-            return false;
-    }
-
-    Sketcher::SketchObject* sketch = getSketchObject();
-    if (!sketch->evaluateConstraints()) {
-        QMessageBox box(Gui::getMainWindow());
-        box.setIcon(QMessageBox::Critical);
-        box.setWindowTitle(tr("Invalid sketch"));
-        box.setText(tr("Do you want to open the sketch validation tool?"));
-        box.setInformativeText(tr("The sketch is invalid and cannot be edited."));
-        box.setStandardButtons(QMessageBox::Yes | QMessageBox::No);
-        box.setDefaultButton(QMessageBox::Yes);
-        switch (box.exec())
-        {
-        case QMessageBox::Yes:
-            Gui::Control().showDialog(new TaskSketcherValidation(getSketchObject()));
-            break;
-        default:
-            break;
-        }
-        return false;
-    }
-
-    // clear the selection (convenience)
-    Gui::Selection().clearSelection();
-    Gui::Selection().rmvPreselect();
-
-    // create the container for the additional edit data
-    assert(!edit);
-    edit = new EditData();
-
-    ParameterGrp::handle hGrp = App::GetApplication().GetParameterGroupByPath("User parameter:BaseApp/Preferences/View");
-    edit->MarkerSize = hGrp->GetInt("EditSketcherMarkerSize", 7);
-
-    createEditInventorNodes();
-
-    //visibility automation
-    try{
-        Gui::Command::addModule(Gui::Command::Gui,"Show.TempoVis");
-        try{
-            QString cmdstr = QString::fromLatin1(
-                        "ActiveSketch = App.getDocument('%1').getObject('%2')\n"
-                        "tv = Show.TempoVis(App.ActiveDocument)\n"
-                        "if ActiveSketch.ViewObject.HideDependent:\n"
-                        "  objs = tv.get_all_dependent(ActiveSketch)\n"
-                        "  objs = filter(lambda x: not x.TypeId.startswith(\"TechDraw::\"), objs)\n"
-                        "  objs = filter(lambda x: not x.TypeId.startswith(\"Drawing::\"), objs)\n"
-                        "  tv.hide(objs)\n"
-                        "if ActiveSketch.ViewObject.ShowSupport:\n"
-                        "  tv.show([ref[0] for ref in ActiveSketch.Support if not ref[0].isDerivedFrom(\"PartDesign::Plane\")])\n"
-                        "if ActiveSketch.ViewObject.ShowLinks:\n"
-                        "  tv.show([ref[0] for ref in ActiveSketch.ExternalGeometry])\n"
-                        "tv.hide(ActiveSketch)\n"
-                        "ActiveSketch.ViewObject.TempoVis = tv\n"
-                        "del(tv)\n"
-                        ).arg(QString::fromLatin1(getDocument()->getDocument()->getName())).arg(
-                              QString::fromLatin1(getSketchObject()->getNameInDocument()));
-            QByteArray cmdstr_bytearray = cmdstr.toLatin1();
-            Gui::Command::runCommand(Gui::Command::Gui, cmdstr_bytearray);
-        } catch (Base::PyException &e){
-            Base::Console().Error("ViewProviderSketch::setEdit: visibility automation failed with an error: \n");
-            e.ReportException();
-        }
-    } catch (Base::PyException &){
-        Base::Console().Warning("ViewProviderSketch::setEdit: could not import Show module. Visibility automation will not work.\n");
-    }
-
-
-    ShowGrid.setValue(true);
-    TightGrid.setValue(false);
-
-    float transparency;
-
-    // set the point color
-    unsigned long color = (unsigned long)(VertexColor.getPackedValue());
-    color = hGrp->GetUnsigned("EditedVertexColor", color);
-    VertexColor.setPackedValue((uint32_t)color, transparency);
-    // set the curve color
-    color = (unsigned long)(CurveColor.getPackedValue());
-    color = hGrp->GetUnsigned("EditedEdgeColor", color);
-    CurveColor.setPackedValue((uint32_t)color, transparency);
-    // set the create line (curve) color
-    color = (unsigned long)(CreateCurveColor.getPackedValue());
-    color = hGrp->GetUnsigned("CreateLineColor", color);
-    CreateCurveColor.setPackedValue((uint32_t)color, transparency);
-    // set the construction curve color
-    color = (unsigned long)(CurveDraftColor.getPackedValue());
-    color = hGrp->GetUnsigned("ConstructionColor", color);
-    CurveDraftColor.setPackedValue((uint32_t)color, transparency);
-    // set the cross lines color
-    //CrossColorV.setPackedValue((uint32_t)color, transparency);
-    //CrossColorH.setPackedValue((uint32_t)color, transparency);
-    // set the fully constrained color
-    color = (unsigned long)(FullyConstrainedColor.getPackedValue());
-    color = hGrp->GetUnsigned("FullyConstrainedColor", color);
-    FullyConstrainedColor.setPackedValue((uint32_t)color, transparency);
-    // set the constraint dimension color
-    color = (unsigned long)(ConstrDimColor.getPackedValue());
-    color = hGrp->GetUnsigned("ConstrainedDimColor", color);
-    ConstrDimColor.setPackedValue((uint32_t)color, transparency);
-    // set the constraint color
-    color = (unsigned long)(ConstrIcoColor.getPackedValue());
-    color = hGrp->GetUnsigned("ConstrainedIcoColor", color);
-    ConstrIcoColor.setPackedValue((uint32_t)color, transparency);
-    // set non-driving constraint color
-    color = (unsigned long)(NonDrivingConstrDimColor.getPackedValue());
-    color = hGrp->GetUnsigned("NonDrivingConstrDimColor", color);
-    NonDrivingConstrDimColor.setPackedValue((uint32_t)color, transparency);
-    // set expression based constraint color
-    color = (unsigned long)(ExprBasedConstrDimColor.getPackedValue());
-    color = hGrp->GetUnsigned("ExprBasedConstrDimColor", color);
-    ExprBasedConstrDimColor.setPackedValue((uint32_t)color, transparency);
-
-    // set the external geometry color
-    color = (unsigned long)(CurveExternalColor.getPackedValue());
-    color = hGrp->GetUnsigned("ExternalColor", color);
-    CurveExternalColor.setPackedValue((uint32_t)color, transparency);
-
-    // set the highlight color
-    unsigned long highlight = (unsigned long)(PreselectColor.getPackedValue());
-    highlight = hGrp->GetUnsigned("HighlightColor", highlight);
-    PreselectColor.setPackedValue((uint32_t)highlight, transparency);
-    // set the selection color
-    highlight = (unsigned long)(SelectColor.getPackedValue());
-    highlight = hGrp->GetUnsigned("SelectionColor", highlight);
-    SelectColor.setPackedValue((uint32_t)highlight, transparency);
-
-    // start the edit dialog
-    if (sketchDlg)
-        Gui::Control().showDialog(sketchDlg);
-    else
-        Gui::Control().showDialog(new TaskDlgEditSketch(this));
-
-    // This call to the solver is needed to initialize the DoF and solve time controls
-    // The false parameter indicates that the geometry of the SketchObject shall not be updateData
-    // so as not to trigger an onChanged that would set the document as modified and trigger a recompute
-    // if we just close the sketch without touching anything.
-    if (getSketchObject()->Support.getValue()) {
-        if (!getSketchObject()->evaluateSupport())
-            getSketchObject()->validateExternalLinks();
-    }
-
-    getSketchObject()->solve(false);
-    UpdateSolverInformation();
-    draw(false,true);
-
-    connectUndoDocument = getDocument()
-        ->signalUndoDocument.connect(boost::bind(&ViewProviderSketch::slotUndoDocument, this, _1));
-    connectRedoDocument = getDocument()
-        ->signalRedoDocument.connect(boost::bind(&ViewProviderSketch::slotRedoDocument, this, _1));
-
-    // Enable solver initial solution update while dragging.
-    ParameterGrp::handle hGrp2 = App::GetApplication().GetParameterGroupByPath("User parameter:BaseApp/Preferences/Mod/Sketcher");
-
-    getSketchObject()->getSolvedSketch().RecalculateInitialSolutionWhileMovingPoint = hGrp2->GetBool("RecalculateInitialSolutionWhileDragging",true);
-
-    return true;
-}
-
-QString ViewProviderSketch::appendConflictMsg(const std::vector<int> &conflicting)
-{
-    QString msg;
-    QTextStream ss(&msg);
-    if (conflicting.size() > 0) {
-        if (conflicting.size() == 1)
-            ss << tr("Please remove the following constraint:");
-        else 
-            ss << tr("Please remove at least one of the following constraints:");        
-        ss << "\n";
-        ss << conflicting[0];
-        for (unsigned int i=1; i < conflicting.size(); i++)
-            ss << ", " << conflicting[i];
-        ss << "\n";
-    }
-    return msg;
-}
-
-QString ViewProviderSketch::appendRedundantMsg(const std::vector<int> &redundant)
-{
-    QString msg;
-    QTextStream ss(&msg);
-    if (redundant.size() > 0) {
-        if (redundant.size() == 1)
-            ss << tr("Please remove the following redundant constraint:");
-        else
-            ss << tr("Please remove the following redundant constraints:");
-        ss << "\n";
-        ss << redundant[0];
-        for (unsigned int i=1; i < redundant.size(); i++)
-            ss << ", " << redundant[i];
-        
-        ss << "\n";
-    }
-    return msg;
-}
-
-void ViewProviderSketch::UpdateSolverInformation()
-{
-    // Updates Solver Information with the Last solver execution at SketchObject level
-    int dofs = getSketchObject()->getLastDoF();
-    bool hasConflicts = getSketchObject()->getLastHasConflicts();
-    bool hasRedundancies = getSketchObject()->getLastHasRedundancies();
-    
-    if (getSketchObject()->Geometry.getSize() == 0) {
-        signalSetUp(tr("Empty sketch"));
-        signalSolved(QString());
-    }
-    else if (dofs < 0) { // over-constrained sketch
-        std::string msg;
-        SketchObject::appendConflictMsg(getSketchObject()->getLastConflicting(), msg);
-        signalSetUp(QString::fromLatin1("<font color='red'>%1<a href=\"#conflicting\"><span style=\" text-decoration: underline; color:#0000ff;\">%2</span></a><br/>%3</font><br/>")
-                    .arg(tr("Over-constrained sketch "))
-                    .arg(tr("(click to select)"))
-                    .arg(QString::fromStdString(msg)));        
-        signalSolved(QString());
-    }
-    else if (hasConflicts) { // conflicting constraints
-        signalSetUp(QString::fromLatin1("<font color='red'>%1<a href=\"#conflicting\"><span style=\" text-decoration: underline; color:#0000ff;\">%2</span></a><br/>%3</font><br/>")
-                    .arg(tr("Sketch contains conflicting constraints "))
-                    .arg(tr("(click to select)"))
-                    .arg(appendConflictMsg(getSketchObject()->getLastConflicting())));
-        signalSolved(QString());
-    }
-    else {
-        if (hasRedundancies) { // redundant constraints
-            signalSetUp(QString::fromLatin1("<font color='orangered'>%1<a href=\"#redundant\"><span style=\" text-decoration: underline; color:#0000ff;\">%2</span></a><br/>%3</font><br/>")
-                        .arg(tr("Sketch contains redundant constraints "))
-                        .arg(tr("(click to select)"))
-                        .arg(appendRedundantMsg(getSketchObject()->getLastRedundant())));
-        }
-        if (getSketchObject()->getLastSolverStatus() == 0) {
-            if (dofs == 0) {
-                // color the sketch as fully constrained if it has geometry (other than the axes)
-                if(getSketchObject()->getSolvedSketch().getGeometrySize()>2)
-                    edit->FullyConstrained = true;
-                
-                if (!hasRedundancies) {
-                    signalSetUp(QString::fromLatin1("<font color='green'>%1</font>").arg(tr("Fully constrained sketch")));
-                }
-            }
-            else if (!hasRedundancies) {
-                if (dofs == 1)
-                    signalSetUp(tr("Under-constrained sketch with 1 degree of freedom"));
-                else
-                    signalSetUp(tr("Under-constrained sketch with %1 degrees of freedom").arg(dofs));
-            }
-            
-            signalSolved(QString::fromLatin1("<font color='green'>%1</font>").arg(tr("Solved in %1 sec").arg(getSketchObject()->getLastSolveTime())));
-        }
-        else {
-            signalSolved(QString::fromLatin1("<font color='red'>%1</font>").arg(tr("Unsolved (%1 sec)").arg(getSketchObject()->getLastSolveTime())));
-        }
-    }
-}
-
-
-void ViewProviderSketch::createEditInventorNodes(void)
-{
-    assert(edit);
-
-    edit->EditRoot = new SoSeparator;
-    edit->EditRoot->setName("Sketch_EditRoot");
-    pcRoot->addChild(edit->EditRoot);
-    edit->EditRoot->renderCaching = SoSeparator::OFF ;
-
-    // stuff for the points ++++++++++++++++++++++++++++++++++++++
-    SoSeparator* pointsRoot = new SoSeparator;
-    edit->EditRoot->addChild(pointsRoot);
-    edit->PointsMaterials = new SoMaterial;
-    edit->PointsMaterials->setName("PointsMaterials");
-    pointsRoot->addChild(edit->PointsMaterials);
-
-    SoMaterialBinding *MtlBind = new SoMaterialBinding;
-    MtlBind->setName("PointsMaterialBinding");
-    MtlBind->value = SoMaterialBinding::PER_VERTEX;
-    pointsRoot->addChild(MtlBind);
-
-    edit->PointsCoordinate = new SoCoordinate3;
-    edit->PointsCoordinate->setName("PointsCoordinate");
-    pointsRoot->addChild(edit->PointsCoordinate);
-
-    SoDrawStyle *DrawStyle = new SoDrawStyle;
-    DrawStyle->setName("PointsDrawStyle");
-    DrawStyle->pointSize = 8;
-    pointsRoot->addChild(DrawStyle);
-
-    edit->PointSet = new SoMarkerSet;
-    edit->PointSet->setName("PointSet");
-    edit->PointSet->markerIndex = Gui::Inventor::MarkerBitmaps::getMarkerIndex("CIRCLE_FILLED", edit->MarkerSize);
-    pointsRoot->addChild(edit->PointSet);
-
-    // stuff for the Curves +++++++++++++++++++++++++++++++++++++++
-    SoSeparator* curvesRoot = new SoSeparator;
-    edit->EditRoot->addChild(curvesRoot);
-    edit->CurvesMaterials = new SoMaterial;
-    edit->CurvesMaterials->setName("CurvesMaterials");
-    curvesRoot->addChild(edit->CurvesMaterials);
-
-    MtlBind = new SoMaterialBinding;
-    MtlBind->setName("CurvesMaterialsBinding");
-    MtlBind->value = SoMaterialBinding::PER_FACE;
-    curvesRoot->addChild(MtlBind);
-
-    edit->CurvesCoordinate = new SoCoordinate3;
-    edit->CurvesCoordinate->setName("CurvesCoordinate");
-    curvesRoot->addChild(edit->CurvesCoordinate);
-
-    DrawStyle = new SoDrawStyle;
-    DrawStyle->setName("CurvesDrawStyle");
-    DrawStyle->lineWidth = 3;
-    curvesRoot->addChild(DrawStyle);
-
-    edit->CurveSet = new SoLineSet;
-    edit->CurveSet->setName("CurvesLineSet");
-    curvesRoot->addChild(edit->CurveSet);
-    
-    // stuff for the RootCross lines +++++++++++++++++++++++++++++++++++++++
-    SoGroup* crossRoot = new Gui::SoSkipBoundingGroup;
-    edit->pickStyleAxes = new SoPickStyle();
-    edit->pickStyleAxes->style = SoPickStyle::SHAPE;
-    crossRoot->addChild(edit->pickStyleAxes);
-    edit->EditRoot->addChild(crossRoot);
-    MtlBind = new SoMaterialBinding;
-    MtlBind->setName("RootCrossMaterialBinding");
-    MtlBind->value = SoMaterialBinding::PER_FACE;
-    crossRoot->addChild(MtlBind);
-
-    DrawStyle = new SoDrawStyle;
-    DrawStyle->setName("RootCrossDrawStyle");
-    DrawStyle->lineWidth = 2;
-    crossRoot->addChild(DrawStyle);
-
-    edit->RootCrossMaterials = new SoMaterial;
-    edit->RootCrossMaterials->setName("RootCrossMaterials");
-    edit->RootCrossMaterials->diffuseColor.set1Value(0,CrossColorH);
-    edit->RootCrossMaterials->diffuseColor.set1Value(1,CrossColorV);
-    crossRoot->addChild(edit->RootCrossMaterials);
-
-    edit->RootCrossCoordinate = new SoCoordinate3;
-    edit->RootCrossCoordinate->setName("RootCrossCoordinate");
-    crossRoot->addChild(edit->RootCrossCoordinate);
-
-    edit->RootCrossSet = new SoLineSet;
-    edit->RootCrossSet->setName("RootCrossLineSet");
-    crossRoot->addChild(edit->RootCrossSet);
-
-    // stuff for the EditCurves +++++++++++++++++++++++++++++++++++++++
-    SoSeparator* editCurvesRoot = new SoSeparator;
-    edit->EditRoot->addChild(editCurvesRoot);
-    edit->EditCurvesMaterials = new SoMaterial;
-    edit->EditCurvesMaterials->setName("EditCurvesMaterials");
-    editCurvesRoot->addChild(edit->EditCurvesMaterials);
-
-    edit->EditCurvesCoordinate = new SoCoordinate3;
-    edit->EditCurvesCoordinate->setName("EditCurvesCoordinate");
-    editCurvesRoot->addChild(edit->EditCurvesCoordinate);
-
-    DrawStyle = new SoDrawStyle;
-    DrawStyle->setName("EditCurvesDrawStyle");
-    DrawStyle->lineWidth = 3;
-    editCurvesRoot->addChild(DrawStyle);
-
-    edit->EditCurveSet = new SoLineSet;
-    edit->EditCurveSet->setName("EditCurveLineSet");
-    editCurvesRoot->addChild(edit->EditCurveSet);
-
-    ParameterGrp::handle hGrp = App::GetApplication().GetParameterGroupByPath("User parameter:BaseApp/Preferences/View");
-    float transparency;
-    SbColor cursorTextColor(0,0,1);
-    cursorTextColor.setPackedValue((uint32_t)hGrp->GetUnsigned("CursorTextColor", cursorTextColor.getPackedValue()), transparency);
-
-    // stuff for the edit coordinates ++++++++++++++++++++++++++++++++++++++
-    SoSeparator *Coordsep = new SoSeparator();
-    Coordsep->setName("CoordSeparator");
-    // no caching for fluctuand data structures
-    Coordsep->renderCaching = SoSeparator::OFF;
-
-    SoMaterial *CoordTextMaterials = new SoMaterial;
-    CoordTextMaterials->setName("CoordTextMaterials");
-    CoordTextMaterials->diffuseColor = cursorTextColor;
-    Coordsep->addChild(CoordTextMaterials);
-
-    int fontSize = hGrp->GetInt("EditSketcherFontSize", 17);
-
-    SoFont *font = new SoFont();
-    font->size.setValue(fontSize);
-    Coordsep->addChild(font);
-
-    edit->textPos = new SoTranslation();
-    Coordsep->addChild(edit->textPos);
-
-    edit->textX = new SoText2();
-    edit->textX->justification = SoText2::LEFT;
-    edit->textX->string = "";
-    Coordsep->addChild(edit->textX);
-    edit->EditRoot->addChild(Coordsep);
-
-    // group node for the Constraint visual +++++++++++++++++++++++++++++++++++
-    MtlBind = new SoMaterialBinding;
-    MtlBind->setName("ConstraintMaterialBinding");
-    MtlBind->value = SoMaterialBinding::OVERALL ;
-    edit->EditRoot->addChild(MtlBind);
-
-    // use small line width for the Constraints
-    DrawStyle = new SoDrawStyle;
-    DrawStyle->setName("ConstraintDrawStyle");
-    DrawStyle->lineWidth = 1;
-    edit->EditRoot->addChild(DrawStyle);
-
-    // add the group where all the constraints has its SoSeparator
-    edit->constrGroup = new SmSwitchboard();
-    edit->constrGroup->setName("ConstraintGroup");
-    edit->EditRoot->addChild(edit->constrGroup);
-    
-    // group node for the Geometry information visual +++++++++++++++++++++++++++++++++++
-    MtlBind = new SoMaterialBinding;
-    MtlBind->setName("InformationMaterialBinding");
-    MtlBind->value = SoMaterialBinding::OVERALL ;
-    edit->EditRoot->addChild(MtlBind);
-    
-    // use small line width for the information visual
-    DrawStyle = new SoDrawStyle;
-    DrawStyle->setName("InformationDrawStyle");
-    DrawStyle->lineWidth = 1;
-    edit->EditRoot->addChild(DrawStyle);
-    
-    // add the group where all the information entity has its SoSeparator
-    edit->infoGroup = new SoGroup();
-    edit->infoGroup->setName("InformationGroup");
-    edit->EditRoot->addChild(edit->infoGroup);
-    
-}
-
-void ViewProviderSketch::unsetEdit(int ModNum)
-{
-    Q_UNUSED(ModNum);
-    ShowGrid.setValue(false);
-    TightGrid.setValue(true);
-
-    if (edit) {
-        if (edit->sketchHandler)
-            deactivateHandler();
-
-        edit->EditRoot->removeAllChildren();
-        pcRoot->removeChild(edit->EditRoot);
-
-        //visibility autoation
-        try{
-            QString cmdstr = QString::fromLatin1(
-                        "ActiveSketch = App.getDocument('%1').getObject('%2')\n"
-                        "tv = ActiveSketch.ViewObject.TempoVis\n"
-                        "if tv:\n"
-                        "  tv.restore()\n"
-                        "ActiveSketch.ViewObject.TempoVis = None\n"
-                        "del(tv)\n"
-                        ).arg(QString::fromLatin1(getDocument()->getDocument()->getName())).arg(
-                              QString::fromLatin1(getSketchObject()->getNameInDocument()));
-            QByteArray cmdstr_bytearray = cmdstr.toLatin1();
-            Gui::Command::runCommand(Gui::Command::Gui, cmdstr_bytearray);
-        } catch (Base::PyException &e){
-            Base::Console().Error("ViewProviderSketch::unsetEdit: visibility automation failed with an error: \n");
-            e.ReportException();
-        }
-
-        delete edit;
-        edit = 0;
-
-        try {
-            // and update the sketch
-            getSketchObject()->getDocument()->recompute();
-        }
-        catch (...) {
-        }
-    }
-
-    // clear the selection and set the new/edited sketch(convenience)
-    Gui::Selection().clearSelection();
-    Gui::Selection().addSelection(editDocName.c_str(),editObjName.c_str(),editSubName.c_str());
-
-    connectUndoDocument.disconnect();
-    connectRedoDocument.disconnect();
-
-    // when pressing ESC make sure to close the dialog
-    Gui::Control().closeDialog();
-
-    //Gui::Application::Instance->
-
-    // return to the WB before edeting the sketch
-    Gui::Command::assureWorkbench(oldWb.c_str());
-}
-
-void ViewProviderSketch::setEditViewer(Gui::View3DInventorViewer* viewer, int ModNum)
-{
-    Q_UNUSED(ModNum);
-    //visibility automation: save camera
-    if (! this->TempoVis.getValue().isNone()){
-        try{
-            QString cmdstr = QString::fromLatin1(
-                        "ActiveSketch = App.getDocument('%1').getObject('%2')\n"
-                        "if ActiveSketch.ViewObject.RestoreCamera:\n"
-                        "  ActiveSketch.ViewObject.TempoVis.saveCamera()\n"
-                        ).arg(QString::fromLatin1(getDocument()->getDocument()->getName())).arg(
-                              QString::fromLatin1(getSketchObject()->getNameInDocument()));
-            QByteArray cmdstr_bytearray = cmdstr.toLatin1();
-            Gui::Command::runCommand(Gui::Command::Gui, cmdstr_bytearray);
-        } catch (Base::PyException &e){
-            Base::Console().Error("ViewProviderSketch::setEdit: visibility automation failed with an error: \n");
-            e.ReportException();
-        }
-    }
-
-    auto editDoc = Gui::Application::Instance->editDocument();
-    editDocName.clear();
-    if(editDoc) {
-        ViewProviderDocumentObject *parent=0;
-        editDoc->getInEdit(&parent,&editSubName);
-        if(parent) {
-            editDocName = editDoc->getDocument()->getName();
-            editObjName = parent->getObject()->getNameInDocument();
-        }
-    }
-    if(editDocName.empty()) {
-        editDocName = getObject()->getDocument()->getName();
-        editObjName = getObject()->getNameInDocument();
-        editSubName.clear();
-    }
-
-    Base::Placement plm = getEditingPlacement();
-    Base::Rotation tmp(plm.getRotation());
-
-    SbRotation rot((float)tmp[0],(float)tmp[1],(float)tmp[2],(float)tmp[3]);
-
-    // Will the sketch be visible from the new position (#0000957)?
-    //
-    SoCamera* camera = viewer->getSoRenderManager()->getCamera();
-    SbVec3f curdir; // current view direction
-    camera->orientation.getValue().multVec(SbVec3f(0, 0, -1), curdir);
-    SbVec3f focal = camera->position.getValue() +
-                    camera->focalDistance.getValue() * curdir;
-
-    SbVec3f newdir; // future view direction
-    rot.multVec(SbVec3f(0, 0, -1), newdir);
-    SbVec3f newpos = focal - camera->focalDistance.getValue() * newdir;
-
-    SbVec3f plnpos = Base::convertTo<SbVec3f>(plm.getPosition());
-    double dist = (plnpos - newpos).dot(newdir);
-    if (dist < 0) {
-        float focalLength = camera->focalDistance.getValue() - dist + 5;
-        camera->position = focal - focalLength * curdir;
-        camera->focalDistance.setValue(focalLength);
-    }
-
-    viewer->setCameraOrientation(rot);
-
-    viewer->setEditing(true);
-    SoNode* root = viewer->getSceneGraph();
-    static_cast<Gui::SoFCUnifiedSelection*>(root)->selectionRole.setValue(false);
-    
-    viewer->addGraphicsItem(rubberband);
-    rubberband->setViewer(viewer);
-
-    viewer->setupEditingRoot();
-}
-
-void ViewProviderSketch::unsetEditViewer(Gui::View3DInventorViewer* viewer)
-{
-    viewer->removeGraphicsItem(rubberband);
-    viewer->setEditing(false);
-    SoNode* root = viewer->getSceneGraph();
-    static_cast<Gui::SoFCUnifiedSelection*>(root)->selectionRole.setValue(true);
-}
-
-void ViewProviderSketch::setPositionText(const Base::Vector2d &Pos, const SbString &text)
-{
-    edit->textX->string = text;
-    edit->textPos->translation = SbVec3f(Pos.x,Pos.y,zText);
-}
-
-void ViewProviderSketch::setPositionText(const Base::Vector2d &Pos)
-{
-    SbString text;
-    text.sprintf(" (%.1f,%.1f)", Pos.x, Pos.y);
-    edit->textX->string = text;
-    edit->textPos->translation = SbVec3f(Pos.x,Pos.y,zText);
-}
-
-void ViewProviderSketch::resetPositionText(void)
-{
-    edit->textX->string = "";
-}
-
-void ViewProviderSketch::setPreselectPoint(int PreselectPoint)
-{
-    if (edit) {
-        int oldPtId = -1;
-        if (edit->PreselectPoint != -1)
-            oldPtId = edit->PreselectPoint + 1;
-        else if (edit->PreselectCross == 0)
-            oldPtId = 0;
-        int newPtId = PreselectPoint + 1;
-        SbVec3f *pverts = edit->PointsCoordinate->point.startEditing();
-        float x,y,z;
-        if (oldPtId != -1 &&
-            edit->SelPointSet.find(oldPtId) == edit->SelPointSet.end()) {
-            // send to background
-            pverts[oldPtId].getValue(x,y,z);
-            pverts[oldPtId].setValue(x,y,zPoints);
-        }
-        // bring to foreground
-        pverts[newPtId].getValue(x,y,z);
-        pverts[newPtId].setValue(x,y,zHighlight);
-        edit->PreselectPoint = PreselectPoint;
-        edit->PointsCoordinate->point.finishEditing();
-    }
-}
-
-void ViewProviderSketch::resetPreselectPoint(void)
-{
-    if (edit) {
-        int oldPtId = -1;
-        if (edit->PreselectPoint != -1)
-            oldPtId = edit->PreselectPoint + 1;
-        else if (edit->PreselectCross == 0)
-            oldPtId = 0;
-        if (oldPtId != -1 &&
-            edit->SelPointSet.find(oldPtId) == edit->SelPointSet.end()) {
-            // send to background
-            SbVec3f *pverts = edit->PointsCoordinate->point.startEditing();
-            float x,y,z;
-            pverts[oldPtId].getValue(x,y,z);
-            pverts[oldPtId].setValue(x,y,zPoints);
-            edit->PointsCoordinate->point.finishEditing();
-        }
-        edit->PreselectPoint = -1;
-    }
-}
-
-void ViewProviderSketch::addSelectPoint(int SelectPoint)
-{
-    if (edit) {
-        int PtId = SelectPoint + 1;
-        SbVec3f *pverts = edit->PointsCoordinate->point.startEditing();
-        // bring to foreground
-        float x,y,z;
-        pverts[PtId].getValue(x,y,z);
-        pverts[PtId].setValue(x,y,zHighlight);
-        edit->SelPointSet.insert(PtId);
-        edit->PointsCoordinate->point.finishEditing();
-    }
-}
-
-void ViewProviderSketch::removeSelectPoint(int SelectPoint)
-{
-    if (edit) {
-        int PtId = SelectPoint + 1;
-        SbVec3f *pverts = edit->PointsCoordinate->point.startEditing();
-        // send to background
-        float x,y,z;
-        pverts[PtId].getValue(x,y,z);
-        pverts[PtId].setValue(x,y,zPoints);
-        edit->SelPointSet.erase(PtId);
-        edit->PointsCoordinate->point.finishEditing();
-    }
-}
-
-void ViewProviderSketch::clearSelectPoints(void)
-{
-    if (edit) {
-        SbVec3f *pverts = edit->PointsCoordinate->point.startEditing();
-        // send to background
-        float x,y,z;
-        for (std::set<int>::const_iterator it=edit->SelPointSet.begin();
-             it != edit->SelPointSet.end(); ++it) {
-            pverts[*it].getValue(x,y,z);
-            pverts[*it].setValue(x,y,zPoints);
-        }
-        edit->PointsCoordinate->point.finishEditing();
-        edit->SelPointSet.clear();
-    }
-}
-
-int ViewProviderSketch::getPreselectPoint(void) const
-{
-    if (edit)
-        return edit->PreselectPoint;
-    return -1;
-}
-
-int ViewProviderSketch::getPreselectCurve(void) const
-{
-    if (edit)
-        return edit->PreselectCurve;
-    return -1;
-}
-
-int ViewProviderSketch::getPreselectCross(void) const
-{
-    if (edit)
-        return edit->PreselectCross;
-    return -1;
-}
-
-Sketcher::SketchObject *ViewProviderSketch::getSketchObject(void) const
-{
-    return dynamic_cast<Sketcher::SketchObject *>(pcObject);
-}
-
-bool ViewProviderSketch::onDelete(const std::vector<std::string> &subList)
-{
-    if (edit) {
-        std::vector<std::string> SubNames = subList;
-
-        Gui::Selection().clearSelection();
-        resetPreselectPoint();
-        edit->PreselectCurve = -1;
-        edit->PreselectCross = -1;
-        edit->PreselectConstraintSet.clear();
-
-        std::set<int> delInternalGeometries, delExternalGeometries, delCoincidents, delConstraints;
-        // go through the selected subelements
-        for (std::vector<std::string>::const_iterator it=SubNames.begin(); it != SubNames.end(); ++it) {
-            if (it->size() > 4 && it->substr(0,4) == "Edge") {
-                int GeoId = std::atoi(it->substr(4,4000).c_str()) - 1;
-                if( GeoId >= 0 )
-                    delInternalGeometries.insert(GeoId);
-                else
-                    delExternalGeometries.insert(Sketcher::GeoEnum::RefExt - GeoId);
-            } else if (it->size() > 12 && it->substr(0,12) == "ExternalEdge") {
-                int GeoId = std::atoi(it->substr(12,4000).c_str()) - 1;
-                delExternalGeometries.insert(GeoId);
-            } else if (it->size() > 6 && it->substr(0,6) == "Vertex") {
-                int VtId = std::atoi(it->substr(6,4000).c_str()) - 1;
-                int GeoId;
-                Sketcher::PointPos PosId;
-                getSketchObject()->getGeoVertexIndex(VtId, GeoId, PosId);
-                if (getSketchObject()->getGeometry(GeoId)->getTypeId()
-                    == Part::GeomPoint::getClassTypeId()) {
-                    if(GeoId>=0)
-                        delInternalGeometries.insert(GeoId);
-                    else
-                        delExternalGeometries.insert(Sketcher::GeoEnum::RefExt - GeoId);
-                }
-                else
-                    delCoincidents.insert(VtId);
-            } else if (*it == "RootPoint") {
-                delCoincidents.insert(Sketcher::GeoEnum::RtPnt);
-            } else if (it->size() > 10 && it->substr(0,10) == "Constraint") {
-                int ConstrId = Sketcher::PropertyConstraintList::getIndexFromConstraintName(*it);
-                delConstraints.insert(ConstrId);
-            }
-        }
-
-        // We stored the vertices, but is there really a coincident constraint? Check
-        const std::vector< Sketcher::Constraint * > &vals = getSketchObject()->Constraints.getValues();
-        
-        std::set<int>::const_reverse_iterator rit;
-
-        for (rit = delConstraints.rbegin(); rit != delConstraints.rend(); ++rit) {
-            try {
-                FCMD_OBJ_CMD2("delConstraint(%i)" ,getObject(), *rit);
-            }
-            catch (const Base::Exception& e) {
-                Base::Console().Error("%s\n", e.what());
-            }
-        }
-
-        for (rit = delCoincidents.rbegin(); rit != delCoincidents.rend(); ++rit) {
-<<<<<<< HEAD
-            try {
-                FCMD_OBJ_CMD2("delConstraintOnPoint(%i)" ,getObject(), *rit);
-=======
-            int GeoId;
-            PointPos PosId;
-
-            if (*rit == GeoEnum::RtPnt) { // RootPoint
-                GeoId = Sketcher::GeoEnum::RtPnt;
-                PosId = start;
-            } else {
-                getSketchObject()->getGeoVertexIndex(*rit, GeoId, PosId);
->>>>>>> bb39cc78
-            }
-
-            if (GeoId != Constraint::GeoUndef) {
-                for (std::vector< Sketcher::Constraint * >::const_iterator it= vals.begin(); it != vals.end(); ++it) {
-                    if (((*it)->Type == Sketcher::Coincident) && (((*it)->First == GeoId && (*it)->FirstPos == PosId) ||
-                        ((*it)->Second == GeoId && (*it)->SecondPos == PosId)) ) {
-                        try {
-                            Gui::Command::doCommand(Gui::Command::Doc,"App.ActiveDocument.%s.delConstraintOnPoint(%i,%i)"
-                                                    ,getObject()->getNameInDocument(), GeoId, (int)PosId);
-                        }
-                        catch (const Base::Exception& e) {
-                            Base::Console().Error("%s\n", e.what());
-                        }
-                        break;
-                    }
-                }
-            }
-        }
-
-        for (rit = delInternalGeometries.rbegin(); rit != delInternalGeometries.rend(); ++rit) {
-            try {
-                FCMD_OBJ_CMD2("delGeometry(%i)" ,getObject(), *rit);
-            }
-            catch (const Base::Exception& e) {
-                Base::Console().Error("%s\n", e.what());
-            }
-        }
-
-        for (rit = delExternalGeometries.rbegin(); rit != delExternalGeometries.rend(); ++rit) {
-            try {
-                FCMD_OBJ_CMD2("delExternal(%i)",getObject(), *rit);
-            }
-            catch (const Base::Exception& e) {
-                Base::Console().Error("%s\n", e.what());
-            }
-        }
-        
-        int ret=getSketchObject()->solve();
-        
-        if(ret!=0){
-            // if the sketched could not be solved, we first redraw to update the UI geometry as
-            // onChanged did not update it.
-            UpdateSolverInformation();
-            draw(false,true);
-            
-            signalConstraintsChanged();
-            signalElementsChanged();
-        }
-        
-        // Notes on solving and recomputing:
-        //
-        // This function is generally called from StdCmdDelete::activated
-        // Since 2015-05-03 that function includes a recompute at the end.
-        
-        /*this->drawConstraintIcons();
-        this->updateColor();*/
-
-        // if in edit not delete the object
-        return false;
-    }
-    // if not in edit delete the whole object
-    return PartGui::ViewProviderPart::onDelete(subList);
-}
-
-void ViewProviderSketch::showRestoreInformationLayer() {
-
-    visibleInformationChanged = true ;
-    draw(false,false);
-}
+/***************************************************************************
+ *   Copyright (c) 2009 Juergen Riegel <juergen.riegel@web.de>             *
+ *                                                                         *
+ *   This file is part of the FreeCAD CAx development system.              *
+ *                                                                         *
+ *   This library is free software; you can redistribute it and/or         *
+ *   modify it under the terms of the GNU Library General Public           *
+ *   License as published by the Free Software Foundation; either          *
+ *   version 2 of the License, or (at your option) any later version.      *
+ *                                                                         *
+ *   This library  is distributed in the hope that it will be useful,      *
+ *   but WITHOUT ANY WARRANTY; without even the implied warranty of        *
+ *   MERCHANTABILITY or FITNESS FOR A PARTICULAR PURPOSE.  See the         *
+ *   GNU Library General Public License for more details.                  *
+ *                                                                         *
+ *   You should have received a copy of the GNU Library General Public     *
+ *   License along with this library; see the file COPYING.LIB. If not,    *
+ *   write to the Free Software Foundation, Inc., 59 Temple Place,         *
+ *   Suite 330, Boston, MA  02111-1307, USA                                *
+ *                                                                         *
+ ***************************************************************************/
+
+
+#include "PreCompiled.h"
+
+#ifndef _PreComp_
+# include <Standard_math.hxx>
+# include <Poly_Polygon3D.hxx>
+# include <Geom_BSplineCurve.hxx>
+# include <Geom_Circle.hxx>
+# include <Geom_Ellipse.hxx>
+# include <Geom_TrimmedCurve.hxx>
+# include <Inventor/actions/SoGetBoundingBoxAction.h>
+# include <Inventor/SoPath.h>
+# include <Inventor/SbBox3f.h>
+# include <Inventor/SbImage.h>
+# include <Inventor/SoPickedPoint.h>
+# include <Inventor/details/SoLineDetail.h>
+# include <Inventor/details/SoPointDetail.h>
+# include <Inventor/nodes/SoBaseColor.h>
+# include <Inventor/nodes/SoCoordinate3.h>
+# include <Inventor/nodes/SoDrawStyle.h>
+# include <Inventor/nodes/SoImage.h>
+# include <Inventor/nodes/SoInfo.h>
+# include <Inventor/nodes/SoLineSet.h>
+# include <Inventor/nodes/SoPointSet.h>
+# include <Inventor/nodes/SoMarkerSet.h>
+# include <Inventor/nodes/SoMaterial.h>
+# include <Inventor/nodes/SoAsciiText.h>
+# include <Inventor/nodes/SoTransform.h>
+# include <Inventor/nodes/SoSeparator.h>
+# include <Inventor/nodes/SoAnnotation.h>
+# include <Inventor/nodes/SoVertexProperty.h>
+# include <Inventor/nodes/SoTranslation.h>
+# include <Inventor/nodes/SoText2.h>
+# include <Inventor/nodes/SoFont.h>
+# include <Inventor/nodes/SoPickStyle.h>
+# include <Inventor/nodes/SoCamera.h>
+# include <Gui/Inventor/SmSwitchboard.h>
+
+/// Qt Include Files
+# include <QAction>
+# include <QApplication>
+# include <QColor>
+# include <QDialog>
+# include <QFont>
+# include <QImage>
+# include <QMenu>
+# include <QMessageBox>
+# include <QPainter>
+# include <QTextStream>
+#endif
+
+#ifndef _PreComp_
+# include <boost/bind.hpp>
+#endif
+
+#include <Inventor/SbTime.h>
+#include <boost/scoped_ptr.hpp>
+
+/// Here the FreeCAD includes sorted by Base,App,Gui......
+#include <Base/Tools.h>
+#include <Base/Parameter.h>
+#include <Base/Console.h>
+#include <Base/Vector3D.h>
+#include <Base/Interpreter.h>
+#include <Gui/Application.h>
+#include <Gui/BitmapFactory.h>
+#include <Gui/Document.h>
+#include <Gui/Command.h>
+#include <Gui/Control.h>
+#include <Gui/Selection.h>
+#include <Gui/Utilities.h>
+#include <Gui/MainWindow.h>
+#include <Gui/MenuManager.h>
+#include <Gui/View3DInventor.h>
+#include <Gui/View3DInventorViewer.h>
+#include <Gui/DlgEditFileIncludeProptertyExternal.h>
+#include <Gui/SoFCBoundingBox.h>
+#include <Gui/SoFCUnifiedSelection.h>
+#include <Gui/Inventor/MarkerBitmaps.h>
+
+#include <Mod/Part/App/Geometry.h>
+#include <Mod/Part/App/BodyBase.h>
+#include <Mod/Sketcher/App/SketchObject.h>
+#include <Mod/Sketcher/App/Sketch.h>
+
+#include "SoZoomTranslation.h"
+#include "SoDatumLabel.h"
+#include "EditDatumDialog.h"
+#include "ViewProviderSketch.h"
+#include "DrawSketchHandler.h"
+#include "TaskDlgEditSketch.h"
+#include "TaskSketcherValidation.h"
+#include "CommandConstraints.h"
+
+FC_LOG_LEVEL_INIT("Sketch",true,true);
+
+// The first is used to point at a SoDatumLabel for some
+// constraints, and at a SoMaterial for others...
+#define CONSTRAINT_SEPARATOR_INDEX_MATERIAL_OR_DATUMLABEL 0
+#define CONSTRAINT_SEPARATOR_INDEX_FIRST_TRANSLATION 1
+#define CONSTRAINT_SEPARATOR_INDEX_FIRST_ICON 2
+#define CONSTRAINT_SEPARATOR_INDEX_FIRST_CONSTRAINTID 3
+#define CONSTRAINT_SEPARATOR_INDEX_SECOND_TRANSLATION 4
+#define CONSTRAINT_SEPARATOR_INDEX_SECOND_ICON 5
+#define CONSTRAINT_SEPARATOR_INDEX_SECOND_CONSTRAINTID 6
+
+// Macros to define information layer node child positions within type
+#define GEOINFO_BSPLINE_DEGREE_POS 0
+#define GEOINFO_BSPLINE_DEGREE_TEXT 3
+#define GEOINFO_BSPLINE_POLYGON 1
+
+using namespace SketcherGui;
+using namespace Sketcher;
+
+SbColor ViewProviderSketch::VertexColor                 (1.0f,0.149f,0.0f);   // #FF2600 -> (255, 38,  0)
+SbColor ViewProviderSketch::CurveColor                  (1.0f,1.0f,1.0f);     // #FFFFFF -> (255,255,255)
+SbColor ViewProviderSketch::CurveDraftColor             (0.0f,0.0f,0.86f);    // #0000DC -> (  0,  0,220)
+SbColor ViewProviderSketch::CurveExternalColor          (0.8f,0.2f,0.6f);     // #CC3399 -> (204, 51,153)
+SbColor ViewProviderSketch::CrossColorH                 (0.8f,0.4f,0.4f);     // #CC6666 -> (204,102,102)
+SbColor ViewProviderSketch::CrossColorV                 (0.4f,0.8f,0.4f);     // #66CC66 -> (102,204,102)
+SbColor ViewProviderSketch::FullyConstrainedColor       (0.0f,1.0f,0.0f);     // #00FF00 -> (  0,255,  0)
+SbColor ViewProviderSketch::ConstrDimColor              (1.0f,0.149f,0.0f);   // #FF2600 -> (255, 38,  0)
+SbColor ViewProviderSketch::ConstrIcoColor              (1.0f,0.149f,0.0f);   // #FF2600 -> (255, 38,  0)
+SbColor ViewProviderSketch::NonDrivingConstrDimColor    (0.0f,0.149f,1.0f);   // #0026FF -> (  0, 38,255)
+SbColor ViewProviderSketch::ExprBasedConstrDimColor     (1.0f,0.5f,0.149f);   // #FF7F26 -> (255, 127,  38)
+SbColor ViewProviderSketch::InformationColor            (0.0f,1.0f,0.0f);     // #00FF00 -> (  0,255,  0)
+SbColor ViewProviderSketch::PreselectColor              (0.88f,0.88f,0.0f);   // #E1E100 -> (225,225,  0)
+SbColor ViewProviderSketch::SelectColor                 (0.11f,0.68f,0.11f);  // #1CAD1C -> ( 28,173, 28)
+SbColor ViewProviderSketch::PreselectSelectedColor      (0.36f,0.48f,0.11f);  // #5D7B1C -> ( 93,123, 28)
+SbColor ViewProviderSketch::CreateCurveColor            (0.8f,0.8f,0.8f);     // #CCCCCC -> (204,204,204)
+// Variables for holding previous click
+SbTime  ViewProviderSketch::prvClickTime;
+SbVec2s ViewProviderSketch::prvClickPos;
+SbVec2s ViewProviderSketch::prvCursorPos;
+SbVec2s ViewProviderSketch::newCursorPos;
+
+//**************************************************************************
+// Edit data structure
+
+/// Data structure while editing the sketch
+struct EditData {
+    EditData():
+    sketchHandler(0),
+    editDatumDialog(false),
+    buttonPress(false),
+    DragPoint(-1),
+    DragCurve(-1),
+    PreselectPoint(-1),
+    PreselectCurve(-1),
+    PreselectCross(-1),
+    MarkerSize(7),
+    blockedPreselection(false),
+    FullyConstrained(false),
+    //ActSketch(0), // if you are wondering, it went to SketchObject, accessible via getSketchObject()->getSolvedSketch()
+    EditRoot(0),
+    PointsMaterials(0),
+    CurvesMaterials(0),
+    RootCrossMaterials(0),
+    EditCurvesMaterials(0),
+    PointsCoordinate(0),
+    CurvesCoordinate(0),
+    RootCrossCoordinate(0),
+    EditCurvesCoordinate(0),
+    CurveSet(0),
+    RootCrossSet(0),
+    EditCurveSet(0),
+    PointSet(0),
+    textX(0),
+    textPos(0),
+    constrGroup(0),
+    infoGroup(0),
+    pickStyleAxes(0)
+    {}
+
+    // pointer to the active handler for new sketch objects
+    DrawSketchHandler *sketchHandler;
+    bool editDatumDialog;
+    bool buttonPress;
+
+    // dragged point
+    int DragPoint;
+    // dragged curve
+    int DragCurve;
+    // dragged constraints
+    std::set<int> DragConstraintSet;
+
+    SbColor PreselectOldColor;
+    int PreselectPoint;
+    int PreselectCurve;
+    int PreselectCross;
+    int MarkerSize;
+    std::set<int> PreselectConstraintSet;
+    bool blockedPreselection;
+    bool FullyConstrained;
+
+    // container to track our own selected parts
+    std::set<int> SelPointSet;
+    std::set<int> SelCurvSet; // also holds cross axes at -1 and -2
+    std::set<int> SelConstraintSet;
+    std::vector<int> CurvIdToGeoId; // conversion of SoLineSet index to GeoId
+
+    // helper data structures for the constraint rendering
+    std::vector<ConstraintType> vConstrType;
+
+    // For each of the combined constraint icons drawn, also create a vector
+    // of bounding boxes and associated constraint IDs, to go from the icon's
+    // pixel coordinates to the relevant constraint IDs.
+    //
+    // The outside map goes from a string representation of a set of constraint
+    // icons (like the one used by the constraint IDs we insert into the Coin
+    // rendering tree) to a vector of those bounding boxes paired with relevant
+    // constraint IDs.
+    std::map<QString, ViewProviderSketch::ConstrIconBBVec> combinedConstrBoxes;
+
+    // nodes for the visuals
+    SoSeparator   *EditRoot;
+    SoMaterial    *PointsMaterials;
+    SoMaterial    *CurvesMaterials;
+    SoMaterial    *RootCrossMaterials;
+    SoMaterial    *EditCurvesMaterials;
+    SoCoordinate3 *PointsCoordinate;
+    SoCoordinate3 *CurvesCoordinate;
+    SoCoordinate3 *RootCrossCoordinate;
+    SoCoordinate3 *EditCurvesCoordinate;
+    SoLineSet     *CurveSet;  
+    SoLineSet     *RootCrossSet;
+    SoLineSet     *EditCurveSet;
+    SoMarkerSet   *PointSet;
+
+    SoText2       *textX;
+    SoTranslation *textPos;
+
+    SmSwitchboard *constrGroup;
+    SoGroup       *infoGroup;
+    SoPickStyle   *pickStyleAxes;
+};
+
+
+// this function is used to simulate cyclic periodic negative geometry indices (for external geometry)
+const Part::Geometry* GeoById(const std::vector<Part::Geometry*> GeoList, int Id)
+{
+    if (Id >= 0)
+        return GeoList[Id];
+    else
+        return GeoList[GeoList.size()+Id];
+}
+
+//**************************************************************************
+// Construction/Destruction
+
+/* TRANSLATOR SketcherGui::ViewProviderSketch */
+
+PROPERTY_SOURCE(SketcherGui::ViewProviderSketch, PartGui::ViewProvider2DObject)
+
+
+ViewProviderSketch::ViewProviderSketch()
+  : edit(0),
+    Mode(STATUS_NONE),
+    visibleInformationChanged(true),
+    combrepscalehyst(0),
+    isShownVirtualSpace(false)
+{
+    ADD_PROPERTY_TYPE(Autoconstraints,(true),"Auto Constraints",(App::PropertyType)(App::Prop_None),"Create auto constraints");
+    ADD_PROPERTY_TYPE(TempoVis,(Py::None()),"Visibility automation",(App::PropertyType)(App::Prop_None),"Object that handles hiding and showing other objects when entering/leaving sketch.");
+    ADD_PROPERTY_TYPE(HideDependent,(true),"Visibility automation",(App::PropertyType)(App::Prop_None),"If true, all objects that depend on the sketch are hidden when opening editing.");
+    ADD_PROPERTY_TYPE(ShowLinks,(true),"Visibility automation",(App::PropertyType)(App::Prop_None),"If true, all objects used in links to external geometry are shown when opening sketch.");
+    ADD_PROPERTY_TYPE(ShowSupport,(true),"Visibility automation",(App::PropertyType)(App::Prop_None),"If true, all objects this sketch is attached to are shown when opening sketch.");
+    ADD_PROPERTY_TYPE(RestoreCamera,(true),"Visibility automation",(App::PropertyType)(App::Prop_None),"If true, camera position before entering sketch is remembered, and restored after closing it.");
+
+    {//visibility automation: update defaults to follow preferences
+        ParameterGrp::handle hGrp = App::GetApplication().GetParameterGroupByPath("User parameter:BaseApp/Preferences/Mod/Sketcher/General");
+        this->HideDependent.setValue(hGrp->GetBool("HideDependent", true));
+        this->ShowLinks.setValue(hGrp->GetBool("ShowLinks", true));
+        this->ShowSupport.setValue(hGrp->GetBool("ShowSupport", true));
+        this->RestoreCamera.setValue(hGrp->GetBool("RestoreCamera", true));
+    }
+
+    sPixmap = "Sketcher_Sketch";
+    LineColor.setValue(1,1,1);
+    PointColor.setValue(1,1,1);
+    PointSize.setValue(4);
+
+    zCross=0.001f;
+    zEdit=0.001f;
+    zInfo=0.004f;
+    zLowLines=0.005f;
+    //zLines=0.005f;    // ZLines removed in favour of 3 height groups intended for NormalLines, ConstructionLines, ExternalLines
+    zMidLines=0.006f;
+    zHighLines=0.007f;  // Lines that are somehow selected to be in the high position (higher than other line categories)
+    zHighLine=0.008f;   // highlighted line (of any group)
+    zConstr=0.009f; // constraint not construction
+    zPoints=0.010f;
+    zHighlight=0.011f;
+    zText=0.011f;
+    
+
+    xInit=0;
+    yInit=0;
+    relative=false;
+
+    unsigned long color;
+    ParameterGrp::handle hGrp = App::GetApplication().GetParameterGroupByPath("User parameter:BaseApp/Preferences/View");
+
+    // edge color
+    App::Color edgeColor = LineColor.getValue();
+    color = (unsigned long)(edgeColor.getPackedValue());
+    color = hGrp->GetUnsigned("SketchEdgeColor", color);
+    edgeColor.setPackedValue((uint32_t)color);
+    LineColor.setValue(edgeColor);
+
+    // vertex color
+    App::Color vertexColor = PointColor.getValue();
+    color = (unsigned long)(vertexColor.getPackedValue());
+    color = hGrp->GetUnsigned("SketchVertexColor", color);
+    vertexColor.setPackedValue((uint32_t)color);
+    PointColor.setValue(vertexColor);
+    
+    //rubberband selection
+    rubberband = new Gui::Rubberband();
+}
+
+ViewProviderSketch::~ViewProviderSketch()
+{
+    delete rubberband;
+}
+    
+void ViewProviderSketch::slotUndoDocument(const Gui::Document& /*doc*/)
+{
+    if(getSketchObject()->noRecomputes) 
+        getSketchObject()->solve();    // the sketch must be solved to update the DoF of the solver
+    else
+        getSketchObject()->getDocument()->recompute(); // or fully recomputed if applicable
+}
+
+void ViewProviderSketch::slotRedoDocument(const Gui::Document& /*doc*/) 
+{
+    if(getSketchObject()->noRecomputes) 
+        getSketchObject()->solve();    // the sketch must be solved to update the DoF of the solver
+    else
+        getSketchObject()->getDocument()->recompute();  // or fully recomputed if applicable
+}
+
+// handler management ***************************************************************
+void ViewProviderSketch::activateHandler(DrawSketchHandler *newHandler)
+{
+    assert(edit);
+    assert(edit->sketchHandler == 0);
+    edit->sketchHandler = newHandler;
+    Mode = STATUS_SKETCH_UseHandler;
+    edit->sketchHandler->sketchgui = this;
+    edit->sketchHandler->activated(this);
+}
+
+void ViewProviderSketch::deactivateHandler()
+{
+    assert(edit);
+    if(edit->sketchHandler != 0){
+        std::vector<Base::Vector2d> editCurve;
+        editCurve.clear();
+        drawEdit(editCurve); // erase any line
+        edit->sketchHandler->deactivated(this);
+        edit->sketchHandler->unsetCursor();
+        delete(edit->sketchHandler);
+    }
+    edit->sketchHandler = 0;
+    Mode = STATUS_NONE;
+}
+
+/// removes the active handler
+void ViewProviderSketch::purgeHandler(void)
+{
+    deactivateHandler();
+
+    // ensure that we are in sketch only selection mode
+    Gui::MDIView *mdi = Gui::Application::Instance->editDocument()->getActiveView();
+    Gui::View3DInventorViewer *viewer;
+    viewer = static_cast<Gui::View3DInventor *>(mdi)->getViewer();
+
+    SoNode* root = viewer->getSceneGraph();
+    static_cast<Gui::SoFCUnifiedSelection*>(root)->selectionRole.setValue(false);
+}
+
+void ViewProviderSketch::setAxisPickStyle(bool on)
+{
+    assert(edit);
+    if (on)
+        edit->pickStyleAxes->style = SoPickStyle::SHAPE;
+    else
+        edit->pickStyleAxes->style = SoPickStyle::UNPICKABLE;
+}
+
+// **********************************************************************************
+
+bool ViewProviderSketch::keyPressed(bool pressed, int key)
+{
+    switch (key)
+    {
+    case SoKeyboardEvent::ESCAPE:
+        {
+            // make the handler quit but not the edit mode
+            if (edit && edit->sketchHandler) {
+                if (!pressed)
+                    edit->sketchHandler->quit();
+                return true;
+            }
+            if (edit && edit->editDatumDialog) {
+                edit->editDatumDialog = false;
+                return true;
+            }
+            if (edit && (edit->DragConstraintSet.empty() == false)) {
+                if (!pressed) {
+                    edit->DragConstraintSet.clear();
+                }
+                return true;
+            }
+            if (edit && edit->DragCurve >= 0) {
+                if (!pressed) {
+                    getSketchObject()->movePoint(edit->DragCurve, Sketcher::none, Base::Vector3d(0,0,0), true);
+                    edit->DragCurve = -1;
+                    resetPositionText();
+                    Mode = STATUS_NONE;
+                }
+                return true;
+            }
+            if (edit && edit->DragPoint >= 0) {
+                if (!pressed) {
+                    int GeoId;
+                    Sketcher::PointPos PosId;
+                    getSketchObject()->getGeoVertexIndex(edit->DragPoint, GeoId, PosId);
+                    getSketchObject()->movePoint(GeoId, PosId, Base::Vector3d(0,0,0), true);
+                    edit->DragPoint = -1;
+                    resetPositionText();
+                    Mode = STATUS_NONE;
+                }
+                return true;
+            }
+            if (edit) {
+                // #0001479: 'Escape' key dismissing dialog cancels Sketch editing
+                // If we receive a button release event but not a press event before
+                // then ignore this one.
+                if (!pressed && !edit->buttonPress)
+                    return true;
+                edit->buttonPress = pressed;
+            }
+            return false;
+        }
+    default:
+        {
+            if (edit && edit->sketchHandler)
+                edit->sketchHandler->registerPressedKey(pressed,key);
+        }
+    }
+
+    return true; // handle all other key events
+}
+
+void ViewProviderSketch::snapToGrid(double &x, double &y)
+{
+    if (GridSnap.getValue() != false) {
+        // Snap Tolerance in pixels
+        const double snapTol = GridSize.getValue() / 5;
+
+        double tmpX = x, tmpY = y;
+
+        // Find Nearest Snap points
+        tmpX = tmpX / GridSize.getValue();
+        tmpX = tmpX < 0.0 ? ceil(tmpX - 0.5) : floor(tmpX + 0.5);
+        tmpX *= GridSize.getValue();
+
+        tmpY = tmpY / GridSize.getValue();
+        tmpY = tmpY < 0.0 ? ceil(tmpY - 0.5) : floor(tmpY + 0.5);
+        tmpY *= GridSize.getValue();
+
+        // Check if x within snap tolerance
+        if (x < tmpX + snapTol && x > tmpX - snapTol)
+            x = tmpX; // Snap X Mouse Position
+
+         // Check if y within snap tolerance
+        if (y < tmpY + snapTol && y > tmpY - snapTol)
+            y = tmpY; // Snap Y Mouse Position
+    }
+}
+
+void ViewProviderSketch::getProjectingLine(const SbVec2s& pnt, const Gui::View3DInventorViewer *viewer, SbLine& line) const
+{
+    const SbViewportRegion& vp = viewer->getSoRenderManager()->getViewportRegion();
+
+    short x,y; pnt.getValue(x,y);
+    SbVec2f siz = vp.getViewportSize();
+    float dX, dY; siz.getValue(dX, dY);
+
+    float fRatio = vp.getViewportAspectRatio();
+    float pX = (float)x / float(vp.getViewportSizePixels()[0]);
+    float pY = (float)y / float(vp.getViewportSizePixels()[1]);
+
+    // now calculate the real points respecting aspect ratio information
+    //
+    if (fRatio > 1.0f) {
+        pX = (pX - 0.5f*dX) * fRatio + 0.5f*dX;
+    }
+    else if (fRatio < 1.0f) {
+        pY = (pY - 0.5f*dY) / fRatio + 0.5f*dY;
+    }
+
+    SoCamera* pCam = viewer->getSoRenderManager()->getCamera();
+    if (!pCam) return;
+    SbViewVolume  vol = pCam->getViewVolume();
+
+    vol.projectPointToLine(SbVec2f(pX,pY), line);
+}
+
+Base::Placement ViewProviderSketch::getEditingPlacement() const {
+    auto doc = Gui::Application::Instance->editDocument();
+    if(!doc || doc->getInEdit()!=this)
+        return getSketchObject()->globalPlacement();
+
+    // TODO: won't work if there is scale. Hmm... what to do...
+    return Base::Placement(doc->getEditingTransform());
+}
+
+void ViewProviderSketch::getCoordsOnSketchPlane(double &u, double &v,const SbVec3f &point, const SbVec3f &normal)
+{
+    // Plane form
+    Base::Vector3d R0(0,0,0),RN(0,0,1),RX(1,0,0),RY(0,1,0);
+
+    // move to position of Sketch
+    Base::Placement Plz = getEditingPlacement();
+    R0 = Plz.getPosition() ;
+    Base::Rotation tmp(Plz.getRotation());
+    tmp.multVec(RN,RN);
+    tmp.multVec(RX,RX);
+    tmp.multVec(RY,RY);
+    Plz.setRotation(tmp);
+
+    // line
+    Base::Vector3d R1(point[0],point[1],point[2]),RA(normal[0],normal[1],normal[2]);
+    if (fabs(RN*RA) < FLT_EPSILON)
+        throw Base::DivisionByZeroError("View direction is parallel to sketch plane");
+    // intersection point on plane
+    Base::Vector3d S = R1 + ((RN * (R0-R1))/(RN*RA))*RA;
+
+    // distance to x Axle of the sketch
+    S.TransformToCoordinateSystem(R0,RX,RY);
+
+    u = S.x;
+    v = S.y;
+}
+
+bool ViewProviderSketch::mouseButtonPressed(int Button, bool pressed, const SbVec2s &cursorPos,
+                                            const Gui::View3DInventorViewer *viewer)
+{
+    assert(edit);
+
+    // Calculate 3d point to the mouse position
+    SbLine line;
+    getProjectingLine(cursorPos, viewer, line);
+    SbVec3f point = line.getPosition();
+    SbVec3f normal = line.getDirection();
+
+    // use scoped_ptr to make sure that instance gets deleted in all cases
+    boost::scoped_ptr<SoPickedPoint> pp(this->getPointOnRay(cursorPos, viewer));
+
+    // Radius maximum to allow double click event
+    const int dblClickRadius = 5;
+
+    double x,y;
+    SbVec3f pos = point;
+    if (pp) {
+        const SoDetail *detail = pp->getDetail();
+        if (detail && detail->getTypeId() == SoPointDetail::getClassTypeId()) {
+            pos = pp->getPoint();
+        }
+    }
+
+    try {
+        getCoordsOnSketchPlane(x,y,pos,normal);
+        snapToGrid(x, y);
+    }
+    catch (const Base::DivisionByZeroError&) {
+        return false;
+    }
+
+    // Left Mouse button ****************************************************
+    if (Button == 1) {
+        if (pressed) {
+            // Do things depending on the mode of the user interaction
+            switch (Mode) {
+                case STATUS_NONE:{
+                    bool done=false;
+                    if (edit->PreselectPoint != -1) {
+                        //Base::Console().Log("start dragging, point:%d\n",this->DragPoint);
+                        Mode = STATUS_SELECT_Point;
+                        done = true;
+                    } else if (edit->PreselectCurve != -1) {
+                        //Base::Console().Log("start dragging, point:%d\n",this->DragPoint);
+                        Mode = STATUS_SELECT_Edge;
+                        done = true;
+                    } else if (edit->PreselectCross != -1) {
+                        //Base::Console().Log("start dragging, point:%d\n",this->DragPoint);
+                        Mode = STATUS_SELECT_Cross;
+                        done = true;
+                    } else if (edit->PreselectConstraintSet.empty() != true) {
+                        //Base::Console().Log("start dragging, point:%d\n",this->DragPoint);
+                        Mode = STATUS_SELECT_Constraint;
+                        done = true;
+                    }
+
+                    // Double click events variables
+                    float dci = (float) QApplication::doubleClickInterval()/1000.0f;
+
+                    if (done &&
+                        SbVec2f(cursorPos - prvClickPos).length() <  dblClickRadius &&
+                        (SbTime::getTimeOfDay() - prvClickTime).getValue() < dci) {
+
+                        // Double Click Event Occurred
+                        editDoubleClicked();
+                        // Reset Double Click Static Variables
+                        prvClickTime = SbTime();
+                        prvClickPos = SbVec2s(-16000,-16000); //certainly far away from any clickable place, to avoid re-trigger of double-click if next click happens fast.
+
+                        Mode = STATUS_NONE;
+                    } else {
+                        prvClickTime = SbTime::getTimeOfDay();
+                        prvClickPos = cursorPos;
+                        prvCursorPos = cursorPos;
+                        newCursorPos = cursorPos;
+                        if (!done)
+                            Mode = STATUS_SKETCH_StartRubberBand;
+                    }
+
+                    return done;
+                }
+                case STATUS_SKETCH_UseHandler:
+                    return edit->sketchHandler->pressButton(Base::Vector2d(x,y));
+                default:
+                    return false;
+            }
+        } else { // Button 1 released
+            // Do things depending on the mode of the user interaction
+            switch (Mode) {
+                case STATUS_SELECT_Point:
+                    if (pp) {
+                        //Base::Console().Log("Select Point:%d\n",this->DragPoint);
+                        // Do selection
+                        std::stringstream ss;
+                        ss << "Vertex" << edit->PreselectPoint + 1;
+
+                        if (Gui::Selection().isSelected(getSketchObject()->getDocument()->getName()
+                           ,getSketchObject()->getNameInDocument(),ss.str().c_str()) ) {
+                             Gui::Selection().rmvSelection(getSketchObject()->getDocument()->getName()
+                                                          ,getSketchObject()->getNameInDocument(), ss.str().c_str());
+                        } else {
+                            Gui::Selection().addSelection(getSketchObject()->getDocument()->getName()
+                                                         ,getSketchObject()->getNameInDocument()
+                                                         ,ss.str().c_str()
+                                                         ,pp->getPoint()[0]
+                                                         ,pp->getPoint()[1]
+                                                         ,pp->getPoint()[2]);
+                            this->edit->DragPoint = -1;
+                            this->edit->DragCurve = -1;
+                            this->edit->DragConstraintSet.clear();
+                        }
+                    }
+                    Mode = STATUS_NONE;
+                    return true;
+                case STATUS_SELECT_Edge:
+                    if (pp) {
+                        //Base::Console().Log("Select Point:%d\n",this->DragPoint);
+                        std::stringstream ss;
+                        if (edit->PreselectCurve >= 0)
+                            ss << "Edge" << edit->PreselectCurve + 1;
+                        else // external geometry
+                            ss << "ExternalEdge" << -edit->PreselectCurve - 2;
+
+                        // If edge already selected move from selection
+                        if (Gui::Selection().isSelected(getSketchObject()->getDocument()->getName()
+                                                       ,getSketchObject()->getNameInDocument(),ss.str().c_str()) ) {
+                            Gui::Selection().rmvSelection(getSketchObject()->getDocument()->getName()
+                                                         ,getSketchObject()->getNameInDocument(), ss.str().c_str());
+                        } else {
+                            // Add edge to the selection
+                            Gui::Selection().addSelection(getSketchObject()->getDocument()->getName()
+                                                         ,getSketchObject()->getNameInDocument()
+                                                         ,ss.str().c_str()
+                                                         ,pp->getPoint()[0]
+                                                         ,pp->getPoint()[1]
+                                                         ,pp->getPoint()[2]);
+                            this->edit->DragPoint = -1;
+                            this->edit->DragCurve = -1;
+                            this->edit->DragConstraintSet.clear();
+                        }
+                    }
+                    Mode = STATUS_NONE;
+                    return true;
+                case STATUS_SELECT_Cross:
+                    if (pp) {
+                        //Base::Console().Log("Select Point:%d\n",this->DragPoint);
+                        std::stringstream ss;
+                        switch(edit->PreselectCross){
+                            case 0: ss << "RootPoint" ; break;
+                            case 1: ss << "H_Axis"    ; break;
+                            case 2: ss << "V_Axis"    ; break;
+                        }
+
+                        // If cross already selected move from selection
+                        if (Gui::Selection().isSelected(getSketchObject()->getDocument()->getName()
+                                                       ,getSketchObject()->getNameInDocument(),ss.str().c_str()) ) {
+                            Gui::Selection().rmvSelection(getSketchObject()->getDocument()->getName()
+                                                         ,getSketchObject()->getNameInDocument(), ss.str().c_str());
+                        } else {
+                            // Add cross to the selection
+                            Gui::Selection().addSelection(getSketchObject()->getDocument()->getName()
+                                                         ,getSketchObject()->getNameInDocument()
+                                                         ,ss.str().c_str()
+                                                         ,pp->getPoint()[0]
+                                                         ,pp->getPoint()[1]
+                                                         ,pp->getPoint()[2]);
+                            this->edit->DragPoint = -1;
+                            this->edit->DragCurve = -1;
+                            this->edit->DragConstraintSet.clear();
+                        }
+                    }
+                    Mode = STATUS_NONE;
+                    return true;
+                case STATUS_SELECT_Constraint:
+                    if (pp) {
+                        for(std::set<int>::iterator it = edit->PreselectConstraintSet.begin(); it != edit->PreselectConstraintSet.end(); ++it) {
+                            std::string constraintName(Sketcher::PropertyConstraintList::getConstraintName(*it));
+
+                            // If the constraint already selected remove
+                            if (Gui::Selection().isSelected(getSketchObject()->getDocument()->getName()
+                                                           ,getSketchObject()->getNameInDocument(),constraintName.c_str()) ) {
+                                Gui::Selection().rmvSelection(getSketchObject()->getDocument()->getName()
+                                                             ,getSketchObject()->getNameInDocument(), constraintName.c_str());
+                            } else {
+                                // Add constraint to current selection
+                                Gui::Selection().addSelection(getSketchObject()->getDocument()->getName()
+                                                             ,getSketchObject()->getNameInDocument()
+                                                             ,constraintName.c_str()
+                                                             ,pp->getPoint()[0]
+                                                             ,pp->getPoint()[1]
+                                                             ,pp->getPoint()[2]);
+                                this->edit->DragPoint = -1;
+                                this->edit->DragCurve = -1;
+                                this->edit->DragConstraintSet.clear();
+                            }
+                        }
+                    }
+                    Mode = STATUS_NONE;
+                    return true;
+                case STATUS_SKETCH_DragPoint:
+                    if (edit->DragPoint != -1) {
+                        int GeoId;
+                        Sketcher::PointPos PosId;
+                        getSketchObject()->getGeoVertexIndex(edit->DragPoint, GeoId, PosId);
+                        if (GeoId != Sketcher::Constraint::GeoUndef && PosId != Sketcher::none) {
+                            getDocument()->openCommand("Drag Point");
+                            try {
+                                FCMD_OBJ_CMD2("movePoint(%i,%i,App.Vector(%f,%f,0),%i)"
+                                        ,getObject()
+                                        ,GeoId, PosId, x-xInit, y-yInit, 0);
+                                getDocument()->commitCommand();
+
+                                tryAutoRecomputeIfNotSolve(getSketchObject());
+                            }
+                            catch (const Base::Exception& e) {
+                                getDocument()->abortCommand();
+                                Base::Console().Error("Drag point: %s\n", e.what());
+                            }
+                        }
+                        setPreselectPoint(edit->DragPoint);
+                        edit->DragPoint = -1;
+                        //updateColor();
+                    }
+                    resetPositionText();
+                    Mode = STATUS_NONE;
+                    return true;
+                case STATUS_SKETCH_DragCurve:
+                    if (edit->DragCurve != -1) {
+                        const Part::Geometry *geo = getSketchObject()->getGeometry(edit->DragCurve);
+                        if (geo->getTypeId() == Part::GeomLineSegment::getClassTypeId() ||
+                            geo->getTypeId() == Part::GeomArcOfCircle::getClassTypeId() ||
+                            geo->getTypeId() == Part::GeomCircle::getClassTypeId() ||
+                            geo->getTypeId() == Part::GeomEllipse::getClassTypeId()||
+                            geo->getTypeId() == Part::GeomArcOfEllipse::getClassTypeId()||
+                            geo->getTypeId() == Part::GeomArcOfParabola::getClassTypeId()||
+                            geo->getTypeId() == Part::GeomArcOfHyperbola::getClassTypeId()||
+                            geo->getTypeId() == Part::GeomBSplineCurve::getClassTypeId()) {
+                            getDocument()->openCommand("Drag Curve");
+                            try {
+                                FCMD_OBJ_CMD2("movePoint(%i,%i,App.Vector(%f,%f,0),%i)"
+                                        ,getObject()
+                                        ,edit->DragCurve, Sketcher::none, x-xInit, y-yInit, relative ? 1 : 0);
+                                getDocument()->commitCommand();
+
+                                tryAutoRecomputeIfNotSolve(getSketchObject());
+                            }
+                            catch (const Base::Exception& e) {
+                                getDocument()->abortCommand();
+                                Base::Console().Error("Drag curve: %s\n", e.what());
+                            }
+                        }
+                        edit->PreselectCurve = edit->DragCurve;
+                        edit->DragCurve = -1;
+                        //updateColor();
+                    }
+                    resetPositionText();
+                    Mode = STATUS_NONE;
+                    return true;
+                case STATUS_SKETCH_DragConstraint:
+                    if (edit->DragConstraintSet.empty() == false) {
+                        getDocument()->openCommand("Drag Constraint");
+                        for(std::set<int>::iterator it = edit->DragConstraintSet.begin();
+                            it != edit->DragConstraintSet.end(); ++it) {
+                            moveConstraint(*it, Base::Vector2d(x, y));
+                            //updateColor();
+                        }
+                        edit->PreselectConstraintSet = edit->DragConstraintSet;
+                        edit->DragConstraintSet.clear();
+                    }
+                    Mode = STATUS_NONE;
+                    return true;
+                case STATUS_SKETCH_StartRubberBand: // a single click happened, so clear selection
+                    Mode = STATUS_NONE;
+                    Gui::Selection().clearSelection();
+                    return true;
+                case STATUS_SKETCH_UseRubberBand:
+                    doBoxSelection(prvCursorPos, cursorPos, viewer);
+                    rubberband->setWorking(false);
+                    
+                    //disable framebuffer drawing in viewer
+                    const_cast<Gui::View3DInventorViewer *>(viewer)->setRenderType(Gui::View3DInventorViewer::Native);
+                    
+                    // a redraw is required in order to clear the rubberband
+                    draw(true,false);
+                    Mode = STATUS_NONE;
+                    return true;
+                case STATUS_SKETCH_UseHandler:
+                    return edit->sketchHandler->releaseButton(Base::Vector2d(x,y));
+                case STATUS_NONE:
+                default:
+                    return false;
+            }
+        }
+    }
+    // Right mouse button ****************************************************
+    else if (Button == 2) {
+        if (!pressed) {
+            switch (Mode) {
+                case STATUS_SKETCH_UseHandler:
+                    // make the handler quit
+                    edit->sketchHandler->quit();
+                    return true;
+                case STATUS_NONE:
+                    {
+                        // A right click shouldn't change the Edit Mode
+                        if (edit->PreselectPoint != -1) {
+                            return true;
+                        } else if (edit->PreselectCurve != -1) {
+                            return true;
+                        } else if (edit->PreselectConstraintSet.empty() != true) {
+                            return true;
+                        } else {
+                            Gui::MenuItem *geom = new Gui::MenuItem();
+                            geom->setCommand("Sketcher geoms");
+                            *geom << "Sketcher_CreatePoint"
+                                  << "Sketcher_CreateArc"
+                                  << "Sketcher_Create3PointArc"
+                                  << "Sketcher_CreateCircle"
+                                  << "Sketcher_Create3PointCircle"
+                                  << "Sketcher_CreateLine"
+                                  << "Sketcher_CreatePolyline"
+                                  << "Sketcher_CreateRectangle"
+                                  << "Sketcher_CreateHexagon"
+                                  << "Sketcher_CreateFillet"
+                                  << "Sketcher_Trimming"
+                                  << "Sketcher_Extend"
+                                  << "Sketcher_External"
+                                  << "Sketcher_ToggleConstruction"
+                                /*<< "Sketcher_CreateText"*/
+                                /*<< "Sketcher_CreateDraftLine"*/
+                                  << "Separator";
+
+                            Gui::Application::Instance->setupContextMenu("View", geom);
+                            //Create the Context Menu using the Main View Qt Widget
+                            QMenu contextMenu(viewer->getGLWidget());
+                            Gui::MenuManager::getInstance()->setupContextMenu(geom, contextMenu);
+                            contextMenu.exec(QCursor::pos());
+
+                            return true;
+                        }
+                    }
+                case STATUS_SELECT_Point:
+                    break;
+                case STATUS_SELECT_Edge:
+                    {
+                        Gui::MenuItem *geom = new Gui::MenuItem();
+                        geom->setCommand("Sketcher constraints");
+                        *geom << "Sketcher_ConstrainVertical"
+                        << "Sketcher_ConstrainHorizontal";
+
+                        // Gets a selection vector
+                        std::vector<Gui::SelectionObject> selection = Gui::Selection().getSelectionEx();
+
+                        bool rightClickOnSelectedLine = false;
+
+                        /*
+                         * Add Multiple Line Constraints to the menu
+                         */
+                        // only one sketch with its subelements are allowed to be selected
+                        if (selection.size() == 1) {
+                            // get the needed lists and objects
+                            const std::vector<std::string> &SubNames = selection[0].getSubNames();
+
+                            // Two Objects are selected
+                            if (SubNames.size() == 2) {
+                                // go through the selected subelements
+                                for (std::vector<std::string>::const_iterator it=SubNames.begin();
+                                     it!=SubNames.end();++it) {
+
+                                    // If the object selected is of type edge
+                                    if (it->size() > 4 && it->substr(0,4) == "Edge") {
+                                        // Get the index of the object selected
+                                        int GeoId = std::atoi(it->substr(4,4000).c_str()) - 1;
+                                        if (edit->PreselectCurve == GeoId)
+                                            rightClickOnSelectedLine = true;
+                                    } else {
+                                        // The selection is not exclusively edges
+                                        rightClickOnSelectedLine = false;
+                                    }
+                                } // End of Iteration
+                            }
+                        }
+
+                        if (rightClickOnSelectedLine) {
+                            *geom << "Sketcher_ConstrainParallel"
+                                  << "Sketcher_ConstrainPerpendicular";
+                        }
+
+                        Gui::Application::Instance->setupContextMenu("View", geom);
+                        //Create the Context Menu using the Main View Qt Widget
+                        QMenu contextMenu(viewer->getGLWidget());
+                        Gui::MenuManager::getInstance()->setupContextMenu(geom, contextMenu);
+                        contextMenu.exec(QCursor::pos());
+
+                        return true;
+                    }
+                case STATUS_SELECT_Cross:
+                case STATUS_SELECT_Constraint:
+                case STATUS_SKETCH_DragPoint:
+                case STATUS_SKETCH_DragCurve:
+                case STATUS_SKETCH_DragConstraint:
+                case STATUS_SKETCH_StartRubberBand:
+                case STATUS_SKETCH_UseRubberBand:
+                    break;
+            }
+        }
+    }
+
+    return false;
+}
+
+void ViewProviderSketch::editDoubleClicked(void)
+{
+    if (edit->PreselectPoint != -1) {
+        Base::Console().Log("double click point:%d\n",edit->PreselectPoint);
+    }
+    else if (edit->PreselectCurve != -1) {
+        Base::Console().Log("double click edge:%d\n",edit->PreselectCurve);
+    }
+    else if (edit->PreselectCross != -1) {
+        Base::Console().Log("double click cross:%d\n",edit->PreselectCross);
+    }
+    else if (edit->PreselectConstraintSet.empty() != true) {
+        // Find the constraint
+        const std::vector<Sketcher::Constraint *> &constrlist = getSketchObject()->Constraints.getValues();
+
+        for(std::set<int>::iterator it = edit->PreselectConstraintSet.begin();
+            it != edit->PreselectConstraintSet.end(); ++it) {
+
+            Constraint *Constr = constrlist[*it];
+
+            // if its the right constraint
+            if ((Constr->Type == Sketcher::Distance ||
+                Constr->Type == Sketcher::DistanceX || 
+                Constr->Type == Sketcher::DistanceY ||
+                Constr->Type == Sketcher::Radius ||
+                Constr->Type == Sketcher::Angle ||
+                Constr->Type == Sketcher::SnellsLaw)) {
+
+                if(!Constr->isDriving) {
+                    FCMD_OBJ_CMD2("setDriving(%i,%s)", getObject(),*it,"True");
+                }
+
+                // Coin's SoIdleSensor causes problems on some platform while Qt seems to work properly (#0001517)
+                EditDatumDialog *editDatumDialog = new EditDatumDialog(this, *it);
+                QCoreApplication::postEvent(editDatumDialog, new QEvent(QEvent::User));
+                edit->editDatumDialog = true; // avoid to double handle "ESC"
+            }
+        }
+    }
+}
+
+bool ViewProviderSketch::mouseMove(const SbVec2s &cursorPos, Gui::View3DInventorViewer *viewer)
+{
+    // maximum radius for mouse moves when selecting a geometry before switching to drag mode
+    const int dragIgnoredDistance = 3;
+
+    if (!edit)
+        return false;
+
+    // ignore small moves after selection
+    switch (Mode) {
+        case STATUS_SELECT_Point:
+        case STATUS_SELECT_Edge:
+        case STATUS_SELECT_Constraint:
+        case STATUS_SKETCH_StartRubberBand:
+            short dx, dy;
+            (cursorPos - prvCursorPos).getValue(dx, dy);
+            if(std::abs(dx) < dragIgnoredDistance && std::abs(dy) < dragIgnoredDistance)
+                return false;
+        default:
+            break;
+    }
+
+    // Calculate 3d point to the mouse position
+    SbLine line;
+    getProjectingLine(cursorPos, viewer, line);
+
+    double x,y;
+    try {
+        getCoordsOnSketchPlane(x,y,line.getPosition(),line.getDirection());
+        snapToGrid(x, y);
+    }
+    catch (const Base::DivisionByZeroError&) {
+        return false;
+    }
+
+    bool preselectChanged = false;
+    if (Mode != STATUS_SELECT_Point &&
+        Mode != STATUS_SELECT_Edge &&
+        Mode != STATUS_SELECT_Constraint &&
+        Mode != STATUS_SKETCH_DragPoint &&
+        Mode != STATUS_SKETCH_DragCurve &&
+        Mode != STATUS_SKETCH_DragConstraint &&
+        Mode != STATUS_SKETCH_UseRubberBand) {
+
+        boost::scoped_ptr<SoPickedPoint> pp(this->getPointOnRay(cursorPos, viewer));
+        preselectChanged = detectPreselection(pp.get(), viewer, cursorPos);
+    }
+    
+    switch (Mode) {
+        case STATUS_NONE:
+            if (preselectChanged) {
+                this->drawConstraintIcons();
+                this->updateColor();
+                return true;
+            }
+            return false;
+        case STATUS_SELECT_Point:
+            if (!getSketchObject()->getSolvedSketch().hasConflicts() &&
+                edit->PreselectPoint != -1 && edit->DragPoint != edit->PreselectPoint) {
+                Mode = STATUS_SKETCH_DragPoint;
+                edit->DragPoint = edit->PreselectPoint;
+                int GeoId;
+                Sketcher::PointPos PosId;
+                getSketchObject()->getGeoVertexIndex(edit->DragPoint, GeoId, PosId);
+                if (GeoId != Sketcher::Constraint::GeoUndef && PosId != Sketcher::none) {
+                    getSketchObject()->getSolvedSketch().initMove(GeoId, PosId, false);
+                    relative = false;
+                    xInit = 0;
+                    yInit = 0;
+                }
+            } else {
+                Mode = STATUS_NONE;
+            }
+            resetPreselectPoint();
+            edit->PreselectCurve = -1;
+            edit->PreselectCross = -1;
+            edit->PreselectConstraintSet.clear();
+            return true;
+        case STATUS_SELECT_Edge:
+            if (!getSketchObject()->getSolvedSketch().hasConflicts() &&
+                edit->PreselectCurve != -1 && edit->DragCurve != edit->PreselectCurve) {
+                Mode = STATUS_SKETCH_DragCurve;
+                edit->DragCurve = edit->PreselectCurve;
+                getSketchObject()->getSolvedSketch().initMove(edit->DragCurve, Sketcher::none, false);
+                const Part::Geometry *geo = getSketchObject()->getGeometry(edit->DragCurve);
+                if (geo->getTypeId() == Part::GeomLineSegment::getClassTypeId() ||
+                    geo->getTypeId() == Part::GeomBSplineCurve::getClassTypeId() ) {
+                    relative = true;
+                    //xInit = x;
+                    //yInit = y;
+                    // Since the cursor moved from where it was clicked, and this is a relative move,
+                    // calculate the click position and use it as initial point.
+                    SbLine line2;
+                    getProjectingLine(prvCursorPos, viewer, line2);
+                    getCoordsOnSketchPlane(xInit,yInit,line2.getPosition(),line2.getDirection());
+                    snapToGrid(xInit, yInit);
+                } else {
+                    relative = false;
+                    xInit = 0;
+                    yInit = 0;
+                }
+            } else {
+                Mode = STATUS_NONE;
+            }
+            resetPreselectPoint();
+            edit->PreselectCurve = -1;
+            edit->PreselectCross = -1;
+            edit->PreselectConstraintSet.clear();
+            return true;
+        case STATUS_SELECT_Constraint:
+            Mode = STATUS_SKETCH_DragConstraint;
+            edit->DragConstraintSet = edit->PreselectConstraintSet;
+            resetPreselectPoint();
+            edit->PreselectCurve = -1;
+            edit->PreselectCross = -1;
+            edit->PreselectConstraintSet.clear();
+            return true;
+        case STATUS_SKETCH_DragPoint:
+            if (edit->DragPoint != -1) {
+                //Base::Console().Log("Drag Point:%d\n",edit->DragPoint);
+                int GeoId;
+                Sketcher::PointPos PosId;
+                getSketchObject()->getGeoVertexIndex(edit->DragPoint, GeoId, PosId);
+                Base::Vector3d vec(x,y,0);
+                if (GeoId != Sketcher::Constraint::GeoUndef && PosId != Sketcher::none) {
+                    if (getSketchObject()->getSolvedSketch().movePoint(GeoId, PosId, vec, false) == 0) {
+                        setPositionText(Base::Vector2d(x,y));
+                        draw(true,false);
+                        signalSolved(QString::fromLatin1("Solved in %1 sec").arg(getSketchObject()->getSolvedSketch().SolveTime));
+                    } else {
+                        signalSolved(QString::fromLatin1("Unsolved (%1 sec)").arg(getSketchObject()->getSolvedSketch().SolveTime));
+                        //Base::Console().Log("Error solving:%d\n",ret);
+                    }
+                }
+            }
+            return true;
+        case STATUS_SKETCH_DragCurve:
+            if (edit->DragCurve != -1) {
+                Base::Vector3d vec(x-xInit,y-yInit,0);
+                if (getSketchObject()->getSolvedSketch().movePoint(edit->DragCurve, Sketcher::none, vec, relative) == 0) {
+                    setPositionText(Base::Vector2d(x,y));
+                    draw(true,false);
+                    signalSolved(QString::fromLatin1("Solved in %1 sec").arg(getSketchObject()->getSolvedSketch().SolveTime));
+                } else {
+                    signalSolved(QString::fromLatin1("Unsolved (%1 sec)").arg(getSketchObject()->getSolvedSketch().SolveTime));
+                }
+            }
+            return true;
+        case STATUS_SKETCH_DragConstraint:
+            if (edit->DragConstraintSet.empty() == false) {
+                for(std::set<int>::iterator it = edit->DragConstraintSet.begin();
+                    it != edit->DragConstraintSet.end(); ++it)
+                    moveConstraint(*it, Base::Vector2d(x,y));
+            }
+            return true;
+        case STATUS_SKETCH_UseHandler:
+            edit->sketchHandler->mouseMove(Base::Vector2d(x,y));
+            if (preselectChanged) {
+                this->drawConstraintIcons();
+                this->updateColor();
+            }
+            return true;
+        case STATUS_SKETCH_StartRubberBand: {
+            Mode = STATUS_SKETCH_UseRubberBand;
+            rubberband->setWorking(true);
+            viewer->setRenderType(Gui::View3DInventorViewer::Image);
+            return true;
+        }
+        case STATUS_SKETCH_UseRubberBand: {
+            newCursorPos = cursorPos;
+            rubberband->setCoords(prvCursorPos.getValue()[0],
+                       viewer->getGLWidget()->height() - prvCursorPos.getValue()[1],
+                       newCursorPos.getValue()[0],
+                       viewer->getGLWidget()->height() - newCursorPos.getValue()[1]);
+            viewer->redraw();
+            return true;
+        }
+        default:
+            return false;
+    }
+
+    return false;
+}
+
+void ViewProviderSketch::moveConstraint(int constNum, const Base::Vector2d &toPos)
+{
+    // are we in edit?
+    if (!edit)
+        return;
+
+    const std::vector<Sketcher::Constraint *> &constrlist = getSketchObject()->Constraints.getValues();
+    Constraint *Constr = constrlist[constNum];
+
+#ifdef _DEBUG
+    int intGeoCount = getSketchObject()->getHighestCurveIndex() + 1;
+    int extGeoCount = getSketchObject()->getExternalGeometryCount();
+#endif
+
+    // with memory allocation
+    const std::vector<Part::Geometry *> geomlist = getSketchObject()->getSolvedSketch().extractGeometry(true, true);
+
+#ifdef _DEBUG
+    assert(int(geomlist.size()) == extGeoCount + intGeoCount);
+    assert((Constr->First >= -extGeoCount && Constr->First < intGeoCount)
+           || Constr->First != Constraint::GeoUndef);
+#endif
+
+    if (Constr->Type == Distance || Constr->Type == DistanceX || Constr->Type == DistanceY ||
+        Constr->Type == Radius) {
+
+        Base::Vector3d p1(0.,0.,0.), p2(0.,0.,0.);
+        if (Constr->SecondPos != Sketcher::none) { // point to point distance
+            p1 = getSketchObject()->getSolvedSketch().getPoint(Constr->First, Constr->FirstPos);
+            p2 = getSketchObject()->getSolvedSketch().getPoint(Constr->Second, Constr->SecondPos);
+        } else if (Constr->Second != Constraint::GeoUndef) { // point to line distance
+            p1 = getSketchObject()->getSolvedSketch().getPoint(Constr->First, Constr->FirstPos);
+            const Part::Geometry *geo = GeoById(geomlist, Constr->Second);
+            if (geo->getTypeId() == Part::GeomLineSegment::getClassTypeId()) {
+                const Part::GeomLineSegment *lineSeg = static_cast<const Part::GeomLineSegment *>(geo);
+                Base::Vector3d l2p1 = lineSeg->getStartPoint();
+                Base::Vector3d l2p2 = lineSeg->getEndPoint();
+                // calculate the projection of p1 onto line2
+                p2.ProjectToLine(p1-l2p1, l2p2-l2p1);
+                p2 += p1;
+            } else
+                return;
+        } else if (Constr->FirstPos != Sketcher::none) {
+            p2 = getSketchObject()->getSolvedSketch().getPoint(Constr->First, Constr->FirstPos);
+        } else if (Constr->First != Constraint::GeoUndef) {
+            const Part::Geometry *geo = GeoById(geomlist, Constr->First);
+            if (geo->getTypeId() == Part::GeomLineSegment::getClassTypeId()) {
+                const Part::GeomLineSegment *lineSeg = static_cast<const Part::GeomLineSegment *>(geo);
+                p1 = lineSeg->getStartPoint();
+                p2 = lineSeg->getEndPoint();
+            } else if (geo->getTypeId() == Part::GeomArcOfCircle::getClassTypeId()) {
+                const Part::GeomArcOfCircle *arc = static_cast<const Part::GeomArcOfCircle *>(geo);
+                double radius = arc->getRadius();
+                p1 = arc->getCenter();
+                double angle = Constr->LabelPosition;
+                if (angle == 10) {
+                    double startangle, endangle;
+                    arc->getRange(startangle, endangle, /*emulateCCW=*/true);
+                    angle = (startangle + endangle)/2;
+                }
+                else {
+                    Base::Vector3d tmpDir =  Base::Vector3d(toPos.x, toPos.y, 0) - p1;
+                    angle = atan2(tmpDir.y, tmpDir.x);
+                }
+                p2 = p1 + radius * Base::Vector3d(cos(angle),sin(angle),0.);
+            }
+            else if (geo->getTypeId() == Part::GeomCircle::getClassTypeId()) { 
+                const Part::GeomCircle *circle = static_cast<const Part::GeomCircle *>(geo);
+                double radius = circle->getRadius();
+                p1 = circle->getCenter();
+                Base::Vector3d tmpDir =  Base::Vector3d(toPos.x, toPos.y, 0) - p1;
+                double angle = atan2(tmpDir.y, tmpDir.x);
+                p2 = p1 + radius * Base::Vector3d(cos(angle),sin(angle),0.);
+            }
+            else 
+                return;
+        } else
+            return;
+
+        Base::Vector3d vec = Base::Vector3d(toPos.x, toPos.y, 0) - p2;
+
+        Base::Vector3d dir;
+        if (Constr->Type == Distance || Constr->Type == Radius)
+            dir = (p2-p1).Normalize();
+        else if (Constr->Type == DistanceX)
+            dir = Base::Vector3d( (p2.x - p1.x >= FLT_EPSILON) ? 1 : -1, 0, 0);
+        else if (Constr->Type == DistanceY)
+            dir = Base::Vector3d(0, (p2.y - p1.y >= FLT_EPSILON) ? 1 : -1, 0);
+
+        if (Constr->Type == Radius) {
+            Constr->LabelDistance = vec.x * dir.x + vec.y * dir.y;
+            Constr->LabelPosition = atan2(dir.y, dir.x);
+        } else {
+            Base::Vector3d norm(-dir.y,dir.x,0);
+            Constr->LabelDistance = vec.x * norm.x + vec.y * norm.y;
+            if (Constr->Type == Distance ||
+                Constr->Type == DistanceX || Constr->Type == DistanceY) {
+                vec = Base::Vector3d(toPos.x, toPos.y, 0) - (p2 + p1) / 2;
+                Constr->LabelPosition = vec.x * dir.x + vec.y * dir.y;
+            }
+        }
+    }
+    else if (Constr->Type == Angle) {
+
+        Base::Vector3d p0(0.,0.,0.);
+        double factor = 0.5;
+        if (Constr->Second != Constraint::GeoUndef) { // line to line angle
+            Base::Vector3d dir1, dir2;
+            if(Constr->Third == Constraint::GeoUndef) { //angle between two lines
+                const Part::Geometry *geo1 = GeoById(geomlist, Constr->First);
+                const Part::Geometry *geo2 = GeoById(geomlist, Constr->Second);
+                if (geo1->getTypeId() != Part::GeomLineSegment::getClassTypeId() ||
+                    geo2->getTypeId() != Part::GeomLineSegment::getClassTypeId())
+                    return;
+                const Part::GeomLineSegment *lineSeg1 = static_cast<const Part::GeomLineSegment *>(geo1);
+                const Part::GeomLineSegment *lineSeg2 = static_cast<const Part::GeomLineSegment *>(geo2);
+
+                bool flip1 = (Constr->FirstPos == end);
+                bool flip2 = (Constr->SecondPos == end);
+                dir1 = (flip1 ? -1. : 1.) * (lineSeg1->getEndPoint()-lineSeg1->getStartPoint());
+                dir2 = (flip2 ? -1. : 1.) * (lineSeg2->getEndPoint()-lineSeg2->getStartPoint());
+                Base::Vector3d pnt1 = flip1 ? lineSeg1->getEndPoint() : lineSeg1->getStartPoint();
+                Base::Vector3d pnt2 = flip2 ? lineSeg2->getEndPoint() : lineSeg2->getStartPoint();
+
+                // line-line intersection
+                {
+                    double det = dir1.x*dir2.y - dir1.y*dir2.x;
+                    if ((det > 0 ? det : -det) < 1e-10)
+                        return;// lines are parallel - constraint unmoveable (DeepSOIC: why?..)
+                    double c1 = dir1.y*pnt1.x - dir1.x*pnt1.y;
+                    double c2 = dir2.y*pnt2.x - dir2.x*pnt2.y;
+                    double x = (dir1.x*c2 - dir2.x*c1)/det;
+                    double y = (dir1.y*c2 - dir2.y*c1)/det;
+                    // intersection point
+                    p0 = Base::Vector3d(x,y,0);
+
+                    Base::Vector3d vec = Base::Vector3d(toPos.x, toPos.y, 0) - p0;
+                    factor = factor * Base::sgn<double>((dir1+dir2) * vec);
+                }
+            } else {//angle-via-point
+                Base::Vector3d p = getSketchObject()->getSolvedSketch().getPoint(Constr->Third, Constr->ThirdPos);
+                p0 = Base::Vector3d(p.x, p.y, 0);
+                dir1 = getSketchObject()->getSolvedSketch().calculateNormalAtPoint(Constr->First, p.x, p.y);
+                dir1.RotateZ(-M_PI/2);//convert to vector of tangency by rotating
+                dir2 = getSketchObject()->getSolvedSketch().calculateNormalAtPoint(Constr->Second, p.x, p.y);
+                dir2.RotateZ(-M_PI/2);
+
+                Base::Vector3d vec = Base::Vector3d(toPos.x, toPos.y, 0) - p0;
+                factor = factor * Base::sgn<double>((dir1+dir2) * vec);
+            }
+
+        } else if (Constr->First != Constraint::GeoUndef) { // line/arc angle
+            const Part::Geometry *geo = GeoById(geomlist, Constr->First);
+            if (geo->getTypeId() == Part::GeomLineSegment::getClassTypeId()) {
+                const Part::GeomLineSegment *lineSeg = static_cast<const Part::GeomLineSegment *>(geo);
+                p0 = (lineSeg->getEndPoint()+lineSeg->getStartPoint())/2;
+            }
+            else if (geo->getTypeId() == Part::GeomArcOfCircle::getClassTypeId()) {
+                const Part::GeomArcOfCircle *arc = static_cast<const Part::GeomArcOfCircle *>(geo);
+                p0 = arc->getCenter();
+            }
+            else {
+                return;
+            }
+        } else
+            return;
+
+        Base::Vector3d vec = Base::Vector3d(toPos.x, toPos.y, 0) - p0;
+        Constr->LabelDistance = factor * vec.Length();
+    }
+
+    // delete the cloned objects
+    for (std::vector<Part::Geometry *>::const_iterator it=geomlist.begin(); it != geomlist.end(); ++it)
+        if (*it) delete *it;
+
+    draw(true,false);
+}
+
+Base::Vector3d ViewProviderSketch::seekConstraintPosition(const Base::Vector3d &origPos,
+                                                          const Base::Vector3d &norm,
+                                                          const Base::Vector3d &dir, float step,
+                                                          const SoNode *constraint)
+{
+    assert(edit);
+    Gui::MDIView *mdi = Gui::Application::Instance->editViewOfNode(edit->EditRoot);
+    if (!(mdi && mdi->isDerivedFrom(Gui::View3DInventor::getClassTypeId())))
+        return Base::Vector3d(0, 0, 0);
+    Gui::View3DInventorViewer *viewer = static_cast<Gui::View3DInventor *>(mdi)->getViewer();
+
+    SoRayPickAction rp(viewer->getSoRenderManager()->getViewportRegion());
+
+    float scaled_step = step * getScaleFactor();
+
+    int multiplier = 0;
+    Base::Vector3d relPos, freePos;
+    bool isConstraintAtPosition = true;
+    while (isConstraintAtPosition && multiplier < 10) {
+        // Calculate new position of constraint
+        relPos = norm * 0.5f + dir * multiplier;
+        freePos = origPos + relPos * scaled_step;
+
+        rp.setRadius(0.1f);
+        rp.setPickAll(true);
+        rp.setRay(SbVec3f(freePos.x, freePos.y, -1.f), SbVec3f(0, 0, 1) );
+        //problem
+        rp.apply(edit->constrGroup); // We could narrow it down to just the SoGroup containing the constraints
+
+        // returns a copy of the point
+        SoPickedPoint *pp = rp.getPickedPoint();
+        const SoPickedPointList ppl = rp.getPickedPointList();
+
+        if (ppl.getLength() <= 1 && pp) {
+            SoPath *path = pp->getPath();
+            int length = path->getLength();
+            SoNode *tailFather1 = path->getNode(length-2);
+            SoNode *tailFather2 = path->getNode(length-3);
+
+            // checking if a constraint is the same as the one selected
+            if (tailFather1 == constraint || tailFather2 == constraint)
+                isConstraintAtPosition = false;
+        }
+        else {
+            isConstraintAtPosition = false;
+        }
+
+        multiplier *= -1; // search in both sides
+        if (multiplier >= 0)
+            multiplier++; // Increment the multiplier
+    }
+    if (multiplier == 10)
+        relPos = norm * 0.5f; // no free position found
+    return relPos * step;
+}
+
+bool ViewProviderSketch::isSelectable(void) const
+{
+    if (isEditing())
+        return false;
+    else
+        return PartGui::ViewProvider2DObject::isSelectable();
+}
+
+void ViewProviderSketch::onSelectionChanged(const Gui::SelectionChanges& msg)
+{
+    // are we in edit?
+    if (edit) {
+        bool handled=false;
+        if (Mode == STATUS_SKETCH_UseHandler) {
+            handled = edit->sketchHandler->onSelectionChanged(msg);
+        }
+        if (handled)
+            return;
+
+        std::string temp;
+        if (msg.Type == Gui::SelectionChanges::ClrSelection) {
+            // if something selected in this object?
+            if (edit->SelPointSet.size() > 0 || edit->SelCurvSet.size() > 0 || edit->SelConstraintSet.size() > 0) {
+                // clear our selection and update the color of the viewed edges and points
+                clearSelectPoints();
+                edit->SelCurvSet.clear();
+                edit->SelConstraintSet.clear();
+                this->drawConstraintIcons();
+                this->updateColor();
+            }
+        }
+        else if (msg.Type == Gui::SelectionChanges::AddSelection) {
+            // is it this object??
+            if (strcmp(msg.pDocName,getSketchObject()->getDocument()->getName())==0
+                && strcmp(msg.pObjectName,getSketchObject()->getNameInDocument())== 0) {
+                if (msg.pSubName) {
+                    std::string shapetype(msg.pSubName);
+                    if (shapetype.size() > 4 && shapetype.substr(0,4) == "Edge") {
+                        int GeoId = std::atoi(&shapetype[4]) - 1;
+                        edit->SelCurvSet.insert(GeoId);
+                        this->updateColor();
+                    }
+                    else if (shapetype.size() > 12 && shapetype.substr(0,12) == "ExternalEdge") {
+                        int GeoId = std::atoi(&shapetype[12]) - 1;
+                        GeoId = -GeoId - 3;
+                        edit->SelCurvSet.insert(GeoId);
+                        this->updateColor();
+                    }
+                    else if (shapetype.size() > 6 && shapetype.substr(0,6) == "Vertex") {
+                        int VtId = std::atoi(&shapetype[6]) - 1;
+                        addSelectPoint(VtId);
+                        this->updateColor();
+                    }
+                    else if (shapetype == "RootPoint") {
+                        addSelectPoint(Sketcher::GeoEnum::RtPnt);
+                        this->updateColor();
+                    }
+                    else if (shapetype == "H_Axis") {
+                        edit->SelCurvSet.insert(Sketcher::GeoEnum::HAxis);
+                        this->updateColor();
+                    }
+                    else if (shapetype == "V_Axis") {
+                        edit->SelCurvSet.insert(Sketcher::GeoEnum::VAxis);
+                        this->updateColor();
+                    }
+                    else if (shapetype.size() > 10 && shapetype.substr(0,10) == "Constraint") {
+                        int ConstrId = Sketcher::PropertyConstraintList::getIndexFromConstraintName(shapetype);
+                        edit->SelConstraintSet.insert(ConstrId);
+                        this->drawConstraintIcons();
+                        this->updateColor();
+                    }
+                }
+            }
+        }
+        else if (msg.Type == Gui::SelectionChanges::RmvSelection) {
+            // Are there any objects selected
+            if (edit->SelPointSet.size() > 0 || edit->SelCurvSet.size() > 0 || edit->SelConstraintSet.size() > 0) {
+                // is it this object??
+                if (strcmp(msg.pDocName,getSketchObject()->getDocument()->getName())==0
+                    && strcmp(msg.pObjectName,getSketchObject()->getNameInDocument())== 0) {
+                    if (msg.pSubName) {
+                        std::string shapetype(msg.pSubName);
+                        if (shapetype.size() > 4 && shapetype.substr(0,4) == "Edge") {
+                            int GeoId = std::atoi(&shapetype[4]) - 1;
+                            edit->SelCurvSet.erase(GeoId);
+                            this->updateColor();
+                        }
+                        else if (shapetype.size() > 12 && shapetype.substr(0,12) == "ExternalEdge") {
+                            int GeoId = std::atoi(&shapetype[12]) - 1;
+                            GeoId = -GeoId - 3;
+                            edit->SelCurvSet.erase(GeoId);
+                            this->updateColor();
+                        }
+                        else if (shapetype.size() > 6 && shapetype.substr(0,6) == "Vertex") {
+                            int VtId = std::atoi(&shapetype[6]) - 1;
+                            removeSelectPoint(VtId);
+                            this->updateColor();
+                        }
+                        else if (shapetype == "RootPoint") {
+                            removeSelectPoint(Sketcher::GeoEnum::RtPnt);
+                            this->updateColor();
+                        }
+                        else if (shapetype == "H_Axis") {
+                            edit->SelCurvSet.erase(Sketcher::GeoEnum::HAxis);
+                            this->updateColor();
+                        }
+                        else if (shapetype == "V_Axis") {
+                            edit->SelCurvSet.erase(Sketcher::GeoEnum::VAxis);
+                            this->updateColor();
+                        }
+                        else if (shapetype.size() > 10 && shapetype.substr(0,10) == "Constraint") {
+                            int ConstrId = Sketcher::PropertyConstraintList::getIndexFromConstraintName(shapetype);
+                            edit->SelConstraintSet.erase(ConstrId);
+                            this->drawConstraintIcons();
+                            this->updateColor();
+                        }
+                    }
+                }
+            }
+        }
+        else if (msg.Type == Gui::SelectionChanges::SetSelection) {
+            // remove all items
+            //selectionView->clear();
+            //std::vector<SelectionSingleton::SelObj> objs = Gui::Selection().getSelection(Reason.pDocName);
+            //for (std::vector<SelectionSingleton::SelObj>::iterator it = objs.begin(); it != objs.end(); ++it) {
+            //    // build name
+            //    temp = it->DocName;
+            //    temp += ".";
+            //    temp += it->FeatName;
+            //    if (it->SubName && it->SubName[0] != '\0') {
+            //        temp += ".";
+            //        temp += it->SubName;
+            //    }
+            //    new QListWidgetItem(QString::fromLatin1(temp.c_str()), selectionView);
+            //}
+        }
+        else if (msg.Type == Gui::SelectionChanges::SetPreselect) {
+            if (strcmp(msg.pDocName,getSketchObject()->getDocument()->getName())==0
+               && strcmp(msg.pObjectName,getSketchObject()->getNameInDocument())== 0) {
+                if (msg.pSubName) {
+                    std::string shapetype(msg.pSubName);
+                    if (shapetype.size() > 4 && shapetype.substr(0,4) == "Edge") {
+                        int GeoId = std::atoi(&shapetype[4]) - 1;
+                        resetPreselectPoint();
+                        edit->PreselectCurve = GeoId;
+                        edit->PreselectCross = -1;
+                        edit->PreselectConstraintSet.clear();
+
+                        if (edit->sketchHandler)
+                            edit->sketchHandler->applyCursor();
+                        this->updateColor();
+                    }
+                    else if (shapetype.size() > 6 && shapetype.substr(0,6) == "Vertex") {
+                        int PtIndex = std::atoi(&shapetype[6]) - 1;
+                        setPreselectPoint(PtIndex);
+                        edit->PreselectCurve = -1;
+                        edit->PreselectCross = -1;
+                        edit->PreselectConstraintSet.clear();
+
+                        if (edit->sketchHandler)
+                            edit->sketchHandler->applyCursor();
+                        this->updateColor();
+                    }
+                }
+            }
+        }
+        else if (msg.Type == Gui::SelectionChanges::RmvPreselect) {
+            resetPreselectPoint();
+            edit->PreselectCurve = -1;
+            edit->PreselectCross = -1;
+            edit->PreselectConstraintSet.clear();
+            if (edit->sketchHandler)
+                edit->sketchHandler->applyCursor();
+            this->updateColor();
+        }
+    }
+}
+
+std::set<int> ViewProviderSketch::detectPreselectionConstr(const SoPickedPoint *Point,
+                                                           const Gui::View3DInventorViewer *viewer,
+                                                           const SbVec2s &cursorPos)
+{
+    std::set<int> constrIndices;
+    SoPath *path = Point->getPath();
+    SoNode *tail = path->getTail();
+    SoNode *tailFather = path->getNode(path->getLength()-2);
+
+    for (int i=0; i < edit->constrGroup->getNumChildren(); ++i) {
+        if (edit->constrGroup->getChild(i) == tailFather) {
+            SoSeparator *sep = static_cast<SoSeparator *>(tailFather);
+            if (sep->getNumChildren() > CONSTRAINT_SEPARATOR_INDEX_FIRST_CONSTRAINTID) {
+                SoInfo *constrIds = NULL;
+                if (tail == sep->getChild(CONSTRAINT_SEPARATOR_INDEX_FIRST_ICON)) {
+                    // First icon was hit
+                    constrIds = static_cast<SoInfo *>(sep->getChild(CONSTRAINT_SEPARATOR_INDEX_FIRST_CONSTRAINTID));
+                }
+                else {
+                    // Assume second icon was hit
+                    if (CONSTRAINT_SEPARATOR_INDEX_SECOND_CONSTRAINTID<sep->getNumChildren()) {
+                        constrIds = static_cast<SoInfo *>(sep->getChild(CONSTRAINT_SEPARATOR_INDEX_SECOND_CONSTRAINTID));
+                    }
+                }
+
+                if (constrIds) {
+                    QString constrIdsStr = QString::fromLatin1(constrIds->string.getValue().getString());
+                    if (edit->combinedConstrBoxes.count(constrIdsStr) && dynamic_cast<SoImage *>(tail)) {
+                        // If it's a combined constraint icon
+
+                        // Screen dimensions of the icon
+                        SbVec3s iconSize = getDisplayedSize(static_cast<SoImage *>(tail));
+                        // Center of the icon
+                        SbVec2f iconCoords = viewer->screenCoordsOfPath(path);
+                        // Coordinates of the mouse cursor on the icon, origin at top-left for Qt
+                        // but bottom-left for OIV.
+                        // The coordinates are needed in Qt format, i.e. from top to bottom.
+                        int iconX = cursorPos[0] - iconCoords[0] + iconSize[0]/2,
+                            iconY = cursorPos[1] - iconCoords[1] - iconSize[1]/2;
+                        iconY = iconSize[1] - iconY;
+
+                        for (ConstrIconBBVec::iterator b = edit->combinedConstrBoxes[constrIdsStr].begin();
+                            b != edit->combinedConstrBoxes[constrIdsStr].end(); ++b) {
+                            if (b->first.contains(iconX, iconY)) {
+                                // We've found a bounding box that contains the mouse pointer!
+                                for (std::set<int>::iterator k = b->second.begin(); k != b->second.end(); ++k)
+                                    constrIndices.insert(*k);
+                            }
+                        }
+                    }
+                    else {
+                        // It's a constraint icon, not a combined one
+                        QStringList constrIdStrings = constrIdsStr.split(QString::fromLatin1(","));
+                        while (!constrIdStrings.empty())
+                            constrIndices.insert(constrIdStrings.takeAt(0).toInt());
+                    }
+                }
+            }
+            else {
+                // other constraint icons - eg radius...
+                constrIndices.clear();
+                constrIndices.insert(i);
+            }
+            break;
+        }
+    }
+
+    return constrIndices;
+}
+
+bool ViewProviderSketch::detectPreselection(const SoPickedPoint *Point,
+                                            const Gui::View3DInventorViewer *viewer,
+                                            const SbVec2s &cursorPos)
+{
+    assert(edit);
+
+    int PtIndex = -1;
+    int GeoIndex = -1; // valid values are 0,1,2,... for normal geometry and -3,-4,-5,... for external geometry
+    int CrossIndex = -1;
+    std::set<int> constrIndices;
+
+    if (Point) {
+        //Base::Console().Log("Point pick\n");
+        SoPath *path = Point->getPath();
+        SoNode *tail = path->getTail();
+        SoNode *tailFather2 = path->getNode(path->getLength()-3);
+
+        // checking for a hit in the points
+        if (tail == edit->PointSet) {
+            const SoDetail *point_detail = Point->getDetail(edit->PointSet);
+            if (point_detail && point_detail->getTypeId() == SoPointDetail::getClassTypeId()) {
+                // get the index
+                PtIndex = static_cast<const SoPointDetail *>(point_detail)->getCoordinateIndex();
+                PtIndex -= 1; // shift corresponding to RootPoint
+                if (PtIndex == Sketcher::GeoEnum::RtPnt)
+                    CrossIndex = 0; // RootPoint was hit
+            }
+        } else {
+            // checking for a hit in the curves
+            if (tail == edit->CurveSet) {
+                const SoDetail *curve_detail = Point->getDetail(edit->CurveSet);
+                if (curve_detail && curve_detail->getTypeId() == SoLineDetail::getClassTypeId()) {
+                    // get the index
+                    int curveIndex = static_cast<const SoLineDetail *>(curve_detail)->getLineIndex();
+                    GeoIndex = edit->CurvIdToGeoId[curveIndex];
+                }
+            // checking for a hit in the cross
+            } else if (tail == edit->RootCrossSet) {
+                const SoDetail *cross_detail = Point->getDetail(edit->RootCrossSet);
+                if (cross_detail && cross_detail->getTypeId() == SoLineDetail::getClassTypeId()) {
+                    // get the index (reserve index 0 for root point)
+                    CrossIndex = 1 + static_cast<const SoLineDetail *>(cross_detail)->getLineIndex();
+                }
+            } else {
+                // checking if a constraint is hit
+                if (tailFather2 == edit->constrGroup)
+                    constrIndices = detectPreselectionConstr(Point, viewer, cursorPos);
+            }
+        }
+
+        if (PtIndex != -1 && PtIndex != edit->PreselectPoint) { // if a new point is hit
+            std::stringstream ss;
+            ss << "Vertex" << PtIndex + 1;
+            bool accepted =
+            Gui::Selection().setPreselect(getSketchObject()->getDocument()->getName()
+                                         ,getSketchObject()->getNameInDocument()
+                                         ,ss.str().c_str()
+                                         ,Point->getPoint()[0]
+                                         ,Point->getPoint()[1]
+                                         ,Point->getPoint()[2]);
+            edit->blockedPreselection = !accepted;
+            if (accepted) {
+                setPreselectPoint(PtIndex);
+                edit->PreselectCurve = -1;
+                edit->PreselectCross = -1;
+                edit->PreselectConstraintSet.clear();
+                if (edit->sketchHandler)
+                    edit->sketchHandler->applyCursor();
+                return true;
+            }
+        } else if (GeoIndex != -1 && GeoIndex != edit->PreselectCurve) {  // if a new curve is hit
+            std::stringstream ss;
+            if (GeoIndex >= 0)
+                ss << "Edge" << GeoIndex + 1;
+            else // external geometry
+                ss << "ExternalEdge" << -GeoIndex + Sketcher::GeoEnum::RefExt + 1; // convert index start from -3 to 1
+            bool accepted =
+            Gui::Selection().setPreselect(getSketchObject()->getDocument()->getName()
+                                         ,getSketchObject()->getNameInDocument()
+                                         ,ss.str().c_str()
+                                         ,Point->getPoint()[0]
+                                         ,Point->getPoint()[1]
+                                         ,Point->getPoint()[2]);
+            edit->blockedPreselection = !accepted;
+            if (accepted) {
+                resetPreselectPoint();
+                edit->PreselectCurve = GeoIndex;
+                edit->PreselectCross = -1;
+                edit->PreselectConstraintSet.clear();
+                if (edit->sketchHandler)
+                    edit->sketchHandler->applyCursor();
+                return true;
+            }
+        } else if (CrossIndex != -1 && CrossIndex != edit->PreselectCross) {  // if a cross line is hit
+            std::stringstream ss;
+            switch(CrossIndex){
+                case 0: ss << "RootPoint" ; break;
+                case 1: ss << "H_Axis"    ; break;
+                case 2: ss << "V_Axis"    ; break;
+            }
+            bool accepted =
+            Gui::Selection().setPreselect(getSketchObject()->getDocument()->getName()
+                                         ,getSketchObject()->getNameInDocument()
+                                         ,ss.str().c_str()
+                                         ,Point->getPoint()[0]
+                                         ,Point->getPoint()[1]
+                                         ,Point->getPoint()[2]);
+            edit->blockedPreselection = !accepted;
+            if (accepted) {
+                if (CrossIndex == 0)
+                    setPreselectPoint(-1);
+                else
+                    resetPreselectPoint();
+                edit->PreselectCurve = -1;
+                edit->PreselectCross = CrossIndex;
+                edit->PreselectConstraintSet.clear();
+                if (edit->sketchHandler)
+                    edit->sketchHandler->applyCursor();
+                return true;
+            }
+        } else if (constrIndices.empty() == false && constrIndices != edit->PreselectConstraintSet) { // if a constraint is hit
+            bool accepted = true;
+            for(std::set<int>::iterator it = constrIndices.begin(); it != constrIndices.end(); ++it) {
+                std::string constraintName(Sketcher::PropertyConstraintList::getConstraintName(*it));
+
+                accepted &=
+                Gui::Selection().setPreselect(getSketchObject()->getDocument()->getName()
+                                             ,getSketchObject()->getNameInDocument()
+                                             ,constraintName.c_str()
+                                             ,Point->getPoint()[0]
+                                             ,Point->getPoint()[1]
+                                             ,Point->getPoint()[2]);
+
+                edit->blockedPreselection = !accepted;
+                //TODO: Should we clear preselections that went through, if one fails?
+            }
+            if (accepted) {
+                resetPreselectPoint();
+                edit->PreselectCurve = -1;
+                edit->PreselectCross = -1;
+                edit->PreselectConstraintSet = constrIndices;
+                if (edit->sketchHandler)
+                    edit->sketchHandler->applyCursor();
+                return true;//Preselection changed
+            }
+        } else if ((PtIndex == -1 && GeoIndex == -1 && CrossIndex == -1 && constrIndices.empty()) &&
+                   (edit->PreselectPoint != -1 || edit->PreselectCurve != -1 || edit->PreselectCross != -1
+                    || edit->PreselectConstraintSet.empty() != true || edit->blockedPreselection)) {
+            // we have just left a preselection
+            resetPreselectPoint();
+            edit->PreselectCurve = -1;
+            edit->PreselectCross = -1;
+            edit->PreselectConstraintSet.clear();
+            edit->blockedPreselection = false;
+            if (edit->sketchHandler)
+                edit->sketchHandler->applyCursor();
+            return true;
+        }
+        Gui::Selection().setPreselectCoord(Point->getPoint()[0]
+                                          ,Point->getPoint()[1]
+                                          ,Point->getPoint()[2]);
+// if(Point)
+    } else if (edit->PreselectCurve != -1 || edit->PreselectPoint != -1 ||
+               edit->PreselectConstraintSet.empty() != true || edit->PreselectCross != -1 || edit->blockedPreselection) {
+        resetPreselectPoint();
+        edit->PreselectCurve = -1;
+        edit->PreselectCross = -1;
+        edit->PreselectConstraintSet.clear();
+        edit->blockedPreselection = false;
+        if (edit->sketchHandler)
+            edit->sketchHandler->applyCursor();
+        return true;
+    }
+
+    return false;
+}
+
+SbVec3s ViewProviderSketch::getDisplayedSize(const SoImage *iconPtr) const
+{
+#if (COIN_MAJOR_VERSION >= 3)
+    SbVec3s iconSize = iconPtr->image.getValue().getSize();
+#else
+    SbVec2s size;
+    int nc;
+    const unsigned char * bytes = iconPtr->image.getValue(size, nc);
+    SbImage img (bytes, size, nc);
+    SbVec3s iconSize = img.getSize();
+#endif
+    if (iconPtr->width.getValue() != -1)
+        iconSize[0] = iconPtr->width.getValue();
+    if (iconPtr->height.getValue() != -1)
+        iconSize[1] = iconPtr->height.getValue();
+    return iconSize;
+}
+
+void ViewProviderSketch::centerSelection()
+{
+    Gui::MDIView *mdi = this->getActiveView();
+    Gui::View3DInventor *view = qobject_cast<Gui::View3DInventor*>(mdi);
+    if (!view || !edit)
+        return;
+
+    SoGroup* group = new SoGroup();
+    group->ref();
+
+    for (int i=0; i < edit->constrGroup->getNumChildren(); i++) {
+        if (edit->SelConstraintSet.find(i) != edit->SelConstraintSet.end()) {
+            SoSeparator *sep = dynamic_cast<SoSeparator *>(edit->constrGroup->getChild(i));
+            if (sep)
+                group->addChild(sep);
+        }
+    }
+
+    Gui::View3DInventorViewer* viewer = view->getViewer();
+    SoGetBoundingBoxAction action(viewer->getSoRenderManager()->getViewportRegion());
+    action.apply(group);
+    group->unref();
+
+    SbBox3f box = action.getBoundingBox();
+    if (!box.isEmpty()) {
+        SoCamera* camera = viewer->getSoRenderManager()->getCamera();
+        SbVec3f direction;
+        camera->orientation.getValue().multVec(SbVec3f(0, 0, 1), direction);
+        SbVec3f box_cnt = box.getCenter();
+        SbVec3f cam_pos = box_cnt + camera->focalDistance.getValue() * direction;
+        camera->position.setValue(cam_pos);
+    }
+}
+
+void ViewProviderSketch::doBoxSelection(const SbVec2s &startPos, const SbVec2s &endPos,
+                                        const Gui::View3DInventorViewer *viewer)
+{
+    std::vector<SbVec2s> corners0;
+    corners0.push_back(startPos);
+    corners0.push_back(endPos);
+    std::vector<SbVec2f> corners = viewer->getGLPolygon(corners0);
+
+    // all calculations with polygon and proj are in dimensionless [0 1] screen coordinates
+    Base::Polygon2d polygon;
+    polygon.Add(Base::Vector2d(corners[0].getValue()[0], corners[0].getValue()[1]));
+    polygon.Add(Base::Vector2d(corners[0].getValue()[0], corners[1].getValue()[1]));
+    polygon.Add(Base::Vector2d(corners[1].getValue()[0], corners[1].getValue()[1]));
+    polygon.Add(Base::Vector2d(corners[1].getValue()[0], corners[0].getValue()[1]));
+
+    Gui::ViewVolumeProjection proj(viewer->getSoRenderManager()->getCamera()->getViewVolume());
+
+    Sketcher::SketchObject *sketchObject = getSketchObject();
+    App::Document *doc = sketchObject->getDocument();
+
+    Base::Placement Plm = getEditingPlacement();
+
+    int intGeoCount = sketchObject->getHighestCurveIndex() + 1;
+    int extGeoCount = sketchObject->getExternalGeometryCount();
+
+    const std::vector<Part::Geometry *> geomlist = sketchObject->getCompleteGeometry(); // without memory allocation
+    assert(int(geomlist.size()) == extGeoCount + intGeoCount);
+    assert(int(geomlist.size()) >= 2);
+
+    Base::Vector3d pnt0, pnt1, pnt2, pnt;
+    int VertexId = -1; // the loop below should be in sync with the main loop in ViewProviderSketch::draw
+                       // so that the vertex indices are calculated correctly
+    int GeoId = 0;
+
+    bool touchMode = false;
+    //check if selection goes from the right to the left side (for touch-selection where even partially boxed objects get selected)
+    if(corners[0].getValue()[0] > corners[1].getValue()[0])
+        touchMode = true;
+
+    for (std::vector<Part::Geometry *>::const_iterator it = geomlist.begin(); it != geomlist.end()-2; ++it, ++GeoId) {
+
+        if (GeoId >= intGeoCount)
+            GeoId = -extGeoCount;
+
+        if ((*it)->getTypeId() == Part::GeomPoint::getClassTypeId()) {
+            // ----- Check if single point lies inside box selection -----/
+            const Part::GeomPoint *point = static_cast<const Part::GeomPoint *>(*it);
+            Plm.multVec(point->getPoint(), pnt0);
+            pnt0 = proj(pnt0);
+            VertexId += 1;
+
+            if (polygon.Contains(Base::Vector2d(pnt0.x, pnt0.y))) {
+                std::stringstream ss;
+                ss << "Vertex" << VertexId + 1;
+                Gui::Selection().addSelection(doc->getName(), sketchObject->getNameInDocument(), ss.str().c_str());
+            }
+
+        } else if ((*it)->getTypeId() == Part::GeomLineSegment::getClassTypeId()) {
+            // ----- Check if line segment lies inside box selection -----/
+            const Part::GeomLineSegment *lineSeg = static_cast<const Part::GeomLineSegment *>(*it);
+            Plm.multVec(lineSeg->getStartPoint(), pnt1);
+            Plm.multVec(lineSeg->getEndPoint(), pnt2);
+            pnt1 = proj(pnt1);
+            pnt2 = proj(pnt2);
+            VertexId += 2;
+
+            bool pnt1Inside = polygon.Contains(Base::Vector2d(pnt1.x, pnt1.y));
+            bool pnt2Inside = polygon.Contains(Base::Vector2d(pnt2.x, pnt2.y));
+            if (pnt1Inside) {
+                std::stringstream ss;
+                ss << "Vertex" << VertexId;
+                Gui::Selection().addSelection(doc->getName(), sketchObject->getNameInDocument(), ss.str().c_str());
+            }
+
+            if (pnt2Inside) {
+                std::stringstream ss;
+                ss << "Vertex" << VertexId + 1;
+                Gui::Selection().addSelection(doc->getName(), sketchObject->getNameInDocument(), ss.str().c_str());
+            }
+
+            if ((pnt1Inside && pnt2Inside) && !touchMode) {
+                std::stringstream ss;
+                ss << "Edge" << GeoId + 1;
+                Gui::Selection().addSelection(doc->getName(), sketchObject->getNameInDocument(), ss.str().c_str());
+            }
+            //check if line intersects with polygon
+            else if (touchMode) {
+                    Base::Polygon2d lineAsPolygon;
+                    lineAsPolygon.Add(Base::Vector2d(pnt1.x, pnt1.y));
+                    lineAsPolygon.Add(Base::Vector2d(pnt2.x, pnt2.y));
+                    std::list<Base::Polygon2d> resultList;
+                    polygon.Intersect(lineAsPolygon, resultList);
+                    if (!resultList.empty()) {
+                        std::stringstream ss;
+                        ss << "Edge" << GeoId + 1;
+                        Gui::Selection().addSelection(doc->getName(), sketchObject->getNameInDocument(), ss.str().c_str());
+                    }
+                }
+
+        } else if ((*it)->getTypeId() == Part::GeomCircle::getClassTypeId()) { 
+            // ----- Check if circle lies inside box selection -----/
+            ///TODO: Make it impossible to miss the circle if it's big and the selection pretty thin.
+            const Part::GeomCircle *circle = static_cast<const Part::GeomCircle *>(*it);
+            pnt0 = circle->getCenter();
+            VertexId += 1;
+
+            Plm.multVec(pnt0, pnt0);
+            pnt0 = proj(pnt0);
+
+            if (polygon.Contains(Base::Vector2d(pnt0.x, pnt0.y)) || touchMode) {
+                if (polygon.Contains(Base::Vector2d(pnt0.x, pnt0.y))) {
+                    std::stringstream ss;
+                    ss << "Vertex" << VertexId + 1;
+                    Gui::Selection().addSelection(doc->getName(), sketchObject->getNameInDocument(), ss.str().c_str());
+                }
+                int countSegments = 12;
+                if (touchMode)
+                    countSegments = 36;
+
+                float segment = float(2 * M_PI) / countSegments;
+
+                // circumscribed polygon radius
+                float radius = float(circle->getRadius()) / cos(segment/2);
+
+                bool bpolyInside = true;
+                pnt0 = circle->getCenter();
+                float angle = 0.f;
+                for (int i = 0; i < countSegments; ++i, angle += segment) {
+                    pnt = Base::Vector3d(pnt0.x + radius * cos(angle),
+                                         pnt0.y + radius * sin(angle),
+                                         0.f);
+                    Plm.multVec(pnt, pnt);
+                    pnt = proj(pnt);
+                    if (!polygon.Contains(Base::Vector2d(pnt.x, pnt.y))) {
+                        bpolyInside = false;
+                        if (!touchMode)
+                            break;
+                    }
+                    else if (touchMode) {
+                        bpolyInside = true;
+                        break;
+                    }
+                }
+
+                if (bpolyInside) {
+                    std::stringstream ss;
+                    ss << "Edge" << GeoId + 1;
+                    Gui::Selection().addSelection(doc->getName(), sketchObject->getNameInDocument(),ss.str().c_str());
+                }
+            }
+        } else if ((*it)->getTypeId() == Part::GeomEllipse::getClassTypeId()) { 
+            // ----- Check if ellipse lies inside box selection -----/
+            const Part::GeomEllipse *ellipse = static_cast<const Part::GeomEllipse *>(*it);
+            pnt0 = ellipse->getCenter();
+            VertexId += 1;
+
+            Plm.multVec(pnt0, pnt0);
+            pnt0 = proj(pnt0);
+
+            if (polygon.Contains(Base::Vector2d(pnt0.x, pnt0.y)) || touchMode) {
+                if (polygon.Contains(Base::Vector2d(pnt0.x, pnt0.y))) {
+                    std::stringstream ss;
+                    ss << "Vertex" << VertexId + 1;
+                    Gui::Selection().addSelection(doc->getName(), sketchObject->getNameInDocument(), ss.str().c_str());
+                }
+
+                int countSegments = 12;
+                if (touchMode)
+                    countSegments = 24;
+                double segment = (2 * M_PI) / countSegments;
+
+                // circumscribed polygon radius
+                double a = (ellipse->getMajorRadius()) / cos(segment/2);
+                double b = (ellipse->getMinorRadius()) / cos(segment/2);
+                Base::Vector3d majdir = ellipse->getMajorAxisDir();
+                Base::Vector3d mindir = Base::Vector3d(-majdir.y, majdir.x, 0.0);
+
+                bool bpolyInside = true;
+                pnt0 = ellipse->getCenter();
+                double angle = 0.;
+                for (int i = 0; i < countSegments; ++i, angle += segment) {
+                    pnt = pnt0 + (cos(angle)*a)*majdir + sin(angle)*b*mindir;
+                    Plm.multVec(pnt, pnt);
+                    pnt = proj(pnt);
+                    if (!polygon.Contains(Base::Vector2d(pnt.x, pnt.y))) {
+                        bpolyInside = false;
+                        if (!touchMode)
+                            break;
+                    }
+                    else if (touchMode) {
+                        bpolyInside = true;
+                        break;
+                    }
+                }
+
+                if (bpolyInside) {
+                    std::stringstream ss;
+                    ss << "Edge" << GeoId + 1;
+                    Gui::Selection().addSelection(doc->getName(), sketchObject->getNameInDocument(),ss.str().c_str());
+                }
+            }
+
+        } else if ((*it)->getTypeId() == Part::GeomArcOfCircle::getClassTypeId()) {
+            // Check if arc lies inside box selection
+            const Part::GeomArcOfCircle *aoc = static_cast<const Part::GeomArcOfCircle *>(*it);
+
+            pnt0 = aoc->getStartPoint(/*emulateCCW=*/true);
+            pnt1 = aoc->getEndPoint(/*emulateCCW=*/true);
+            pnt2 = aoc->getCenter();
+            VertexId += 3;
+
+            Plm.multVec(pnt0, pnt0);
+            Plm.multVec(pnt1, pnt1);
+            Plm.multVec(pnt2, pnt2);
+            pnt0 = proj(pnt0);
+            pnt1 = proj(pnt1);
+            pnt2 = proj(pnt2);
+
+            bool pnt0Inside = polygon.Contains(Base::Vector2d(pnt0.x, pnt0.y));
+            bool pnt1Inside = polygon.Contains(Base::Vector2d(pnt1.x, pnt1.y));
+            bool bpolyInside = true;
+
+            if ((pnt0Inside && pnt1Inside) || touchMode) {
+                double startangle, endangle;
+                aoc->getRange(startangle, endangle, /*emulateCCW=*/true);
+
+                if (startangle > endangle) // if arc is reversed
+                    std::swap(startangle, endangle);
+
+                double range = endangle-startangle;
+                int countSegments = std::max(2, int(12.0 * range / (2 * M_PI)));
+                if (touchMode)
+                    countSegments=countSegments*2.5;
+                float segment = float(range) / countSegments;
+
+                // circumscribed polygon radius
+                float radius = float(aoc->getRadius()) / cos(segment/2);
+
+                pnt0 = aoc->getCenter();
+                float angle = float(startangle) + segment/2;
+                for (int i = 0; i < countSegments; ++i, angle += segment) {
+                    pnt = Base::Vector3d(pnt0.x + radius * cos(angle),
+                                         pnt0.y + radius * sin(angle),
+                                         0.f);
+                    Plm.multVec(pnt, pnt);
+                    pnt = proj(pnt);
+                    if (!polygon.Contains(Base::Vector2d(pnt.x, pnt.y))) {
+                        bpolyInside = false;
+                        if (!touchMode)
+                            break;
+                    }
+                    else if(touchMode) {
+                        bpolyInside = true;
+                        break;
+                    }
+                }
+
+                if (bpolyInside) {
+                    std::stringstream ss;
+                    ss << "Edge" << GeoId + 1;
+                    Gui::Selection().addSelection(doc->getName(), sketchObject->getNameInDocument(), ss.str().c_str());
+                }
+            }
+
+            if (pnt0Inside) {
+                std::stringstream ss;
+                ss << "Vertex" << VertexId - 1;
+                Gui::Selection().addSelection(doc->getName(), sketchObject->getNameInDocument(), ss.str().c_str());
+            }
+
+            if (pnt1Inside) {
+                std::stringstream ss;
+                ss << "Vertex" << VertexId;
+                Gui::Selection().addSelection(doc->getName(), sketchObject->getNameInDocument(), ss.str().c_str());
+            }
+
+            if (polygon.Contains(Base::Vector2d(pnt2.x, pnt2.y))) {
+                std::stringstream ss;
+                ss << "Vertex" << VertexId + 1;
+                Gui::Selection().addSelection(doc->getName(), sketchObject->getNameInDocument(), ss.str().c_str());
+            }
+        } else if ((*it)->getTypeId() == Part::GeomArcOfEllipse::getClassTypeId()) {
+            // Check if arc lies inside box selection
+            const Part::GeomArcOfEllipse *aoe = static_cast<const Part::GeomArcOfEllipse *>(*it);
+
+            pnt0 = aoe->getStartPoint(/*emulateCCW=*/true);
+            pnt1 = aoe->getEndPoint(/*emulateCCW=*/true);
+            pnt2 = aoe->getCenter();
+
+            VertexId += 3;
+
+            Plm.multVec(pnt0, pnt0);
+            Plm.multVec(pnt1, pnt1);
+            Plm.multVec(pnt2, pnt2);
+            pnt0 = proj(pnt0);
+            pnt1 = proj(pnt1);
+            pnt2 = proj(pnt2);
+
+            bool pnt0Inside = polygon.Contains(Base::Vector2d(pnt0.x, pnt0.y));
+            bool pnt1Inside = polygon.Contains(Base::Vector2d(pnt1.x, pnt1.y));
+            bool bpolyInside = true;
+
+            if ((pnt0Inside && pnt1Inside) || touchMode) {
+                double startangle, endangle;
+                aoe->getRange(startangle, endangle, /*emulateCCW=*/true);
+
+                if (startangle > endangle) // if arc is reversed
+                    std::swap(startangle, endangle);
+
+                double range = endangle-startangle;
+                int countSegments = std::max(2, int(12.0 * range / (2 * M_PI)));
+                if (touchMode)
+                    countSegments=countSegments*2.5;
+                double segment = (range) / countSegments;
+
+                // circumscribed polygon radius
+                double a = (aoe->getMajorRadius()) / cos(segment/2);
+                double b = (aoe->getMinorRadius()) / cos(segment/2);
+                Base::Vector3d majdir = aoe->getMajorAxisDir();
+                Base::Vector3d mindir = Base::Vector3d(-majdir.y, majdir.x, 0.0);
+
+                pnt0 = aoe->getCenter();
+                double angle = (startangle) + segment/2;
+                for (int i = 0; i < countSegments; ++i, angle += segment) {
+                    pnt = pnt0 + cos(angle)*a*majdir + sin(angle)*b*mindir;
+
+                    Plm.multVec(pnt, pnt);
+                    pnt = proj(pnt);
+                    if (!polygon.Contains(Base::Vector2d(pnt.x, pnt.y))) {
+                        bpolyInside = false;
+                        if (!touchMode)
+                            break;
+                    }
+                    else if (touchMode) {
+                        bpolyInside = true;
+                        break;
+                    }
+                }
+
+                if (bpolyInside) {
+                    std::stringstream ss;
+                    ss << "Edge" << GeoId + 1;
+                    Gui::Selection().addSelection(doc->getName(), sketchObject->getNameInDocument(), ss.str().c_str());
+                }
+            }
+            if (pnt0Inside) {
+                std::stringstream ss;
+                ss << "Vertex" << VertexId - 1;
+                Gui::Selection().addSelection(doc->getName(), sketchObject->getNameInDocument(), ss.str().c_str());
+            }
+
+            if (pnt1Inside) {
+                std::stringstream ss;
+                ss << "Vertex" << VertexId;
+                Gui::Selection().addSelection(doc->getName(), sketchObject->getNameInDocument(), ss.str().c_str());
+            }
+
+            if (polygon.Contains(Base::Vector2d(pnt2.x, pnt2.y))) {
+                std::stringstream ss;
+                ss << "Vertex" << VertexId + 1;
+                Gui::Selection().addSelection(doc->getName(), sketchObject->getNameInDocument(), ss.str().c_str());
+            }
+
+        } else if ((*it)->getTypeId() == Part::GeomArcOfHyperbola::getClassTypeId()) {
+            // Check if arc lies inside box selection
+            const Part::GeomArcOfHyperbola *aoh = static_cast<const Part::GeomArcOfHyperbola *>(*it);
+            pnt0 = aoh->getStartPoint();
+            pnt1 = aoh->getEndPoint();
+            pnt2 = aoh->getCenter();
+
+            VertexId += 3;
+
+            Plm.multVec(pnt0, pnt0);
+            Plm.multVec(pnt1, pnt1);
+            Plm.multVec(pnt2, pnt2);
+            pnt0 = proj(pnt0);
+            pnt1 = proj(pnt1);
+            pnt2 = proj(pnt2);
+
+            bool pnt0Inside = polygon.Contains(Base::Vector2d(pnt0.x, pnt0.y));
+            bool pnt1Inside = polygon.Contains(Base::Vector2d(pnt1.x, pnt1.y));
+            bool bpolyInside = true;
+
+            if ((pnt0Inside && pnt1Inside) || touchMode) {
+                double startangle, endangle;
+
+                aoh->getRange(startangle, endangle, /*emulateCCW=*/true);
+
+                if (startangle > endangle) // if arc is reversed
+                    std::swap(startangle, endangle);
+
+                double range = endangle-startangle;
+                int countSegments = std::max(2, int(12.0 * range / (2 * M_PI)));
+                if (touchMode)
+                    countSegments=countSegments*2.5;
+
+                float segment = float(range) / countSegments;
+
+                // circumscribed polygon radius
+                float a = float(aoh->getMajorRadius()) / cos(segment/2);
+                float b = float(aoh->getMinorRadius()) / cos(segment/2);
+                float phi = float(aoh->getAngleXU());
+ 
+                pnt0 = aoh->getCenter();
+                float angle = float(startangle) + segment/2;
+                for (int i = 0; i < countSegments; ++i, angle += segment) {
+                    pnt = Base::Vector3d(pnt0.x + a * cosh(angle) * cos(phi) - b * sinh(angle) * sin(phi),
+                                         pnt0.y + a * cosh(angle) * sin(phi) + b * sinh(angle) * cos(phi),
+                                         0.f);
+
+                    Plm.multVec(pnt, pnt);
+                    pnt = proj(pnt);
+                    if (!polygon.Contains(Base::Vector2d(pnt.x, pnt.y))) {
+                        bpolyInside = false;
+                        if (!touchMode)
+                            break;
+                    }
+                    else if (touchMode) {
+                        bpolyInside = true;
+                        break;
+                    }
+                }
+
+                if (bpolyInside) {
+                    std::stringstream ss;
+                    ss << "Edge" << GeoId + 1;
+                    Gui::Selection().addSelection(doc->getName(), sketchObject->getNameInDocument(), ss.str().c_str());
+                }
+                if (pnt0Inside) {
+                    std::stringstream ss;
+                    ss << "Vertex" << VertexId - 1;
+                    Gui::Selection().addSelection(doc->getName(), sketchObject->getNameInDocument(), ss.str().c_str());
+                }
+
+                if (pnt1Inside) {
+                    std::stringstream ss;
+                    ss << "Vertex" << VertexId;
+                    Gui::Selection().addSelection(doc->getName(), sketchObject->getNameInDocument(), ss.str().c_str());
+                }
+
+                if (polygon.Contains(Base::Vector2d(pnt2.x, pnt2.y))) {
+                    std::stringstream ss;
+                    ss << "Vertex" << VertexId + 1;
+                    Gui::Selection().addSelection(doc->getName(), sketchObject->getNameInDocument(), ss.str().c_str());
+                }
+
+            }
+
+        } else if ((*it)->getTypeId() == Part::GeomArcOfParabola::getClassTypeId()) {
+            // Check if arc lies inside box selection
+            const Part::GeomArcOfParabola *aop = static_cast<const Part::GeomArcOfParabola *>(*it);
+
+            pnt0 = aop->getStartPoint();
+            pnt1 = aop->getEndPoint();
+            pnt2 = aop->getCenter();
+
+            VertexId += 3;
+
+            Plm.multVec(pnt0, pnt0);
+            Plm.multVec(pnt1, pnt1);
+            Plm.multVec(pnt2, pnt2);
+            pnt0 = proj(pnt0);
+            pnt1 = proj(pnt1);
+            pnt2 = proj(pnt2);
+
+            bool pnt0Inside = polygon.Contains(Base::Vector2d(pnt0.x, pnt0.y));
+            bool pnt1Inside = polygon.Contains(Base::Vector2d(pnt1.x, pnt1.y));
+            bool bpolyInside = true;
+
+            if ((pnt0Inside && pnt1Inside) || touchMode) {
+                double startangle, endangle;
+
+                aop->getRange(startangle, endangle, /*emulateCCW=*/true);
+
+                if (startangle > endangle) // if arc is reversed
+                    std::swap(startangle, endangle);
+
+                double range = endangle-startangle;
+                int countSegments = std::max(2, int(12.0 * range / (2 * M_PI)));
+                if (touchMode)
+                    countSegments=countSegments*2.5;
+
+                float segment = float(range) / countSegments;
+                //In local coordinate system, value() of parabola is:
+                //P(U) = O + U*U/(4.*F)*XDir + U*YDir
+                                                // circumscribed polygon radius
+                float focal = float(aop->getFocal()) / cos(segment/2);
+                float phi = float(aop->getAngleXU());
+ 
+                pnt0 = aop->getCenter();
+                float angle = float(startangle) + segment/2;
+                for (int i = 0; i < countSegments; ++i, angle += segment) {
+                    pnt = Base::Vector3d(pnt0.x + angle * angle / 4 / focal * cos(phi) - angle * sin(phi),
+                                         pnt0.y + angle * angle / 4 / focal * sin(phi) + angle * cos(phi),
+                                         0.f);
+
+                    Plm.multVec(pnt, pnt);
+                    pnt = proj(pnt);
+                    if (!polygon.Contains(Base::Vector2d(pnt.x, pnt.y))) {
+                        bpolyInside = false;
+                        if (!touchMode)
+                            break;
+                    }
+                    else if (touchMode) {
+                        bpolyInside = true;
+                        break;
+                    }
+                }
+
+                if (bpolyInside) {
+                    std::stringstream ss;
+                    ss << "Edge" << GeoId + 1;
+                    Gui::Selection().addSelection(doc->getName(), sketchObject->getNameInDocument(), ss.str().c_str());
+                }
+                if (pnt0Inside) {
+                    std::stringstream ss;
+                    ss << "Vertex" << VertexId - 1;
+                    Gui::Selection().addSelection(doc->getName(), sketchObject->getNameInDocument(), ss.str().c_str());
+                }
+
+                if (pnt1Inside) {
+                    std::stringstream ss;
+                    ss << "Vertex" << VertexId;
+                    Gui::Selection().addSelection(doc->getName(), sketchObject->getNameInDocument(), ss.str().c_str());
+                }
+
+                if (polygon.Contains(Base::Vector2d(pnt2.x, pnt2.y))) {
+                    std::stringstream ss;
+                    ss << "Vertex" << VertexId + 1;
+                    Gui::Selection().addSelection(doc->getName(), sketchObject->getNameInDocument(), ss.str().c_str());
+                }
+            }
+
+        } else if ((*it)->getTypeId() == Part::GeomBSplineCurve::getClassTypeId()) {
+            const Part::GeomBSplineCurve *spline = static_cast<const Part::GeomBSplineCurve *>(*it);
+            //std::vector<Base::Vector3d> poles = spline->getPoles();
+            VertexId += 2;
+ 
+            Plm.multVec(spline->getStartPoint(), pnt1);
+            Plm.multVec(spline->getEndPoint(), pnt2);
+            pnt1 = proj(pnt1);
+            pnt2 = proj(pnt2);
+
+            bool pnt1Inside = polygon.Contains(Base::Vector2d(pnt1.x, pnt1.y));
+            bool pnt2Inside = polygon.Contains(Base::Vector2d(pnt2.x, pnt2.y));
+            if (pnt1Inside || (touchMode && pnt2Inside)) {
+                std::stringstream ss;
+                ss << "Vertex" << VertexId;
+                Gui::Selection().addSelection(doc->getName(), sketchObject->getNameInDocument(), ss.str().c_str());
+            }
+            
+            if (pnt2Inside || (touchMode && pnt1Inside)) {
+                std::stringstream ss;
+                ss << "Vertex" << VertexId + 1;
+                Gui::Selection().addSelection(doc->getName(), sketchObject->getNameInDocument(), ss.str().c_str());
+            }
+            
+            // This is a rather approximated approach. No it does not guarantee that the whole curve is boxed, specially
+            // for periodic curves, but it works reasonably well. Including all poles, which could be done, generally
+            // forces the user to select much more than the curve (all the poles) and it would not select the curve in cases
+            // where it is indeed comprised in the box.
+            // The implementation of the touch mode is also far from a desirable "touch" as it only recognizes touched points not the curve itself
+            if ((pnt1Inside && pnt2Inside) || (touchMode && (pnt1Inside || pnt2Inside))) {
+                std::stringstream ss;
+                ss << "Edge" << GeoId + 1;
+                Gui::Selection().addSelection(doc->getName(), sketchObject->getNameInDocument(), ss.str().c_str());
+            }
+        }
+    }
+
+    pnt0 = proj(Plm.getPosition());
+    if (polygon.Contains(Base::Vector2d(pnt0.x, pnt0.y)))
+        Gui::Selection().addSelection(doc->getName(), sketchObject->getNameInDocument(), "RootPoint");
+}
+
+void ViewProviderSketch::updateColor(void)
+{
+    assert(edit);
+    //Base::Console().Log("Draw preseletion\n");
+
+    int PtNum = edit->PointsMaterials->diffuseColor.getNum();
+    SbColor *pcolor = edit->PointsMaterials->diffuseColor.startEditing();
+    int CurvNum = edit->CurvesMaterials->diffuseColor.getNum();
+    SbColor *color = edit->CurvesMaterials->diffuseColor.startEditing();
+    SbColor *crosscolor = edit->RootCrossMaterials->diffuseColor.startEditing();
+    
+    SbVec3f *verts = edit->CurvesCoordinate->point.startEditing();
+  //int32_t *index = edit->CurveSet->numVertices.startEditing();
+    
+    // colors of the point set
+    if (edit->FullyConstrained) {
+        for (int  i=0; i < PtNum; i++)
+            pcolor[i] = FullyConstrainedColor;
+    }
+    else {
+        for (int  i=0; i < PtNum; i++)
+            pcolor[i] = VertexColor;
+    }
+
+    if (edit->PreselectCross == 0) {
+        pcolor[0] = PreselectColor;
+    }
+    else if (edit->PreselectPoint != -1) {
+        if (edit->PreselectPoint + 1 < PtNum)
+            pcolor[edit->PreselectPoint + 1] = PreselectColor;
+    }
+
+    for (std::set<int>::iterator it = edit->SelPointSet.begin(); it != edit->SelPointSet.end(); ++it) {
+        if (*it < PtNum) {
+            pcolor[*it] = (*it==(edit->PreselectPoint + 1) && (edit->PreselectPoint != -1))
+                ? PreselectSelectedColor : SelectColor;
+        }
+    }
+
+    // colors of the curves
+  //int intGeoCount = getSketchObject()->getHighestCurveIndex() + 1;
+  //int extGeoCount = getSketchObject()->getExternalGeometryCount();
+    
+    ParameterGrp::handle hGrpp = App::GetApplication().GetParameterGroupByPath("User parameter:BaseApp/Preferences/Mod/Sketcher");
+    
+    // 1->Normal Geometry, 2->Construction, 3->External
+    int topid = hGrpp->GetInt("TopRenderGeometryId",1);
+    int midid = hGrpp->GetInt("MidRenderGeometryId",2);
+    //int lowid = hGrpp->GetInt("LowRenderGeometryId",3);
+    
+    float zNormLine = (topid==1?zHighLines:midid==1?zMidLines:zLowLines);
+    float zConstrLine = (topid==2?zHighLines:midid==2?zMidLines:zLowLines);
+    float zExtLine = (topid==3?zHighLines:midid==3?zMidLines:zLowLines);
+    
+    float x,y,z;
+    
+    int j=0; // vertexindex
+    
+    for (int  i=0; i < CurvNum; i++) {
+        int GeoId = edit->CurvIdToGeoId[i];
+        // CurvId has several vertices associated to 1 material
+        //edit->CurveSet->numVertices => [i] indicates number of vertex for line i.
+        int indexes = (edit->CurveSet->numVertices[i]);
+
+        bool selected = (edit->SelCurvSet.find(GeoId) != edit->SelCurvSet.end());
+        bool preselected = (edit->PreselectCurve == GeoId);
+
+        if (selected && preselected) {
+            color[i] = PreselectSelectedColor;
+            for (int k=j; j<k+indexes; j++) {
+                verts[j].getValue(x,y,z);
+                verts[j] = SbVec3f(x,y,zHighLine);
+            }
+        }
+        else if (selected){
+            color[i] = SelectColor;
+            for (int k=j; j<k+indexes; j++) {
+                verts[j].getValue(x,y,z);
+                verts[j] = SbVec3f(x,y,zHighLine);
+            }
+        }
+        else if (preselected){
+            color[i] = PreselectColor;
+            for (int k=j; j<k+indexes; j++) {
+                verts[j].getValue(x,y,z);
+                verts[j] = SbVec3f(x,y,zHighLine);
+            }
+        }
+        else if (GeoId <= Sketcher::GeoEnum::RefExt) {  // external Geometry
+            color[i] = CurveExternalColor;
+            for (int k=j; j<k+indexes; j++) {
+                verts[j].getValue(x,y,z);
+                verts[j] = SbVec3f(x,y,zExtLine);
+            }
+        }
+        else if (getSketchObject()->getGeometry(GeoId)->Construction) {
+            color[i] = CurveDraftColor;
+            for (int k=j; j<k+indexes; j++) {
+                verts[j].getValue(x,y,z);
+                verts[j] = SbVec3f(x,y,zConstrLine);
+            }
+        }
+        else if (edit->FullyConstrained) {
+            color[i] = FullyConstrainedColor;
+            for (int k=j; j<k+indexes; j++) {
+                verts[j].getValue(x,y,z);
+                verts[j] = SbVec3f(x,y,zNormLine);
+            }
+        }
+        else {
+            color[i] = CurveColor;
+            for (int k=j; j<k+indexes; j++) {
+                verts[j].getValue(x,y,z);
+                verts[j] = SbVec3f(x,y,zNormLine);
+            }
+        }
+    }
+
+    // colors of the cross
+    if (edit->SelCurvSet.find(-1) != edit->SelCurvSet.end())
+        crosscolor[0] = SelectColor;
+    else if (edit->PreselectCross == 1)
+        crosscolor[0] = PreselectColor;
+    else
+        crosscolor[0] = CrossColorH;
+
+    if (edit->SelCurvSet.find(Sketcher::GeoEnum::VAxis) != edit->SelCurvSet.end())
+        crosscolor[1] = SelectColor;
+    else if (edit->PreselectCross == 2)
+        crosscolor[1] = PreselectColor;
+    else
+        crosscolor[1] = CrossColorV;
+
+    // colors of the constraints
+    for (int i=0; i < edit->constrGroup->getNumChildren(); i++) {
+        SoSeparator *s = static_cast<SoSeparator *>(edit->constrGroup->getChild(i));
+
+        // Check Constraint Type
+        Sketcher::Constraint* constraint = getSketchObject()->Constraints.getValues()[i];
+        ConstraintType type = constraint->Type;
+        bool hasDatumLabel  = (type == Sketcher::Angle ||
+                               type == Sketcher::Radius ||
+                               type == Sketcher::Symmetric ||
+                               type == Sketcher::Distance ||
+                               type == Sketcher::DistanceX ||
+                               type == Sketcher::DistanceY);
+
+        // Non DatumLabel Nodes will have a material excluding coincident
+        bool hasMaterial = false;
+
+        SoMaterial *m = 0;
+        if (!hasDatumLabel && type != Sketcher::Coincident && type != Sketcher::InternalAlignment) {
+            hasMaterial = true;
+            m = static_cast<SoMaterial *>(s->getChild(CONSTRAINT_SEPARATOR_INDEX_MATERIAL_OR_DATUMLABEL));
+        }
+        
+        if (edit->SelConstraintSet.find(i) != edit->SelConstraintSet.end()) {
+            if (hasDatumLabel) {
+                SoDatumLabel *l = static_cast<SoDatumLabel *>(s->getChild(CONSTRAINT_SEPARATOR_INDEX_MATERIAL_OR_DATUMLABEL));
+                l->textColor = SelectColor;
+            } else if (hasMaterial) {
+                m->diffuseColor = SelectColor;
+            } else if (type == Sketcher::Coincident) {
+                int index;
+                index = getSketchObject()->getSolvedSketch().getPointId(constraint->First, constraint->FirstPos) + 1;
+                if (index >= 0 && index < PtNum) pcolor[index] = SelectColor;
+                index = getSketchObject()->getSolvedSketch().getPointId(constraint->Second, constraint->SecondPos) + 1;
+                if (index >= 0 && index < PtNum) pcolor[index] = SelectColor;
+            } else if (type == Sketcher::InternalAlignment) {
+                switch(constraint->AlignmentType) {
+                    case EllipseMajorDiameter:
+                    case EllipseMinorDiameter:
+                    {
+                        // color line
+                        int CurvNum = edit->CurvesMaterials->diffuseColor.getNum();
+                        for (int  i=0; i < CurvNum; i++) {
+                            int cGeoId = edit->CurvIdToGeoId[i];
+                            
+                            if(cGeoId == constraint->First) {
+                                color[i] = SelectColor;
+                                break;
+                            }
+                        }
+                    }
+                    break;
+                    case EllipseFocus1:
+                    case EllipseFocus2:
+                    {
+                        int index = getSketchObject()->getSolvedSketch().getPointId(constraint->First, constraint->FirstPos) + 1;
+                        if (index >= 0 && index < PtNum) pcolor[index] = SelectColor;
+                    }
+                    break;
+                    default:
+                    break;
+                }
+            }
+        } else if (edit->PreselectConstraintSet.count(i)) {
+            if (hasDatumLabel) {
+                SoDatumLabel *l = static_cast<SoDatumLabel *>(s->getChild(CONSTRAINT_SEPARATOR_INDEX_MATERIAL_OR_DATUMLABEL));
+                l->textColor = PreselectColor;
+            } else if (hasMaterial) {
+                m->diffuseColor = PreselectColor;
+            }
+        }
+        else {
+            if (hasDatumLabel) {
+                SoDatumLabel *l = static_cast<SoDatumLabel *>(s->getChild(CONSTRAINT_SEPARATOR_INDEX_MATERIAL_OR_DATUMLABEL));
+
+                l->textColor = (getSketchObject()->constraintHasExpression(i) ? ExprBasedConstrDimColor: 
+                                        (constraint->isDriving ? ConstrDimColor : NonDrivingConstrDimColor));
+
+            } else if (hasMaterial) {
+                m->diffuseColor = constraint->isDriving?ConstrDimColor:NonDrivingConstrDimColor;
+            }
+        }
+    }
+
+    // end editing
+    edit->CurvesMaterials->diffuseColor.finishEditing();
+    edit->PointsMaterials->diffuseColor.finishEditing();
+    edit->RootCrossMaterials->diffuseColor.finishEditing();
+    edit->CurvesCoordinate->point.finishEditing();
+    edit->CurveSet->numVertices.finishEditing();
+}
+
+bool ViewProviderSketch::isPointOnSketch(const SoPickedPoint *pp) const
+{
+    // checks if we picked a point on the sketch or any other nodes like the grid
+    SoPath *path = pp->getPath();
+    return path->containsNode(edit->EditRoot);
+}
+
+bool ViewProviderSketch::doubleClicked(void)
+{
+    Gui::Application::Instance->activeDocument()->setEdit(this);
+    return true;
+}
+
+QString ViewProviderSketch::iconTypeFromConstraint(Constraint *constraint)
+{
+    /*! TODO: Consider pushing this functionality up into Constraint */
+    switch(constraint->Type) {
+    case Horizontal:
+        return QString::fromLatin1("small/Constraint_Horizontal_sm");
+    case Vertical:
+        return QString::fromLatin1("small/Constraint_Vertical_sm");
+    case PointOnObject:
+        return QString::fromLatin1("small/Constraint_PointOnObject_sm");
+    case Tangent:
+        return QString::fromLatin1("small/Constraint_Tangent_sm");
+    case Parallel:
+        return QString::fromLatin1("small/Constraint_Parallel_sm");
+    case Perpendicular:
+        return QString::fromLatin1("small/Constraint_Perpendicular_sm");
+    case Equal:
+        return QString::fromLatin1("small/Constraint_EqualLength_sm");
+    case Symmetric:
+        return QString::fromLatin1("small/Constraint_Symmetric_sm");
+    case SnellsLaw:
+        return QString::fromLatin1("small/Constraint_SnellsLaw_sm");
+    case Block:
+        return QString::fromLatin1("small/Constraint_Block_sm");
+    default:
+        return QString();
+    }
+}
+
+void ViewProviderSketch::sendConstraintIconToCoin(const QImage &icon, SoImage *soImagePtr)
+{
+    SoSFImage icondata = SoSFImage();
+
+    Gui::BitmapFactory().convert(icon, icondata);
+
+    SbVec2s iconSize(icon.width(), icon.height());
+
+    int four = 4;
+    soImagePtr->image.setValue(iconSize, 4, icondata.getValue(iconSize, four));
+
+    //Set Image Alignment to Center
+    soImagePtr->vertAlignment = SoImage::HALF;
+    soImagePtr->horAlignment = SoImage::CENTER;
+}
+
+void ViewProviderSketch::clearCoinImage(SoImage *soImagePtr)
+{
+    soImagePtr->setToDefaults();
+}
+
+QColor ViewProviderSketch::constrColor(int constraintId)
+{
+    static QColor constrIcoColor((int)(ConstrIcoColor [0] * 255.0f),
+                                 (int)(ConstrIcoColor[1] * 255.0f),
+                                 (int)(ConstrIcoColor[2] * 255.0f));
+    static QColor nonDrivingConstrIcoColor((int)(NonDrivingConstrDimColor[0] * 255.0f),
+                                 (int)(NonDrivingConstrDimColor[1] * 255.0f),
+                                 (int)(NonDrivingConstrDimColor[2] * 255.0f));
+    static QColor constrIconSelColor ((int)(SelectColor[0] * 255.0f),
+                                      (int)(SelectColor[1] * 255.0f),
+                                      (int)(SelectColor[2] * 255.0f));
+    static QColor constrIconPreselColor ((int)(PreselectColor[0] * 255.0f),
+                                         (int)(PreselectColor[1] * 255.0f),
+                                         (int)(PreselectColor[2] * 255.0f));
+
+    const std::vector<Sketcher::Constraint *> &constraints = getSketchObject()->Constraints.getValues();
+    
+    if (edit->PreselectConstraintSet.count(constraintId))
+        return constrIconPreselColor;
+    else if (edit->SelConstraintSet.find(constraintId) != edit->SelConstraintSet.end())
+        return constrIconSelColor;
+    else if(!constraints[constraintId]->isDriving)
+        return nonDrivingConstrIcoColor;
+    else
+        return constrIcoColor;
+        
+}
+
+int ViewProviderSketch::constrColorPriority(int constraintId)
+{
+    if (edit->PreselectConstraintSet.count(constraintId))
+        return 3;
+    else if (edit->SelConstraintSet.find(constraintId) != edit->SelConstraintSet.end())
+        return 2;
+    else
+        return 1;
+}
+
+// public function that triggers drawing of most constraint icons
+void ViewProviderSketch::drawConstraintIcons()
+{
+    const std::vector<Sketcher::Constraint *> &constraints = getSketchObject()->Constraints.getValues();
+    int constrId = 0;
+
+    std::vector<constrIconQueueItem> iconQueue;
+
+    for (std::vector<Sketcher::Constraint *>::const_iterator it=constraints.begin();
+         it != constraints.end(); ++it, ++constrId) {
+
+        // Check if Icon Should be created
+        bool multipleIcons = false;
+
+        QString icoType = iconTypeFromConstraint(*it);
+        if(icoType.isEmpty())
+            continue;
+
+        switch((*it)->Type) {
+
+        case Tangent:
+            {   // second icon is available only for colinear line segments
+                const Part::Geometry *geo1 = getSketchObject()->getGeometry((*it)->First);
+                const Part::Geometry *geo2 = getSketchObject()->getGeometry((*it)->Second);
+                if (geo1->getTypeId() == Part::GeomLineSegment::getClassTypeId() &&
+                    geo2->getTypeId() == Part::GeomLineSegment::getClassTypeId()) {
+                    multipleIcons = true;
+                }
+            }
+            break;
+        case Horizontal:
+        case Vertical:
+            {   // second icon is available only for point alignment
+                if ((*it)->Second != Constraint::GeoUndef &&
+                    (*it)->FirstPos != Sketcher::none &&
+                    (*it)->SecondPos != Sketcher::none) {
+                    multipleIcons = true;
+                }
+            }
+            break;
+        case Parallel:
+            multipleIcons = true;
+            break;
+        case Perpendicular:
+            // second icon is available only when there is no common point
+            if ((*it)->FirstPos == Sketcher::none && (*it)->Third == Constraint::GeoUndef)
+                multipleIcons = true;
+            break;
+        case Equal:
+            multipleIcons = true;
+            break;
+        default:
+            break;
+        }
+
+        // Double-check that we can safely access the Inventor nodes
+        if (constrId >= edit->constrGroup->getNumChildren()) {
+            Base::Console().Warning("Can't update constraint icons because view is not in sync with sketch\n");
+            break;
+        }
+
+        // Find the Constraint Icon SoImage Node
+        SoSeparator *sep = static_cast<SoSeparator *>(edit->constrGroup->getChild(constrId));
+
+        SbVec3f absPos;
+        // Somewhat hacky - we use SoZoomTranslations for most types of icon,
+        // but symmetry icons use SoTranslations...
+        SoTranslation *translationPtr = static_cast<SoTranslation *>(sep->getChild(CONSTRAINT_SEPARATOR_INDEX_FIRST_TRANSLATION));
+        if(dynamic_cast<SoZoomTranslation *>(translationPtr))
+            absPos = static_cast<SoZoomTranslation *>(translationPtr)->abPos.getValue();
+        else
+            absPos = translationPtr->translation.getValue();
+
+        SoImage *coinIconPtr = dynamic_cast<SoImage *>(sep->getChild(CONSTRAINT_SEPARATOR_INDEX_FIRST_ICON));
+        SoInfo *infoPtr = static_cast<SoInfo *>(sep->getChild(CONSTRAINT_SEPARATOR_INDEX_FIRST_CONSTRAINTID));
+
+        constrIconQueueItem thisIcon;
+        thisIcon.type = icoType;
+        thisIcon.constraintId = constrId;
+        thisIcon.position = absPos;
+        thisIcon.destination = coinIconPtr;
+        thisIcon.infoPtr = infoPtr;
+
+        if ((*it)->Type==Symmetric) {
+            Base::Vector3d startingpoint = getSketchObject()->getPoint((*it)->First,(*it)->FirstPos);
+            Base::Vector3d endpoint = getSketchObject()->getPoint((*it)->Second,(*it)->SecondPos);
+
+            double x0,y0,x1,y1;
+            SbVec3f pos0(startingpoint.x,startingpoint.y,startingpoint.z);
+            SbVec3f pos1(endpoint.x,endpoint.y,endpoint.z);
+
+            Gui::MDIView *mdi = Gui::Application::Instance->editViewOfNode(edit->EditRoot);
+            if (!(mdi && mdi->isDerivedFrom(Gui::View3DInventor::getClassTypeId())))
+                return;
+            Gui::View3DInventorViewer *viewer = static_cast<Gui::View3DInventor *>(mdi)->getViewer();
+            SoCamera* pCam = viewer->getSoRenderManager()->getCamera();
+            if (!pCam)
+                return;
+
+            try {
+                SbViewVolume vol = pCam->getViewVolume();
+
+                getCoordsOnSketchPlane(x0,y0,pos0,vol.getProjectionDirection());
+                getCoordsOnSketchPlane(x1,y1,pos1,vol.getProjectionDirection());
+
+                thisIcon.iconRotation = -atan2((y1-y0),(x1-x0))*180/M_PI;
+            }
+            catch (const Base::DivisionByZeroError&) {
+                thisIcon.iconRotation = 0;
+            }
+        }
+        else {
+            thisIcon.iconRotation = 0;
+        }
+
+        if (multipleIcons) {
+            if((*it)->Name.empty())
+                thisIcon.label = QString::number(constrId + 1);
+            else
+                thisIcon.label = QString::fromUtf8((*it)->Name.c_str());
+            iconQueue.push_back(thisIcon);
+
+            // Note that the second translation is meant to be applied after the first.
+            // So, to get the position of the second icon, we add the two translations together
+            //
+            // See note ~30 lines up.
+            translationPtr = static_cast<SoTranslation *>(sep->getChild(CONSTRAINT_SEPARATOR_INDEX_SECOND_TRANSLATION));
+            if(dynamic_cast<SoZoomTranslation *>(translationPtr))
+                thisIcon.position += static_cast<SoZoomTranslation *>(translationPtr)->abPos.getValue();
+            else
+                thisIcon.position += translationPtr->translation.getValue();
+
+            thisIcon.destination = dynamic_cast<SoImage *>(sep->getChild(CONSTRAINT_SEPARATOR_INDEX_SECOND_ICON));
+            thisIcon.infoPtr = static_cast<SoInfo *>(sep->getChild(CONSTRAINT_SEPARATOR_INDEX_SECOND_CONSTRAINTID));
+        }
+        else {
+            if ((*it)->Name.empty())
+                thisIcon.label = QString();
+            else
+                thisIcon.label = QString::fromUtf8((*it)->Name.c_str());
+        }
+
+        iconQueue.push_back(thisIcon);
+    }
+
+    combineConstraintIcons(iconQueue);
+}
+
+void ViewProviderSketch::combineConstraintIcons(IconQueue iconQueue)
+{
+    // getScaleFactor gives us a ratio of pixels per some kind of real units
+    // (Translation: this number is somewhat made-up.)
+    float maxDistSquared = pow(0.05 * getScaleFactor(), 2);
+
+    // There's room for optimisation here; we could reuse the combined icons...
+    edit->combinedConstrBoxes.clear();
+
+    while(!iconQueue.empty()) {
+        // A group starts with an item popped off the back of our initial queue
+        IconQueue thisGroup;
+        thisGroup.push_back(iconQueue.back());
+        ViewProviderSketch::constrIconQueueItem init = iconQueue.back();
+        iconQueue.pop_back();
+        
+        // we group only icons not being Symmetry icons, because we want those on the line
+        if(init.type != QString::fromLatin1("small/Constraint_Symmetric_sm")){
+            
+            IconQueue::iterator i = iconQueue.begin();
+            while(i != iconQueue.end()) {
+                bool addedToGroup = false;
+                
+                for(IconQueue::iterator j = thisGroup.begin();
+                    j != thisGroup.end(); ++j)
+                    if(i->position.equals(j->position, maxDistSquared) && (*i).type != QString::fromLatin1("small/Constraint_Symmetric_sm")) {
+                        // Found an icon in iconQueue that's close enough to
+                        // a member of thisGroup, so move it into thisGroup
+                        thisGroup.push_back(*i);
+                        i = iconQueue.erase(i);
+                        addedToGroup = true;
+                        break;
+                    }
+
+                if(addedToGroup) {
+                    if(i == iconQueue.end())
+                        // We just got the last icon out of iconQueue
+                        break;
+                    else
+                        // Start looking through the iconQueue again, in case
+                        // we have an icon that's now close enough to thisGroup
+                        i = iconQueue.begin();
+                } else
+                    ++i;
+            }
+        }
+
+        if(thisGroup.size() == 1) {
+            drawTypicalConstraintIcon(thisGroup[0]);
+        }
+        else {
+            drawMergedConstraintIcons(thisGroup);
+        }
+    }
+}
+
+void ViewProviderSketch::drawMergedConstraintIcons(IconQueue iconQueue)
+{
+    SbVec3f avPos(0, 0, 0);
+    for(IconQueue::iterator i = iconQueue.begin(); i != iconQueue.end(); ++i) {
+        clearCoinImage(i->destination);
+        avPos = avPos + i->position;
+    }
+    avPos = avPos/iconQueue.size();
+
+    QImage compositeIcon;
+    float closest = FLT_MAX;  // Closest distance between avPos and any icon
+    SoImage *thisDest = 0;
+    SoInfo *thisInfo = 0;
+
+    // Tracks all constraint IDs that are combined into this icon
+    QString idString;
+    int lastVPad = 0;
+
+    QStringList labels;
+    std::vector<int> ids;
+    QString thisType;
+    QColor iconColor;
+    QList<QColor> labelColors;
+    int maxColorPriority;
+    double iconRotation;
+
+    ConstrIconBBVec boundingBoxes;
+    while(!iconQueue.empty()) {
+        IconQueue::iterator i = iconQueue.begin();
+
+        labels.clear();
+        labels.append(i->label);
+
+        ids.clear();
+        ids.push_back(i->constraintId);
+
+        thisType = i->type;
+        iconColor = constrColor(i->constraintId);
+        labelColors.clear();
+        labelColors.append(iconColor);
+        iconRotation= i->iconRotation;
+
+        maxColorPriority = constrColorPriority(i->constraintId);
+
+        if(idString.length())
+            idString.append(QString::fromLatin1(","));
+        idString.append(QString::number(i->constraintId));
+
+        if((avPos - i->position).length() < closest) {
+            thisDest = i->destination;
+            thisInfo = i->infoPtr;
+            closest = (avPos - i->position).length();
+        }
+
+        i = iconQueue.erase(i);
+        while(i != iconQueue.end()) {
+            if(i->type != thisType) {
+                ++i;
+                continue;
+            }
+
+            if((avPos - i->position).length() < closest) {
+                thisDest = i->destination;
+                thisInfo = i->infoPtr;
+                closest = (avPos - i->position).length();
+            }
+
+            labels.append(i->label);
+            ids.push_back(i->constraintId);
+            labelColors.append(constrColor(i->constraintId));
+
+            if(constrColorPriority(i->constraintId) > maxColorPriority) {
+                maxColorPriority = constrColorPriority(i->constraintId);
+                iconColor= constrColor(i->constraintId);
+            }
+
+            idString.append(QString::fromLatin1(",") +
+                            QString::number(i->constraintId));
+
+            i = iconQueue.erase(i);
+        }
+
+        // To be inserted into edit->combinedConstBoxes
+        std::vector<QRect> boundingBoxesVec;
+        int oldHeight = 0;
+
+        // Render the icon here.
+        if(compositeIcon.isNull()) {
+            compositeIcon = renderConstrIcon(thisType,
+                                             iconColor,
+                                             labels,
+                                             labelColors,
+                                             iconRotation,
+                                             &boundingBoxesVec,
+                                             &lastVPad);
+        } else {
+            int thisVPad;
+            QImage partialIcon = renderConstrIcon(thisType,
+                                                  iconColor,
+                                                  labels,
+                                                  labelColors,
+                                                  iconRotation,
+                                                  &boundingBoxesVec,
+                                                  &thisVPad);
+
+            // Stack vertically for now.  Down the road, it might make sense
+            // to figure out the best orientation automatically.
+            oldHeight = compositeIcon.height();
+
+            // This is overkill for the currently used (20 July 2014) font,
+            // since it always seems to have the same vertical pad, but this
+            // might not always be the case.  The 3 pixel buffer might need
+            // to vary depending on font size too...
+            oldHeight -= std::max(lastVPad - 3, 0);
+
+            compositeIcon = compositeIcon.copy(0, 0,
+                                               std::max(partialIcon.width(),
+                                                        compositeIcon.width()),
+                                               partialIcon.height() + 
+                                               compositeIcon.height());
+
+            QPainter qp(&compositeIcon);
+            qp.drawImage(0, oldHeight, partialIcon);
+
+            lastVPad = thisVPad;
+        }
+
+        // Add bounding boxes for the icon we just rendered to boundingBoxes
+        std::vector<int>::iterator id = ids.begin();
+        std::set<int> nextIds;
+        for(std::vector<QRect>::iterator bb = boundingBoxesVec.begin();
+            bb != boundingBoxesVec.end(); ++bb) {
+            nextIds.clear();
+
+            if(bb == boundingBoxesVec.begin()) {
+                // The first bounding box is for the icon at left, so assign
+                // all IDs for that type of constraint to the icon.
+                for(std::vector<int>::iterator j = ids.begin(); j != ids.end(); ++j)
+                    nextIds.insert(*j);
+            }
+            else {
+                nextIds.insert(*(id++));
+            }
+
+            ConstrIconBB newBB(bb->adjusted(0, oldHeight, 0, oldHeight),
+                               nextIds);
+
+            boundingBoxes.push_back(newBB);
+        }
+    }
+
+    edit->combinedConstrBoxes[idString] = boundingBoxes;
+    thisInfo->string.setValue(idString.toLatin1().data());
+    sendConstraintIconToCoin(compositeIcon, thisDest);
+}
+
+
+/// Note: labels, labelColors, and boundignBoxes are all
+/// assumed to be the same length.
+QImage ViewProviderSketch::renderConstrIcon(const QString &type,
+                                            const QColor &iconColor,
+                                            const QStringList &labels,
+                                            const QList<QColor> &labelColors,
+                                            double iconRotation,
+                                            std::vector<QRect> *boundingBoxes,
+                                            int *vPad)
+{
+    // Constants to help create constraint icons
+    QString joinStr = QString::fromLatin1(", ");
+
+    QImage icon = Gui::BitmapFactory().pixmap(type.toLatin1()).toImage();
+
+    QFont font = QApplication::font();
+    font.setPixelSize(11);
+    font.setBold(true);
+    QFontMetrics qfm = QFontMetrics(font);
+
+    int labelWidth = qfm.boundingRect(labels.join(joinStr)).width();
+    // See Qt docs on qRect::bottom() for explanation of the +1
+    int pxBelowBase = qfm.boundingRect(labels.join(joinStr)).bottom() + 1;
+
+    if(vPad)
+        *vPad = pxBelowBase;
+
+    QTransform rotation;
+    rotation.rotate(iconRotation);
+       
+    QImage roticon = icon.transformed(rotation);
+    QImage image = roticon.copy(0, 0, roticon.width() + labelWidth,
+                                                        roticon.height() + pxBelowBase);
+
+    // Make a bounding box for the icon
+    if(boundingBoxes)
+        boundingBoxes->push_back(QRect(0, 0, roticon.width(), roticon.height()));
+
+    // Render the Icons
+    QPainter qp(&image);
+    qp.setCompositionMode(QPainter::CompositionMode_SourceIn);
+    qp.fillRect(roticon.rect(), iconColor);
+
+    // Render constraint label if necessary
+    if (!labels.join(QString()).isEmpty()) {
+        qp.setCompositionMode(QPainter::CompositionMode_SourceOver);
+        qp.setFont(font);
+
+        int cursorOffset = 0;
+
+        //In Python: "for label, color in zip(labels, labelColors):"
+        QStringList::const_iterator labelItr;
+        QString labelStr;
+        QList<QColor>::const_iterator colorItr;
+        QRect labelBB;
+        for(labelItr = labels.begin(), colorItr = labelColors.begin();
+            labelItr != labels.end() && colorItr != labelColors.end();
+            ++labelItr, ++colorItr) {
+
+            qp.setPen(*colorItr);
+
+            if(labelItr + 1 == labels.end()) // if this is the last label
+                labelStr = *labelItr;
+            else
+                labelStr = *labelItr + joinStr;
+
+            // Note: text can sometimes draw to the left of the starting
+            //       position, eg italic fonts.  Check QFontMetrics
+            //       documentation for more info, but be mindful if the
+            //       icon.width() is ever very small (or removed).
+            qp.drawText(icon.width() + cursorOffset, icon.height(), labelStr);
+
+            if(boundingBoxes) {
+                labelBB = qfm.boundingRect(labelStr);
+                labelBB.moveTo(icon.width() + cursorOffset,
+                               icon.height() - qfm.height() + pxBelowBase);
+                boundingBoxes->push_back(labelBB);
+            }
+
+            cursorOffset += qfm.width(labelStr);
+        }
+    }
+
+    return image;
+}
+
+void ViewProviderSketch::drawTypicalConstraintIcon(const constrIconQueueItem &i)
+{
+    QColor color = constrColor(i.constraintId);
+
+    QImage image = renderConstrIcon(i.type,
+                                    color,
+                                    QStringList(i.label),
+                                    QList<QColor>() << color,
+                                    i.iconRotation);
+
+    i.infoPtr->string.setValue(QString::number(i.constraintId).toLatin1().data());
+    sendConstraintIconToCoin(image, i.destination);
+}
+
+float ViewProviderSketch::getScaleFactor()
+{
+    assert(edit);
+    Gui::MDIView *mdi = Gui::Application::Instance->editViewOfNode(edit->EditRoot);
+    if (mdi && mdi->isDerivedFrom(Gui::View3DInventor::getClassTypeId())) {
+        Gui::View3DInventorViewer *viewer = static_cast<Gui::View3DInventor *>(mdi)->getViewer();
+        SoCamera* camera = viewer->getSoRenderManager()->getCamera();
+        float scale = camera->getViewVolume(camera->aspectRatio.getValue()).getWorldToScreenScale(SbVec3f(0.f, 0.f, 0.f), 0.1f) / 3;
+        return scale;
+    }
+    else {
+        return 1.f;
+    }
+}
+
+void ViewProviderSketch::draw(bool temp /*=false*/, bool rebuildinformationlayer /*=true*/)
+{
+    assert(edit);
+
+    // Render Geometry ===================================================
+    std::vector<Base::Vector3d> Coords;
+    std::vector<Base::Vector3d> Points;
+    std::vector<unsigned int> Index;
+
+    int intGeoCount = getSketchObject()->getHighestCurveIndex() + 1;
+    int extGeoCount = getSketchObject()->getExternalGeometryCount();
+
+    const std::vector<Part::Geometry *> *geomlist;
+    std::vector<Part::Geometry *> tempGeo;
+    if (temp)
+        tempGeo = getSketchObject()->getSolvedSketch().extractGeometry(true, true); // with memory allocation
+    else
+        tempGeo = getSketchObject()->getCompleteGeometry(); // without memory allocation
+    geomlist = &tempGeo;
+
+
+    assert(int(geomlist->size()) == extGeoCount + intGeoCount);
+    assert(int(geomlist->size()) >= 2);
+
+    edit->CurvIdToGeoId.clear();
+    
+    // information layer
+    if(rebuildinformationlayer) {
+        // every time we start with empty information layer
+        edit->infoGroup->removeAllChildren();
+    }
+    
+    ParameterGrp::handle hGrp = App::GetApplication().GetParameterGroupByPath("User parameter:BaseApp/Preferences/View");
+    int fontSize = hGrp->GetInt("EditSketcherFontSize", 17);
+    
+    int currentInfoNode = 0;
+    
+    ParameterGrp::handle hGrpsk = App::GetApplication().GetParameterGroupByPath("User parameter:BaseApp/Preferences/Mod/Sketcher/General");
+    
+    std::vector<int> bsplineGeoIds;
+    
+    double combrepscale = 0; // the repscale that would correspond to this comb based only on this calculation.
+
+    // end information layer
+
+    int GeoId = 0;
+
+    int stdcountsegments = hGrp->GetInt("SegmentsPerGeometry", 50);
+
+    // RootPoint
+    Points.push_back(Base::Vector3d(0.,0.,0.));
+
+    for (std::vector<Part::Geometry *>::const_iterator it = geomlist->begin(); it != geomlist->end()-2; ++it, GeoId++) {
+        if (GeoId >= intGeoCount)
+            GeoId = -extGeoCount;
+        if ((*it)->getTypeId() == Part::GeomPoint::getClassTypeId()) { // add a point
+            const Part::GeomPoint *point = static_cast<const Part::GeomPoint *>(*it);
+            Points.push_back(point->getPoint());
+        }
+        else if ((*it)->getTypeId() == Part::GeomLineSegment::getClassTypeId()) { // add a line
+            const Part::GeomLineSegment *lineSeg = static_cast<const Part::GeomLineSegment *>(*it);
+            // create the definition struct for that geom
+            Coords.push_back(lineSeg->getStartPoint());
+            Coords.push_back(lineSeg->getEndPoint());
+            Points.push_back(lineSeg->getStartPoint());
+            Points.push_back(lineSeg->getEndPoint());
+            Index.push_back(2);
+            edit->CurvIdToGeoId.push_back(GeoId);
+        }
+        else if ((*it)->getTypeId() == Part::GeomCircle::getClassTypeId()) { // add a circle
+            const Part::GeomCircle *circle = static_cast<const Part::GeomCircle *>(*it);
+            Handle(Geom_Circle) curve = Handle(Geom_Circle)::DownCast(circle->handle());
+
+            int countSegments = stdcountsegments;
+            Base::Vector3d center = circle->getCenter();
+            double segment = (2 * M_PI) / countSegments;
+            for (int i=0; i < countSegments; i++) {
+                gp_Pnt pnt = curve->Value(i*segment);
+                Coords.push_back(Base::Vector3d(pnt.X(), pnt.Y(), pnt.Z()));
+            }
+
+            gp_Pnt pnt = curve->Value(0);
+            Coords.push_back(Base::Vector3d(pnt.X(), pnt.Y(), pnt.Z()));
+
+            Index.push_back(countSegments+1);
+            edit->CurvIdToGeoId.push_back(GeoId);
+            Points.push_back(center);
+        }
+        else if ((*it)->getTypeId() == Part::GeomEllipse::getClassTypeId()) { // add an ellipse
+            const Part::GeomEllipse *ellipse = static_cast<const Part::GeomEllipse *>(*it);
+            Handle(Geom_Ellipse) curve = Handle(Geom_Ellipse)::DownCast(ellipse->handle());
+
+            int countSegments = stdcountsegments;
+            Base::Vector3d center = ellipse->getCenter();
+            double segment = (2 * M_PI) / countSegments;
+            for (int i=0; i < countSegments; i++) {
+                gp_Pnt pnt = curve->Value(i*segment);
+                Coords.push_back(Base::Vector3d(pnt.X(), pnt.Y(), pnt.Z()));
+            }
+
+            gp_Pnt pnt = curve->Value(0);
+            Coords.push_back(Base::Vector3d(pnt.X(), pnt.Y(), pnt.Z()));
+
+            Index.push_back(countSegments+1);
+            edit->CurvIdToGeoId.push_back(GeoId);
+            Points.push_back(center);
+        }
+        else if ((*it)->getTypeId() == Part::GeomArcOfCircle::getClassTypeId()) { // add an arc
+            const Part::GeomArcOfCircle *arc = static_cast<const Part::GeomArcOfCircle *>(*it);
+            Handle(Geom_TrimmedCurve) curve = Handle(Geom_TrimmedCurve)::DownCast(arc->handle());
+
+            double startangle, endangle;
+            arc->getRange(startangle, endangle, /*emulateCCW=*/false);
+            if (startangle > endangle) // if arc is reversed
+                std::swap(startangle, endangle);
+
+            double range = endangle-startangle;
+            int countSegments = std::max(6, int(stdcountsegments * range / (2 * M_PI)));
+            double segment = range / countSegments;
+
+            Base::Vector3d center = arc->getCenter();
+            Base::Vector3d start  = arc->getStartPoint(/*emulateCCW=*/true);
+            Base::Vector3d end    = arc->getEndPoint(/*emulateCCW=*/true);
+
+            for (int i=0; i < countSegments; i++) {
+                gp_Pnt pnt = curve->Value(startangle);
+                Coords.push_back(Base::Vector3d(pnt.X(), pnt.Y(), pnt.Z()));
+                startangle += segment;
+            }
+
+            // end point
+            gp_Pnt pnt = curve->Value(endangle);
+            Coords.push_back(Base::Vector3d(pnt.X(), pnt.Y(), pnt.Z()));
+
+            Index.push_back(countSegments+1);
+            edit->CurvIdToGeoId.push_back(GeoId);
+            Points.push_back(start);
+            Points.push_back(end);
+            Points.push_back(center);
+        }
+        else if ((*it)->getTypeId() == Part::GeomArcOfEllipse::getClassTypeId()) { // add an arc
+            const Part::GeomArcOfEllipse *arc = static_cast<const Part::GeomArcOfEllipse *>(*it);
+            Handle(Geom_TrimmedCurve) curve = Handle(Geom_TrimmedCurve)::DownCast(arc->handle());
+
+            double startangle, endangle;
+            arc->getRange(startangle, endangle, /*emulateCCW=*/false);
+            if (startangle > endangle) // if arc is reversed
+                std::swap(startangle, endangle);
+
+            double range = endangle-startangle;
+            int countSegments = std::max(6, int(stdcountsegments * range / (2 * M_PI)));
+            double segment = range / countSegments;
+
+            Base::Vector3d center = arc->getCenter();
+            Base::Vector3d start  = arc->getStartPoint(/*emulateCCW=*/true);
+            Base::Vector3d end    = arc->getEndPoint(/*emulateCCW=*/true);
+
+            for (int i=0; i < countSegments; i++) {
+                gp_Pnt pnt = curve->Value(startangle);
+                Coords.push_back(Base::Vector3d(pnt.X(), pnt.Y(), pnt.Z()));
+                startangle += segment;
+            }
+
+            // end point
+            gp_Pnt pnt = curve->Value(endangle);
+            Coords.push_back(Base::Vector3d(pnt.X(), pnt.Y(), pnt.Z()));
+
+            Index.push_back(countSegments+1);
+            edit->CurvIdToGeoId.push_back(GeoId);
+            Points.push_back(start);
+            Points.push_back(end);
+            Points.push_back(center);
+        }
+        else if ((*it)->getTypeId() == Part::GeomArcOfHyperbola::getClassTypeId()) { 
+            const Part::GeomArcOfHyperbola *aoh = static_cast<const Part::GeomArcOfHyperbola *>(*it);
+            Handle(Geom_TrimmedCurve) curve = Handle(Geom_TrimmedCurve)::DownCast(aoh->handle());
+
+            double startangle, endangle;
+            aoh->getRange(startangle, endangle, /*emulateCCW=*/true);
+            if (startangle > endangle) // if arc is reversed
+                std::swap(startangle, endangle);
+
+            double range = endangle-startangle;
+            int countSegments = std::max(6, int(stdcountsegments * range / (2 * M_PI)));
+            double segment = range / countSegments;
+
+            Base::Vector3d center = aoh->getCenter();
+            Base::Vector3d start  = aoh->getStartPoint();
+            Base::Vector3d end    = aoh->getEndPoint();
+
+            for (int i=0; i < countSegments; i++) {
+                gp_Pnt pnt = curve->Value(startangle);
+                Coords.push_back(Base::Vector3d(pnt.X(), pnt.Y(), pnt.Z()));
+                startangle += segment;
+            }
+
+            // end point
+            gp_Pnt pnt = curve->Value(endangle);
+            Coords.push_back(Base::Vector3d(pnt.X(), pnt.Y(), pnt.Z()));
+
+            Index.push_back(countSegments+1);
+            edit->CurvIdToGeoId.push_back(GeoId);
+            Points.push_back(start);
+            Points.push_back(end);
+            Points.push_back(center);
+        } 
+        else if ((*it)->getTypeId() == Part::GeomArcOfParabola::getClassTypeId()) { 
+            const Part::GeomArcOfParabola *aop = static_cast<const Part::GeomArcOfParabola *>(*it);
+            Handle(Geom_TrimmedCurve) curve = Handle(Geom_TrimmedCurve)::DownCast(aop->handle());
+
+            double startangle, endangle;
+            aop->getRange(startangle, endangle, /*emulateCCW=*/true);
+            if (startangle > endangle) // if arc is reversed
+                std::swap(startangle, endangle);
+
+            double range = endangle-startangle;
+            int countSegments = std::max(6, int(stdcountsegments * range / (2 * M_PI)));
+            double segment = range / countSegments;
+
+            Base::Vector3d center = aop->getCenter();
+            Base::Vector3d start  = aop->getStartPoint();
+            Base::Vector3d end    = aop->getEndPoint();
+
+            for (int i=0; i < countSegments; i++) {
+                gp_Pnt pnt = curve->Value(startangle);
+                Coords.push_back(Base::Vector3d(pnt.X(), pnt.Y(), pnt.Z()));
+                startangle += segment;
+            }
+
+            // end point
+            gp_Pnt pnt = curve->Value(endangle);
+            Coords.push_back(Base::Vector3d(pnt.X(), pnt.Y(), pnt.Z()));
+
+            Index.push_back(countSegments+1);
+            edit->CurvIdToGeoId.push_back(GeoId);
+            Points.push_back(start);
+            Points.push_back(end);
+            Points.push_back(center);
+        }
+        else if ((*it)->getTypeId() == Part::GeomBSplineCurve::getClassTypeId()) { // add a bspline
+            bsplineGeoIds.push_back(GeoId);
+            const Part::GeomBSplineCurve *spline = static_cast<const Part::GeomBSplineCurve *>(*it);
+            Handle(Geom_BSplineCurve) curve = Handle(Geom_BSplineCurve)::DownCast(spline->handle());
+
+            Base::Vector3d startp  = spline->getStartPoint();
+            Base::Vector3d endp    = spline->getEndPoint();
+
+            double first = curve->FirstParameter();
+            double last = curve->LastParameter();
+            if (first > last) // if arc is reversed
+                std::swap(first, last);
+
+            double range = last-first;
+            int countSegments = stdcountsegments;
+            double segment = range / countSegments;
+
+            for (int i=0; i < countSegments; i++) {
+                gp_Pnt pnt = curve->Value(first);
+                Coords.push_back(Base::Vector3d(pnt.X(), pnt.Y(), pnt.Z()));
+                first += segment;
+            }
+
+            // end point
+            gp_Pnt end = curve->Value(last);
+            Coords.push_back(Base::Vector3d(end.X(), end.Y(), end.Z()));
+
+            Index.push_back(countSegments+1);
+            edit->CurvIdToGeoId.push_back(GeoId);
+            Points.push_back(startp);
+            Points.push_back(endp);
+            
+            //***************************************************************************************************************
+            // global information gathering for geometry information layer
+            
+            std::vector<Base::Vector3d> poles = spline->getPoles();
+            
+            Base::Vector3d midp = Base::Vector3d(0,0,0);
+            
+            for (std::vector<Base::Vector3d>::iterator it = poles.begin(); it != poles.end(); ++it) {
+                midp += (*it);
+            }
+            
+            midp /= poles.size();
+            
+            double firstparam = spline->getFirstParameter();
+            double lastparam =  spline->getLastParameter();
+            
+            const int ndiv = poles.size()>4?poles.size()*16:64;
+            double step = (lastparam - firstparam ) / (ndiv -1);
+
+            std::vector<double> paramlist(ndiv);
+            std::vector<Base::Vector3d> pointatcurvelist(ndiv);
+            std::vector<double> curvaturelist(ndiv);
+            std::vector<Base::Vector3d> normallist(ndiv);
+
+            double maxcurv = 0;
+            double maxdisttocenterofmass = 0;
+
+            for(int i = 0; i < ndiv; i++) {
+                paramlist[i] = firstparam + i * step;
+                pointatcurvelist[i] = spline->pointAtParameter(paramlist[i]);
+                curvaturelist[i] = spline->curvatureAt(paramlist[i]);
+
+                if(curvaturelist[i] > maxcurv)
+                    maxcurv = curvaturelist[i];
+
+                double tempf = ( pointatcurvelist[i] - midp ).Length();
+
+                if( tempf > maxdisttocenterofmass )
+                    maxdisttocenterofmass = tempf;
+
+            }
+
+            double temprepscale = ( 0.5 * maxdisttocenterofmass ) / maxcurv; // just a factor to make a comb reasonably visible
+            
+            if( temprepscale > combrepscale )
+                combrepscale = temprepscale;
+            
+            
+        }
+        else {
+        }
+    }
+    
+    if ( (combrepscale > (2 * combrepscalehyst)) || (combrepscale < (combrepscalehyst/2)))
+        combrepscalehyst = combrepscale ;
+        
+    
+    // geometry information layer for bsplines, as they need a second round now that max curvature is known
+    for (std::vector<int>::const_iterator it = bsplineGeoIds.begin(); it != bsplineGeoIds.end(); ++it) {
+
+        const Part::Geometry *geo = GeoById(*geomlist, *it);
+
+        const Part::GeomBSplineCurve *spline = static_cast<const Part::GeomBSplineCurve *>(geo);
+        
+        //----------------------------------------------------------
+        // geometry information layer
+        
+        // polynom degree --------------------------------------------------------
+        std::vector<Base::Vector3d> poles = spline->getPoles();
+        
+        Base::Vector3d midp = Base::Vector3d(0,0,0);
+        
+        for (std::vector<Base::Vector3d>::iterator it = poles.begin(); it != poles.end(); ++it) {
+            midp += (*it);
+        }
+        
+        midp /= poles.size();
+        
+        if(rebuildinformationlayer) {
+            SoSwitch *sw = new SoSwitch();
+            
+            sw->whichChild = hGrpsk->GetBool("BSplineDegreeVisible", true)?SO_SWITCH_ALL:SO_SWITCH_NONE;
+            
+            SoSeparator *sep = new SoSeparator();
+            sep->ref();
+            // no caching for fluctuand data structures
+            sep->renderCaching = SoSeparator::OFF;
+            
+            // every information visual node gets its own material for to-be-implemented preselection and selection
+            SoMaterial *mat = new SoMaterial;
+            mat->ref();
+            mat->diffuseColor = InformationColor;
+            
+            SoTranslation *translate = new SoTranslation;
+            
+            translate->translation.setValue(midp.x,midp.y,zInfo);
+            
+            SoFont *font = new SoFont;
+            font->name.setValue("Helvetica");
+            font->size.setValue(fontSize);
+            
+            SoText2 *degreetext = new SoText2;
+            degreetext->string = SbString(spline->getDegree());
+            
+            sep->addChild(translate);
+            sep->addChild(mat);
+            sep->addChild(font);
+            sep->addChild(degreetext);
+            
+            sw->addChild(sep);
+            
+            edit->infoGroup->addChild(sw);
+            sep->unref();
+            mat->unref();
+        }
+        else {
+            SoSwitch *sw = static_cast<SoSwitch *>(edit->infoGroup->getChild(currentInfoNode));
+            
+            if(visibleInformationChanged)
+                sw->whichChild = hGrpsk->GetBool("BSplineDegreeVisible", true)?SO_SWITCH_ALL:SO_SWITCH_NONE;
+            
+            SoSeparator *sep = static_cast<SoSeparator *>(sw->getChild(0));
+            
+            static_cast<SoTranslation *>(sep->getChild(GEOINFO_BSPLINE_DEGREE_POS))->translation.setValue(midp.x,midp.y,zInfo);
+            
+            static_cast<SoText2 *>(sep->getChild(GEOINFO_BSPLINE_DEGREE_TEXT))->string = SbString(spline->getDegree());
+        }
+        
+        currentInfoNode++; // switch to next node
+        
+        // control polygon --------------------------------------------------------
+        if(rebuildinformationlayer) {
+            SoSwitch *sw = new SoSwitch();
+            
+            sw->whichChild = hGrpsk->GetBool("BSplineControlPolygonVisible", true)?SO_SWITCH_ALL:SO_SWITCH_NONE;
+            
+            SoSeparator *sep = new SoSeparator();
+            sep->ref();
+            // no caching for fluctuand data structures
+            sep->renderCaching = SoSeparator::OFF;
+            
+            // every information visual node gets its own material for to-be-implemented preselection and selection
+            SoMaterial *mat = new SoMaterial;
+            mat->ref();
+            mat->diffuseColor = InformationColor;
+            
+            SoLineSet *lineset = new SoLineSet;
+            
+            SoCoordinate3 *coords = new SoCoordinate3;
+            
+            if(spline->isPeriodic()) {
+                coords->point.setNum(poles.size()+1);
+            }
+            else {
+                coords->point.setNum(poles.size());
+            }
+            
+            SbVec3f *vts = coords->point.startEditing();
+            
+            int i=0;
+            for (std::vector<Base::Vector3d>::iterator it = poles.begin(); it != poles.end(); ++it, i++) {
+                vts[i].setValue((*it).x,(*it).y,zInfo);
+            }
+            
+            if(spline->isPeriodic()) {
+                vts[poles.size()].setValue(poles[0].x,poles[0].y,zInfo);
+            }
+            
+            coords->point.finishEditing();
+            
+            sep->addChild(mat);
+            sep->addChild(coords);
+            sep->addChild(lineset);
+            
+            sw->addChild(sep);
+            
+            edit->infoGroup->addChild(sw);
+            sep->unref();
+            mat->unref();
+        }
+        else {
+            SoSwitch *sw = static_cast<SoSwitch *>(edit->infoGroup->getChild(currentInfoNode));
+            
+            if(visibleInformationChanged)
+                sw->whichChild = hGrpsk->GetBool("BSplineControlPolygonVisible", true)?SO_SWITCH_ALL:SO_SWITCH_NONE;
+            
+            SoSeparator *sep = static_cast<SoSeparator *>(sw->getChild(0));
+            
+            SoCoordinate3 *coords = static_cast<SoCoordinate3 *>(sep->getChild(GEOINFO_BSPLINE_POLYGON));
+            
+            if(spline->isPeriodic()) {
+                coords->point.setNum(poles.size()+1);
+            }
+            else {
+                coords->point.setNum(poles.size());
+            }
+            
+            SbVec3f *vts = coords->point.startEditing();
+            
+            int i=0;
+            for (std::vector<Base::Vector3d>::iterator it = poles.begin(); it != poles.end(); ++it, i++) {
+                vts[i].setValue((*it).x,(*it).y,zInfo);
+            }
+            
+            if(spline->isPeriodic()) {
+                vts[poles.size()].setValue(poles[0].x,poles[0].y,zInfo);
+            }
+            
+            coords->point.finishEditing();
+            
+        }
+        currentInfoNode++; // switch to next node
+        
+        // curvature graph --------------------------------------------------------
+        
+        // reimplementation of python source:
+        // https://github.com/tomate44/CurvesWB/blob/master/ParametricComb.py
+        // by FreeCAD user Chris_G
+        
+        double firstparam = spline->getFirstParameter();
+        double lastparam =  spline->getLastParameter();
+        
+        const int ndiv = poles.size()>4?poles.size()*16:64;
+        double step = (lastparam - firstparam ) / (ndiv -1);
+        
+        std::vector<double> paramlist(ndiv);
+        std::vector<Base::Vector3d> pointatcurvelist(ndiv);
+        std::vector<double> curvaturelist(ndiv);
+        std::vector<Base::Vector3d> normallist(ndiv);
+
+        for(int i = 0; i < ndiv; i++) {
+            paramlist[i] = firstparam + i * step;
+            pointatcurvelist[i] = spline->pointAtParameter(paramlist[i]);
+            curvaturelist[i] = spline->curvatureAt(paramlist[i]);
+
+            try {
+                spline->normalAt(paramlist[i],normallist[i]);
+            }
+            catch(Base::Exception) {
+                normallist[i] = Base::Vector3d(0,0,0);
+            }
+
+        }
+
+        std::vector<Base::Vector3d> pointatcomblist(ndiv);
+
+        for(int i = 0; i < ndiv; i++) {
+            pointatcomblist[i] = pointatcurvelist[i] - combrepscalehyst * curvaturelist[i] * normallist[i];
+        }
+        
+        if(rebuildinformationlayer) {
+            SoSwitch *sw = new SoSwitch();
+            
+            sw->whichChild = hGrpsk->GetBool("BSplineCombVisible", true)?SO_SWITCH_ALL:SO_SWITCH_NONE;
+            
+            SoSeparator *sep = new SoSeparator();
+            sep->ref();
+            // no caching for fluctuand data structures
+            sep->renderCaching = SoSeparator::OFF;
+            
+            // every information visual node gets its own material for to-be-implemented preselection and selection
+            SoMaterial *mat = new SoMaterial;
+            mat->ref();
+            mat->diffuseColor = InformationColor;
+            
+            SoLineSet *lineset = new SoLineSet;
+            
+            SoCoordinate3 *coords = new SoCoordinate3;
+            
+            coords->point.setNum(3*ndiv); // 2*ndiv +1 points of ndiv separate segments + ndiv points for last segment
+            lineset->numVertices.setNum(ndiv+1); // ndiv separate segments of radials + 1 segment connecting at comb end
+            
+            int32_t *index = lineset->numVertices.startEditing();
+            SbVec3f *vts = coords->point.startEditing();
+            
+            for(int i = 0; i < ndiv; i++) {
+                vts[2*i].setValue(pointatcurvelist[i].x, pointatcurvelist[i].y, zInfo); // radials
+                vts[2*i+1].setValue(pointatcomblist[i].x, pointatcomblist[i].y, zInfo);
+                index[i] = 2;
+                
+                vts[2*ndiv+i].setValue(pointatcomblist[i].x, pointatcomblist[i].y, zInfo); // comb endpoint closing segment
+            }
+            
+            index[ndiv] = ndiv; // comb endpoint closing segment
+            
+            coords->point.finishEditing();
+            lineset->numVertices.finishEditing();
+            
+            sep->addChild(mat);
+            sep->addChild(coords);
+            sep->addChild(lineset);
+            
+            sw->addChild(sep);
+            
+            edit->infoGroup->addChild(sw);
+            sep->unref();
+            mat->unref();
+        }
+        else {
+            SoSwitch *sw = static_cast<SoSwitch *>(edit->infoGroup->getChild(currentInfoNode));
+            
+            if(visibleInformationChanged)
+                sw->whichChild = hGrpsk->GetBool("BSplineCombVisible", true)?SO_SWITCH_ALL:SO_SWITCH_NONE;
+            
+            SoSeparator *sep = static_cast<SoSeparator *>(sw->getChild(0));
+            
+            SoCoordinate3 *coords = static_cast<SoCoordinate3 *>(sep->getChild(GEOINFO_BSPLINE_POLYGON));
+            
+            SoLineSet *lineset = static_cast<SoLineSet *>(sep->getChild(GEOINFO_BSPLINE_POLYGON+1));
+            
+            coords->point.setNum(3*ndiv); // 2*ndiv +1 points of ndiv separate segments + ndiv points for last segment
+            lineset->numVertices.setNum(ndiv+1); // ndiv separate segments of radials + 1 segment connecting at comb end
+            
+            int32_t *index = lineset->numVertices.startEditing();
+            SbVec3f *vts = coords->point.startEditing();
+            
+            for(int i = 0; i < ndiv; i++) {
+                vts[2*i].setValue(pointatcurvelist[i].x, pointatcurvelist[i].y, zInfo); // radials
+                vts[2*i+1].setValue(pointatcomblist[i].x, pointatcomblist[i].y, zInfo);
+                index[i] = 2;
+                
+                vts[2*ndiv+i].setValue(pointatcomblist[i].x, pointatcomblist[i].y, zInfo); // comb endpoint closing segment
+            }
+            
+            index[ndiv] = ndiv; // comb endpoint closing segment
+            
+            coords->point.finishEditing();
+            lineset->numVertices.finishEditing();
+            
+        }
+        
+        currentInfoNode++; // switch to next node
+        
+        // knot multiplicity --------------------------------------------------------
+        std::vector<double> knots = spline->getKnots();
+        std::vector<int> mult = spline->getMultiplicities();
+        
+        std::vector<double>::const_iterator itk;
+        std::vector<int>::const_iterator itm;
+        
+        
+        if(rebuildinformationlayer) {
+            
+            for( itk = knots.begin(), itm = mult.begin(); itk != knots.end() && itm != mult.end(); ++itk, ++itm) {
+                
+                SoSwitch *sw = new SoSwitch();
+                
+                sw->whichChild = hGrpsk->GetBool("BSplineKnotMultiplicityVisible", true)?SO_SWITCH_ALL:SO_SWITCH_NONE;
+                
+                SoSeparator *sep = new SoSeparator();
+                sep->ref();
+                // no caching for fluctuand data structures
+                sep->renderCaching = SoSeparator::OFF;
+                
+                // every information visual node gets its own material for to-be-implemented preselection and selection
+                SoMaterial *mat = new SoMaterial;
+                mat->ref();
+                mat->diffuseColor = InformationColor;
+                
+                SoTranslation *translate = new SoTranslation;
+                
+                Base::Vector3d knotposition = spline->pointAtParameter(*itk);
+                
+                translate->translation.setValue(knotposition.x,knotposition.y,zInfo);
+                
+                SoFont *font = new SoFont;
+                font->name.setValue("Helvetica");
+                font->size.setValue(fontSize);
+                
+                SoText2 *degreetext = new SoText2;
+                degreetext->string = SbString("(")+SbString(*itm)+SbString(")");
+                
+                sep->addChild(translate);
+                sep->addChild(mat);
+                sep->addChild(font);
+                sep->addChild(degreetext);
+                
+                sw->addChild(sep);
+                
+                edit->infoGroup->addChild(sw);
+                sep->unref();
+                mat->unref();
+                
+                currentInfoNode++; // switch to next node
+            }
+        }
+        else {
+            for( itk = knots.begin(), itm = mult.begin(); itk != knots.end() && itm != mult.end(); ++itk, ++itm) {                
+                SoSwitch *sw = static_cast<SoSwitch *>(edit->infoGroup->getChild(currentInfoNode));
+                
+                if(visibleInformationChanged)
+                    sw->whichChild = hGrpsk->GetBool("BSplineKnotMultiplicityVisible", true)?SO_SWITCH_ALL:SO_SWITCH_NONE;
+                
+                SoSeparator *sep = static_cast<SoSeparator *>(sw->getChild(0));
+                
+                Base::Vector3d knotposition = spline->pointAtParameter(*itk);
+                
+                static_cast<SoTranslation *>(sep->getChild(GEOINFO_BSPLINE_DEGREE_POS))->translation.setValue(knotposition.x,knotposition.y,zInfo);
+                
+                static_cast<SoText2 *>(sep->getChild(GEOINFO_BSPLINE_DEGREE_TEXT))->string = SbString("(")+SbString(*itm)+SbString(")");
+                
+                currentInfoNode++; // switch to next node
+            }
+        }
+        
+        // End of knot multiplicity 
+    }
+    
+    
+    
+    visibleInformationChanged=false; // whatever that changed in Information layer is already updated
+
+    edit->CurvesCoordinate->point.setNum(Coords.size());
+    edit->CurveSet->numVertices.setNum(Index.size());
+    edit->CurvesMaterials->diffuseColor.setNum(Index.size());
+    edit->PointsCoordinate->point.setNum(Points.size());
+    edit->PointsMaterials->diffuseColor.setNum(Points.size());
+    
+    SbVec3f *verts = edit->CurvesCoordinate->point.startEditing();
+    int32_t *index = edit->CurveSet->numVertices.startEditing();
+    SbVec3f *pverts = edit->PointsCoordinate->point.startEditing();
+
+    int i=0; // setting up the line set
+    for (std::vector<Base::Vector3d>::const_iterator it = Coords.begin(); it != Coords.end(); ++it,i++)
+        verts[i].setValue(it->x,it->y,zLowLines);
+    
+    i=0; // setting up the indexes of the line set
+    for (std::vector<unsigned int>::const_iterator it = Index.begin(); it != Index.end(); ++it,i++)
+        index[i] = *it;
+
+    i=0; // setting up the point set
+    for (std::vector<Base::Vector3d>::const_iterator it = Points.begin(); it != Points.end(); ++it,i++)
+        pverts[i].setValue(it->x,it->y,zPoints);
+
+    edit->CurvesCoordinate->point.finishEditing();
+    edit->CurveSet->numVertices.finishEditing();
+    edit->PointsCoordinate->point.finishEditing();
+
+    // set cross coordinates
+    edit->RootCrossSet->numVertices.set1Value(0,2);
+    edit->RootCrossSet->numVertices.set1Value(1,2);
+
+    // make sure that nine of the numbers are exactly zero because log(0)
+    // is not defined
+    float xMin = std::abs(MinX) < FLT_EPSILON ? 0.01f : MinX;
+    float xMax = std::abs(MaxX) < FLT_EPSILON ? 0.01f : MaxX;
+    float yMin = std::abs(MinY) < FLT_EPSILON ? 0.01f : MinY;
+    float yMax = std::abs(MaxY) < FLT_EPSILON ? 0.01f : MaxY;
+
+    float MiX = -exp(ceil(log(std::abs(xMin))));
+    MiX = std::min(MiX,(float)-exp(ceil(log(std::abs(0.1f*xMax)))));
+    float MaX = exp(ceil(log(std::abs(xMax))));
+    MaX = std::max(MaX,(float)exp(ceil(log(std::abs(0.1f*xMin)))));
+    float MiY = -exp(ceil(log(std::abs(yMin))));
+    MiY = std::min(MiY,(float)-exp(ceil(log(std::abs(0.1f*yMax)))));
+    float MaY = exp(ceil(log(std::abs(yMax))));
+    MaY = std::max(MaY,(float)exp(ceil(log(std::abs(0.1f*yMin)))));
+
+    edit->RootCrossCoordinate->point.set1Value(0,SbVec3f(MiX, 0.0f, zCross));
+    edit->RootCrossCoordinate->point.set1Value(1,SbVec3f(MaX, 0.0f, zCross));
+    edit->RootCrossCoordinate->point.set1Value(2,SbVec3f(0.0f, MiY, zCross));
+    edit->RootCrossCoordinate->point.set1Value(3,SbVec3f(0.0f, MaY, zCross));
+
+    // Render Constraints ===================================================
+    const std::vector<Sketcher::Constraint *> &constrlist = getSketchObject()->Constraints.getValues();
+    // After an undo/redo it can happen that we have an empty geometry list but a non-empty constraint list
+    // In this case just ignore the constraints. (See bug #0000421)
+    if (geomlist->size() <= 2 && !constrlist.empty()) {
+        rebuildConstraintsVisual();
+        return;
+    }
+    // reset point if the constraint type has changed
+Restart:
+    // check if a new constraint arrived
+    if (constrlist.size() != edit->vConstrType.size())
+        rebuildConstraintsVisual();
+    assert(int(constrlist.size()) == edit->constrGroup->getNumChildren());
+    assert(int(edit->vConstrType.size()) == edit->constrGroup->getNumChildren());
+    // update the virtual space
+    updateVirtualSpace();
+    // go through the constraints and update the position
+    i = 0;
+    for (std::vector<Sketcher::Constraint *>::const_iterator it=constrlist.begin();
+         it != constrlist.end(); ++it, i++) {
+        // check if the type has changed
+        if ((*it)->Type != edit->vConstrType[i]) {
+            // clearing the type vector will force a rebuild of the visual nodes
+            edit->vConstrType.clear();
+            //TODO: The 'goto' here is unsafe as it can happen that we cause an endless loop (see bug #0001956).
+            goto Restart;
+        }
+        try{//because calculateNormalAtPoint, used in there, can throw
+            // root separator for this constraint
+            SoSeparator *sep = static_cast<SoSeparator *>(edit->constrGroup->getChild(i));
+            const Constraint *Constr = *it;
+
+            // distinquish different constraint types to build up
+            switch (Constr->Type) {
+                case Block:
+                case Horizontal: // write the new position of the Horizontal constraint Same as vertical position.
+                case Vertical: // write the new position of the Vertical constraint
+                    {
+                        assert(Constr->First >= -extGeoCount && Constr->First < intGeoCount);
+                        bool alignment = Constr->Type!=Block && Constr->Second != Constraint::GeoUndef;
+
+                        // get the geometry
+                        const Part::Geometry *geo = GeoById(*geomlist, Constr->First);
+
+                        if (!alignment) {
+                            // Vertical & Horiz can only be a GeomLineSegment, but Blocked can be anything.
+                            Base::Vector3d midpos;
+                            Base::Vector3d dir;
+                            Base::Vector3d norm;
+
+                            if (geo->getTypeId() == Part::GeomLineSegment::getClassTypeId()) {
+                                const Part::GeomLineSegment *lineSeg = static_cast<const Part::GeomLineSegment *>(geo);
+
+                                // calculate the half distance between the start and endpoint
+                                midpos = ((lineSeg->getEndPoint()+lineSeg->getStartPoint())/2);
+
+                                //Get a set of vectors perpendicular and tangential to these
+                                dir = (lineSeg->getEndPoint()-lineSeg->getStartPoint()).Normalize();
+
+                                norm = Base::Vector3d(-dir.y,dir.x,0);
+                            }
+                            else if (geo->getTypeId() == Part::GeomBSplineCurve::getClassTypeId()) {
+                                const Part::GeomBSplineCurve *bsp = static_cast<const Part::GeomBSplineCurve *>(geo);
+                                midpos = Base::Vector3d(0,0,0);
+
+                                std::vector<Base::Vector3d> poles = bsp->getPoles();
+
+                                // Move center of gravity towards start not to collide with bspline degree information.
+                                double ws = 1.0 / poles.size();
+                                double w = 1.0;
+
+                                for (std::vector<Base::Vector3d>::iterator it = poles.begin(); it != poles.end(); ++it) {
+                                    midpos += w*(*it);
+                                    w -= ws;
+                                }
+
+                                midpos /= poles.size();
+
+                                dir = (bsp->getEndPoint() - bsp->getStartPoint()).Normalize();
+                                norm = Base::Vector3d(-dir.y,dir.x,0);
+                            }
+                            else {
+                                double ra=0,rb=0;
+                                double angle,angleplus=0.;//angle = rotation of object as a whole; angleplus = arc angle (t parameter for ellipses).
+                                if (geo->getTypeId() == Part::GeomCircle::getClassTypeId()) {
+                                    const Part::GeomCircle *circle = static_cast<const Part::GeomCircle *>(geo);
+                                    ra = circle->getRadius();
+                                    angle = M_PI/4;
+                                    midpos = circle->getCenter();
+                                } else if (geo->getTypeId() == Part::GeomArcOfCircle::getClassTypeId()) {
+                                    const Part::GeomArcOfCircle *arc = static_cast<const Part::GeomArcOfCircle *>(geo);
+                                    ra = arc->getRadius();
+                                    double startangle, endangle;
+                                    arc->getRange(startangle, endangle, /*emulateCCW=*/true);
+                                    angle = (startangle + endangle)/2;
+                                    midpos = arc->getCenter();
+                                } else if (geo->getTypeId() == Part::GeomEllipse::getClassTypeId()) {
+                                    const Part::GeomEllipse *ellipse = static_cast<const Part::GeomEllipse *>(geo);
+                                    ra = ellipse->getMajorRadius();
+                                    rb = ellipse->getMinorRadius();
+                                    Base::Vector3d majdir = ellipse->getMajorAxisDir();
+                                    angle = atan2(majdir.y, majdir.x);
+                                    angleplus = M_PI/4;
+                                    midpos = ellipse->getCenter();
+                                } else if (geo->getTypeId() == Part::GeomArcOfEllipse::getClassTypeId()) {
+                                    const Part::GeomArcOfEllipse *aoe = static_cast<const Part::GeomArcOfEllipse *>(geo);
+                                    ra = aoe->getMajorRadius();
+                                    rb = aoe->getMinorRadius();
+                                    double startangle, endangle;
+                                    aoe->getRange(startangle, endangle, /*emulateCCW=*/true);
+                                    Base::Vector3d majdir = aoe->getMajorAxisDir();
+                                    angle = atan2(majdir.y, majdir.x);
+                                    angleplus = (startangle + endangle)/2;
+                                    midpos = aoe->getCenter();
+                                } else if (geo->getTypeId() == Part::GeomArcOfHyperbola::getClassTypeId()) {
+                                    const Part::GeomArcOfHyperbola *aoh = static_cast<const Part::GeomArcOfHyperbola *>(geo);
+                                    ra = aoh->getMajorRadius();
+                                    rb = aoh->getMinorRadius();
+                                    double startangle, endangle;
+                                    aoh->getRange(startangle, endangle, /*emulateCCW=*/true);
+                                    Base::Vector3d majdir = aoh->getMajorAxisDir();
+                                    angle = atan2(majdir.y, majdir.x);
+                                    angleplus = (startangle + endangle)/2;
+                                    midpos = aoh->getCenter();
+                                } else if (geo->getTypeId() == Part::GeomArcOfParabola::getClassTypeId()) {
+                                    const Part::GeomArcOfParabola *aop = static_cast<const Part::GeomArcOfParabola *>(geo);
+                                    ra = aop->getFocal();
+                                    double startangle, endangle;
+                                    aop->getRange(startangle, endangle, /*emulateCCW=*/true);
+                                    Base::Vector3d majdir = - aop->getXAxisDir();
+                                    angle = atan2(majdir.y, majdir.x);
+                                    angleplus = (startangle + endangle)/2;
+                                    midpos = aop->getFocus();    
+                                } else
+                                    break;
+
+                                if( geo->getTypeId() == Part::GeomEllipse::getClassTypeId() ||
+                                    geo->getTypeId() == Part::GeomArcOfEllipse::getClassTypeId() ||
+                                    geo->getTypeId() == Part::GeomArcOfHyperbola::getClassTypeId() ){
+
+                                    Base::Vector3d majDir, minDir, rvec;
+                                    majDir = Base::Vector3d(cos(angle),sin(angle),0);//direction of major axis of ellipse
+                                    minDir = Base::Vector3d(-majDir.y,majDir.x,0);//direction of minor axis of ellipse
+                                    rvec = (ra*cos(angleplus)) * majDir   +   (rb*sin(angleplus)) * minDir;
+                                    midpos += rvec;
+                                    rvec.Normalize();
+                                    norm = rvec;
+                                    dir = Base::Vector3d(-rvec.y,rvec.x,0);//DeepSOIC: I'm not sure what dir is supposed to mean.
+                                }
+                                else {
+                                    norm = Base::Vector3d(cos(angle),sin(angle),0);
+                                    dir = Base::Vector3d(-norm.y,norm.x,0);
+                                    midpos += ra*norm;
+                                }
+                            }
+
+                            Base::Vector3d relpos = seekConstraintPosition(midpos, norm, dir, 2.5, edit->constrGroup->getChild(i));
+
+                            static_cast<SoZoomTranslation *>(sep->getChild(CONSTRAINT_SEPARATOR_INDEX_FIRST_TRANSLATION))->abPos = SbVec3f(midpos.x, midpos.y, zConstr); //Absolute Reference
+
+                            //Reference Position that is scaled according to zoom
+                            static_cast<SoZoomTranslation *>(sep->getChild(CONSTRAINT_SEPARATOR_INDEX_FIRST_TRANSLATION))->translation = SbVec3f(relpos.x, relpos.y, 0);
+                        }
+                        else {
+                            assert(Constr->Second >= -extGeoCount && Constr->Second < intGeoCount);
+                            assert(Constr->FirstPos != Sketcher::none && Constr->SecondPos != Sketcher::none);
+
+                            Base::Vector3d midpos1, dir1, norm1;
+                            Base::Vector3d midpos2, dir2, norm2;
+
+                            if (temp)
+                                midpos1 = getSketchObject()->getSolvedSketch().getPoint(Constr->First, Constr->FirstPos);
+                            else
+                                midpos1 = getSketchObject()->getPoint(Constr->First, Constr->FirstPos);
+
+                            if (temp)
+                                midpos2 = getSketchObject()->getSolvedSketch().getPoint(Constr->Second, Constr->SecondPos);
+                            else
+                                midpos2 = getSketchObject()->getPoint(Constr->Second, Constr->SecondPos);
+
+                            dir1 = (midpos2-midpos1).Normalize();
+                            dir2 = -dir1;
+                            norm1 = Base::Vector3d(-dir1.y,dir1.x,0.);
+                            norm2 = norm1;
+
+                            Base::Vector3d relpos1 = seekConstraintPosition(midpos1, norm1, dir1, 2.5, edit->constrGroup->getChild(i));
+                            static_cast<SoZoomTranslation *>(sep->getChild(CONSTRAINT_SEPARATOR_INDEX_FIRST_TRANSLATION))->abPos = SbVec3f(midpos1.x, midpos1.y, zConstr);
+                            static_cast<SoZoomTranslation *>(sep->getChild(CONSTRAINT_SEPARATOR_INDEX_FIRST_TRANSLATION))->translation = SbVec3f(relpos1.x, relpos1.y, 0);
+
+                            Base::Vector3d relpos2 = seekConstraintPosition(midpos2, norm2, dir2, 2.5, edit->constrGroup->getChild(i));
+
+                            Base::Vector3d secondPos = midpos2 - midpos1;
+                            static_cast<SoZoomTranslation *>(sep->getChild(CONSTRAINT_SEPARATOR_INDEX_SECOND_TRANSLATION))->abPos = SbVec3f(secondPos.x, secondPos.y, zConstr);
+                            static_cast<SoZoomTranslation *>(sep->getChild(CONSTRAINT_SEPARATOR_INDEX_SECOND_TRANSLATION))->translation = SbVec3f(relpos2.x -relpos1.x, relpos2.y -relpos1.y, 0);
+                        }
+                    }
+                    break;
+                case Perpendicular:
+                    {
+                        assert(Constr->First >= -extGeoCount && Constr->First < intGeoCount);
+                        assert(Constr->Second >= -extGeoCount && Constr->Second < intGeoCount);
+                        // get the geometry
+                        const Part::Geometry *geo1 = GeoById(*geomlist, Constr->First);
+                        const Part::Geometry *geo2 = GeoById(*geomlist, Constr->Second);
+
+                        Base::Vector3d midpos1, dir1, norm1;
+                        Base::Vector3d midpos2, dir2, norm2;
+                        bool twoIcons = false;//a very local flag. It's set to true to indicate that the second dir+norm are valid and should be used
+
+
+                        if (Constr->Third != Constraint::GeoUndef || //perpty via point
+                                Constr->FirstPos != Sketcher::none) { //endpoint-to-curve or endpoint-to-endpoint perpty
+
+                            int ptGeoId;
+                            Sketcher::PointPos ptPosId;
+                            do {//dummy loop to use break =) Maybe goto?
+                                ptGeoId = Constr->First;
+                                ptPosId = Constr->FirstPos;
+                                if (ptPosId != Sketcher::none) break;
+                                ptGeoId = Constr->Second;
+                                ptPosId = Constr->SecondPos;
+                                if (ptPosId != Sketcher::none) break;
+                                ptGeoId = Constr->Third;
+                                ptPosId = Constr->ThirdPos;
+                                if (ptPosId != Sketcher::none) break;
+                                assert(0);//no point found!
+                            } while (false);
+                            if (temp)
+                                midpos1 = getSketchObject()->getSolvedSketch().getPoint(ptGeoId, ptPosId);
+                            else
+                                midpos1 = getSketchObject()->getPoint(ptGeoId, ptPosId);
+
+                            norm1 = getSketchObject()->getSolvedSketch().calculateNormalAtPoint(Constr->Second, midpos1.x, midpos1.y);
+                            norm1.Normalize();
+                            dir1 = norm1; dir1.RotateZ(-M_PI/2.0);
+
+                        } else if (Constr->FirstPos == Sketcher::none) {
+
+                            if (geo1->getTypeId() == Part::GeomLineSegment::getClassTypeId()) {
+                                const Part::GeomLineSegment *lineSeg1 = static_cast<const Part::GeomLineSegment *>(geo1);
+                                midpos1 = ((lineSeg1->getEndPoint()+lineSeg1->getStartPoint())/2);
+                                dir1 = (lineSeg1->getEndPoint()-lineSeg1->getStartPoint()).Normalize();
+                                norm1 = Base::Vector3d(-dir1.y,dir1.x,0.);
+                            } else if (geo1->getTypeId() == Part::GeomArcOfCircle::getClassTypeId()) {
+                                const Part::GeomArcOfCircle *arc = static_cast<const Part::GeomArcOfCircle *>(geo1);
+                                double startangle, endangle, midangle;
+                                arc->getRange(startangle, endangle, /*emulateCCW=*/true);
+                                midangle = (startangle + endangle)/2;
+                                norm1 = Base::Vector3d(cos(midangle),sin(midangle),0);
+                                dir1 = Base::Vector3d(-norm1.y,norm1.x,0);
+                                midpos1 = arc->getCenter() + arc->getRadius() * norm1;
+                            } else if (geo1->getTypeId() == Part::GeomCircle::getClassTypeId()) {
+                                const Part::GeomCircle *circle = static_cast<const Part::GeomCircle *>(geo1);
+                                norm1 = Base::Vector3d(cos(M_PI/4),sin(M_PI/4),0);
+                                dir1 = Base::Vector3d(-norm1.y,norm1.x,0);
+                                midpos1 = circle->getCenter() + circle->getRadius() * norm1;
+                            } else
+                                break;
+
+                            if (geo2->getTypeId() == Part::GeomLineSegment::getClassTypeId()) {
+                                const Part::GeomLineSegment *lineSeg2 = static_cast<const Part::GeomLineSegment *>(geo2);
+                                midpos2 = ((lineSeg2->getEndPoint()+lineSeg2->getStartPoint())/2);
+                                dir2 = (lineSeg2->getEndPoint()-lineSeg2->getStartPoint()).Normalize();
+                                norm2 = Base::Vector3d(-dir2.y,dir2.x,0.);
+                            } else if (geo2->getTypeId() == Part::GeomArcOfCircle::getClassTypeId()) {
+                                const Part::GeomArcOfCircle *arc = static_cast<const Part::GeomArcOfCircle *>(geo2);
+                                double startangle, endangle, midangle;
+                                arc->getRange(startangle, endangle, /*emulateCCW=*/true);
+                                midangle = (startangle + endangle)/2;
+                                norm2 = Base::Vector3d(cos(midangle),sin(midangle),0);
+                                dir2 = Base::Vector3d(-norm2.y,norm2.x,0);
+                                midpos2 = arc->getCenter() + arc->getRadius() * norm2;
+                            } else if (geo2->getTypeId() == Part::GeomCircle::getClassTypeId()) {
+                                const Part::GeomCircle *circle = static_cast<const Part::GeomCircle *>(geo2);
+                                norm2 = Base::Vector3d(cos(M_PI/4),sin(M_PI/4),0);
+                                dir2 = Base::Vector3d(-norm2.y,norm2.x,0);
+                                midpos2 = circle->getCenter() + circle->getRadius() * norm2;
+                            } else
+                                break;
+                            twoIcons = true;
+                        }
+
+                        Base::Vector3d relpos1 = seekConstraintPosition(midpos1, norm1, dir1, 2.5, edit->constrGroup->getChild(i));
+                        static_cast<SoZoomTranslation *>(sep->getChild(CONSTRAINT_SEPARATOR_INDEX_FIRST_TRANSLATION))->abPos = SbVec3f(midpos1.x, midpos1.y, zConstr);
+                        static_cast<SoZoomTranslation *>(sep->getChild(CONSTRAINT_SEPARATOR_INDEX_FIRST_TRANSLATION))->translation = SbVec3f(relpos1.x, relpos1.y, 0);
+
+                        if (twoIcons) {
+                            Base::Vector3d relpos2 = seekConstraintPosition(midpos2, norm2, dir2, 2.5, edit->constrGroup->getChild(i));
+
+                            Base::Vector3d secondPos = midpos2 - midpos1;
+                            static_cast<SoZoomTranslation *>(sep->getChild(CONSTRAINT_SEPARATOR_INDEX_SECOND_TRANSLATION))->abPos = SbVec3f(secondPos.x, secondPos.y, zConstr);
+                            static_cast<SoZoomTranslation *>(sep->getChild(CONSTRAINT_SEPARATOR_INDEX_SECOND_TRANSLATION))->translation = SbVec3f(relpos2.x -relpos1.x, relpos2.y -relpos1.y, 0);
+                        }
+
+                    }
+                    break;
+                case Parallel:
+                case Equal:
+                    {
+                        assert(Constr->First >= -extGeoCount && Constr->First < intGeoCount);
+                        assert(Constr->Second >= -extGeoCount && Constr->Second < intGeoCount);
+                        // get the geometry
+                        const Part::Geometry *geo1 = GeoById(*geomlist, Constr->First);
+                        const Part::Geometry *geo2 = GeoById(*geomlist, Constr->Second);
+
+                        Base::Vector3d midpos1, dir1, norm1;
+                        Base::Vector3d midpos2, dir2, norm2;
+                        if (geo1->getTypeId() != Part::GeomLineSegment::getClassTypeId() ||
+                            geo2->getTypeId() != Part::GeomLineSegment::getClassTypeId()) {
+                            if (Constr->Type == Equal) {
+                                double r1a=0,r1b=0,r2a=0,r2b=0;
+                                double angle1,angle1plus=0.,  angle2, angle2plus=0.;//angle1 = rotation of object as a whole; angle1plus = arc angle (t parameter for ellipses).
+                                if (geo1->getTypeId() == Part::GeomCircle::getClassTypeId()) {
+                                    const Part::GeomCircle *circle = static_cast<const Part::GeomCircle *>(geo1);
+                                    r1a = circle->getRadius();
+                                    angle1 = M_PI/4;
+                                    midpos1 = circle->getCenter();
+                                } else if (geo1->getTypeId() == Part::GeomArcOfCircle::getClassTypeId()) {
+                                    const Part::GeomArcOfCircle *arc = static_cast<const Part::GeomArcOfCircle *>(geo1);
+                                    r1a = arc->getRadius();
+                                    double startangle, endangle;
+                                    arc->getRange(startangle, endangle, /*emulateCCW=*/true);
+                                    angle1 = (startangle + endangle)/2;
+                                    midpos1 = arc->getCenter();
+                                } else if (geo1->getTypeId() == Part::GeomEllipse::getClassTypeId()) {
+                                    const Part::GeomEllipse *ellipse = static_cast<const Part::GeomEllipse *>(geo1);
+                                    r1a = ellipse->getMajorRadius();
+                                    r1b = ellipse->getMinorRadius();
+                                    Base::Vector3d majdir = ellipse->getMajorAxisDir();
+                                    angle1 = atan2(majdir.y, majdir.x);
+                                    angle1plus = M_PI/4;
+                                    midpos1 = ellipse->getCenter();
+                                } else if (geo1->getTypeId() == Part::GeomArcOfEllipse::getClassTypeId()) {
+                                    const Part::GeomArcOfEllipse *aoe = static_cast<const Part::GeomArcOfEllipse *>(geo1);
+                                    r1a = aoe->getMajorRadius();
+                                    r1b = aoe->getMinorRadius();
+                                    double startangle, endangle;
+                                    aoe->getRange(startangle, endangle, /*emulateCCW=*/true);
+                                    Base::Vector3d majdir = aoe->getMajorAxisDir();
+                                    angle1 = atan2(majdir.y, majdir.x);
+                                    angle1plus = (startangle + endangle)/2;
+                                    midpos1 = aoe->getCenter();
+                                } else if (geo1->getTypeId() == Part::GeomArcOfHyperbola::getClassTypeId()) {
+                                    const Part::GeomArcOfHyperbola *aoh = static_cast<const Part::GeomArcOfHyperbola *>(geo1);
+                                    r1a = aoh->getMajorRadius();
+                                    r1b = aoh->getMinorRadius();
+                                    double startangle, endangle;
+                                    aoh->getRange(startangle, endangle, /*emulateCCW=*/true);
+                                    Base::Vector3d majdir = aoh->getMajorAxisDir();
+                                    angle1 = atan2(majdir.y, majdir.x);
+                                    angle1plus = (startangle + endangle)/2;
+                                    midpos1 = aoh->getCenter();
+                                } else if (geo1->getTypeId() == Part::GeomArcOfParabola::getClassTypeId()) {
+                                    const Part::GeomArcOfParabola *aop = static_cast<const Part::GeomArcOfParabola *>(geo1);
+                                    r1a = aop->getFocal();
+                                    double startangle, endangle;
+                                    aop->getRange(startangle, endangle, /*emulateCCW=*/true);
+                                    Base::Vector3d majdir = - aop->getXAxisDir();
+                                    angle1 = atan2(majdir.y, majdir.x);
+                                    angle1plus = (startangle + endangle)/2;
+                                    midpos1 = aop->getFocus();
+                                } else
+                                    break;
+
+                                if (geo2->getTypeId() == Part::GeomCircle::getClassTypeId()) {
+                                    const Part::GeomCircle *circle = static_cast<const Part::GeomCircle *>(geo2);
+                                    r2a = circle->getRadius();
+                                    angle2 = M_PI/4;
+                                    midpos2 = circle->getCenter();
+                                } else if (geo2->getTypeId() == Part::GeomArcOfCircle::getClassTypeId()) {
+                                    const Part::GeomArcOfCircle *arc = static_cast<const Part::GeomArcOfCircle *>(geo2);
+                                    r2a = arc->getRadius();
+                                    double startangle, endangle;
+                                    arc->getRange(startangle, endangle, /*emulateCCW=*/true);
+                                    angle2 = (startangle + endangle)/2;
+                                    midpos2 = arc->getCenter();
+                                } else if (geo2->getTypeId() == Part::GeomEllipse::getClassTypeId()) {
+                                    const Part::GeomEllipse *ellipse = static_cast<const Part::GeomEllipse *>(geo2);
+                                    r2a = ellipse->getMajorRadius();
+                                    r2b = ellipse->getMinorRadius();
+                                    Base::Vector3d majdir = ellipse->getMajorAxisDir();
+                                    angle2 = atan2(majdir.y, majdir.x);
+                                    angle2plus = M_PI/4;
+                                    midpos2 = ellipse->getCenter();
+                                } else if (geo2->getTypeId() == Part::GeomArcOfEllipse::getClassTypeId()) {
+                                    const Part::GeomArcOfEllipse *aoe = static_cast<const Part::GeomArcOfEllipse *>(geo2);
+                                    r2a = aoe->getMajorRadius();
+                                    r2b = aoe->getMinorRadius();
+                                    double startangle, endangle;
+                                    aoe->getRange(startangle, endangle, /*emulateCCW=*/true);
+                                    Base::Vector3d majdir = aoe->getMajorAxisDir();
+                                    angle2 = atan2(majdir.y, majdir.x);
+                                    angle2plus = (startangle + endangle)/2;
+                                    midpos2 = aoe->getCenter();
+                                } else if (geo2->getTypeId() == Part::GeomArcOfHyperbola::getClassTypeId()) {
+                                    const Part::GeomArcOfHyperbola *aoh = static_cast<const Part::GeomArcOfHyperbola *>(geo2);
+                                    r2a = aoh->getMajorRadius();
+                                    r2b = aoh->getMinorRadius();
+                                    double startangle, endangle;
+                                    aoh->getRange(startangle, endangle, /*emulateCCW=*/true);
+                                    Base::Vector3d majdir = aoh->getMajorAxisDir();
+                                    angle2 = atan2(majdir.y, majdir.x);
+                                    angle2plus = (startangle + endangle)/2;
+                                    midpos2 = aoh->getCenter();
+                                } else if (geo2->getTypeId() == Part::GeomArcOfParabola::getClassTypeId()) {
+                                    const Part::GeomArcOfParabola *aop = static_cast<const Part::GeomArcOfParabola *>(geo2);
+                                    r2a = aop->getFocal();
+                                    double startangle, endangle;
+                                    aop->getRange(startangle, endangle, /*emulateCCW=*/true);
+                                    Base::Vector3d majdir = -aop->getXAxisDir();
+                                    angle2 = atan2(majdir.y, majdir.x);
+                                    angle2plus = (startangle + endangle)/2;
+                                    midpos2 = aop->getFocus();
+                                } else
+                                    break;
+
+                                if( geo1->getTypeId() == Part::GeomEllipse::getClassTypeId() ||
+                                    geo1->getTypeId() == Part::GeomArcOfEllipse::getClassTypeId() ||
+                                    geo1->getTypeId() == Part::GeomArcOfHyperbola::getClassTypeId() ){
+
+                                    Base::Vector3d majDir, minDir, rvec;
+                                    majDir = Base::Vector3d(cos(angle1),sin(angle1),0);//direction of major axis of ellipse
+                                    minDir = Base::Vector3d(-majDir.y,majDir.x,0);//direction of minor axis of ellipse
+                                    rvec = (r1a*cos(angle1plus)) * majDir   +   (r1b*sin(angle1plus)) * minDir;
+                                    midpos1 += rvec;
+                                    rvec.Normalize();
+                                    norm1 = rvec;
+                                    dir1 = Base::Vector3d(-rvec.y,rvec.x,0);//DeepSOIC: I'm not sure what dir is supposed to mean.
+                                }
+                                else {
+                                    norm1 = Base::Vector3d(cos(angle1),sin(angle1),0);
+                                    dir1 = Base::Vector3d(-norm1.y,norm1.x,0);
+                                    midpos1 += r1a*norm1;
+                                }
+
+
+                                if( geo2->getTypeId() == Part::GeomEllipse::getClassTypeId() ||
+                                    geo2->getTypeId() == Part::GeomArcOfEllipse::getClassTypeId() ||
+                                    geo2->getTypeId() == Part::GeomArcOfHyperbola::getClassTypeId()) {
+
+                                    Base::Vector3d majDir, minDir, rvec;
+                                    majDir = Base::Vector3d(cos(angle2),sin(angle2),0);//direction of major axis of ellipse
+                                    minDir = Base::Vector3d(-majDir.y,majDir.x,0);//direction of minor axis of ellipse
+                                    rvec = (r2a*cos(angle2plus)) * majDir   +   (r2b*sin(angle2plus)) * minDir;
+                                    midpos2 += rvec;
+                                    rvec.Normalize();
+                                    norm2 = rvec;
+                                    dir2 = Base::Vector3d(-rvec.y,rvec.x,0);
+                                }
+                                else {
+                                    norm2 = Base::Vector3d(cos(angle2),sin(angle2),0);
+                                    dir2 = Base::Vector3d(-norm2.y,norm2.x,0);
+                                    midpos2 += r2a*norm2;
+                                }
+
+                            } else // Parallel can only apply to a GeomLineSegment
+                                break;
+                        } else {
+                            const Part::GeomLineSegment *lineSeg1 = static_cast<const Part::GeomLineSegment *>(geo1);
+                            const Part::GeomLineSegment *lineSeg2 = static_cast<const Part::GeomLineSegment *>(geo2);
+
+                            // calculate the half distance between the start and endpoint
+                            midpos1 = ((lineSeg1->getEndPoint()+lineSeg1->getStartPoint())/2);
+                            midpos2 = ((lineSeg2->getEndPoint()+lineSeg2->getStartPoint())/2);
+                            //Get a set of vectors perpendicular and tangential to these
+                            dir1 = (lineSeg1->getEndPoint()-lineSeg1->getStartPoint()).Normalize();
+                            dir2 = (lineSeg2->getEndPoint()-lineSeg2->getStartPoint()).Normalize();
+                            norm1 = Base::Vector3d(-dir1.y,dir1.x,0.);
+                            norm2 = Base::Vector3d(-dir2.y,dir2.x,0.);
+                        }
+
+                        Base::Vector3d relpos1 = seekConstraintPosition(midpos1, norm1, dir1, 2.5, edit->constrGroup->getChild(i));
+                        Base::Vector3d relpos2 = seekConstraintPosition(midpos2, norm2, dir2, 2.5, edit->constrGroup->getChild(i));
+
+                        static_cast<SoZoomTranslation *>(sep->getChild(CONSTRAINT_SEPARATOR_INDEX_FIRST_TRANSLATION))->abPos = SbVec3f(midpos1.x, midpos1.y, zConstr); //Absolute Reference
+
+                        //Reference Position that is scaled according to zoom
+                        static_cast<SoZoomTranslation *>(sep->getChild(CONSTRAINT_SEPARATOR_INDEX_FIRST_TRANSLATION))->translation = SbVec3f(relpos1.x, relpos1.y, 0);
+
+                        Base::Vector3d secondPos = midpos2 - midpos1;
+                        static_cast<SoZoomTranslation *>(sep->getChild(CONSTRAINT_SEPARATOR_INDEX_SECOND_TRANSLATION))->abPos = SbVec3f(secondPos.x, secondPos.y, zConstr); //Absolute Reference
+
+                        //Reference Position that is scaled according to zoom
+                        static_cast<SoZoomTranslation *>(sep->getChild(CONSTRAINT_SEPARATOR_INDEX_SECOND_TRANSLATION))->translation = SbVec3f(relpos2.x - relpos1.x, relpos2.y -relpos1.y, 0);
+
+                    }
+                    break;
+                case Distance:
+                case DistanceX:
+                case DistanceY:
+                    {
+                        assert(Constr->First >= -extGeoCount && Constr->First < intGeoCount);
+
+                        Base::Vector3d pnt1(0.,0.,0.), pnt2(0.,0.,0.);
+                        if (Constr->SecondPos != Sketcher::none) { // point to point distance
+                            if (temp) {
+                                pnt1 = getSketchObject()->getSolvedSketch().getPoint(Constr->First, Constr->FirstPos);
+                                pnt2 = getSketchObject()->getSolvedSketch().getPoint(Constr->Second, Constr->SecondPos);
+                            } else {
+                                pnt1 = getSketchObject()->getPoint(Constr->First, Constr->FirstPos);
+                                pnt2 = getSketchObject()->getPoint(Constr->Second, Constr->SecondPos);
+                            }
+                        } else if (Constr->Second != Constraint::GeoUndef) { // point to line distance
+                            if (temp) {
+                                pnt1 = getSketchObject()->getSolvedSketch().getPoint(Constr->First, Constr->FirstPos);
+                            } else {
+                                pnt1 = getSketchObject()->getPoint(Constr->First, Constr->FirstPos);
+                            }
+                            const Part::Geometry *geo = GeoById(*geomlist, Constr->Second);
+                            if (geo->getTypeId() == Part::GeomLineSegment::getClassTypeId()) {
+                                const Part::GeomLineSegment *lineSeg = static_cast<const Part::GeomLineSegment *>(geo);
+                                Base::Vector3d l2p1 = lineSeg->getStartPoint();
+                                Base::Vector3d l2p2 = lineSeg->getEndPoint();
+                                // calculate the projection of p1 onto line2
+                                pnt2.ProjectToLine(pnt1-l2p1, l2p2-l2p1);
+                                pnt2 += pnt1;
+                            } else
+                                break;
+                        } else if (Constr->FirstPos != Sketcher::none) {
+                            if (temp) {
+                                pnt2 = getSketchObject()->getSolvedSketch().getPoint(Constr->First, Constr->FirstPos);
+                            } else {
+                                pnt2 = getSketchObject()->getPoint(Constr->First, Constr->FirstPos);
+                            }
+                        } else if (Constr->First != Constraint::GeoUndef) {
+                            const Part::Geometry *geo = GeoById(*geomlist, Constr->First);
+                            if (geo->getTypeId() == Part::GeomLineSegment::getClassTypeId()) {
+                                const Part::GeomLineSegment *lineSeg = static_cast<const Part::GeomLineSegment *>(geo);
+                                pnt1 = lineSeg->getStartPoint();
+                                pnt2 = lineSeg->getEndPoint();
+                            } else
+                                break;
+                        } else
+                            break;
+
+                        SoDatumLabel *asciiText = static_cast<SoDatumLabel *>(sep->getChild(CONSTRAINT_SEPARATOR_INDEX_MATERIAL_OR_DATUMLABEL));
+                        asciiText->string = SbString(Constr->getPresentationValue().getUserString().toUtf8().constData());
+
+                        if (Constr->Type == Distance)
+                            asciiText->datumtype = SoDatumLabel::DISTANCE;
+                        else if (Constr->Type == DistanceX)
+                            asciiText->datumtype = SoDatumLabel::DISTANCEX;
+                        else if (Constr->Type == DistanceY)
+                             asciiText->datumtype = SoDatumLabel::DISTANCEY;
+
+                        // Assign the Datum Points
+                        asciiText->pnts.setNum(2);
+                        SbVec3f *verts = asciiText->pnts.startEditing();
+
+                        verts[0] = SbVec3f (pnt1.x,pnt1.y,zConstr);
+                        verts[1] = SbVec3f (pnt2.x,pnt2.y,zConstr);
+
+                        asciiText->pnts.finishEditing();
+
+                        //Assign the Label Distance
+                        asciiText->param1 = Constr->LabelDistance;
+                        asciiText->param2 = Constr->LabelPosition;
+                    }
+                    break;
+                case PointOnObject:
+                case Tangent:
+                case SnellsLaw:
+                    {
+                        assert(Constr->First >= -extGeoCount && Constr->First < intGeoCount);
+                        assert(Constr->Second >= -extGeoCount && Constr->Second < intGeoCount);
+
+                        Base::Vector3d pos, relPos;
+                        if (  Constr->Type == PointOnObject ||
+                              Constr->Type == SnellsLaw ||
+                              (Constr->Type == Tangent && Constr->Third != Constraint::GeoUndef) || //Tangency via point
+                              (Constr->Type == Tangent && Constr->FirstPos != Sketcher::none) //endpoint-to-curve or endpoint-to-endpoint tangency
+                                ) {
+
+                            //find the point of tangency/point that is on object
+                            //just any point among first/second/third should be OK
+                            int ptGeoId;
+                            Sketcher::PointPos ptPosId;
+                            do {//dummy loop to use break =) Maybe goto?
+                                ptGeoId = Constr->First;
+                                ptPosId = Constr->FirstPos;
+                                if (ptPosId != Sketcher::none) break;
+                                ptGeoId = Constr->Second;
+                                ptPosId = Constr->SecondPos;
+                                if (ptPosId != Sketcher::none) break;
+                                ptGeoId = Constr->Third;
+                                ptPosId = Constr->ThirdPos;
+                                if (ptPosId != Sketcher::none) break;
+                                assert(0);//no point found!
+                            } while (false);
+                            pos = getSketchObject()->getSolvedSketch().getPoint(ptGeoId, ptPosId);
+
+                            Base::Vector3d norm = getSketchObject()->getSolvedSketch().calculateNormalAtPoint(Constr->Second, pos.x, pos.y);
+                            norm.Normalize();
+                            Base::Vector3d dir = norm; dir.RotateZ(-M_PI/2.0);
+
+                            relPos = seekConstraintPosition(pos, norm, dir, 2.5, edit->constrGroup->getChild(i));
+                            static_cast<SoZoomTranslation *>(sep->getChild(CONSTRAINT_SEPARATOR_INDEX_FIRST_TRANSLATION))->abPos = SbVec3f(pos.x, pos.y, zConstr); //Absolute Reference
+                            static_cast<SoZoomTranslation *>(sep->getChild(CONSTRAINT_SEPARATOR_INDEX_FIRST_TRANSLATION))->translation = SbVec3f(relPos.x, relPos.y, 0);
+                        }
+                        else if (Constr->Type == Tangent) {
+                            // get the geometry
+                            const Part::Geometry *geo1 = GeoById(*geomlist, Constr->First);
+                            const Part::Geometry *geo2 = GeoById(*geomlist, Constr->Second);
+
+                            if (geo1->getTypeId() == Part::GeomLineSegment::getClassTypeId() &&
+                                geo2->getTypeId() == Part::GeomLineSegment::getClassTypeId()) {
+                                const Part::GeomLineSegment *lineSeg1 = static_cast<const Part::GeomLineSegment *>(geo1);
+                                const Part::GeomLineSegment *lineSeg2 = static_cast<const Part::GeomLineSegment *>(geo2);
+                                // tangency between two lines
+                                Base::Vector3d midpos1 = ((lineSeg1->getEndPoint()+lineSeg1->getStartPoint())/2);
+                                Base::Vector3d midpos2 = ((lineSeg2->getEndPoint()+lineSeg2->getStartPoint())/2);
+                                Base::Vector3d dir1 = (lineSeg1->getEndPoint()-lineSeg1->getStartPoint()).Normalize();
+                                Base::Vector3d dir2 = (lineSeg2->getEndPoint()-lineSeg2->getStartPoint()).Normalize();
+                                Base::Vector3d norm1 = Base::Vector3d(-dir1.y,dir1.x,0.f);
+                                Base::Vector3d norm2 = Base::Vector3d(-dir2.y,dir2.x,0.f);
+
+                                Base::Vector3d relpos1 = seekConstraintPosition(midpos1, norm1, dir1, 2.5, edit->constrGroup->getChild(i));
+                                Base::Vector3d relpos2 = seekConstraintPosition(midpos2, norm2, dir2, 2.5, edit->constrGroup->getChild(i));
+
+                                static_cast<SoZoomTranslation *>(sep->getChild(CONSTRAINT_SEPARATOR_INDEX_FIRST_TRANSLATION))->abPos = SbVec3f(midpos1.x, midpos1.y, zConstr); //Absolute Reference
+
+                                //Reference Position that is scaled according to zoom
+                                static_cast<SoZoomTranslation *>(sep->getChild(CONSTRAINT_SEPARATOR_INDEX_FIRST_TRANSLATION))->translation = SbVec3f(relpos1.x, relpos1.y, 0);
+
+                                Base::Vector3d secondPos = midpos2 - midpos1;
+                                static_cast<SoZoomTranslation *>(sep->getChild(CONSTRAINT_SEPARATOR_INDEX_SECOND_TRANSLATION))->abPos = SbVec3f(secondPos.x, secondPos.y, zConstr); //Absolute Reference
+
+                                //Reference Position that is scaled according to zoom
+                                static_cast<SoZoomTranslation *>(sep->getChild(CONSTRAINT_SEPARATOR_INDEX_SECOND_TRANSLATION))->translation = SbVec3f(relpos2.x -relpos1.x, relpos2.y -relpos1.y, 0);
+
+                                break;
+                            }
+                            else if (geo2->getTypeId() == Part::GeomLineSegment::getClassTypeId()) {
+                                std::swap(geo1,geo2);
+                            }
+
+                            if (geo1->getTypeId() == Part::GeomLineSegment::getClassTypeId()) {
+                                const Part::GeomLineSegment *lineSeg = static_cast<const Part::GeomLineSegment *>(geo1);
+                                Base::Vector3d dir = (lineSeg->getEndPoint() - lineSeg->getStartPoint()).Normalize();
+                                Base::Vector3d norm(-dir.y, dir.x, 0);
+                                if (geo2->getTypeId()== Part::GeomCircle::getClassTypeId()) {
+                                    const Part::GeomCircle *circle = static_cast<const Part::GeomCircle *>(geo2);
+                                    // tangency between a line and a circle
+                                    float length = (circle->getCenter() - lineSeg->getStartPoint())*dir;
+
+                                    pos = lineSeg->getStartPoint() + dir * length;
+                                    relPos = norm * 1;  //TODO Huh?
+                                }
+                                else if (geo2->getTypeId()== Part::GeomEllipse::getClassTypeId() ||
+                                         geo2->getTypeId()== Part::GeomArcOfEllipse::getClassTypeId()) {
+
+                                    Base::Vector3d center;
+                                    if(geo2->getTypeId()== Part::GeomEllipse::getClassTypeId()){
+                                        const Part::GeomEllipse *ellipse = static_cast<const Part::GeomEllipse *>(geo2);
+                                        center=ellipse->getCenter();
+                                    } else {
+                                        const Part::GeomArcOfEllipse *aoc = static_cast<const Part::GeomArcOfEllipse *>(geo2);
+                                        center=aoc->getCenter();
+                                    }
+
+                                    // tangency between a line and an ellipse
+                                    float length = (center - lineSeg->getStartPoint())*dir;
+
+                                    pos = lineSeg->getStartPoint() + dir * length;
+                                    relPos = norm * 1;
+                                }
+                                else if (geo2->getTypeId()== Part::GeomArcOfCircle::getClassTypeId()) {
+                                    const Part::GeomArcOfCircle *arc = static_cast<const Part::GeomArcOfCircle *>(geo2);
+                                    // tangency between a line and an arc
+                                    float length = (arc->getCenter() - lineSeg->getStartPoint())*dir;
+
+                                    pos = lineSeg->getStartPoint() + dir * length;
+                                    relPos = norm * 1;  //TODO Huh?
+                                }
+                            }
+
+                            if (geo1->getTypeId()== Part::GeomCircle::getClassTypeId() &&
+                                geo2->getTypeId()== Part::GeomCircle::getClassTypeId()) {
+                                const Part::GeomCircle *circle1 = static_cast<const Part::GeomCircle *>(geo1);
+                                const Part::GeomCircle *circle2 = static_cast<const Part::GeomCircle *>(geo2);
+                                // tangency between two cicles
+                                Base::Vector3d dir = (circle2->getCenter() - circle1->getCenter()).Normalize();
+                                pos =  circle1->getCenter() + dir *  circle1->getRadius();
+                                relPos = dir * 1;
+                            }
+                            else if (geo2->getTypeId()== Part::GeomCircle::getClassTypeId()) {
+                                std::swap(geo1,geo2);
+                            }
+
+                            if (geo1->getTypeId()== Part::GeomCircle::getClassTypeId() &&
+                                geo2->getTypeId()== Part::GeomArcOfCircle::getClassTypeId()) {
+                                const Part::GeomCircle *circle = static_cast<const Part::GeomCircle *>(geo1);
+                                const Part::GeomArcOfCircle *arc = static_cast<const Part::GeomArcOfCircle *>(geo2);
+                                // tangency between a circle and an arc
+                                Base::Vector3d dir = (arc->getCenter() - circle->getCenter()).Normalize();
+                                pos =  circle->getCenter() + dir *  circle->getRadius();
+                                relPos = dir * 1;
+                            }
+                            else if (geo1->getTypeId()== Part::GeomArcOfCircle::getClassTypeId() &&
+                                     geo2->getTypeId()== Part::GeomArcOfCircle::getClassTypeId()) {
+                                const Part::GeomArcOfCircle *arc1 = static_cast<const Part::GeomArcOfCircle *>(geo1);
+                                const Part::GeomArcOfCircle *arc2 = static_cast<const Part::GeomArcOfCircle *>(geo2);
+                                // tangency between two arcs
+                                Base::Vector3d dir = (arc2->getCenter() - arc1->getCenter()).Normalize();
+                                pos =  arc1->getCenter() + dir *  arc1->getRadius();
+                                relPos = dir * 1;
+                            }
+                            static_cast<SoZoomTranslation *>(sep->getChild(CONSTRAINT_SEPARATOR_INDEX_FIRST_TRANSLATION))->abPos = SbVec3f(pos.x, pos.y, zConstr); //Absolute Reference
+                            static_cast<SoZoomTranslation *>(sep->getChild(CONSTRAINT_SEPARATOR_INDEX_FIRST_TRANSLATION))->translation = SbVec3f(relPos.x, relPos.y, 0);
+                        }
+                    }
+                    break;
+                case Symmetric:
+                    {
+                        assert(Constr->First >= -extGeoCount && Constr->First < intGeoCount);
+                        assert(Constr->Second >= -extGeoCount && Constr->Second < intGeoCount);
+
+                        Base::Vector3d pnt1 = getSketchObject()->getSolvedSketch().getPoint(Constr->First, Constr->FirstPos);
+                        Base::Vector3d pnt2 = getSketchObject()->getSolvedSketch().getPoint(Constr->Second, Constr->SecondPos);
+
+                        SbVec3f p1(pnt1.x,pnt1.y,zConstr);
+                        SbVec3f p2(pnt2.x,pnt2.y,zConstr);
+                        SbVec3f dir = (p2-p1);
+                        dir.normalize();
+                        SbVec3f norm (-dir[1],dir[0],0);
+
+                        SoDatumLabel *asciiText = static_cast<SoDatumLabel *>(sep->getChild(CONSTRAINT_SEPARATOR_INDEX_MATERIAL_OR_DATUMLABEL));
+                        asciiText->datumtype    = SoDatumLabel::SYMMETRIC;
+
+                        asciiText->pnts.setNum(2);
+                        SbVec3f *verts = asciiText->pnts.startEditing();
+
+                        verts[0] = p1;
+                        verts[1] = p2;
+
+                        asciiText->pnts.finishEditing();
+
+                        static_cast<SoTranslation *>(sep->getChild(CONSTRAINT_SEPARATOR_INDEX_FIRST_TRANSLATION))->translation = (p1 + p2)/2;
+                    }
+                    break;
+                case Angle:
+                    {
+                        assert(Constr->First >= -extGeoCount && Constr->First < intGeoCount);
+                        assert((Constr->Second >= -extGeoCount && Constr->Second < intGeoCount) ||
+                               Constr->Second == Constraint::GeoUndef);
+
+                        SbVec3f p0;
+                        double startangle,range,endangle;
+                        if (Constr->Second != Constraint::GeoUndef) {
+                            Base::Vector3d dir1, dir2;
+                            if(Constr->Third == Constraint::GeoUndef) { //angle between two lines
+                                const Part::Geometry *geo1 = GeoById(*geomlist, Constr->First);
+                                const Part::Geometry *geo2 = GeoById(*geomlist, Constr->Second);
+                                if (geo1->getTypeId() != Part::GeomLineSegment::getClassTypeId() ||
+                                    geo2->getTypeId() != Part::GeomLineSegment::getClassTypeId())
+                                    break;
+                                const Part::GeomLineSegment *lineSeg1 = static_cast<const Part::GeomLineSegment *>(geo1);
+                                const Part::GeomLineSegment *lineSeg2 = static_cast<const Part::GeomLineSegment *>(geo2);
+
+                                bool flip1 = (Constr->FirstPos == end);
+                                bool flip2 = (Constr->SecondPos == end);
+                                dir1 = (flip1 ? -1. : 1.) * (lineSeg1->getEndPoint()-lineSeg1->getStartPoint());
+                                dir2 = (flip2 ? -1. : 1.) * (lineSeg2->getEndPoint()-lineSeg2->getStartPoint());
+                                Base::Vector3d pnt1 = flip1 ? lineSeg1->getEndPoint() : lineSeg1->getStartPoint();
+                                Base::Vector3d pnt2 = flip2 ? lineSeg2->getEndPoint() : lineSeg2->getStartPoint();
+
+                                // line-line intersection
+                                {
+                                    double det = dir1.x*dir2.y - dir1.y*dir2.x;
+                                    if ((det > 0 ? det : -det) < 1e-10) {
+                                        // lines are coincident (or parallel) and in this case the center
+                                        // of the point pairs with the shortest distance is used
+                                        Base::Vector3d p1[2], p2[2];
+                                        p1[0] = lineSeg1->getStartPoint();
+                                        p1[1] = lineSeg1->getEndPoint();
+                                        p2[0] = lineSeg2->getStartPoint();
+                                        p2[1] = lineSeg2->getEndPoint();
+                                        double length = DBL_MAX;
+                                        for (int i=0; i <= 1; i++) {
+                                            for (int j=0; j <= 1; j++) {
+                                                double tmp = (p2[j]-p1[i]).Length();
+                                                if (tmp < length) {
+                                                    length = tmp;
+                                                    p0.setValue((p2[j].x+p1[i].x)/2,(p2[j].y+p1[i].y)/2,0);
+                                                }
+                                            }
+                                        }
+                                    }
+                                    else {
+                                        double c1 = dir1.y*pnt1.x - dir1.x*pnt1.y;
+                                        double c2 = dir2.y*pnt2.x - dir2.x*pnt2.y;
+                                        double x = (dir1.x*c2 - dir2.x*c1)/det;
+                                        double y = (dir1.y*c2 - dir2.y*c1)/det;
+                                        p0 = SbVec3f(x,y,0);
+                                    }
+                                }
+
+                                range = Constr->getValue(); // WYSIWYG
+                                startangle = atan2(dir1.y,dir1.x);
+                            }
+                            else {//angle-via-point
+                                Base::Vector3d p = getSketchObject()->getSolvedSketch().getPoint(Constr->Third, Constr->ThirdPos);
+                                p0 = SbVec3f(p.x, p.y, 0);
+                                dir1 = getSketchObject()->getSolvedSketch().calculateNormalAtPoint(Constr->First, p.x, p.y);
+                                dir1.RotateZ(-M_PI/2);//convert to vector of tangency by rotating
+                                dir2 = getSketchObject()->getSolvedSketch().calculateNormalAtPoint(Constr->Second, p.x, p.y);
+                                dir2.RotateZ(-M_PI/2);
+
+                                startangle = atan2(dir1.y,dir1.x);
+                                range = atan2(dir1.x*dir2.y-dir1.y*dir2.x,
+                                          dir1.x*dir2.x+dir1.y*dir2.y);
+                            }
+
+                            endangle = startangle + range;
+
+                        } else if (Constr->First != Constraint::GeoUndef) {
+                            const Part::Geometry *geo = GeoById(*geomlist, Constr->First);
+                            if (geo->getTypeId() == Part::GeomLineSegment::getClassTypeId()) {
+                                const Part::GeomLineSegment *lineSeg = static_cast<const Part::GeomLineSegment *>(geo);
+                                p0 = Base::convertTo<SbVec3f>((lineSeg->getEndPoint()+lineSeg->getStartPoint())/2);
+
+                                Base::Vector3d dir = lineSeg->getEndPoint()-lineSeg->getStartPoint();
+                                startangle = 0.;
+                                range = atan2(dir.y,dir.x);
+                                endangle = startangle + range;
+                            }
+                            else if (geo->getTypeId() == Part::GeomArcOfCircle::getClassTypeId()) {
+                                const Part::GeomArcOfCircle *arc = static_cast<const Part::GeomArcOfCircle *>(geo);
+                                p0 = Base::convertTo<SbVec3f>(arc->getCenter());
+
+                                arc->getRange(startangle, endangle,/*emulateCCWXY=*/true);
+                                range = endangle - startangle;
+                            }
+                            else {
+                                break;
+                            }
+                        } else
+                            break;
+
+                        SoDatumLabel *asciiText = static_cast<SoDatumLabel *>(sep->getChild(CONSTRAINT_SEPARATOR_INDEX_MATERIAL_OR_DATUMLABEL));
+                        asciiText->string    = SbString(Constr->getPresentationValue().getUserString().toUtf8().constData());
+                        asciiText->datumtype = SoDatumLabel::ANGLE;
+                        asciiText->param1    = Constr->LabelDistance;
+                        asciiText->param2    = startangle;
+                        asciiText->param3    = range;
+
+                        asciiText->pnts.setNum(2);
+                        SbVec3f *verts = asciiText->pnts.startEditing();
+
+                        verts[0] = p0;
+
+                        asciiText->pnts.finishEditing();
+
+                    }
+                    break;
+                case Radius:
+                    {
+                        assert(Constr->First >= -extGeoCount && Constr->First < intGeoCount);
+
+                        Base::Vector3d pnt1(0.,0.,0.), pnt2(0.,0.,0.);
+                        if (Constr->First != Constraint::GeoUndef) {
+                            const Part::Geometry *geo = GeoById(*geomlist, Constr->First);
+
+                            if (geo->getTypeId() == Part::GeomArcOfCircle::getClassTypeId()) {
+                                const Part::GeomArcOfCircle *arc = static_cast<const Part::GeomArcOfCircle *>(geo);
+                                double radius = arc->getRadius();
+                                double angle = (double) Constr->LabelPosition;
+                                if (angle == 10) {
+                                    double startangle, endangle;
+                                    arc->getRange(startangle, endangle, /*emulateCCW=*/true);
+                                    angle = (startangle + endangle)/2;
+                                }
+                                pnt1 = arc->getCenter();
+                                pnt2 = pnt1 + radius * Base::Vector3d(cos(angle),sin(angle),0.);
+                            }
+                            else if (geo->getTypeId() == Part::GeomCircle::getClassTypeId()) {
+                                const Part::GeomCircle *circle = static_cast<const Part::GeomCircle *>(geo);
+                                double radius = circle->getRadius();
+                                double angle = (double) Constr->LabelPosition;
+                                if (angle == 10) {
+                                    angle = 0;
+                                }
+                                pnt1 = circle->getCenter();
+                                pnt2 = pnt1 + radius * Base::Vector3d(cos(angle),sin(angle),0.);
+                            }
+                            else
+                                break;
+                        } else
+                            break;
+
+                        SbVec3f p1(pnt1.x,pnt1.y,zConstr);
+                        SbVec3f p2(pnt2.x,pnt2.y,zConstr);
+
+                        SoDatumLabel *asciiText = static_cast<SoDatumLabel *>(sep->getChild(CONSTRAINT_SEPARATOR_INDEX_MATERIAL_OR_DATUMLABEL));
+                        asciiText->string = SbString(Constr->getPresentationValue().getUserString().toUtf8().constData());
+
+                        asciiText->datumtype    = SoDatumLabel::RADIUS;
+                        asciiText->param1       = Constr->LabelDistance;
+                        asciiText->param2       = Constr->LabelPosition;
+
+                        asciiText->pnts.setNum(2);
+                        SbVec3f *verts = asciiText->pnts.startEditing();
+
+                        verts[0] = p1;
+                        verts[1] = p2;
+
+                        asciiText->pnts.finishEditing();
+                    }
+                    break;
+                case Coincident: // nothing to do for coincident
+                case None:
+                case InternalAlignment:
+                case NumConstraintTypes:
+                    break;
+            }
+
+        } catch (Base::Exception e) {
+            Base::Console().Error("Exception during draw: %s\n", e.what());
+        } catch (...){
+            Base::Console().Error("Exception during draw: unknown\n");
+        }
+
+    }
+
+    this->drawConstraintIcons();
+    this->updateColor();
+
+    // delete the cloned objects
+    if (temp) {
+        for (std::vector<Part::Geometry *>::iterator it=tempGeo.begin(); it != tempGeo.end(); ++it) {
+            if (*it)
+                delete *it;
+        }
+    }
+
+    Gui::MDIView *mdi = this->getActiveView();
+    if (mdi && mdi->isDerivedFrom(Gui::View3DInventor::getClassTypeId())) { 
+        static_cast<Gui::View3DInventor *>(mdi)->getViewer()->redraw();
+    }
+}
+
+void ViewProviderSketch::rebuildConstraintsVisual(void)
+{
+    const std::vector<Sketcher::Constraint *> &constrlist = getSketchObject()->Constraints.getValues();
+    // clean up
+    edit->constrGroup->removeAllChildren();
+    edit->vConstrType.clear();
+
+    ParameterGrp::handle hGrp = App::GetApplication().GetParameterGroupByPath("User parameter:BaseApp/Preferences/View");
+    int fontSize = hGrp->GetInt("EditSketcherFontSize", 17);
+
+    for (std::vector<Sketcher::Constraint *>::const_iterator it=constrlist.begin(); it != constrlist.end(); ++it) {
+        // root separator for one constraint
+        SoSeparator *sep = new SoSeparator();
+        sep->ref();
+        // no caching for fluctuand data structures
+        sep->renderCaching = SoSeparator::OFF;
+
+        // every constrained visual node gets its own material for preselection and selection
+        SoMaterial *mat = new SoMaterial;
+        mat->ref();
+        mat->diffuseColor = (*it)->isDriving?ConstrDimColor:NonDrivingConstrDimColor;
+        // Get sketch normal
+        Base::Vector3d RN(0,0,1);
+
+        // move to position of Sketch
+        Base::Placement Plz = getEditingPlacement();
+        Base::Rotation tmp(Plz.getRotation());
+        tmp.multVec(RN,RN);
+        Plz.setRotation(tmp);
+
+        SbVec3f norm(RN.x, RN.y, RN.z);
+
+        // distinguish different constraint types to build up
+        switch ((*it)->Type) {
+            case Distance:
+            case DistanceX:
+            case DistanceY:
+            case Radius:
+            case Angle:
+            {
+                SoDatumLabel *text = new SoDatumLabel();
+                text->norm.setValue(norm);
+                text->string = "";
+                text->textColor = (*it)->isDriving?ConstrDimColor:NonDrivingConstrDimColor;;
+                text->size.setValue(fontSize);
+                text->useAntialiasing = false;
+                SoAnnotation *anno = new SoAnnotation();
+                anno->renderCaching = SoSeparator::OFF;
+                anno->addChild(text);
+                // #define CONSTRAINT_SEPARATOR_INDEX_MATERIAL_OR_DATUMLABEL 0
+                sep->addChild(text);
+                edit->constrGroup->addChild(anno);
+                edit->vConstrType.push_back((*it)->Type);
+                // nodes not needed
+                sep->unref();
+                mat->unref();
+                continue; // jump to next constraint
+            }
+            break;
+            case Horizontal:
+            case Vertical:
+            case Block:
+            {
+                // #define CONSTRAINT_SEPARATOR_INDEX_MATERIAL_OR_DATUMLABEL 0
+                sep->addChild(mat);
+                // #define CONSTRAINT_SEPARATOR_INDEX_FIRST_TRANSLATION 1
+                sep->addChild(new SoZoomTranslation());
+                // #define CONSTRAINT_SEPARATOR_INDEX_FIRST_ICON 2
+                sep->addChild(new SoImage());
+                // #define CONSTRAINT_SEPARATOR_INDEX_FIRST_CONSTRAINTID 3
+                sep->addChild(new SoInfo());
+                // #define CONSTRAINT_SEPARATOR_INDEX_SECOND_TRANSLATION 4
+                sep->addChild(new SoZoomTranslation());
+                // #define CONSTRAINT_SEPARATOR_INDEX_SECOND_ICON 5
+                sep->addChild(new SoImage());
+                // #define CONSTRAINT_SEPARATOR_INDEX_SECOND_CONSTRAINTID 6
+                sep->addChild(new SoInfo());
+
+                // remember the type of this constraint node
+                edit->vConstrType.push_back((*it)->Type);
+            }
+            break;
+            case Coincident: // no visual for coincident so far
+                edit->vConstrType.push_back(Coincident);
+                break;
+            case Parallel:
+            case Perpendicular:
+            case Equal:
+            {
+                // #define CONSTRAINT_SEPARATOR_INDEX_MATERIAL_OR_DATUMLABEL 0
+                sep->addChild(mat);
+                // #define CONSTRAINT_SEPARATOR_INDEX_FIRST_TRANSLATION 1
+                sep->addChild(new SoZoomTranslation());
+                // #define CONSTRAINT_SEPARATOR_INDEX_FIRST_ICON 2
+                sep->addChild(new SoImage());
+                // #define CONSTRAINT_SEPARATOR_INDEX_FIRST_CONSTRAINTID 3
+                sep->addChild(new SoInfo());
+                // #define CONSTRAINT_SEPARATOR_INDEX_SECOND_TRANSLATION 4
+                sep->addChild(new SoZoomTranslation());
+                // #define CONSTRAINT_SEPARATOR_INDEX_SECOND_ICON 5
+                sep->addChild(new SoImage());
+                // #define CONSTRAINT_SEPARATOR_INDEX_SECOND_CONSTRAINTID 6
+                sep->addChild(new SoInfo());
+
+                // remember the type of this constraint node
+                edit->vConstrType.push_back((*it)->Type);
+            }
+            break;
+            case PointOnObject:
+            case Tangent:
+            case SnellsLaw:
+            {
+                // #define CONSTRAINT_SEPARATOR_INDEX_MATERIAL_OR_DATUMLABEL 0
+                sep->addChild(mat);
+                // #define CONSTRAINT_SEPARATOR_INDEX_FIRST_TRANSLATION 1
+                sep->addChild(new SoZoomTranslation());
+                // #define CONSTRAINT_SEPARATOR_INDEX_FIRST_ICON 2
+                sep->addChild(new SoImage());
+                // #define CONSTRAINT_SEPARATOR_INDEX_FIRST_CONSTRAINTID 3
+                sep->addChild(new SoInfo());
+
+                if ((*it)->Type == Tangent) {
+                    const Part::Geometry *geo1 = getSketchObject()->getGeometry((*it)->First);
+                    const Part::Geometry *geo2 = getSketchObject()->getGeometry((*it)->Second);
+                    if (geo1->getTypeId() == Part::GeomLineSegment::getClassTypeId() &&
+                        geo2->getTypeId() == Part::GeomLineSegment::getClassTypeId()) {
+                        // #define CONSTRAINT_SEPARATOR_INDEX_SECOND_TRANSLATION 4
+                        sep->addChild(new SoZoomTranslation());
+                        // #define CONSTRAINT_SEPARATOR_INDEX_SECOND_ICON 5
+                        sep->addChild(new SoImage());
+                        // #define CONSTRAINT_SEPARATOR_INDEX_SECOND_CONSTRAINTID 6
+                        sep->addChild(new SoInfo());
+                        }
+                }
+
+                edit->vConstrType.push_back((*it)->Type);
+            }
+            break;
+            case Symmetric:
+            {
+                SoDatumLabel *arrows = new SoDatumLabel();
+                arrows->norm.setValue(norm);
+                arrows->string = "";
+                arrows->textColor = ConstrDimColor;
+
+                // #define CONSTRAINT_SEPARATOR_INDEX_MATERIAL_OR_DATUMLABEL 0
+                sep->addChild(arrows);
+                // #define CONSTRAINT_SEPARATOR_INDEX_FIRST_TRANSLATION 1
+                sep->addChild(new SoTranslation());
+                // #define CONSTRAINT_SEPARATOR_INDEX_FIRST_ICON 2
+                sep->addChild(new SoImage());
+                // #define CONSTRAINT_SEPARATOR_INDEX_FIRST_CONSTRAINTID 3
+                sep->addChild(new SoInfo());
+
+                edit->vConstrType.push_back((*it)->Type);
+            }
+            break;
+            case InternalAlignment:
+            {
+                edit->vConstrType.push_back((*it)->Type);
+            }
+            break;
+            default:
+                edit->vConstrType.push_back((*it)->Type);
+        }
+
+        edit->constrGroup->addChild(sep);
+        // decrement ref counter again
+        sep->unref();
+        mat->unref();
+    }
+}
+
+void ViewProviderSketch::updateVirtualSpace(void)
+{
+    const std::vector<Sketcher::Constraint *> &constrlist = getSketchObject()->Constraints.getValues();
+
+    if(constrlist.size() == edit->vConstrType.size()) {
+
+        edit->constrGroup->enable.setNum(constrlist.size());
+
+        SbBool *sws = edit->constrGroup->enable.startEditing();
+
+        for (size_t i = 0; i < constrlist.size(); i++)
+            sws[i] = !(constrlist[i]->isInVirtualSpace != isShownVirtualSpace); // XOR of constraint mode and VP mode
+
+
+        edit->constrGroup->enable.finishEditing();
+    }
+}
+
+void ViewProviderSketch::setIsShownVirtualSpace(bool isshownvirtualspace)
+{
+    this->isShownVirtualSpace = isshownvirtualspace;
+
+    updateVirtualSpace();
+    
+    signalConstraintsChanged();
+}
+
+bool ViewProviderSketch::getIsShownVirtualSpace() const
+{
+    return this->isShownVirtualSpace;
+}
+
+
+void ViewProviderSketch::drawEdit(const std::vector<Base::Vector2d> &EditCurve)
+{
+    assert(edit);
+
+    edit->EditCurveSet->numVertices.setNum(1);
+    edit->EditCurvesCoordinate->point.setNum(EditCurve.size());
+    edit->EditCurvesMaterials->diffuseColor.setNum(EditCurve.size());
+    SbVec3f *verts = edit->EditCurvesCoordinate->point.startEditing();
+    int32_t *index = edit->EditCurveSet->numVertices.startEditing();
+    SbColor *color = edit->EditCurvesMaterials->diffuseColor.startEditing();
+
+    int i=0; // setting up the line set
+    for (std::vector<Base::Vector2d>::const_iterator it = EditCurve.begin(); it != EditCurve.end(); ++it,i++) {
+        verts[i].setValue(it->x,it->y,zEdit);
+        color[i] = CreateCurveColor;
+    }
+
+    index[0] = EditCurve.size();
+    edit->EditCurvesCoordinate->point.finishEditing();
+    edit->EditCurveSet->numVertices.finishEditing();
+}
+
+void ViewProviderSketch::updateData(const App::Property *prop)
+{
+    ViewProvider2DObject::updateData(prop);
+
+    if (edit && (prop == &(getSketchObject()->Geometry) ||
+                 prop == &(getSketchObject()->Constraints))) {
+        edit->FullyConstrained = false;
+        // At this point, we do not need to solve the Sketch 
+        // If we are adding geometry an update can be triggered before the sketch is actually solved. 
+        // Because a solve is mandatory to any addition (at least to update the DoF of the solver),
+        // only when the solver geometry is the same in number than the sketch geometry an update
+        // should trigger a redraw. This reduces even more the number of redraws per insertion of geometry
+
+        // solver information is also updated when no matching geometry, so that if a solving fails
+        // this failed solving info is presented to the user
+        UpdateSolverInformation(); // just update the solver window with the last SketchObject solving information
+
+        if(getSketchObject()->getExternalGeometryCount()+getSketchObject()->getHighestCurveIndex() + 1 == 
+            getSketchObject()->getSolvedSketch().getGeometrySize()) {
+            Gui::MDIView *mdi = Gui::Application::Instance->editDocument()->getActiveView();
+            if (mdi->isDerivedFrom(Gui::View3DInventor::getClassTypeId()))
+                draw(false,true);
+            
+            signalConstraintsChanged();
+            signalElementsChanged();
+        }
+    }
+}
+
+void ViewProviderSketch::onChanged(const App::Property *prop)
+{
+    // call father
+    PartGui::ViewProvider2DObject::onChanged(prop);
+}
+
+void ViewProviderSketch::attach(App::DocumentObject *pcFeat)
+{    
+    ViewProviderPart::attach(pcFeat);
+}
+
+void ViewProviderSketch::setupContextMenu(QMenu *menu, QObject *receiver, const char *member)
+{
+    menu->addAction(tr("Edit sketch"), receiver, member);
+}
+
+bool ViewProviderSketch::setEdit(int ModNum)
+{
+    Q_UNUSED(ModNum);
+    
+    // always change to sketcher WB, remember where we come from 
+    oldWb = Gui::Command::assureWorkbench("SketcherWorkbench");
+
+    // When double-clicking on the item for this sketch the
+    // object unsets and sets its edit mode without closing
+    // the task panel
+    Gui::TaskView::TaskDialog *dlg = Gui::Control().activeDialog();
+    TaskDlgEditSketch *sketchDlg = qobject_cast<TaskDlgEditSketch *>(dlg);
+    if (sketchDlg && sketchDlg->getSketchView() != this)
+        sketchDlg = 0; // another sketch left open its task panel
+    if (dlg && !sketchDlg) {
+        QMessageBox msgBox;
+        msgBox.setText(tr("A dialog is already open in the task panel"));
+        msgBox.setInformativeText(tr("Do you want to close this dialog?"));
+        msgBox.setStandardButtons(QMessageBox::Yes | QMessageBox::No);
+        msgBox.setDefaultButton(QMessageBox::Yes);
+        int ret = msgBox.exec();
+        if (ret == QMessageBox::Yes)
+            Gui::Control().reject();
+        else
+            return false;
+    }
+
+    Sketcher::SketchObject* sketch = getSketchObject();
+    if (!sketch->evaluateConstraints()) {
+        QMessageBox box(Gui::getMainWindow());
+        box.setIcon(QMessageBox::Critical);
+        box.setWindowTitle(tr("Invalid sketch"));
+        box.setText(tr("Do you want to open the sketch validation tool?"));
+        box.setInformativeText(tr("The sketch is invalid and cannot be edited."));
+        box.setStandardButtons(QMessageBox::Yes | QMessageBox::No);
+        box.setDefaultButton(QMessageBox::Yes);
+        switch (box.exec())
+        {
+        case QMessageBox::Yes:
+            Gui::Control().showDialog(new TaskSketcherValidation(getSketchObject()));
+            break;
+        default:
+            break;
+        }
+        return false;
+    }
+
+    // clear the selection (convenience)
+    Gui::Selection().clearSelection();
+    Gui::Selection().rmvPreselect();
+
+    // create the container for the additional edit data
+    assert(!edit);
+    edit = new EditData();
+
+    ParameterGrp::handle hGrp = App::GetApplication().GetParameterGroupByPath("User parameter:BaseApp/Preferences/View");
+    edit->MarkerSize = hGrp->GetInt("EditSketcherMarkerSize", 7);
+
+    createEditInventorNodes();
+
+    //visibility automation
+    try{
+        Gui::Command::addModule(Gui::Command::Gui,"Show.TempoVis");
+        try{
+            QString cmdstr = QString::fromLatin1(
+                        "ActiveSketch = App.getDocument('%1').getObject('%2')\n"
+                        "tv = Show.TempoVis(App.ActiveDocument)\n"
+                        "if ActiveSketch.ViewObject.HideDependent:\n"
+                        "  objs = tv.get_all_dependent(ActiveSketch)\n"
+                        "  objs = filter(lambda x: not x.TypeId.startswith(\"TechDraw::\"), objs)\n"
+                        "  objs = filter(lambda x: not x.TypeId.startswith(\"Drawing::\"), objs)\n"
+                        "  tv.hide(objs)\n"
+                        "if ActiveSketch.ViewObject.ShowSupport:\n"
+                        "  tv.show([ref[0] for ref in ActiveSketch.Support if not ref[0].isDerivedFrom(\"PartDesign::Plane\")])\n"
+                        "if ActiveSketch.ViewObject.ShowLinks:\n"
+                        "  tv.show([ref[0] for ref in ActiveSketch.ExternalGeometry])\n"
+                        "tv.hide(ActiveSketch)\n"
+                        "ActiveSketch.ViewObject.TempoVis = tv\n"
+                        "del(tv)\n"
+                        ).arg(QString::fromLatin1(getDocument()->getDocument()->getName())).arg(
+                              QString::fromLatin1(getSketchObject()->getNameInDocument()));
+            QByteArray cmdstr_bytearray = cmdstr.toLatin1();
+            Gui::Command::runCommand(Gui::Command::Gui, cmdstr_bytearray);
+        } catch (Base::PyException &e){
+            Base::Console().Error("ViewProviderSketch::setEdit: visibility automation failed with an error: \n");
+            e.ReportException();
+        }
+    } catch (Base::PyException &){
+        Base::Console().Warning("ViewProviderSketch::setEdit: could not import Show module. Visibility automation will not work.\n");
+    }
+
+
+    ShowGrid.setValue(true);
+    TightGrid.setValue(false);
+
+    float transparency;
+
+    // set the point color
+    unsigned long color = (unsigned long)(VertexColor.getPackedValue());
+    color = hGrp->GetUnsigned("EditedVertexColor", color);
+    VertexColor.setPackedValue((uint32_t)color, transparency);
+    // set the curve color
+    color = (unsigned long)(CurveColor.getPackedValue());
+    color = hGrp->GetUnsigned("EditedEdgeColor", color);
+    CurveColor.setPackedValue((uint32_t)color, transparency);
+    // set the create line (curve) color
+    color = (unsigned long)(CreateCurveColor.getPackedValue());
+    color = hGrp->GetUnsigned("CreateLineColor", color);
+    CreateCurveColor.setPackedValue((uint32_t)color, transparency);
+    // set the construction curve color
+    color = (unsigned long)(CurveDraftColor.getPackedValue());
+    color = hGrp->GetUnsigned("ConstructionColor", color);
+    CurveDraftColor.setPackedValue((uint32_t)color, transparency);
+    // set the cross lines color
+    //CrossColorV.setPackedValue((uint32_t)color, transparency);
+    //CrossColorH.setPackedValue((uint32_t)color, transparency);
+    // set the fully constrained color
+    color = (unsigned long)(FullyConstrainedColor.getPackedValue());
+    color = hGrp->GetUnsigned("FullyConstrainedColor", color);
+    FullyConstrainedColor.setPackedValue((uint32_t)color, transparency);
+    // set the constraint dimension color
+    color = (unsigned long)(ConstrDimColor.getPackedValue());
+    color = hGrp->GetUnsigned("ConstrainedDimColor", color);
+    ConstrDimColor.setPackedValue((uint32_t)color, transparency);
+    // set the constraint color
+    color = (unsigned long)(ConstrIcoColor.getPackedValue());
+    color = hGrp->GetUnsigned("ConstrainedIcoColor", color);
+    ConstrIcoColor.setPackedValue((uint32_t)color, transparency);
+    // set non-driving constraint color
+    color = (unsigned long)(NonDrivingConstrDimColor.getPackedValue());
+    color = hGrp->GetUnsigned("NonDrivingConstrDimColor", color);
+    NonDrivingConstrDimColor.setPackedValue((uint32_t)color, transparency);
+    // set expression based constraint color
+    color = (unsigned long)(ExprBasedConstrDimColor.getPackedValue());
+    color = hGrp->GetUnsigned("ExprBasedConstrDimColor", color);
+    ExprBasedConstrDimColor.setPackedValue((uint32_t)color, transparency);
+
+    // set the external geometry color
+    color = (unsigned long)(CurveExternalColor.getPackedValue());
+    color = hGrp->GetUnsigned("ExternalColor", color);
+    CurveExternalColor.setPackedValue((uint32_t)color, transparency);
+
+    // set the highlight color
+    unsigned long highlight = (unsigned long)(PreselectColor.getPackedValue());
+    highlight = hGrp->GetUnsigned("HighlightColor", highlight);
+    PreselectColor.setPackedValue((uint32_t)highlight, transparency);
+    // set the selection color
+    highlight = (unsigned long)(SelectColor.getPackedValue());
+    highlight = hGrp->GetUnsigned("SelectionColor", highlight);
+    SelectColor.setPackedValue((uint32_t)highlight, transparency);
+
+    // start the edit dialog
+    if (sketchDlg)
+        Gui::Control().showDialog(sketchDlg);
+    else
+        Gui::Control().showDialog(new TaskDlgEditSketch(this));
+
+    // This call to the solver is needed to initialize the DoF and solve time controls
+    // The false parameter indicates that the geometry of the SketchObject shall not be updateData
+    // so as not to trigger an onChanged that would set the document as modified and trigger a recompute
+    // if we just close the sketch without touching anything.
+    if (getSketchObject()->Support.getValue()) {
+        if (!getSketchObject()->evaluateSupport())
+            getSketchObject()->validateExternalLinks();
+    }
+
+    getSketchObject()->solve(false);
+    UpdateSolverInformation();
+    draw(false,true);
+
+    connectUndoDocument = getDocument()
+        ->signalUndoDocument.connect(boost::bind(&ViewProviderSketch::slotUndoDocument, this, _1));
+    connectRedoDocument = getDocument()
+        ->signalRedoDocument.connect(boost::bind(&ViewProviderSketch::slotRedoDocument, this, _1));
+
+    // Enable solver initial solution update while dragging.
+    ParameterGrp::handle hGrp2 = App::GetApplication().GetParameterGroupByPath("User parameter:BaseApp/Preferences/Mod/Sketcher");
+
+    getSketchObject()->getSolvedSketch().RecalculateInitialSolutionWhileMovingPoint = hGrp2->GetBool("RecalculateInitialSolutionWhileDragging",true);
+
+    return true;
+}
+
+QString ViewProviderSketch::appendConflictMsg(const std::vector<int> &conflicting)
+{
+    QString msg;
+    QTextStream ss(&msg);
+    if (conflicting.size() > 0) {
+        if (conflicting.size() == 1)
+            ss << tr("Please remove the following constraint:");
+        else 
+            ss << tr("Please remove at least one of the following constraints:");        
+        ss << "\n";
+        ss << conflicting[0];
+        for (unsigned int i=1; i < conflicting.size(); i++)
+            ss << ", " << conflicting[i];
+        ss << "\n";
+    }
+    return msg;
+}
+
+QString ViewProviderSketch::appendRedundantMsg(const std::vector<int> &redundant)
+{
+    QString msg;
+    QTextStream ss(&msg);
+    if (redundant.size() > 0) {
+        if (redundant.size() == 1)
+            ss << tr("Please remove the following redundant constraint:");
+        else
+            ss << tr("Please remove the following redundant constraints:");
+        ss << "\n";
+        ss << redundant[0];
+        for (unsigned int i=1; i < redundant.size(); i++)
+            ss << ", " << redundant[i];
+        
+        ss << "\n";
+    }
+    return msg;
+}
+
+void ViewProviderSketch::UpdateSolverInformation()
+{
+    // Updates Solver Information with the Last solver execution at SketchObject level
+    int dofs = getSketchObject()->getLastDoF();
+    bool hasConflicts = getSketchObject()->getLastHasConflicts();
+    bool hasRedundancies = getSketchObject()->getLastHasRedundancies();
+    
+    if (getSketchObject()->Geometry.getSize() == 0) {
+        signalSetUp(tr("Empty sketch"));
+        signalSolved(QString());
+    }
+    else if (dofs < 0) { // over-constrained sketch
+        std::string msg;
+        SketchObject::appendConflictMsg(getSketchObject()->getLastConflicting(), msg);
+        signalSetUp(QString::fromLatin1("<font color='red'>%1<a href=\"#conflicting\"><span style=\" text-decoration: underline; color:#0000ff;\">%2</span></a><br/>%3</font><br/>")
+                    .arg(tr("Over-constrained sketch "))
+                    .arg(tr("(click to select)"))
+                    .arg(QString::fromStdString(msg)));        
+        signalSolved(QString());
+    }
+    else if (hasConflicts) { // conflicting constraints
+        signalSetUp(QString::fromLatin1("<font color='red'>%1<a href=\"#conflicting\"><span style=\" text-decoration: underline; color:#0000ff;\">%2</span></a><br/>%3</font><br/>")
+                    .arg(tr("Sketch contains conflicting constraints "))
+                    .arg(tr("(click to select)"))
+                    .arg(appendConflictMsg(getSketchObject()->getLastConflicting())));
+        signalSolved(QString());
+    }
+    else {
+        if (hasRedundancies) { // redundant constraints
+            signalSetUp(QString::fromLatin1("<font color='orangered'>%1<a href=\"#redundant\"><span style=\" text-decoration: underline; color:#0000ff;\">%2</span></a><br/>%3</font><br/>")
+                        .arg(tr("Sketch contains redundant constraints "))
+                        .arg(tr("(click to select)"))
+                        .arg(appendRedundantMsg(getSketchObject()->getLastRedundant())));
+        }
+        if (getSketchObject()->getLastSolverStatus() == 0) {
+            if (dofs == 0) {
+                // color the sketch as fully constrained if it has geometry (other than the axes)
+                if(getSketchObject()->getSolvedSketch().getGeometrySize()>2)
+                    edit->FullyConstrained = true;
+                
+                if (!hasRedundancies) {
+                    signalSetUp(QString::fromLatin1("<font color='green'>%1</font>").arg(tr("Fully constrained sketch")));
+                }
+            }
+            else if (!hasRedundancies) {
+                if (dofs == 1)
+                    signalSetUp(tr("Under-constrained sketch with 1 degree of freedom"));
+                else
+                    signalSetUp(tr("Under-constrained sketch with %1 degrees of freedom").arg(dofs));
+            }
+            
+            signalSolved(QString::fromLatin1("<font color='green'>%1</font>").arg(tr("Solved in %1 sec").arg(getSketchObject()->getLastSolveTime())));
+        }
+        else {
+            signalSolved(QString::fromLatin1("<font color='red'>%1</font>").arg(tr("Unsolved (%1 sec)").arg(getSketchObject()->getLastSolveTime())));
+        }
+    }
+}
+
+
+void ViewProviderSketch::createEditInventorNodes(void)
+{
+    assert(edit);
+
+    edit->EditRoot = new SoSeparator;
+    edit->EditRoot->setName("Sketch_EditRoot");
+    pcRoot->addChild(edit->EditRoot);
+    edit->EditRoot->renderCaching = SoSeparator::OFF ;
+
+    // stuff for the points ++++++++++++++++++++++++++++++++++++++
+    SoSeparator* pointsRoot = new SoSeparator;
+    edit->EditRoot->addChild(pointsRoot);
+    edit->PointsMaterials = new SoMaterial;
+    edit->PointsMaterials->setName("PointsMaterials");
+    pointsRoot->addChild(edit->PointsMaterials);
+
+    SoMaterialBinding *MtlBind = new SoMaterialBinding;
+    MtlBind->setName("PointsMaterialBinding");
+    MtlBind->value = SoMaterialBinding::PER_VERTEX;
+    pointsRoot->addChild(MtlBind);
+
+    edit->PointsCoordinate = new SoCoordinate3;
+    edit->PointsCoordinate->setName("PointsCoordinate");
+    pointsRoot->addChild(edit->PointsCoordinate);
+
+    SoDrawStyle *DrawStyle = new SoDrawStyle;
+    DrawStyle->setName("PointsDrawStyle");
+    DrawStyle->pointSize = 8;
+    pointsRoot->addChild(DrawStyle);
+
+    edit->PointSet = new SoMarkerSet;
+    edit->PointSet->setName("PointSet");
+    edit->PointSet->markerIndex = Gui::Inventor::MarkerBitmaps::getMarkerIndex("CIRCLE_FILLED", edit->MarkerSize);
+    pointsRoot->addChild(edit->PointSet);
+
+    // stuff for the Curves +++++++++++++++++++++++++++++++++++++++
+    SoSeparator* curvesRoot = new SoSeparator;
+    edit->EditRoot->addChild(curvesRoot);
+    edit->CurvesMaterials = new SoMaterial;
+    edit->CurvesMaterials->setName("CurvesMaterials");
+    curvesRoot->addChild(edit->CurvesMaterials);
+
+    MtlBind = new SoMaterialBinding;
+    MtlBind->setName("CurvesMaterialsBinding");
+    MtlBind->value = SoMaterialBinding::PER_FACE;
+    curvesRoot->addChild(MtlBind);
+
+    edit->CurvesCoordinate = new SoCoordinate3;
+    edit->CurvesCoordinate->setName("CurvesCoordinate");
+    curvesRoot->addChild(edit->CurvesCoordinate);
+
+    DrawStyle = new SoDrawStyle;
+    DrawStyle->setName("CurvesDrawStyle");
+    DrawStyle->lineWidth = 3;
+    curvesRoot->addChild(DrawStyle);
+
+    edit->CurveSet = new SoLineSet;
+    edit->CurveSet->setName("CurvesLineSet");
+    curvesRoot->addChild(edit->CurveSet);
+    
+    // stuff for the RootCross lines +++++++++++++++++++++++++++++++++++++++
+    SoGroup* crossRoot = new Gui::SoSkipBoundingGroup;
+    edit->pickStyleAxes = new SoPickStyle();
+    edit->pickStyleAxes->style = SoPickStyle::SHAPE;
+    crossRoot->addChild(edit->pickStyleAxes);
+    edit->EditRoot->addChild(crossRoot);
+    MtlBind = new SoMaterialBinding;
+    MtlBind->setName("RootCrossMaterialBinding");
+    MtlBind->value = SoMaterialBinding::PER_FACE;
+    crossRoot->addChild(MtlBind);
+
+    DrawStyle = new SoDrawStyle;
+    DrawStyle->setName("RootCrossDrawStyle");
+    DrawStyle->lineWidth = 2;
+    crossRoot->addChild(DrawStyle);
+
+    edit->RootCrossMaterials = new SoMaterial;
+    edit->RootCrossMaterials->setName("RootCrossMaterials");
+    edit->RootCrossMaterials->diffuseColor.set1Value(0,CrossColorH);
+    edit->RootCrossMaterials->diffuseColor.set1Value(1,CrossColorV);
+    crossRoot->addChild(edit->RootCrossMaterials);
+
+    edit->RootCrossCoordinate = new SoCoordinate3;
+    edit->RootCrossCoordinate->setName("RootCrossCoordinate");
+    crossRoot->addChild(edit->RootCrossCoordinate);
+
+    edit->RootCrossSet = new SoLineSet;
+    edit->RootCrossSet->setName("RootCrossLineSet");
+    crossRoot->addChild(edit->RootCrossSet);
+
+    // stuff for the EditCurves +++++++++++++++++++++++++++++++++++++++
+    SoSeparator* editCurvesRoot = new SoSeparator;
+    edit->EditRoot->addChild(editCurvesRoot);
+    edit->EditCurvesMaterials = new SoMaterial;
+    edit->EditCurvesMaterials->setName("EditCurvesMaterials");
+    editCurvesRoot->addChild(edit->EditCurvesMaterials);
+
+    edit->EditCurvesCoordinate = new SoCoordinate3;
+    edit->EditCurvesCoordinate->setName("EditCurvesCoordinate");
+    editCurvesRoot->addChild(edit->EditCurvesCoordinate);
+
+    DrawStyle = new SoDrawStyle;
+    DrawStyle->setName("EditCurvesDrawStyle");
+    DrawStyle->lineWidth = 3;
+    editCurvesRoot->addChild(DrawStyle);
+
+    edit->EditCurveSet = new SoLineSet;
+    edit->EditCurveSet->setName("EditCurveLineSet");
+    editCurvesRoot->addChild(edit->EditCurveSet);
+
+    ParameterGrp::handle hGrp = App::GetApplication().GetParameterGroupByPath("User parameter:BaseApp/Preferences/View");
+    float transparency;
+    SbColor cursorTextColor(0,0,1);
+    cursorTextColor.setPackedValue((uint32_t)hGrp->GetUnsigned("CursorTextColor", cursorTextColor.getPackedValue()), transparency);
+
+    // stuff for the edit coordinates ++++++++++++++++++++++++++++++++++++++
+    SoSeparator *Coordsep = new SoSeparator();
+    Coordsep->setName("CoordSeparator");
+    // no caching for fluctuand data structures
+    Coordsep->renderCaching = SoSeparator::OFF;
+
+    SoMaterial *CoordTextMaterials = new SoMaterial;
+    CoordTextMaterials->setName("CoordTextMaterials");
+    CoordTextMaterials->diffuseColor = cursorTextColor;
+    Coordsep->addChild(CoordTextMaterials);
+
+    int fontSize = hGrp->GetInt("EditSketcherFontSize", 17);
+
+    SoFont *font = new SoFont();
+    font->size.setValue(fontSize);
+    Coordsep->addChild(font);
+
+    edit->textPos = new SoTranslation();
+    Coordsep->addChild(edit->textPos);
+
+    edit->textX = new SoText2();
+    edit->textX->justification = SoText2::LEFT;
+    edit->textX->string = "";
+    Coordsep->addChild(edit->textX);
+    edit->EditRoot->addChild(Coordsep);
+
+    // group node for the Constraint visual +++++++++++++++++++++++++++++++++++
+    MtlBind = new SoMaterialBinding;
+    MtlBind->setName("ConstraintMaterialBinding");
+    MtlBind->value = SoMaterialBinding::OVERALL ;
+    edit->EditRoot->addChild(MtlBind);
+
+    // use small line width for the Constraints
+    DrawStyle = new SoDrawStyle;
+    DrawStyle->setName("ConstraintDrawStyle");
+    DrawStyle->lineWidth = 1;
+    edit->EditRoot->addChild(DrawStyle);
+
+    // add the group where all the constraints has its SoSeparator
+    edit->constrGroup = new SmSwitchboard();
+    edit->constrGroup->setName("ConstraintGroup");
+    edit->EditRoot->addChild(edit->constrGroup);
+    
+    // group node for the Geometry information visual +++++++++++++++++++++++++++++++++++
+    MtlBind = new SoMaterialBinding;
+    MtlBind->setName("InformationMaterialBinding");
+    MtlBind->value = SoMaterialBinding::OVERALL ;
+    edit->EditRoot->addChild(MtlBind);
+    
+    // use small line width for the information visual
+    DrawStyle = new SoDrawStyle;
+    DrawStyle->setName("InformationDrawStyle");
+    DrawStyle->lineWidth = 1;
+    edit->EditRoot->addChild(DrawStyle);
+    
+    // add the group where all the information entity has its SoSeparator
+    edit->infoGroup = new SoGroup();
+    edit->infoGroup->setName("InformationGroup");
+    edit->EditRoot->addChild(edit->infoGroup);
+    
+}
+
+void ViewProviderSketch::unsetEdit(int ModNum)
+{
+    Q_UNUSED(ModNum);
+    ShowGrid.setValue(false);
+    TightGrid.setValue(true);
+
+    if (edit) {
+        if (edit->sketchHandler)
+            deactivateHandler();
+
+        edit->EditRoot->removeAllChildren();
+        pcRoot->removeChild(edit->EditRoot);
+
+        //visibility autoation
+        try{
+            QString cmdstr = QString::fromLatin1(
+                        "ActiveSketch = App.getDocument('%1').getObject('%2')\n"
+                        "tv = ActiveSketch.ViewObject.TempoVis\n"
+                        "if tv:\n"
+                        "  tv.restore()\n"
+                        "ActiveSketch.ViewObject.TempoVis = None\n"
+                        "del(tv)\n"
+                        ).arg(QString::fromLatin1(getDocument()->getDocument()->getName())).arg(
+                              QString::fromLatin1(getSketchObject()->getNameInDocument()));
+            QByteArray cmdstr_bytearray = cmdstr.toLatin1();
+            Gui::Command::runCommand(Gui::Command::Gui, cmdstr_bytearray);
+        } catch (Base::PyException &e){
+            Base::Console().Error("ViewProviderSketch::unsetEdit: visibility automation failed with an error: \n");
+            e.ReportException();
+        }
+
+        delete edit;
+        edit = 0;
+
+        try {
+            // and update the sketch
+            getSketchObject()->getDocument()->recompute();
+        }
+        catch (...) {
+        }
+    }
+
+    // clear the selection and set the new/edited sketch(convenience)
+    Gui::Selection().clearSelection();
+    Gui::Selection().addSelection(editDocName.c_str(),editObjName.c_str(),editSubName.c_str());
+
+    connectUndoDocument.disconnect();
+    connectRedoDocument.disconnect();
+
+    // when pressing ESC make sure to close the dialog
+    Gui::Control().closeDialog();
+
+    //Gui::Application::Instance->
+
+    // return to the WB before edeting the sketch
+    Gui::Command::assureWorkbench(oldWb.c_str());
+}
+
+void ViewProviderSketch::setEditViewer(Gui::View3DInventorViewer* viewer, int ModNum)
+{
+    Q_UNUSED(ModNum);
+    //visibility automation: save camera
+    if (! this->TempoVis.getValue().isNone()){
+        try{
+            QString cmdstr = QString::fromLatin1(
+                        "ActiveSketch = App.getDocument('%1').getObject('%2')\n"
+                        "if ActiveSketch.ViewObject.RestoreCamera:\n"
+                        "  ActiveSketch.ViewObject.TempoVis.saveCamera()\n"
+                        ).arg(QString::fromLatin1(getDocument()->getDocument()->getName())).arg(
+                              QString::fromLatin1(getSketchObject()->getNameInDocument()));
+            QByteArray cmdstr_bytearray = cmdstr.toLatin1();
+            Gui::Command::runCommand(Gui::Command::Gui, cmdstr_bytearray);
+        } catch (Base::PyException &e){
+            Base::Console().Error("ViewProviderSketch::setEdit: visibility automation failed with an error: \n");
+            e.ReportException();
+        }
+    }
+
+    auto editDoc = Gui::Application::Instance->editDocument();
+    editDocName.clear();
+    if(editDoc) {
+        ViewProviderDocumentObject *parent=0;
+        editDoc->getInEdit(&parent,&editSubName);
+        if(parent) {
+            editDocName = editDoc->getDocument()->getName();
+            editObjName = parent->getObject()->getNameInDocument();
+        }
+    }
+    if(editDocName.empty()) {
+        editDocName = getObject()->getDocument()->getName();
+        editObjName = getObject()->getNameInDocument();
+        editSubName.clear();
+    }
+
+    Base::Placement plm = getEditingPlacement();
+    Base::Rotation tmp(plm.getRotation());
+
+    SbRotation rot((float)tmp[0],(float)tmp[1],(float)tmp[2],(float)tmp[3]);
+
+    // Will the sketch be visible from the new position (#0000957)?
+    //
+    SoCamera* camera = viewer->getSoRenderManager()->getCamera();
+    SbVec3f curdir; // current view direction
+    camera->orientation.getValue().multVec(SbVec3f(0, 0, -1), curdir);
+    SbVec3f focal = camera->position.getValue() +
+                    camera->focalDistance.getValue() * curdir;
+
+    SbVec3f newdir; // future view direction
+    rot.multVec(SbVec3f(0, 0, -1), newdir);
+    SbVec3f newpos = focal - camera->focalDistance.getValue() * newdir;
+
+    SbVec3f plnpos = Base::convertTo<SbVec3f>(plm.getPosition());
+    double dist = (plnpos - newpos).dot(newdir);
+    if (dist < 0) {
+        float focalLength = camera->focalDistance.getValue() - dist + 5;
+        camera->position = focal - focalLength * curdir;
+        camera->focalDistance.setValue(focalLength);
+    }
+
+    viewer->setCameraOrientation(rot);
+
+    viewer->setEditing(true);
+    SoNode* root = viewer->getSceneGraph();
+    static_cast<Gui::SoFCUnifiedSelection*>(root)->selectionRole.setValue(false);
+    
+    viewer->addGraphicsItem(rubberband);
+    rubberband->setViewer(viewer);
+
+    viewer->setupEditingRoot();
+}
+
+void ViewProviderSketch::unsetEditViewer(Gui::View3DInventorViewer* viewer)
+{
+    viewer->removeGraphicsItem(rubberband);
+    viewer->setEditing(false);
+    SoNode* root = viewer->getSceneGraph();
+    static_cast<Gui::SoFCUnifiedSelection*>(root)->selectionRole.setValue(true);
+}
+
+void ViewProviderSketch::setPositionText(const Base::Vector2d &Pos, const SbString &text)
+{
+    edit->textX->string = text;
+    edit->textPos->translation = SbVec3f(Pos.x,Pos.y,zText);
+}
+
+void ViewProviderSketch::setPositionText(const Base::Vector2d &Pos)
+{
+    SbString text;
+    text.sprintf(" (%.1f,%.1f)", Pos.x, Pos.y);
+    edit->textX->string = text;
+    edit->textPos->translation = SbVec3f(Pos.x,Pos.y,zText);
+}
+
+void ViewProviderSketch::resetPositionText(void)
+{
+    edit->textX->string = "";
+}
+
+void ViewProviderSketch::setPreselectPoint(int PreselectPoint)
+{
+    if (edit) {
+        int oldPtId = -1;
+        if (edit->PreselectPoint != -1)
+            oldPtId = edit->PreselectPoint + 1;
+        else if (edit->PreselectCross == 0)
+            oldPtId = 0;
+        int newPtId = PreselectPoint + 1;
+        SbVec3f *pverts = edit->PointsCoordinate->point.startEditing();
+        float x,y,z;
+        if (oldPtId != -1 &&
+            edit->SelPointSet.find(oldPtId) == edit->SelPointSet.end()) {
+            // send to background
+            pverts[oldPtId].getValue(x,y,z);
+            pverts[oldPtId].setValue(x,y,zPoints);
+        }
+        // bring to foreground
+        pverts[newPtId].getValue(x,y,z);
+        pverts[newPtId].setValue(x,y,zHighlight);
+        edit->PreselectPoint = PreselectPoint;
+        edit->PointsCoordinate->point.finishEditing();
+    }
+}
+
+void ViewProviderSketch::resetPreselectPoint(void)
+{
+    if (edit) {
+        int oldPtId = -1;
+        if (edit->PreselectPoint != -1)
+            oldPtId = edit->PreselectPoint + 1;
+        else if (edit->PreselectCross == 0)
+            oldPtId = 0;
+        if (oldPtId != -1 &&
+            edit->SelPointSet.find(oldPtId) == edit->SelPointSet.end()) {
+            // send to background
+            SbVec3f *pverts = edit->PointsCoordinate->point.startEditing();
+            float x,y,z;
+            pverts[oldPtId].getValue(x,y,z);
+            pverts[oldPtId].setValue(x,y,zPoints);
+            edit->PointsCoordinate->point.finishEditing();
+        }
+        edit->PreselectPoint = -1;
+    }
+}
+
+void ViewProviderSketch::addSelectPoint(int SelectPoint)
+{
+    if (edit) {
+        int PtId = SelectPoint + 1;
+        SbVec3f *pverts = edit->PointsCoordinate->point.startEditing();
+        // bring to foreground
+        float x,y,z;
+        pverts[PtId].getValue(x,y,z);
+        pverts[PtId].setValue(x,y,zHighlight);
+        edit->SelPointSet.insert(PtId);
+        edit->PointsCoordinate->point.finishEditing();
+    }
+}
+
+void ViewProviderSketch::removeSelectPoint(int SelectPoint)
+{
+    if (edit) {
+        int PtId = SelectPoint + 1;
+        SbVec3f *pverts = edit->PointsCoordinate->point.startEditing();
+        // send to background
+        float x,y,z;
+        pverts[PtId].getValue(x,y,z);
+        pverts[PtId].setValue(x,y,zPoints);
+        edit->SelPointSet.erase(PtId);
+        edit->PointsCoordinate->point.finishEditing();
+    }
+}
+
+void ViewProviderSketch::clearSelectPoints(void)
+{
+    if (edit) {
+        SbVec3f *pverts = edit->PointsCoordinate->point.startEditing();
+        // send to background
+        float x,y,z;
+        for (std::set<int>::const_iterator it=edit->SelPointSet.begin();
+             it != edit->SelPointSet.end(); ++it) {
+            pverts[*it].getValue(x,y,z);
+            pverts[*it].setValue(x,y,zPoints);
+        }
+        edit->PointsCoordinate->point.finishEditing();
+        edit->SelPointSet.clear();
+    }
+}
+
+int ViewProviderSketch::getPreselectPoint(void) const
+{
+    if (edit)
+        return edit->PreselectPoint;
+    return -1;
+}
+
+int ViewProviderSketch::getPreselectCurve(void) const
+{
+    if (edit)
+        return edit->PreselectCurve;
+    return -1;
+}
+
+int ViewProviderSketch::getPreselectCross(void) const
+{
+    if (edit)
+        return edit->PreselectCross;
+    return -1;
+}
+
+Sketcher::SketchObject *ViewProviderSketch::getSketchObject(void) const
+{
+    return dynamic_cast<Sketcher::SketchObject *>(pcObject);
+}
+
+bool ViewProviderSketch::onDelete(const std::vector<std::string> &subList)
+{
+    if (edit) {
+        std::vector<std::string> SubNames = subList;
+
+        Gui::Selection().clearSelection();
+        resetPreselectPoint();
+        edit->PreselectCurve = -1;
+        edit->PreselectCross = -1;
+        edit->PreselectConstraintSet.clear();
+
+        std::set<int> delInternalGeometries, delExternalGeometries, delCoincidents, delConstraints;
+        // go through the selected subelements
+        for (std::vector<std::string>::const_iterator it=SubNames.begin(); it != SubNames.end(); ++it) {
+            if (it->size() > 4 && it->substr(0,4) == "Edge") {
+                int GeoId = std::atoi(it->substr(4,4000).c_str()) - 1;
+                if( GeoId >= 0 )
+                    delInternalGeometries.insert(GeoId);
+                else
+                    delExternalGeometries.insert(Sketcher::GeoEnum::RefExt - GeoId);
+            } else if (it->size() > 12 && it->substr(0,12) == "ExternalEdge") {
+                int GeoId = std::atoi(it->substr(12,4000).c_str()) - 1;
+                delExternalGeometries.insert(GeoId);
+            } else if (it->size() > 6 && it->substr(0,6) == "Vertex") {
+                int VtId = std::atoi(it->substr(6,4000).c_str()) - 1;
+                int GeoId;
+                Sketcher::PointPos PosId;
+                getSketchObject()->getGeoVertexIndex(VtId, GeoId, PosId);
+                if (getSketchObject()->getGeometry(GeoId)->getTypeId()
+                    == Part::GeomPoint::getClassTypeId()) {
+                    if(GeoId>=0)
+                        delInternalGeometries.insert(GeoId);
+                    else
+                        delExternalGeometries.insert(Sketcher::GeoEnum::RefExt - GeoId);
+                }
+                else
+                    delCoincidents.insert(VtId);
+            } else if (*it == "RootPoint") {
+                delCoincidents.insert(Sketcher::GeoEnum::RtPnt);
+            } else if (it->size() > 10 && it->substr(0,10) == "Constraint") {
+                int ConstrId = Sketcher::PropertyConstraintList::getIndexFromConstraintName(*it);
+                delConstraints.insert(ConstrId);
+            }
+        }
+
+        // We stored the vertices, but is there really a coincident constraint? Check
+        const std::vector< Sketcher::Constraint * > &vals = getSketchObject()->Constraints.getValues();
+        
+        std::set<int>::const_reverse_iterator rit;
+
+        for (rit = delConstraints.rbegin(); rit != delConstraints.rend(); ++rit) {
+            try {
+                FCMD_OBJ_CMD2("delConstraint(%i)" ,getObject(), *rit);
+            }
+            catch (const Base::Exception& e) {
+                Base::Console().Error("%s\n", e.what());
+            }
+        }
+
+        for (rit = delCoincidents.rbegin(); rit != delCoincidents.rend(); ++rit) {
+            int GeoId;
+            PointPos PosId;
+
+            if (*rit == GeoEnum::RtPnt) { // RootPoint
+                GeoId = Sketcher::GeoEnum::RtPnt;
+                PosId = start;
+            } else {
+                getSketchObject()->getGeoVertexIndex(*rit, GeoId, PosId);
+            }
+
+            if (GeoId != Constraint::GeoUndef) {
+                for (std::vector< Sketcher::Constraint * >::const_iterator it= vals.begin(); it != vals.end(); ++it) {
+                    if (((*it)->Type == Sketcher::Coincident) && (((*it)->First == GeoId && (*it)->FirstPos == PosId) ||
+                        ((*it)->Second == GeoId && (*it)->SecondPos == PosId)) ) {
+                        try {
+                            FCMD_OBJ_CMD2("delConstraintOnPoint(%i,%i)" ,getObject(), GeoId, (int)PosId);
+                        }
+                        catch (const Base::Exception& e) {
+                            Base::Console().Error("%s\n", e.what());
+                        }
+                        break;
+                    }
+                }
+            }
+        }
+
+        for (rit = delInternalGeometries.rbegin(); rit != delInternalGeometries.rend(); ++rit) {
+            try {
+                FCMD_OBJ_CMD2("delGeometry(%i)" ,getObject(), *rit);
+            }
+            catch (const Base::Exception& e) {
+                Base::Console().Error("%s\n", e.what());
+            }
+        }
+
+        for (rit = delExternalGeometries.rbegin(); rit != delExternalGeometries.rend(); ++rit) {
+            try {
+                FCMD_OBJ_CMD2("delExternal(%i)",getObject(), *rit);
+            }
+            catch (const Base::Exception& e) {
+                Base::Console().Error("%s\n", e.what());
+            }
+        }
+        
+        int ret=getSketchObject()->solve();
+        
+        if(ret!=0){
+            // if the sketched could not be solved, we first redraw to update the UI geometry as
+            // onChanged did not update it.
+            UpdateSolverInformation();
+            draw(false,true);
+            
+            signalConstraintsChanged();
+            signalElementsChanged();
+        }
+        
+        // Notes on solving and recomputing:
+        //
+        // This function is generally called from StdCmdDelete::activated
+        // Since 2015-05-03 that function includes a recompute at the end.
+        
+        /*this->drawConstraintIcons();
+        this->updateColor();*/
+
+        // if in edit not delete the object
+        return false;
+    }
+    // if not in edit delete the whole object
+    return PartGui::ViewProviderPart::onDelete(subList);
+}
+
+void ViewProviderSketch::showRestoreInformationLayer() {
+
+    visibleInformationChanged = true ;
+    draw(false,false);
+}
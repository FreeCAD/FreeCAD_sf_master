/***************************************************************************
 *   Copyright (c) 2008 Jürgen Riegel <juergen.riegel@web.de>              *
 *                                                                         *
 *   This file is part of the FreeCAD CAx development system.              *
 *                                                                         *
 *   This library is free software; you can redistribute it and/or         *
 *   modify it under the terms of the GNU Library General Public           *
 *   License as published by the Free Software Foundation; either          *
 *   version 2 of the License, or (at your option) any later version.      *
 *                                                                         *
 *   This library  is distributed in the hope that it will be useful,      *
 *   but WITHOUT ANY WARRANTY; without even the implied warranty of        *
 *   MERCHANTABILITY or FITNESS FOR A PARTICULAR PURPOSE.  See the         *
 *   GNU Library General Public License for more details.                  *
 *                                                                         *
 *   You should have received a copy of the GNU Library General Public     *
 *   License along with this library; see the file COPYING.LIB. If not,    *
 *   write to the Free Software Foundation, Inc., 59 Temple Place,         *
 *   Suite 330, Boston, MA  02111-1307, USA                                *
 *                                                                         *
 ***************************************************************************/


#include "PreCompiled.h"
#ifndef _PreComp_
# include <Python.h>
#endif

#include <Base/Console.h>
#include <Base/Interpreter.h>

#include "SketchObjectSF.h"
#include "SketchObject.h"
#include "SketchGeometryExtension.h"
#include "ExternalGeometryExtension.h"
#include "Constraint.h"
#include "Sketch.h"
#include "ConstraintPy.h"
#include "SketchPy.h"
#include "SketchGeometryExtensionPy.h"
#include "ExternalGeometryExtensionPy.h"
#include "PropertyConstraintList.h"



namespace Sketcher {
extern PyObject* initModule();
}

/* Python entry */
PyMOD_INIT_FUNC(Sketcher)
{
    // load dependent module
    try {
        Base::Interpreter().runString("import Part");
    }
    catch(const Base::Exception& e) {
        PyErr_SetString(PyExc_ImportError, e.what());
        PyMOD_Return(0);
    }

    PyObject* sketcherModule = Sketcher::initModule();

    // Add Types to module
    Base::Interpreter().addType(&Sketcher::ConstraintPy                 ::Type,sketcherModule,"Constraint");
    Base::Interpreter().addType(&Sketcher::SketchPy                     ::Type,sketcherModule,"Sketch");
    Base::Interpreter().addType(&Sketcher::ExternalGeometryExtensionPy  ::Type,sketcherModule,"ExternalGeometryExtension");
    Base::Interpreter().addType(&Sketcher::SketchGeometryExtensionPy  ::Type,sketcherModule,"SketchGeometryExtension");


    // NOTE: To finish the initialization of our own type objects we must
    // call PyType_Ready, otherwise we run into a segmentation fault, later on.
    // This function is responsible for adding inherited slots from a type's base class.
<<<<<<< HEAD
 
    Sketcher::SketchObjectSF        ::init();
    Sketcher::SketchObject          ::init();
    Sketcher::SketchExport          ::init();
    Sketcher::SketchObjectPython    ::init();
    Sketcher::Sketch                ::init();
    Sketcher::Constraint            ::init();
    Sketcher::PropertyConstraintList::init();
=======

    Sketcher::SketchGeometryExtension	::init();
    Sketcher::ExternalGeometryExtension	::init();
    Sketcher::SketchObjectSF        	::init();
    Sketcher::SketchObject          	::init();
    Sketcher::SketchObjectPython    	::init();
    Sketcher::Sketch                	::init();
    Sketcher::Constraint            	::init();
    Sketcher::PropertyConstraintList	::init();
>>>>>>> c0753806

    Base::Console().Log("Loading Sketcher module... done\n");

    PyMOD_Return(sketcherModule);
}
<|MERGE_RESOLUTION|>--- conflicted
+++ resolved
@@ -1,98 +1,88 @@
-/***************************************************************************
- *   Copyright (c) 2008 Jürgen Riegel <juergen.riegel@web.de>              *
- *                                                                         *
- *   This file is part of the FreeCAD CAx development system.              *
- *                                                                         *
- *   This library is free software; you can redistribute it and/or         *
- *   modify it under the terms of the GNU Library General Public           *
- *   License as published by the Free Software Foundation; either          *
- *   version 2 of the License, or (at your option) any later version.      *
- *                                                                         *
- *   This library  is distributed in the hope that it will be useful,      *
- *   but WITHOUT ANY WARRANTY; without even the implied warranty of        *
- *   MERCHANTABILITY or FITNESS FOR A PARTICULAR PURPOSE.  See the         *
- *   GNU Library General Public License for more details.                  *
- *                                                                         *
- *   You should have received a copy of the GNU Library General Public     *
- *   License along with this library; see the file COPYING.LIB. If not,    *
- *   write to the Free Software Foundation, Inc., 59 Temple Place,         *
- *   Suite 330, Boston, MA  02111-1307, USA                                *
- *                                                                         *
- ***************************************************************************/
-
-
-#include "PreCompiled.h"
-#ifndef _PreComp_
-# include <Python.h>
-#endif
-
-#include <Base/Console.h>
-#include <Base/Interpreter.h>
-
-#include "SketchObjectSF.h"
-#include "SketchObject.h"
-#include "SketchGeometryExtension.h"
-#include "ExternalGeometryExtension.h"
-#include "Constraint.h"
-#include "Sketch.h"
-#include "ConstraintPy.h"
-#include "SketchPy.h"
-#include "SketchGeometryExtensionPy.h"
-#include "ExternalGeometryExtensionPy.h"
-#include "PropertyConstraintList.h"
-
-
-
-namespace Sketcher {
-extern PyObject* initModule();
-}
-
-/* Python entry */
-PyMOD_INIT_FUNC(Sketcher)
-{
-    // load dependent module
-    try {
-        Base::Interpreter().runString("import Part");
-    }
-    catch(const Base::Exception& e) {
-        PyErr_SetString(PyExc_ImportError, e.what());
-        PyMOD_Return(0);
-    }
-
-    PyObject* sketcherModule = Sketcher::initModule();
-
-    // Add Types to module
-    Base::Interpreter().addType(&Sketcher::ConstraintPy                 ::Type,sketcherModule,"Constraint");
-    Base::Interpreter().addType(&Sketcher::SketchPy                     ::Type,sketcherModule,"Sketch");
-    Base::Interpreter().addType(&Sketcher::ExternalGeometryExtensionPy  ::Type,sketcherModule,"ExternalGeometryExtension");
-    Base::Interpreter().addType(&Sketcher::SketchGeometryExtensionPy  ::Type,sketcherModule,"SketchGeometryExtension");
-
-
-    // NOTE: To finish the initialization of our own type objects we must
-    // call PyType_Ready, otherwise we run into a segmentation fault, later on.
-    // This function is responsible for adding inherited slots from a type's base class.
-<<<<<<< HEAD
- 
-    Sketcher::SketchObjectSF        ::init();
-    Sketcher::SketchObject          ::init();
-    Sketcher::SketchExport          ::init();
-    Sketcher::SketchObjectPython    ::init();
-    Sketcher::Sketch                ::init();
-    Sketcher::Constraint            ::init();
-    Sketcher::PropertyConstraintList::init();
-=======
-
-    Sketcher::SketchGeometryExtension	::init();
-    Sketcher::ExternalGeometryExtension	::init();
-    Sketcher::SketchObjectSF        	::init();
-    Sketcher::SketchObject          	::init();
-    Sketcher::SketchObjectPython    	::init();
-    Sketcher::Sketch                	::init();
-    Sketcher::Constraint            	::init();
-    Sketcher::PropertyConstraintList	::init();
->>>>>>> c0753806
-
-    Base::Console().Log("Loading Sketcher module... done\n");
-
-    PyMOD_Return(sketcherModule);
-}
+/***************************************************************************
+ *   Copyright (c) 2008 Jürgen Riegel <juergen.riegel@web.de>              *
+ *                                                                         *
+ *   This file is part of the FreeCAD CAx development system.              *
+ *                                                                         *
+ *   This library is free software; you can redistribute it and/or         *
+ *   modify it under the terms of the GNU Library General Public           *
+ *   License as published by the Free Software Foundation; either          *
+ *   version 2 of the License, or (at your option) any later version.      *
+ *                                                                         *
+ *   This library  is distributed in the hope that it will be useful,      *
+ *   but WITHOUT ANY WARRANTY; without even the implied warranty of        *
+ *   MERCHANTABILITY or FITNESS FOR A PARTICULAR PURPOSE.  See the         *
+ *   GNU Library General Public License for more details.                  *
+ *                                                                         *
+ *   You should have received a copy of the GNU Library General Public     *
+ *   License along with this library; see the file COPYING.LIB. If not,    *
+ *   write to the Free Software Foundation, Inc., 59 Temple Place,         *
+ *   Suite 330, Boston, MA  02111-1307, USA                                *
+ *                                                                         *
+ ***************************************************************************/
+
+
+#include "PreCompiled.h"
+#ifndef _PreComp_
+# include <Python.h>
+#endif
+
+#include <Base/Console.h>
+#include <Base/Interpreter.h>
+
+#include "SketchObjectSF.h"
+#include "SketchObject.h"
+#include "SketchGeometryExtension.h"
+#include "ExternalGeometryExtension.h"
+#include "Constraint.h"
+#include "Sketch.h"
+#include "ConstraintPy.h"
+#include "SketchPy.h"
+#include "SketchGeometryExtensionPy.h"
+#include "ExternalGeometryExtensionPy.h"
+#include "PropertyConstraintList.h"
+
+
+
+namespace Sketcher {
+extern PyObject* initModule();
+}
+
+/* Python entry */
+PyMOD_INIT_FUNC(Sketcher)
+{
+    // load dependent module
+    try {
+        Base::Interpreter().runString("import Part");
+    }
+    catch(const Base::Exception& e) {
+        PyErr_SetString(PyExc_ImportError, e.what());
+        PyMOD_Return(0);
+    }
+
+    PyObject* sketcherModule = Sketcher::initModule();
+
+    // Add Types to module
+    Base::Interpreter().addType(&Sketcher::ConstraintPy                 ::Type,sketcherModule,"Constraint");
+    Base::Interpreter().addType(&Sketcher::SketchPy                     ::Type,sketcherModule,"Sketch");
+    Base::Interpreter().addType(&Sketcher::ExternalGeometryExtensionPy  ::Type,sketcherModule,"ExternalGeometryExtension");
+    Base::Interpreter().addType(&Sketcher::SketchGeometryExtensionPy  ::Type,sketcherModule,"SketchGeometryExtension");
+
+
+    // NOTE: To finish the initialization of our own type objects we must
+    // call PyType_Ready, otherwise we run into a segmentation fault, later on.
+    // This function is responsible for adding inherited slots from a type's base class.
+
+    Sketcher::SketchGeometryExtension	::init();
+    Sketcher::ExternalGeometryExtension	::init();
+    Sketcher::SketchObjectSF        	::init();
+    Sketcher::SketchObject          	::init();
+    Sketcher::SketchExport              ::init();
+    Sketcher::SketchObjectPython    	::init();
+    Sketcher::Sketch                	::init();
+    Sketcher::Constraint            	::init();
+    Sketcher::PropertyConstraintList	::init();
+
+    Base::Console().Log("Loading Sketcher module... done\n");
+
+    PyMOD_Return(sketcherModule);
+}
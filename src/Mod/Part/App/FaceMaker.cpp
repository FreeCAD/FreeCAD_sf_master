--- conflicted
+++ resolved
@@ -89,27 +89,20 @@
 
 const TopoDS_Face& Part::FaceMaker::Face()
 {
-<<<<<<< HEAD
     return TopoDS::Face(TopoFace().getShape());
 }
 
 const Part::TopoShape &Part::FaceMaker::TopoFace() const{
     if(this->myTopoShape.isNull())
-        throw Base::Exception("Part::FaceMaker: result shape is null.");
+        throw NullShapeException("Part::FaceMaker: result shape is null.");
     if (this->myTopoShape.getShape().ShapeType() != TopAbs_FACE)
-=======
-    const TopoDS_Shape &sh = this->Shape();
-    if(sh.IsNull())
-        throw NullShapeException("Part::FaceMaker: result shape is null.");
-    if (sh.ShapeType() != TopAbs_FACE)
->>>>>>> 73df4e6f
         throw Base::TypeError("Part::FaceMaker: return shape is not a single face.");
     return this->myTopoShape;
 }
 
 const Part::TopoShape &Part::FaceMaker::getTopoShape() const{
     if(this->myTopoShape.isNull())
-        throw Base::Exception("Part::FaceMaker: result shape is null.");
+        throw NullShapeException("Part::FaceMaker: result shape is null.");
     return this->myTopoShape;
 }
 

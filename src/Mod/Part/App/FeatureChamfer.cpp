/***************************************************************************
 *   Copyright (c) 2010 Werner Mayer <wmayer[at]users.sourceforge.net>     *
 *                                                                         *
 *   This file is part of the FreeCAD CAx development system.              *
 *                                                                         *
 *   This library is free software; you can redistribute it and/or         *
 *   modify it under the terms of the GNU Library General Public           *
 *   License as published by the Free Software Foundation; either          *
 *   version 2 of the License, or (at your option) any later version.      *
 *                                                                         *
 *   This library  is distributed in the hope that it will be useful,      *
 *   but WITHOUT ANY WARRANTY; without even the implied warranty of        *
 *   MERCHANTABILITY or FITNESS FOR A PARTICULAR PURPOSE.  See the         *
 *   GNU Library General Public License for more details.                  *
 *                                                                         *
 *   You should have received a copy of the GNU Library General Public     *
 *   License along with this library; see the file COPYING.LIB. If not,    *
 *   write to the Free Software Foundation, Inc., 59 Temple Place,         *
 *   Suite 330, Boston, MA  02111-1307, USA                                *
 *                                                                         *
 ***************************************************************************/


#include "PreCompiled.h"
#ifndef _PreComp_
# include <BRepFilletAPI_MakeChamfer.hxx>
# include <TopExp.hxx>
# include <TopExp_Explorer.hxx>
# include <TopoDS.hxx>
# include <TopoDS_Edge.hxx>
# include <TopTools_ListOfShape.hxx>
# include <TopTools_IndexedMapOfShape.hxx>
# include <TopTools_IndexedDataMapOfShapeListOfShape.hxx>
#endif


#include <App/Document.h>
#include "TopoShapeOpCode.h"
#include "FeatureChamfer.h"


using namespace Part;


PROPERTY_SOURCE(Part::Chamfer, Part::FilletBase)

Chamfer::Chamfer()
{
}

App::DocumentObjectExecReturn *Chamfer::execute(void)
{
    App::DocumentObject* link = Base.getValue();
    if (!link)
        return new App::DocumentObjectExecReturn("No object linked");

    try {
<<<<<<< HEAD
        TopoShape baseTopoShape = Feature::getTopoShape(link);
        auto baseShape = baseTopoShape.getShape();
        BRepFilletAPI_MakeChamfer mkChamfer(baseShape);
        TopTools_IndexedDataMapOfShapeListOfShape mapEdgeFace;
        TopExp::MapShapesAndAncestors(baseShape, TopAbs_EDGE, TopAbs_FACE, mapEdgeFace);


#ifdef FC_NO_ELEMENT_MAP
        TopTools_IndexedMapOfShape mapOfEdges;
=======
        auto baseShape = Feature::getShape(link);
        BRepFilletAPI_MakeChamfer mkChamfer(baseShape);
        TopTools_IndexedMapOfShape mapOfEdges;
        TopTools_IndexedDataMapOfShapeListOfShape mapEdgeFace;
        TopExp::MapShapesAndAncestors(baseShape, TopAbs_EDGE, TopAbs_FACE, mapEdgeFace);
>>>>>>> c0753806
        TopExp::MapShapes(baseShape, TopAbs_EDGE, mapOfEdges);

        std::vector<FilletElement> values = Edges.getValues();
        for (std::vector<FilletElement>::iterator it = values.begin(); it != values.end(); ++it) {
            int id = it->edgeid;
            double radius1 = it->radius1;
            double radius2 = it->radius2;
            const TopoDS_Edge& edge = TopoDS::Edge(mapOfEdges.FindKey(id));
            const TopoDS_Face& face = TopoDS::Face(mapEdgeFace.FindFromKey(edge).First());
            mkChamfer.Add(radius1, radius2, edge, face);
        }

        TopoDS_Shape shape = mkChamfer.Shape();
        if (shape.IsNull())
            return new App::DocumentObjectExecReturn("Resulting shape is null");
<<<<<<< HEAD
        ShapeHistory history(mkFillet, TopAbs_FACE, shape, baseTopoShape);
=======
        ShapeHistory history = buildHistory(mkChamfer, TopAbs_FACE, shape, baseShape);
>>>>>>> c0753806
        this->Shape.setValue(shape);

        // make sure the 'PropertyShapeHistory' is not safed in undo/redo (#0001889)
        PropertyShapeHistory prop;
        prop.setValue(history);
        prop.setContainer(this);
        prop.touch();

#else
        const auto &vals = EdgeLinks.getSubValues();
        const auto &subs = EdgeLinks.getShadowSubs();
        if(subs.size()!=(size_t)Edges.getSize())
            return new App::DocumentObjectExecReturn("Edge link size mismatch");
        size_t i=0;
        for(const auto &info : Edges.getValues()) {
            auto &sub = subs[i];
            auto &ref = sub.first.size()?sub.first:vals[i];
            ++i;
            TopoDS_Shape edge;
            try {
                edge = baseTopoShape.getSubShape(ref.c_str());
            }catch(...){}
            if(edge.IsNull())
                return new App::DocumentObjectExecReturn("Invalid edge link");
            double radius1 = info.radius1;
            double radius2 = info.radius2;
            const TopoDS_Face& face = TopoDS::Face(mapEdgeFace.FindFromKey(edge).First());
            mkChamfer.Add(radius1, radius2, TopoDS::Edge(edge), face);
        }

        TopoDS_Shape shape = mkChamfer.Shape();
        if (shape.IsNull())
            return new App::DocumentObjectExecReturn("Resulting shape is null");

        TopoShape res(0,getDocument()->getStringHasher());
        this->Shape.setValue(res.makEShape(mkChamfer,baseTopoShape,TOPOP_CHAMFER));
#endif

        return App::DocumentObject::StdReturn;
    }
    catch (Standard_Failure& e) {
        return new App::DocumentObjectExecReturn(e.GetMessageString());
    }
}

<|MERGE_RESOLUTION|>--- conflicted
+++ resolved
@@ -1,139 +1,127 @@
-/***************************************************************************
- *   Copyright (c) 2010 Werner Mayer <wmayer[at]users.sourceforge.net>     *
- *                                                                         *
- *   This file is part of the FreeCAD CAx development system.              *
- *                                                                         *
- *   This library is free software; you can redistribute it and/or         *
- *   modify it under the terms of the GNU Library General Public           *
- *   License as published by the Free Software Foundation; either          *
- *   version 2 of the License, or (at your option) any later version.      *
- *                                                                         *
- *   This library  is distributed in the hope that it will be useful,      *
- *   but WITHOUT ANY WARRANTY; without even the implied warranty of        *
- *   MERCHANTABILITY or FITNESS FOR A PARTICULAR PURPOSE.  See the         *
- *   GNU Library General Public License for more details.                  *
- *                                                                         *
- *   You should have received a copy of the GNU Library General Public     *
- *   License along with this library; see the file COPYING.LIB. If not,    *
- *   write to the Free Software Foundation, Inc., 59 Temple Place,         *
- *   Suite 330, Boston, MA  02111-1307, USA                                *
- *                                                                         *
- ***************************************************************************/
-
-
-#include "PreCompiled.h"
-#ifndef _PreComp_
-# include <BRepFilletAPI_MakeChamfer.hxx>
-# include <TopExp.hxx>
-# include <TopExp_Explorer.hxx>
-# include <TopoDS.hxx>
-# include <TopoDS_Edge.hxx>
-# include <TopTools_ListOfShape.hxx>
-# include <TopTools_IndexedMapOfShape.hxx>
-# include <TopTools_IndexedDataMapOfShapeListOfShape.hxx>
-#endif
-
-
-#include <App/Document.h>
-#include "TopoShapeOpCode.h"
-#include "FeatureChamfer.h"
-
-
-using namespace Part;
-
-
-PROPERTY_SOURCE(Part::Chamfer, Part::FilletBase)
-
-Chamfer::Chamfer()
-{
-}
-
-App::DocumentObjectExecReturn *Chamfer::execute(void)
-{
-    App::DocumentObject* link = Base.getValue();
-    if (!link)
-        return new App::DocumentObjectExecReturn("No object linked");
-
-    try {
-<<<<<<< HEAD
-        TopoShape baseTopoShape = Feature::getTopoShape(link);
-        auto baseShape = baseTopoShape.getShape();
-        BRepFilletAPI_MakeChamfer mkChamfer(baseShape);
-        TopTools_IndexedDataMapOfShapeListOfShape mapEdgeFace;
-        TopExp::MapShapesAndAncestors(baseShape, TopAbs_EDGE, TopAbs_FACE, mapEdgeFace);
-
-
-#ifdef FC_NO_ELEMENT_MAP
-        TopTools_IndexedMapOfShape mapOfEdges;
-=======
-        auto baseShape = Feature::getShape(link);
-        BRepFilletAPI_MakeChamfer mkChamfer(baseShape);
-        TopTools_IndexedMapOfShape mapOfEdges;
-        TopTools_IndexedDataMapOfShapeListOfShape mapEdgeFace;
-        TopExp::MapShapesAndAncestors(baseShape, TopAbs_EDGE, TopAbs_FACE, mapEdgeFace);
->>>>>>> c0753806
-        TopExp::MapShapes(baseShape, TopAbs_EDGE, mapOfEdges);
-
-        std::vector<FilletElement> values = Edges.getValues();
-        for (std::vector<FilletElement>::iterator it = values.begin(); it != values.end(); ++it) {
-            int id = it->edgeid;
-            double radius1 = it->radius1;
-            double radius2 = it->radius2;
-            const TopoDS_Edge& edge = TopoDS::Edge(mapOfEdges.FindKey(id));
-            const TopoDS_Face& face = TopoDS::Face(mapEdgeFace.FindFromKey(edge).First());
-            mkChamfer.Add(radius1, radius2, edge, face);
-        }
-
-        TopoDS_Shape shape = mkChamfer.Shape();
-        if (shape.IsNull())
-            return new App::DocumentObjectExecReturn("Resulting shape is null");
-<<<<<<< HEAD
-        ShapeHistory history(mkFillet, TopAbs_FACE, shape, baseTopoShape);
-=======
-        ShapeHistory history = buildHistory(mkChamfer, TopAbs_FACE, shape, baseShape);
->>>>>>> c0753806
-        this->Shape.setValue(shape);
-
-        // make sure the 'PropertyShapeHistory' is not safed in undo/redo (#0001889)
-        PropertyShapeHistory prop;
-        prop.setValue(history);
-        prop.setContainer(this);
-        prop.touch();
-
-#else
-        const auto &vals = EdgeLinks.getSubValues();
-        const auto &subs = EdgeLinks.getShadowSubs();
-        if(subs.size()!=(size_t)Edges.getSize())
-            return new App::DocumentObjectExecReturn("Edge link size mismatch");
-        size_t i=0;
-        for(const auto &info : Edges.getValues()) {
-            auto &sub = subs[i];
-            auto &ref = sub.first.size()?sub.first:vals[i];
-            ++i;
-            TopoDS_Shape edge;
-            try {
-                edge = baseTopoShape.getSubShape(ref.c_str());
-            }catch(...){}
-            if(edge.IsNull())
-                return new App::DocumentObjectExecReturn("Invalid edge link");
-            double radius1 = info.radius1;
-            double radius2 = info.radius2;
-            const TopoDS_Face& face = TopoDS::Face(mapEdgeFace.FindFromKey(edge).First());
-            mkChamfer.Add(radius1, radius2, TopoDS::Edge(edge), face);
-        }
-
-        TopoDS_Shape shape = mkChamfer.Shape();
-        if (shape.IsNull())
-            return new App::DocumentObjectExecReturn("Resulting shape is null");
-
-        TopoShape res(0,getDocument()->getStringHasher());
-        this->Shape.setValue(res.makEShape(mkChamfer,baseTopoShape,TOPOP_CHAMFER));
-#endif
-
-        return App::DocumentObject::StdReturn;
-    }
-    catch (Standard_Failure& e) {
-        return new App::DocumentObjectExecReturn(e.GetMessageString());
-    }
-}
-
+/***************************************************************************
+ *   Copyright (c) 2010 Werner Mayer <wmayer[at]users.sourceforge.net>     *
+ *                                                                         *
+ *   This file is part of the FreeCAD CAx development system.              *
+ *                                                                         *
+ *   This library is free software; you can redistribute it and/or         *
+ *   modify it under the terms of the GNU Library General Public           *
+ *   License as published by the Free Software Foundation; either          *
+ *   version 2 of the License, or (at your option) any later version.      *
+ *                                                                         *
+ *   This library  is distributed in the hope that it will be useful,      *
+ *   but WITHOUT ANY WARRANTY; without even the implied warranty of        *
+ *   MERCHANTABILITY or FITNESS FOR A PARTICULAR PURPOSE.  See the         *
+ *   GNU Library General Public License for more details.                  *
+ *                                                                         *
+ *   You should have received a copy of the GNU Library General Public     *
+ *   License along with this library; see the file COPYING.LIB. If not,    *
+ *   write to the Free Software Foundation, Inc., 59 Temple Place,         *
+ *   Suite 330, Boston, MA  02111-1307, USA                                *
+ *                                                                         *
+ ***************************************************************************/
+
+
+#include "PreCompiled.h"
+#ifndef _PreComp_
+# include <BRepFilletAPI_MakeChamfer.hxx>
+# include <TopExp.hxx>
+# include <TopExp_Explorer.hxx>
+# include <TopoDS.hxx>
+# include <TopoDS_Edge.hxx>
+# include <TopTools_ListOfShape.hxx>
+# include <TopTools_IndexedMapOfShape.hxx>
+# include <TopTools_IndexedDataMapOfShapeListOfShape.hxx>
+#endif
+
+
+#include <App/Document.h>
+#include "TopoShapeOpCode.h"
+#include "FeatureChamfer.h"
+
+
+using namespace Part;
+
+
+PROPERTY_SOURCE(Part::Chamfer, Part::FilletBase)
+
+Chamfer::Chamfer()
+{
+}
+
+App::DocumentObjectExecReturn *Chamfer::execute(void)
+{
+    App::DocumentObject* link = Base.getValue();
+    if (!link)
+        return new App::DocumentObjectExecReturn("No object linked");
+
+    try {
+        TopoShape baseTopoShape = Feature::getTopoShape(link);
+        auto baseShape = baseTopoShape.getShape();
+        BRepFilletAPI_MakeChamfer mkChamfer(baseShape);
+        TopTools_IndexedDataMapOfShapeListOfShape mapEdgeFace;
+        TopExp::MapShapesAndAncestors(baseShape, TopAbs_EDGE, TopAbs_FACE, mapEdgeFace);
+
+
+#ifdef FC_NO_ELEMENT_MAP
+        TopTools_IndexedMapOfShape mapOfEdges;
+        TopExp::MapShapes(baseShape, TopAbs_EDGE, mapOfEdges);
+
+        std::vector<FilletElement> values = Edges.getValues();
+        for (std::vector<FilletElement>::iterator it = values.begin(); it != values.end(); ++it) {
+            int id = it->edgeid;
+            double radius1 = it->radius1;
+            double radius2 = it->radius2;
+            const TopoDS_Edge& edge = TopoDS::Edge(mapOfEdges.FindKey(id));
+            const TopoDS_Face& face = TopoDS::Face(mapEdgeFace.FindFromKey(edge).First());
+            mkChamfer.Add(radius1, radius2, edge, face);
+        }
+
+        TopoDS_Shape shape = mkChamfer.Shape();
+        if (shape.IsNull())
+            return new App::DocumentObjectExecReturn("Resulting shape is null");
+        ShapeHistory history = buildHistory(mkChamfer, TopAbs_FACE, shape, baseShape);
+        this->Shape.setValue(shape);
+
+        // make sure the 'PropertyShapeHistory' is not safed in undo/redo (#0001889)
+        PropertyShapeHistory prop;
+        prop.setValue(history);
+        prop.setContainer(this);
+        prop.touch();
+
+#else
+        const auto &vals = EdgeLinks.getSubValues();
+        const auto &subs = EdgeLinks.getShadowSubs();
+        if(subs.size()!=(size_t)Edges.getSize())
+            return new App::DocumentObjectExecReturn("Edge link size mismatch");
+        size_t i=0;
+        for(const auto &info : Edges.getValues()) {
+            auto &sub = subs[i];
+            auto &ref = sub.first.size()?sub.first:vals[i];
+            ++i;
+            TopoDS_Shape edge;
+            try {
+                edge = baseTopoShape.getSubShape(ref.c_str());
+            }catch(...){}
+            if(edge.IsNull())
+                return new App::DocumentObjectExecReturn("Invalid edge link");
+            double radius1 = info.radius1;
+            double radius2 = info.radius2;
+            const TopoDS_Face& face = TopoDS::Face(mapEdgeFace.FindFromKey(edge).First());
+            mkChamfer.Add(radius1, radius2, TopoDS::Edge(edge), face);
+        }
+
+        TopoDS_Shape shape = mkChamfer.Shape();
+        if (shape.IsNull())
+            return new App::DocumentObjectExecReturn("Resulting shape is null");
+
+        TopoShape res(0,getDocument()->getStringHasher());
+        this->Shape.setValue(res.makEShape(mkChamfer,baseTopoShape,TOPOP_CHAMFER));
+#endif
+
+        return App::DocumentObject::StdReturn;
+    }
+    catch (Standard_Failure& e) {
+        return new App::DocumentObjectExecReturn(e.GetMessageString());
+    }
+}
+
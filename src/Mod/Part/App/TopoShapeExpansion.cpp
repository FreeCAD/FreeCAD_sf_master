--- conflicted
+++ resolved
@@ -50,12 +50,9 @@
 #include <BRepBuilderAPI_Copy.hxx>
 #include <BRepBuilderAPI_GTransform.hxx>
 #include <BRepBuilderAPI_MakeEdge.hxx>
-<<<<<<< HEAD
 #include <BRepBuilderAPI_MakeSolid.hxx>
-=======
 #include <BRepFilletAPI_MakeChamfer.hxx>
 #include <BRepFilletAPI_MakeFillet.hxx>
->>>>>>> 6dcf908e
 #include <BRepBuilderAPI_Transform.hxx>
 #include <BRepLib.hxx>
 #include <BRepOffsetAPI_DraftAngle.hxx>
@@ -2511,25 +2508,12 @@
 }
 
 bool TopoShape::_makeElementTransform(const TopoShape& shape,
-<<<<<<< HEAD
-                                      const Base::Matrix4D& rclTrf,
-=======
                                       const Base::Matrix4D& mat,
->>>>>>> 6dcf908e
                                       const char* op,
                                       CheckScale checkScale,
                                       Copy copy)
 {
     if (checkScale == CheckScale::checkScale) {
-<<<<<<< HEAD
-        auto scaleType = rclTrf.hasScale();
-        if (scaleType != Base::ScaleType::NoScaling && scaleType != Base::ScaleType::Uniform) {
-            makeElementGTransform(shape, rclTrf, op, copy);
-            return true;
-        }
-    }
-    makeElementTransform(shape, convert(rclTrf), op, copy);
-=======
         auto scaleType = mat.hasScale();
         if (scaleType != Base::ScaleType::NoScaling && scaleType != Base::ScaleType::Uniform) {
             makeElementGTransform(shape, mat, op, copy);
@@ -2537,7 +2521,6 @@
         }
     }
     makeElementTransform(shape, convert(mat), op, copy);
->>>>>>> 6dcf908e
     return false;
 }
 
@@ -2548,16 +2531,11 @@
 {
     if (copy == Copy::noCopy) {
         // OCCT checks the ScaleFactor against gp::Resolution() which is DBL_MIN!!!
-<<<<<<< HEAD
-        copy = trsf.ScaleFactor() * trsf.HVectorialPart().Determinant() < 0.
-            || Abs(Abs(trsf.ScaleFactor()) - 1) > Precision::Confusion() ? Copy::copy : Copy::noCopy;
-=======
         // No scaling is 1 as in 1:1
         const bool scaling = Abs(Abs(trsf.ScaleFactor()) - 1) > Precision::Confusion();
         const bool negative_scaling =
             trsf.ScaleFactor() * trsf.HVectorialPart().Determinant() < 0.0;
         copy = negative_scaling || scaling ? Copy::copy : Copy::noCopy;
->>>>>>> 6dcf908e
     }
     TopoShape tmp(shape);
     if (copy == Copy::copy) {
@@ -2593,11 +2571,7 @@
 }
 
 TopoShape& TopoShape::makeElementGTransform(const TopoShape& shape,
-<<<<<<< HEAD
-                                            const Base::Matrix4D& rclTrf,
-=======
                                             const Base::Matrix4D& mat,
->>>>>>> 6dcf908e
                                             const char* op,
                                             Copy copy)
 {
@@ -2606,25 +2580,6 @@
     }
 
     // if(!op) op = Part::OpCodes::Gtransform;
-<<<<<<< HEAD
-    gp_GTrsf mat;
-    mat.SetValue(1, 1, rclTrf[0][0]);
-    mat.SetValue(2, 1, rclTrf[1][0]);
-    mat.SetValue(3, 1, rclTrf[2][0]);
-    mat.SetValue(1, 2, rclTrf[0][1]);
-    mat.SetValue(2, 2, rclTrf[1][1]);
-    mat.SetValue(3, 2, rclTrf[2][1]);
-    mat.SetValue(1, 3, rclTrf[0][2]);
-    mat.SetValue(2, 3, rclTrf[1][2]);
-    mat.SetValue(3, 3, rclTrf[2][2]);
-    mat.SetValue(1, 4, rclTrf[0][3]);
-    mat.SetValue(2, 4, rclTrf[1][3]);
-    mat.SetValue(3, 4, rclTrf[2][3]);
-
-    // geometric transformation
-    TopoShape tmp(shape);
-    BRepBuilderAPI_GTransform mkTrf(shape.getShape(), mat, copy == Copy::copy);
-=======
     gp_GTrsf matrix;
     matrix.SetValue(1, 1, mat[0][0]);
     matrix.SetValue(2, 1, mat[1][0]);
@@ -2642,7 +2597,6 @@
     // geometric transformation
     TopoShape tmp(shape);
     BRepBuilderAPI_GTransform mkTrf(shape.getShape(), matrix, copy == Copy::copy);
->>>>>>> 6dcf908e
     tmp.setShape(mkTrf.Shape(), false);
     if (op || (shape.Tag && shape.Tag != Tag)) {
         setShape(tmp._Shape);
@@ -2747,7 +2701,6 @@
     }
 };
 
-<<<<<<< HEAD
 // TODO:  This method does not appear to ever be called in the codebase, and it is probably
 // broken, because using TopoShape() with no parameters means the result will not have an
 // element Map.
@@ -2762,22 +2715,10 @@
         op = Part::OpCodes::Solid;
     }
 
-=======
-TopoShape& TopoShape::makeElementFillet(const TopoShape& shape,
-                                        const std::vector<TopoShape>& edges,
-                                        double radius1,
-                                        double radius2,
-                                        const char* op)
-{
-    if (!op) {
-        op = Part::OpCodes::Fillet;
-    }
->>>>>>> 6dcf908e
     if (shape.isNull()) {
         FC_THROWM(NullShapeException, "Null shape");
     }
 
-<<<<<<< HEAD
     // first, if we were given a compsolid, try making a solid out of it
     TopoDS_CompSolid compsolid;
     int count = 0;
@@ -2817,7 +2758,21 @@
                   "Provided shape has more than one compsolid.");
     }
     return *this;
-=======
+}
+  
+TopoShape& TopoShape::makeElementFillet(const TopoShape& shape,
+                                        const std::vector<TopoShape>& edges,
+                                        double radius1,
+                                        double radius2,
+                                        const char* op)
+{
+    if (!op) {
+        op = Part::OpCodes::Fillet;
+    }
+    if (shape.isNull()) {
+        FC_THROWM(NullShapeException, "Null shape");
+    }
+
     if (edges.empty()) {
         FC_THROWM(NullShapeException, "Null input shape");
     }
@@ -2877,7 +2832,6 @@
         }
     }
     return makeElementShape(mkChamfer, shape, op);
->>>>>>> 6dcf908e
 }
 
 TopoShape& TopoShape::makeElementGeneralFuse(const std::vector<TopoShape>& _shapes,

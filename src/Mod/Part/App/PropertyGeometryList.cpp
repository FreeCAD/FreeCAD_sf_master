--- conflicted
+++ resolved
@@ -1,237 +1,232 @@
-/***************************************************************************
- *   Copyright (c) Jürgen Riegel          (juergen.riegel@web.de) 2010     *
- *                                                                         *
- *   This file is part of the FreeCAD CAx development system.              *
- *                                                                         *
- *   This library is free software; you can redistribute it and/or         *
- *   modify it under the terms of the GNU Library General Public           *
- *   License as published by the Free Software Foundation; either          *
- *   version 2 of the License, or (at your option) any later version.      *
- *                                                                         *
- *   This library  is distributed in the hope that it will be useful,      *
- *   but WITHOUT ANY WARRANTY; without even the implied warranty of        *
- *   MERCHANTABILITY or FITNESS FOR A PARTICULAR PURPOSE.  See the         *
- *   GNU Library General Public License for more details.                  *
- *                                                                         *
- *   You should have received a copy of the GNU Library General Public     *
- *   License along with this library; see the file COPYING.LIB. If not,    *
- *   write to the Free Software Foundation, Inc., 59 Temple Place,         *
- *   Suite 330, Boston, MA  02111-1307, USA                                *
- *                                                                         *
- ***************************************************************************/
-
-
-#include "PreCompiled.h"
-
-#ifndef _PreComp_
-#   include <assert.h>
-#endif
-
-/// Here the FreeCAD includes sorted by Base,App,Gui......
-
-#include <Base/Exception.h>
-#include <Base/Reader.h>
-#include <Base/Writer.h>
-#include <Base/Console.h>
-
-#include "Geometry.h"
-#include "GeometryPy.h"
-
-#include "PropertyGeometryList.h"
-#include "Part2DObject.h"
-
-
-using namespace App;
-using namespace Base;
-using namespace std;
-using namespace Part;
-
-
-//**************************************************************************
-// PropertyGeometryList
-//++++++++++++++++++++++++++++++++++++++++++++++++++++++++++++++++++++++++++
-
-TYPESYSTEM_SOURCE(Part::PropertyGeometryList, App::PropertyLists);
-
-//**************************************************************************
-// Construction/Destruction
-
-
-PropertyGeometryList::PropertyGeometryList()
-{
-
-}
-
-PropertyGeometryList::~PropertyGeometryList()
-{
-    for (std::vector<Geometry*>::iterator it = _lValueList.begin(); it != _lValueList.end(); ++it)
-        if (*it) delete *it;
-}
-
-void PropertyGeometryList::setSize(int newSize)
-{
-    for (unsigned int i = newSize; i < _lValueList.size(); i++)
-        delete _lValueList[i];
-    _lValueList.resize(newSize);
-}
-
-int PropertyGeometryList::getSize(void) const
-{
-    return static_cast<int>(_lValueList.size());
-}
-
-void PropertyGeometryList::setValue(const Geometry* lValue)
-{
-    if (lValue) {
-        aboutToSetValue();
-        Geometry* newVal = lValue->clone();
-        for (unsigned int i = 0; i < _lValueList.size(); i++)
-            delete _lValueList[i];
-        _lValueList.resize(1);
-        _lValueList[0] = newVal;
-        hasSetValue();
-    }
-}
-
-void PropertyGeometryList::setValues(const std::vector<Geometry*>& lValue)
-{
-    aboutToSetValue();
-    std::vector<Geometry*> oldVals(_lValueList);
-    _lValueList.resize(lValue.size());
-    // copy all objects
-    for (unsigned int i = 0; i < lValue.size(); i++)
-        _lValueList[i] = lValue[i]->clone();
-    for (unsigned int i = 0; i < oldVals.size(); i++)
-        delete oldVals[i];
-    hasSetValue();
-}
-
-PyObject *PropertyGeometryList::getPyObject(void)
-{
-    PyObject* list = PyList_New(getSize());
-    for (int i = 0; i < getSize(); i++)
-        PyList_SetItem( list, i, _lValueList[i]->getPyObject());
-    return list;
-}
-
-void PropertyGeometryList::setPyObject(PyObject *value)
-{
-    // check container of this property to notify about changes
-    Part2DObject* part2d = dynamic_cast<Part2DObject*>(this->getContainer());
-
-    if (PySequence_Check(value)) {
-        Py_ssize_t nSize = PySequence_Size(value);
-        std::vector<Geometry*> values;
-        values.resize(nSize);
-
-        for (Py_ssize_t i=0; i < nSize; ++i) {
-            PyObject* item = PySequence_GetItem(value, i);
-            if (!PyObject_TypeCheck(item, &(GeometryPy::Type))) {
-                std::string error = std::string("types in list must be 'Geometry', not ");
-                error += item->ob_type->tp_name;
-                throw Base::TypeError(error);
-            }
-
-            values[i] = static_cast<GeometryPy*>(item)->getGeometryPtr();
-        }
-
-        setValues(values);
-        if (part2d)
-            part2d->acceptGeometry();
-    }
-    else if (PyObject_TypeCheck(value, &(GeometryPy::Type))) {
-        GeometryPy  *pcObject = static_cast<GeometryPy*>(value);
-        setValue(pcObject->getGeometryPtr());
-        if (part2d)
-            part2d->acceptGeometry();
-    }
-    else {
-        std::string error = std::string("type must be 'Geometry' or list of 'Geometry', not ");
-        error += value->ob_type->tp_name;
-        throw Base::TypeError(error);
-    }
-}
-
-void PropertyGeometryList::Save(Writer &writer) const
-{
-    writer.Stream() << writer.ind() << "<GeometryList count=\"" << getSize() <<"\">" << endl;
-    writer.incInd();
-    for (int i = 0; i < getSize(); i++) {
-<<<<<<< HEAD
-        writer.Stream() << writer.ind() << "<Geometry  type=\"" 
-                        << _lValueList[i]->getTypeId().getName() 
-                        << "\" id=\"" << _lValueList[i]->Id << "\">" << endl;
-=======
-        writer.Stream() << writer.ind() << "<Geometry  type=\""
-                        << _lValueList[i]->getTypeId().getName() << "\">" << endl;;
->>>>>>> 73df4e6f
-        writer.incInd();
-        _lValueList[i]->Save(writer);
-        writer.decInd();
-        writer.Stream() << writer.ind() << "</Geometry>" << endl;
-    }
-    writer.decInd();
-    writer.Stream() << writer.ind() << "</GeometryList>" << endl ;
-}
-
-void PropertyGeometryList::Restore(Base::XMLReader &reader)
-{
-    // read my element
-    reader.clearPartialRestoreObject();
-    reader.readElement("GeometryList");
-    // get the value of my attribute
-    int count = reader.getAttributeAsInteger("count");
-    std::vector<Geometry*> values;
-    values.reserve(count);
-    for (int i = 0; i < count; i++) {
-        reader.readElement("Geometry");
-        const char* TypeName = reader.getAttribute("type");
-        Geometry *newG = (Geometry *)Base::Type::fromName(TypeName).createInstance();
-        if(reader.hasAttribute("id"))
-            newG->Id = reader.getAttributeAsInteger("id");
-        newG->Restore(reader);
-
-        if(reader.testStatus(Base::XMLReader::ReaderStatus::PartialRestoreInObject)) {
-            Base::Console().Error("Geometry \"%s\" within a PropertyGeometryList was subject to a partial restore.\n",reader.localName());
-            if(isOrderRelevant()) {
-                // Pushes the best try by the Geometry class
-                values.push_back(newG);
-            }
-            else {
-                delete newG;
-            }
-            reader.clearPartialRestoreObject();
-        }
-        else {
-            values.push_back(newG);
-        }
-
-        reader.readEndElement("Geometry");
-    }
-
-    reader.readEndElement("GeometryList");
-
-    // assignment
-    setValues(values);
-}
-
-App::Property *PropertyGeometryList::Copy(void) const
-{
-    PropertyGeometryList *p = new PropertyGeometryList();
-    p->setValues(_lValueList);
-    return p;
-}
-
-void PropertyGeometryList::Paste(const Property &from)
-{
-    const PropertyGeometryList& FromList = dynamic_cast<const PropertyGeometryList&>(from);
-    setValues(FromList._lValueList);
-}
-
-unsigned int PropertyGeometryList::getMemSize(void) const
-{
-    int size = sizeof(PropertyGeometryList);
-    for (int i = 0; i < getSize(); i++)
-        size += _lValueList[i]->getMemSize();
-    return size;
-}
+/***************************************************************************
+ *   Copyright (c) Jürgen Riegel          (juergen.riegel@web.de) 2010     *
+ *                                                                         *
+ *   This file is part of the FreeCAD CAx development system.              *
+ *                                                                         *
+ *   This library is free software; you can redistribute it and/or         *
+ *   modify it under the terms of the GNU Library General Public           *
+ *   License as published by the Free Software Foundation; either          *
+ *   version 2 of the License, or (at your option) any later version.      *
+ *                                                                         *
+ *   This library  is distributed in the hope that it will be useful,      *
+ *   but WITHOUT ANY WARRANTY; without even the implied warranty of        *
+ *   MERCHANTABILITY or FITNESS FOR A PARTICULAR PURPOSE.  See the         *
+ *   GNU Library General Public License for more details.                  *
+ *                                                                         *
+ *   You should have received a copy of the GNU Library General Public     *
+ *   License along with this library; see the file COPYING.LIB. If not,    *
+ *   write to the Free Software Foundation, Inc., 59 Temple Place,         *
+ *   Suite 330, Boston, MA  02111-1307, USA                                *
+ *                                                                         *
+ ***************************************************************************/
+
+
+#include "PreCompiled.h"
+
+#ifndef _PreComp_
+#   include <assert.h>
+#endif
+
+/// Here the FreeCAD includes sorted by Base,App,Gui......
+
+#include <Base/Exception.h>
+#include <Base/Reader.h>
+#include <Base/Writer.h>
+#include <Base/Console.h>
+
+#include "Geometry.h"
+#include "GeometryPy.h"
+
+#include "PropertyGeometryList.h"
+#include "Part2DObject.h"
+
+
+using namespace App;
+using namespace Base;
+using namespace std;
+using namespace Part;
+
+
+//**************************************************************************
+// PropertyGeometryList
+//++++++++++++++++++++++++++++++++++++++++++++++++++++++++++++++++++++++++++
+
+TYPESYSTEM_SOURCE(Part::PropertyGeometryList, App::PropertyLists);
+
+//**************************************************************************
+// Construction/Destruction
+
+
+PropertyGeometryList::PropertyGeometryList()
+{
+
+}
+
+PropertyGeometryList::~PropertyGeometryList()
+{
+    for (std::vector<Geometry*>::iterator it = _lValueList.begin(); it != _lValueList.end(); ++it)
+        if (*it) delete *it;
+}
+
+void PropertyGeometryList::setSize(int newSize)
+{
+    for (unsigned int i = newSize; i < _lValueList.size(); i++)
+        delete _lValueList[i];
+    _lValueList.resize(newSize);
+}
+
+int PropertyGeometryList::getSize(void) const
+{
+    return static_cast<int>(_lValueList.size());
+}
+
+void PropertyGeometryList::setValue(const Geometry* lValue)
+{
+    if (lValue) {
+        aboutToSetValue();
+        Geometry* newVal = lValue->clone();
+        for (unsigned int i = 0; i < _lValueList.size(); i++)
+            delete _lValueList[i];
+        _lValueList.resize(1);
+        _lValueList[0] = newVal;
+        hasSetValue();
+    }
+}
+
+void PropertyGeometryList::setValues(const std::vector<Geometry*>& lValue)
+{
+    aboutToSetValue();
+    std::vector<Geometry*> oldVals(_lValueList);
+    _lValueList.resize(lValue.size());
+    // copy all objects
+    for (unsigned int i = 0; i < lValue.size(); i++)
+        _lValueList[i] = lValue[i]->clone();
+    for (unsigned int i = 0; i < oldVals.size(); i++)
+        delete oldVals[i];
+    hasSetValue();
+}
+
+PyObject *PropertyGeometryList::getPyObject(void)
+{
+    PyObject* list = PyList_New(getSize());
+    for (int i = 0; i < getSize(); i++)
+        PyList_SetItem( list, i, _lValueList[i]->getPyObject());
+    return list;
+}
+
+void PropertyGeometryList::setPyObject(PyObject *value)
+{
+    // check container of this property to notify about changes
+    Part2DObject* part2d = dynamic_cast<Part2DObject*>(this->getContainer());
+
+    if (PySequence_Check(value)) {
+        Py_ssize_t nSize = PySequence_Size(value);
+        std::vector<Geometry*> values;
+        values.resize(nSize);
+
+        for (Py_ssize_t i=0; i < nSize; ++i) {
+            PyObject* item = PySequence_GetItem(value, i);
+            if (!PyObject_TypeCheck(item, &(GeometryPy::Type))) {
+                std::string error = std::string("types in list must be 'Geometry', not ");
+                error += item->ob_type->tp_name;
+                throw Base::TypeError(error);
+            }
+
+            values[i] = static_cast<GeometryPy*>(item)->getGeometryPtr();
+        }
+
+        setValues(values);
+        if (part2d)
+            part2d->acceptGeometry();
+    }
+    else if (PyObject_TypeCheck(value, &(GeometryPy::Type))) {
+        GeometryPy  *pcObject = static_cast<GeometryPy*>(value);
+        setValue(pcObject->getGeometryPtr());
+        if (part2d)
+            part2d->acceptGeometry();
+    }
+    else {
+        std::string error = std::string("type must be 'Geometry' or list of 'Geometry', not ");
+        error += value->ob_type->tp_name;
+        throw Base::TypeError(error);
+    }
+}
+
+void PropertyGeometryList::Save(Writer &writer) const
+{
+    writer.Stream() << writer.ind() << "<GeometryList count=\"" << getSize() <<"\">" << endl;
+    writer.incInd();
+    for (int i = 0; i < getSize(); i++) {
+        writer.Stream() << writer.ind() << "<Geometry  type=\"" 
+                        << _lValueList[i]->getTypeId().getName() 
+                        << "\" id=\"" << _lValueList[i]->Id << "\">" << endl;
+        writer.incInd();
+        _lValueList[i]->Save(writer);
+        writer.decInd();
+        writer.Stream() << writer.ind() << "</Geometry>" << endl;
+    }
+    writer.decInd();
+    writer.Stream() << writer.ind() << "</GeometryList>" << endl ;
+}
+
+void PropertyGeometryList::Restore(Base::XMLReader &reader)
+{
+    // read my element
+    reader.clearPartialRestoreObject();
+    reader.readElement("GeometryList");
+    // get the value of my attribute
+    int count = reader.getAttributeAsInteger("count");
+    std::vector<Geometry*> values;
+    values.reserve(count);
+    for (int i = 0; i < count; i++) {
+        reader.readElement("Geometry");
+        const char* TypeName = reader.getAttribute("type");
+        Geometry *newG = (Geometry *)Base::Type::fromName(TypeName).createInstance();
+        if(reader.hasAttribute("id"))
+            newG->Id = reader.getAttributeAsInteger("id");
+        newG->Restore(reader);
+
+        if(reader.testStatus(Base::XMLReader::ReaderStatus::PartialRestoreInObject)) {
+            Base::Console().Error("Geometry \"%s\" within a PropertyGeometryList was subject to a partial restore.\n",reader.localName());
+            if(isOrderRelevant()) {
+                // Pushes the best try by the Geometry class
+                values.push_back(newG);
+            }
+            else {
+                delete newG;
+            }
+            reader.clearPartialRestoreObject();
+        }
+        else {
+            values.push_back(newG);
+        }
+
+        reader.readEndElement("Geometry");
+    }
+
+    reader.readEndElement("GeometryList");
+
+    // assignment
+    setValues(values);
+}
+
+App::Property *PropertyGeometryList::Copy(void) const
+{
+    PropertyGeometryList *p = new PropertyGeometryList();
+    p->setValues(_lValueList);
+    return p;
+}
+
+void PropertyGeometryList::Paste(const Property &from)
+{
+    const PropertyGeometryList& FromList = dynamic_cast<const PropertyGeometryList&>(from);
+    setValues(FromList._lValueList);
+}
+
+unsigned int PropertyGeometryList::getMemSize(void) const
+{
+    int size = sizeof(PropertyGeometryList);
+    for (int i = 0; i < getSize(); i++)
+        size += _lValueList[i]->getMemSize();
+    return size;
+}
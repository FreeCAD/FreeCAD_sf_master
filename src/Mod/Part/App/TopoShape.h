/***************************************************************************
 *   Copyright (c) 2002 Jürgen Riegel <juergen.riegel@web.de>              *
 *                                                                         *
 *   This file is part of the FreeCAD CAx development system.              *
 *                                                                         *
 *   This library is free software; you can redistribute it and/or         *
 *   modify it under the terms of the GNU Library General Public           *
 *   License as published by the Free Software Foundation; either          *
 *   version 2 of the License, or (at your option) any later version.      *
 *                                                                         *
 *   This library  is distributed in the hope that it will be useful,      *
 *   but WITHOUT ANY WARRANTY; without even the implied warranty of        *
 *   MERCHANTABILITY or FITNESS FOR A PARTICULAR PURPOSE.  See the         *
 *   GNU Library General Public License for more details.                  *
 *                                                                         *
 *   You should have received a copy of the GNU Library General Public     *
 *   License along with this library; see the file COPYING.LIB. If not,    *
 *   write to the Free Software Foundation, Inc., 59 Temple Place,         *
 *   Suite 330, Boston, MA  02111-1307, USA                                *
 *                                                                         *
 ***************************************************************************/


#ifndef PART_TOPOSHAPE_H
#define PART_TOPOSHAPE_H

#include <memory>
#include <iostream>
#include <TopoDS_Compound.hxx>
#include <TopoDS_Wire.hxx>
#include <TopTools_ListOfShape.hxx>
#include <TopTools_IndexedMapOfShape.hxx>
#include <App/ComplexGeoData.h>
#include <Base/Exception.h>

class BRepBuilderAPI_MakeShape;
class BRepBuilderAPI_Sewing;
class BRepOffsetAPI_ThruSections;
class BRepFeat_MakePrism;
class BRepOffsetAPI_MakePipeShell;
class BRepOffsetAPI_DraftAngle;
class BRepPrimAPI_MakeHalfSpace; 
class gp_Ax1;
class gp_Ax2;
class gp_Pln;
class gp_Vec;
class gp_Trsf;
class gp_GTrsf;
class gp_Pln;
class gp_Dir;

namespace App {
class Color;
}

namespace Part
{

/* A special sub-class to indicate null shapes
 */
class PartExport NullShapeException : public Base::ValueError
{
public:
   /// Construction
   NullShapeException();
   NullShapeException(const char * sMessage);
   NullShapeException(const std::string& sMessage);
   /// Construction
   NullShapeException(const NullShapeException &inst);
   /// Destruction
   virtual ~NullShapeException() throw() {}
};

/* A special sub-class to indicate boolean failures
 */
class PartExport BooleanException : public Base::CADKernelError
{
public:
   /// Construction
   BooleanException();
   BooleanException(const char * sMessage);
   BooleanException(const std::string& sMessage);
   /// Construction
   BooleanException(const BooleanException &inst);
   /// Destruction
   virtual ~BooleanException() throw() {}
};

class PartExport ShapeSegment : public Data::Segment
{
    TYPESYSTEM_HEADER();

public:
    ShapeSegment(const TopoDS_Shape &ShapeIn):Shape(ShapeIn){}
    ShapeSegment(){}
    virtual std::string getName() const;

    TopoDS_Shape Shape;
};



/** The representation for a CAD Shape
 */
class PartExport TopoShape : public Data::ComplexGeoData
{
    TYPESYSTEM_HEADER();

public:
    explicit TopoShape(long Tag=0, App::StringHasherRef hasher=App::StringHasherRef(), 
            const TopoDS_Shape &shape=TopoDS_Shape());
    TopoShape(const TopoDS_Shape&);
    TopoShape(const TopoShape&);
    ~TopoShape();

    inline void setShape(const TopoDS_Shape& shape, bool resetElementMap=true) {
        _Shape = shape;
        if(resetElementMap) {
            Hasher = App::StringHasherRef();
            this->resetElementMap();
        }
    }

    inline void setShape(const TopoShape& shape) {
        *this = shape;
    }

    inline const TopoDS_Shape& getShape() const {
        return this->_Shape;
    }

    void operator = (const TopoShape&);

    /** @name Placement control */
    //@{
    /// set the transformation of the CasCade Shape
    void setTransform(const Base::Matrix4D& rclTrf);
    /// set the transformation of the CasCade Shape
    void setPlacement(const Base::Placement& rclTrf);
    /// get the transformation of the CasCade Shape
    Base::Matrix4D getTransform(void) const;
    /// get the transformation of the CasCade Shape
    Base::Placement getPlacemet(void) const;
    /// Bound box from the CasCade shape
    Base::BoundBox3d getBoundBox(void)const;
    virtual bool getCenterOfGravity(Base::Vector3d& center) const;
    static void convertTogpTrsf(const Base::Matrix4D& mtrx, gp_Trsf& trsf);
    static void convertToMatrix(const gp_Trsf& trsf, Base::Matrix4D& mtrx);
    static Base::Matrix4D convert(const gp_Trsf& trsf);
    static gp_Trsf convert(const Base::Matrix4D& mtrx);
    //@}

    /** @name Subelement management */
    //@{
    /** Sub type list
     *  List of different subelement types
     *  it is NOT a list of the subelements itself
     */
    virtual std::vector<const char*> getElementTypes(void) const;
    virtual unsigned long countSubElements(const char* Type) const;
    /// get the subelement by type and number
    virtual Data::Segment* getSubElement(const char* Type, unsigned long) const;
    /** Get lines from segment */
    virtual void getLinesFromSubelement(
        const Data::Segment*,
        std::vector<Base::Vector3d> &Points,
        std::vector<Line> &lines) const;
    /** Get faces from segment */
    virtual void getFacesFromSubelement(
        const Data::Segment*,
        std::vector<Base::Vector3d> &Points,
        std::vector<Base::Vector3d> &PointNormals,
        std::vector<Facet> &faces) const;
    //@}
    /// get the Topo"sub"Shape with the given name
    TopoDS_Shape getSubShape(const char* Type, bool silent=false) const;
    TopoDS_Shape getSubShape(TopAbs_ShapeEnum type, int idx, bool silent=false) const;
<<<<<<< HEAD
    TopoShape getSubTopoShape(const char *Type, bool silent=false) const;
    TopoShape getSubTopoShape(TopAbs_ShapeEnum type, int idx, bool silent=false) const;
=======
>>>>>>> c0753806
    std::vector<TopoShape> getSubTopoShapes(TopAbs_ShapeEnum type=TopAbs_SHAPE) const;
    std::vector<TopoDS_Shape> getSubShapes(TopAbs_ShapeEnum type=TopAbs_SHAPE) const;
    unsigned long countSubShapes(const char* Type) const;
    unsigned long countSubShapes(TopAbs_ShapeEnum type) const;
    bool hasSubShape(const char *Type) const;
    bool hasSubShape(TopAbs_ShapeEnum type) const;
    /// get the Topo"sub"Shape with the given name
    PyObject * getPySubShape(const char* Type, bool silent=false) const;

    /** @name Save/restore */
    //@{
    void Save (Base::Writer &writer) const;
    void Restore(Base::XMLReader &reader);

    void SaveDocFile (Base::Writer &writer) const;
    void RestoreDocFile(Base::Reader &reader);
    unsigned int getMemSize (void) const;
    //@}

    /** @name Input/Output */
    //@{
    void read(const char *FileName);
    void write(const char *FileName) const;
    void dump(std::ostream& out) const;
    void importIges(const char *FileName);
    void importStep(const char *FileName);
    void importBrep(const char *FileName);
    void importBrep(std::istream&, int indicator=1);
    void importBinary(std::istream&);
    void exportIges(const char *FileName) const;
    void exportStep(const char *FileName) const;
    void exportBrep(const char *FileName) const;
    void exportBrep(std::ostream&) const;
    void exportBinary(std::ostream&);
    void exportStl (const char *FileName, double deflection) const;
    void exportFaceSet(double, double, const std::vector<App::Color>&, std::ostream&) const;
    void exportLineSet(std::ostream&) const;
    //@}

    /** @name Query*/
    //@{
    bool isNull() const;
    bool isValid() const;
    bool analyze(bool runBopCheck, std::ostream&) const;
    bool isClosed() const;
    bool isCoplanar(const TopoShape &other, double tol=-1) const;
    bool findPlane(gp_Pln &pln, double tol=-1) const;
    //@}

    /** @name Boolean operation*/
    //@{
    TopoDS_Shape cut(TopoDS_Shape) const;
    TopoDS_Shape cut(const std::vector<TopoDS_Shape>&, Standard_Real tolerance = 0.0) const;
    TopoDS_Shape common(TopoDS_Shape) const;
    TopoDS_Shape common(const std::vector<TopoDS_Shape>&, Standard_Real tolerance = 0.0) const;
    TopoDS_Shape fuse(TopoDS_Shape) const;
    TopoDS_Shape fuse(const std::vector<TopoDS_Shape>&, Standard_Real tolerance = 0.0) const;
    TopoDS_Shape oldFuse(TopoDS_Shape) const;
    TopoDS_Shape section(TopoDS_Shape, Standard_Boolean approximate=Standard_False) const;
    TopoDS_Shape section(const std::vector<TopoDS_Shape>&, Standard_Real tolerance = 0.0, Standard_Boolean approximate=Standard_False) const;
    std::list<TopoDS_Wire> slice(const Base::Vector3d&, double) const;
    TopoDS_Compound slices(const Base::Vector3d&, const std::vector<double>&) const;
    /**
     * @brief generalFuse: run general fuse algorithm between this and shapes
     * supplied as sOthers
     *
     * @param sOthers (input): list of shapes to run the algorithm between
     * (this is automatically added to the list)
     *
     * @param tolerance (input): fuzzy value (pass zero to disable fuzzyness
     * and use shape tolerances only)
     *
     * @param mapInOut (output): pointer to list of lists, to write the info
     * which shapes in result came from which argument shape. The length of
     * list is equal to length of sOthers+1. First element is a list of shapes
     * that came from shape of this, and the rest are those that come from
     * shapes in sOthers. If the info is not needed, nullptr can be passed.
     *
     * @return compound of slices that can be combined to reproduce results of
     * cut, fuse, common. The shapes share edges and faces where they touch.
     * For example, if input shapes are two intersecting spheres, GFA returns
     * three solids: two cuts and common.
     */
    TopoDS_Shape generalFuse(const std::vector<TopoDS_Shape> &sOthers, Standard_Real tolerance, std::vector<TopTools_ListOfShape>* mapInOut = nullptr) const;
    //@}

    /** Sweeping */
    //@{
    TopoDS_Shape makePipe(const TopoDS_Shape& profile) const;
    TopoDS_Shape makePipeShell(const TopTools_ListOfShape& profiles, const Standard_Boolean make_solid,
        const Standard_Boolean isFrenet = Standard_False, int transition=0) const;
    TopoDS_Shape makePrism(const gp_Vec&) const;
    ///revolve shape. Note: isSolid is deprecated (instead, use some Part::FaceMaker to make a face, first).
    TopoDS_Shape revolve(const gp_Ax1&, double d, Standard_Boolean isSolid=Standard_False) const;
    TopoDS_Shape makeSweep(const TopoDS_Shape& profile, double, int) const;
    TopoDS_Shape makeTube(double radius, double tol, int cont, int maxdeg, int maxsegm) const;
    TopoDS_Shape makeHelix(Standard_Real pitch, Standard_Real height,
        Standard_Real radius, Standard_Real angle=0,
        Standard_Boolean left=Standard_False, Standard_Boolean style=Standard_False) const;
    TopoDS_Shape makeLongHelix(Standard_Real pitch, Standard_Real height,
        Standard_Real radius, Standard_Real angle=0,
        Standard_Boolean left=Standard_False) const;
    TopoDS_Shape makeThread(Standard_Real pitch, Standard_Real depth,
        Standard_Real height, Standard_Real radius) const;
    TopoDS_Shape makeLoft(const TopTools_ListOfShape& profiles, Standard_Boolean isSolid,
        Standard_Boolean isRuled, Standard_Boolean isClosed = Standard_False, Standard_Integer maxDegree = 5) const;
    TopoDS_Shape makeOffsetShape(double offset, double tol,
        bool intersection = false, bool selfInter = false,
        short offsetMode = 0, short join = 0, bool fill = false) const;
    TopoDS_Shape makeOffset2D(double offset, short joinType = 0,
        bool fill = false, bool allowOpenResult = false, bool intersection = false) const;
    TopoDS_Shape makeThickSolid(const TopTools_ListOfShape& remFace,
        double offset, double tol,
        bool intersection = false, bool selfInter = false,
        short offsetMode = 0, short join = 0) const;
    //@}

    /** @name Manipulation*/
    //@{
    void transformGeometry(const Base::Matrix4D &rclMat);
    TopoDS_Shape transformGShape(const Base::Matrix4D&) const;
<<<<<<< HEAD
    /** Transform shape
     * 
     * @param mat: transformation matrix
     * @param copy: whether to copy the shape before trasnformation
     * @param checkScale: whether to check for non-uniform scaling. If not and
     * there is non-uniform scaling, exception will be raised. If non-uniform
     * scaling is detected, it will call makEGTransform() to do the
     * transformation.
     *
     * @return Return true only if non-uniform scaling is detected.
     */
    bool transformShape(const Base::Matrix4D &mat, bool copy, bool checkScale=false);
=======
    bool transformShape(const Base::Matrix4D&, bool copy, bool checkScale=false);
>>>>>>> c0753806
    TopoDS_Shape mirror(const gp_Ax2&) const;
    TopoDS_Shape toNurbs() const;
    TopoDS_Shape replaceShape(const std::vector< std::pair<TopoDS_Shape,TopoDS_Shape> >& s) const;
    TopoDS_Shape removeShape(const std::vector<TopoDS_Shape>& s) const;
    void sewShape();
    bool fix(double, double, double);
    bool removeInternalWires(double);
    TopoDS_Shape removeSplitter() const;
    TopoDS_Shape defeaturing(const std::vector<TopoDS_Shape>& s) const;
    TopoDS_Shape makeShell(const TopoDS_Shape&) const;
    //@}

    /** @name Getting basic geometric entities */
    //@{
    /** Get points from object with given accuracy */
    virtual void getPoints(std::vector<Base::Vector3d> &Points,
        std::vector<Base::Vector3d> &Normals,
        float Accuracy, uint16_t flags=0) const;
    virtual void getFaces(std::vector<Base::Vector3d> &Points,std::vector<Facet> &faces,
        float Accuracy, uint16_t flags=0) const;
    void setFaces(const std::vector<Base::Vector3d> &Points,
                  const std::vector<Facet> &faces, float Accuracy=1.0e-06);
    void getDomains(std::vector<Domain>&) const;
    //@}

    /** @name Element name mapping aware shape maker 
     *
<<<<<<< HEAD
     * These functions are implemented in TopoShapeEx.cpp
     */
    //@{
    
    TopoShape &makECompound(const std::vector<TopoShape> &shapes, const char *op=0, bool force=true);

    TopoShape &makEWires(const std::vector<TopoShape> &shapes, const char *op=0, bool fix=false, double tol=0.0);
    TopoShape &makEWires(const TopoShape &shape, const char *op=0, bool fix=false, double tol=0.0);
    TopoShape makEWires(const char *op=0, bool fix=false, double tol=0.0) const {
        return TopoShape(0,Hasher).makEWires(*this,op,fix,tol);
    }

    TopoShape &makEFace(const std::vector<TopoShape> &shapes, const char *op=0, const char *maker=0);
    TopoShape &makEFace(const TopoShape &shape, const char *op=0, const char *maker=0);
    TopoShape makEFace(const char *op=0, const char *maker=0) const {
        return TopoShape(0,Hasher).makEFace(*this,op,maker);
    }

    TopoShape &makEFilledFace(const std::vector<TopoShape> &shapes, const TopoShape &surface, const char *op=0);

    TopoShape &makESolid(const std::vector<TopoShape> &shapes, const char *op=0);
    TopoShape &makESolid(const TopoShape &shape, const char *op=0);
    TopoShape makESolid(const char *op=0) const {
        return TopoShape(0,Hasher).makESolid(*this,op);
    }

    TopoShape &makEShape(BRepBuilderAPI_MakeShape &mkShape, 
            const std::vector<TopoShape> &sources, const char *op=0);
    TopoShape &makEShape(BRepBuilderAPI_MakeShape &mkShape, 
            const TopoShape &source, const char *op=0);
    TopoShape makEShape(BRepBuilderAPI_MakeShape &mkShape, const char *op=0) const {
        return TopoShape(0,Hasher).makEShape(mkShape,*this,op);
    }

    TopoShape &makEShape(BRepBuilderAPI_Sewing &mkShape, 
            const std::vector<TopoShape> &source, const char *op=0);
    TopoShape &makEShape(BRepBuilderAPI_Sewing &mkShape, 
            const TopoShape &source, const char *op=0);
    TopoShape makEShape(BRepBuilderAPI_Sewing &mkShape, const char *op=0) const {
        return TopoShape(0,Hasher).makEShape(mkShape,*this,op);
    }

    TopoShape &makEShape(BRepOffsetAPI_ThruSections &mkShape, 
            const std::vector<TopoShape> &source, const char *op=0);
    TopoShape &makEShape(BRepOffsetAPI_ThruSections &mkShape, 
            const TopoShape &source, const char *op=0);
    TopoShape makEShape(BRepOffsetAPI_ThruSections &mkShape, const char *op=0) const {
        return TopoShape(0,Hasher).makEShape(mkShape,*this,op);
    }

    TopoShape &makEShape(BRepOffsetAPI_MakePipeShell &mkShape, 
            const std::vector<TopoShape> &source, const char *op=0);

    TopoShape &makEShape(BRepPrimAPI_MakeHalfSpace &mkShape, 
            const TopoShape &source, const char *op=0);
    TopoShape makEShape(BRepPrimAPI_MakeHalfSpace  &mkShape, const char *op=0) const {
        return TopoShape(0,Hasher).makEShape(mkShape,*this,op);
    }

    TopoShape &makEShape(BRepFeat_MakePrism &mkShape, const TopoShape &source,
            const char *op=0);
    TopoShape makEShape(BRepFeat_MakePrism &mkShape,const char *op=0) const {
        return TopoShape(0,Hasher).makEShape(mkShape,*this,op);
    }

    struct Mapper {
        virtual std::vector<TopoDS_Shape> generated(const TopoDS_Shape &) const {
            return std::vector<TopoDS_Shape>();
        }
        virtual std::vector<TopoDS_Shape> modified(const TopoDS_Shape &) const {
            return std::vector<TopoDS_Shape>();
        }
    };
    TopoShape &makESHAPE(const TopoDS_Shape &shape, const Mapper &mapper, 
            const std::vector<TopoShape> &sources, const char *op=0);

    TopoShape &makEShape(const char *maker, const std::vector<TopoShape> &shapes, 
            const char *op=0, double tol = 0.0);
    TopoShape &makEShape(const char *maker, const TopoShape &shape, const char *op=0, double tol = 0.0);
    TopoShape makEShape(const char *maker, const char *op=0, double tol = 0.0) const {
        return TopoShape(0,Hasher).makEShape(maker,*this,op,tol);
    }

=======
     * To be complete in next batch of patches
     */
    //@{
    TopoShape &makECompound(const std::vector<TopoShape> &shapes, const char *op=0, bool force=true);

    TopoShape &makEWires(const TopoShape &shape, const char *op=0, bool fix=false, double tol=0.0);
    TopoShape makEWires(const char *op=0, bool fix=false, double tol=0.0) const {
        return TopoShape().makEWires(*this,op,fix,tol);
    }
    TopoShape &makEFace(const std::vector<TopoShape> &shapes, const char *op=0, const char *maker=0);
    TopoShape &makEFace(const TopoShape &shape, const char *op=0, const char *maker=0);
    TopoShape makEFace(const char *op=0, const char *maker=0) const {
        return TopoShape().makEFace(*this,op,maker);
    }
>>>>>>> c0753806
    bool _makETransform(const TopoShape &shape, const Base::Matrix4D &mat,
            const char *op=0, bool checkScale=false, bool copy=false);

    TopoShape &makETransform(const TopoShape &shape, const Base::Matrix4D &mat,
            const char *op=0, bool checkScale=false, bool copy=false) {
        _makETransform(shape,mat,op,checkScale,copy);
        return *this;
    }
    TopoShape makETransform(const Base::Matrix4D &mat, const char *op=0, 
            bool checkScale=false, bool copy=false) const {
<<<<<<< HEAD
        return TopoShape(Tag,Hasher).makETransform(*this,mat,op,checkScale,copy);
=======
        return TopoShape().makETransform(*this,mat,op,checkScale,copy);
>>>>>>> c0753806
    }

    TopoShape &makETransform(const TopoShape &shape, const gp_Trsf &trsf, 
            const char *op=0, bool copy=false);
    TopoShape makETransform(const gp_Trsf &trsf, const char *op=0, bool copy=false) const {
<<<<<<< HEAD
        return TopoShape(Tag,Hasher).makETransform(*this,trsf,op,copy);
=======
        return TopoShape().makETransform(*this,trsf,op,copy);
>>>>>>> c0753806
    }

    void move(const TopLoc_Location &loc) {
        _Shape.Move(loc);
    }
    TopoShape moved(const TopLoc_Location &loc) const {
        TopoShape ret(*this);
        ret._Shape.Move(loc);
        return ret;
    }

    TopoShape &makEGTransform(const TopoShape &shape, const Base::Matrix4D &mat, 
            const char *op=0, bool copy=false);
    TopoShape makEGTransform(const Base::Matrix4D &mat, const char *op=0, bool copy=false) const {
<<<<<<< HEAD
        return TopoShape(Tag,Hasher).makEGTransform(*this,mat,op,copy);
    }

    TopoShape &makECopy(const TopoShape &shape, const char *op=0, bool copyGeom=true, bool copyMesh=false);
    TopoShape makECopy(const char *op=0, bool copyGeom=true, bool copyMesh=false) const {
        return TopoShape(Tag,Hasher).makECopy(*this,op,copyGeom,copyMesh);
=======
        return TopoShape().makEGTransform(*this,mat,op,copy);
>>>>>>> c0753806
    }

    TopoShape &makERefine(const TopoShape &shape, const char *op=0, bool no_fail=true);
    TopoShape makERefine(const char *op=0, bool no_fail=true) const {
<<<<<<< HEAD
        return TopoShape(Tag,Hasher).makERefine(*this,op,no_fail);
    }

    TopoShape &makEThickSolid(const TopoShape &shape, const std::vector<TopoShape> &faces, 
            double offset, double tol, bool intersection = false, bool selfInter = false,
            short offsetMode = 0, short join = 0, const char *op=0);
    TopoShape makEThickSolid(const std::vector<TopoShape> &faces, 
            double offset, double tol, bool intersection = false, bool selfInter = false,
            short offsetMode = 0, short join = 0, const char *op=0) const {
        return TopoShape(0,Hasher).makEThickSolid(*this,faces,offset,tol,intersection,selfInter,
                offsetMode,join,op);
    }

    TopoShape &makERevolve(const TopoShape &base, const gp_Ax1& axis, double d, 
            const char *face_maker=0, const char *op=0);
    TopoShape makERevolve(const gp_Ax1& axis, double d, 
            const char *face_maker=0, const char *op=0) const {
        return TopoShape(0,Hasher).makERevolve(*this,axis,d,face_maker,op);
    }

    TopoShape &makEPrism(const TopoShape &base, const gp_Vec& vec, const char *op=0);
    TopoShape makEPrism(const gp_Vec& vec, const char *op=0) const {
        return TopoShape(0,Hasher).makEPrism(*this,vec,op);
    }

    TopoShape &makEOffset(const TopoShape &shape, double offset, double tol,
            bool intersection = false, bool selfInter = false, short offsetMode = 0, 
            short join = 0, bool fill = false, const char *op=0);
    TopoShape makEOffset(double offset, double tol, bool intersection = false, bool selfInter = false, 
            short offsetMode=0, short join=0, bool fill=false, const char *op=0) const {
        return TopoShape(0,Hasher).makEOffset(*this,offset,tol,intersection,selfInter,
                offsetMode,join,fill,op);
    }

    TopoShape &makEOffset2D(const TopoShape &shape, double offset, short joinType=0, bool fill=false, 
            bool allowOpenResult=false, bool intersection=false, const char *op=0);
    TopoShape makEOffset2D(double offset, short joinType=0, bool fill=false, bool allowOpenResult=false, 
            bool intersection=false, const char *op=0) const {
        return TopoShape(0,Hasher).makEOffset2D(*this,offset,joinType,fill,allowOpenResult,intersection,op);
    }

    TopoShape &makEPipeShell(const std::vector<TopoShape> &shapes, const Standard_Boolean make_solid,
            const Standard_Boolean isFrenet, int transition=0, const char *op=0);

    TopoShape &makELoft(const std::vector<TopoShape> &shapes,
            Standard_Boolean isSolid, Standard_Boolean isRuled, Standard_Boolean isClosed=Standard_False,
            Standard_Integer maxDegree=5, const char *op=0);

    TopoShape &makERuledSurface(const std::vector<TopoShape> &shapes, int orientation=0, const char *op=0);

    TopoShape &makEMirror(const TopoShape &shape, const gp_Ax2&, const char *op=0);
    TopoShape makEMirror(const gp_Ax2& ax, const char *op=0) const {
        return TopoShape(0,Hasher).makEMirror(*this,ax,op);
    }

    TopoShape &makESlice(const TopoShape &shape, const Base::Vector3d&, double, const char *op=0);
    TopoShape makESlice(const Base::Vector3d& dir, double d, const char *op=0) const {
        return TopoShape(0,Hasher).makESlice(*this,dir,d,op);
    }
    TopoShape &makESlice(const TopoShape &shape, const Base::Vector3d&, 
            const std::vector<double>&, const char *op=0);
    TopoShape makESlice(const Base::Vector3d &dir, const std::vector<double> &d, const char *op=0) const {
        return TopoShape(0,Hasher).makESlice(*this,dir,d,op);
    }

    TopoShape &makEFillet(const TopoShape &shape, const std::vector<TopoShape> &edges, 
            double radius1, double radius2, const char *op=0);
    TopoShape makEFillet(const std::vector<TopoShape> &edges, 
            double radius1, double radius2, const char *op=0) const {
        return TopoShape(0,Hasher).makEFillet(*this,edges,radius1,radius2,op);
    }

    TopoShape &makEChamfer(const TopoShape &shape, const std::vector<TopoShape> &edges, 
            double radius1, double radius2, const char *op=0);
    TopoShape makEChamfer(const std::vector<TopoShape> &edges, 
            double radius1, double radius2, const char *op=0) const {
        return TopoShape(0,Hasher).makEChamfer(*this,edges,radius1,radius2,op);
    }

    TopoShape &makEDraft(const TopoShape &shape, const std::vector<TopoShape> &faces, 
           const gp_Dir &pullDirection, double angle, const gp_Pln &neutralPlane,
           bool retry=true, const char *op=0);
    TopoShape makEDraft(const std::vector<TopoShape> &faces, 
           const gp_Dir &pullDirection, double angle, const gp_Pln &neutralPlane,
           bool retry=true, const char *op=0) const {
        return TopoShape(0,Hasher).makEDraft(*this,faces,pullDirection,angle,neutralPlane,retry,op);
    }

    TopoShape &replacEShape(const TopoShape &shape, const std::vector<std::pair<TopoShape,TopoShape> > &s);
    TopoShape replacEShape(const std::vector<std::pair<TopoShape,TopoShape> > &s) const {
        return TopoShape(0,Hasher).replacEShape(*this,s);
    }
        
    TopoShape &removEShape(const TopoShape &shape, const std::vector<TopoShape>& s);
    TopoShape removEShape(const std::vector<TopoShape>& s) const {
        return TopoShape(0,Hasher).removEShape(*this,s);
    }

    TopoShape &makEGeneralFuse(const std::vector<TopoShape> &shapes, 
            std::vector<std::vector<TopoShape> > &modified, double tol=0, const char *op=0);

    TopoShape &makEFuse(const std::vector<TopoShape> &shapes, const char *op=0, double tol=0);
    TopoShape makEFuse(const TopoShape &shape, const char *op=0, double tol=0) const {
        return TopoShape(0,Hasher).makEFuse({*this,shape},op,tol);
    }

    TopoShape &makECut(const std::vector<TopoShape> &shapes, const char *op=0, double tol=0);
    TopoShape makECut(const TopoShape &shape, const char *op=0, double tol=0) const {
        return TopoShape(0,Hasher).makECut({*this,shape},op,tol);
    }

    static const std::string &modPostfix();
    static const std::string &genPostfix();
    static const std::string &modgenPostfix();
    static const std::string &upperPostfix();
    static const std::string &lowerPostfix();
    //@}

    /** @name Element name mapping helper functions
     *
     * These functions are implemented in TopoShapeEx.cpp
     */
    //@{
    void mapSubElement(const TopoShape &other,const char *op=0, bool forceHasher=false);
    void mapSubElement(const std::vector<TopoShape> &shapes, const char *op=0) {
        for(auto &shape : shapes)
            mapSubElement(shape,op);
    }
    void mapSubElementsTo(std::vector<TopoShape> &shapes, const char *op=0) const {
        for(auto &shape : shapes)
            shape.mapSubElement(*this,op);
    }

    bool canMapElement(const TopoShape &other) const;

    std::vector<std::pair<std::string,std::string> > getRelatedElements(
            const char *name, bool sameType=true) const;

    void cacheRelatedElements(const char *name, bool sameType,
            const std::vector<std::pair<std::string,std::string> > &names) const;

    bool getRelatedElementsCached(const char *name, bool sameType,
            std::vector<std::pair<std::string,std::string> > &names) const;

    virtual std::string getElementMapVersion() const override;

    const char *setElementComboName(const char *element, 
            const std::vector<std::string> &names, const char *marker=0, const char *op=0);

    virtual void reTagElementMap(long tag, App::StringHasherRef hasher, const char *postfix=0) override;
    //@}


    /** @name sub shape cached functions
     *
     * These functions uses internal caches for sub shape maps to imporve performance
     */
    //@{
    void initCache(int reset=0, const char *file=0, int line=0) const;
    int findShape(const TopoDS_Shape &subshape) const;
    TopoDS_Shape findShape(const char *name) const;
    TopoDS_Shape findShape(TopAbs_ShapeEnum type, int idx) const;
    int findAncestor(const TopoDS_Shape &subshape, TopAbs_ShapeEnum type) const;
    TopoDS_Shape findAncestorShape(const TopoDS_Shape &subshape, TopAbs_ShapeEnum type) const;
    std::vector<int> findAncestors(const TopoDS_Shape &subshape, TopAbs_ShapeEnum type) const;
    std::vector<TopoDS_Shape> findAncestorsShapes(const TopoDS_Shape &subshape, TopAbs_ShapeEnum type) const;
=======
        return TopoShape().makERefine(*this,op,no_fail);
    }
>>>>>>> c0753806
    //@}

    static TopAbs_ShapeEnum shapeType(const char *type,bool silent=false);
    static TopAbs_ShapeEnum shapeType(char type,bool silent=false);
    TopAbs_ShapeEnum shapeType(bool silent=false) const;
    static const std::string &shapeName(TopAbs_ShapeEnum type,bool silent=false);
    const std::string &shapeName(bool silent=false) const;
    static std::pair<TopAbs_ShapeEnum,int> shapeTypeAndIndex(const char *name);
<<<<<<< HEAD

    class Cache;
    friend class Cache;

=======
>>>>>>> c0753806
private:
    TopoDS_Shape _Shape;

    mutable std::shared_ptr<Cache> _Cache;
};

} //namespace Part


#endif // PART_TOPOSHAPE_H
<|MERGE_RESOLUTION|>--- conflicted
+++ resolved
@@ -1,695 +1,651 @@
-/***************************************************************************
- *   Copyright (c) 2002 Jürgen Riegel <juergen.riegel@web.de>              *
- *                                                                         *
- *   This file is part of the FreeCAD CAx development system.              *
- *                                                                         *
- *   This library is free software; you can redistribute it and/or         *
- *   modify it under the terms of the GNU Library General Public           *
- *   License as published by the Free Software Foundation; either          *
- *   version 2 of the License, or (at your option) any later version.      *
- *                                                                         *
- *   This library  is distributed in the hope that it will be useful,      *
- *   but WITHOUT ANY WARRANTY; without even the implied warranty of        *
- *   MERCHANTABILITY or FITNESS FOR A PARTICULAR PURPOSE.  See the         *
- *   GNU Library General Public License for more details.                  *
- *                                                                         *
- *   You should have received a copy of the GNU Library General Public     *
- *   License along with this library; see the file COPYING.LIB. If not,    *
- *   write to the Free Software Foundation, Inc., 59 Temple Place,         *
- *   Suite 330, Boston, MA  02111-1307, USA                                *
- *                                                                         *
- ***************************************************************************/
-
-
-#ifndef PART_TOPOSHAPE_H
-#define PART_TOPOSHAPE_H
-
-#include <memory>
-#include <iostream>
-#include <TopoDS_Compound.hxx>
-#include <TopoDS_Wire.hxx>
-#include <TopTools_ListOfShape.hxx>
-#include <TopTools_IndexedMapOfShape.hxx>
-#include <App/ComplexGeoData.h>
-#include <Base/Exception.h>
-
-class BRepBuilderAPI_MakeShape;
-class BRepBuilderAPI_Sewing;
-class BRepOffsetAPI_ThruSections;
-class BRepFeat_MakePrism;
-class BRepOffsetAPI_MakePipeShell;
-class BRepOffsetAPI_DraftAngle;
-class BRepPrimAPI_MakeHalfSpace; 
-class gp_Ax1;
-class gp_Ax2;
-class gp_Pln;
-class gp_Vec;
-class gp_Trsf;
-class gp_GTrsf;
-class gp_Pln;
-class gp_Dir;
-
-namespace App {
-class Color;
-}
-
-namespace Part
-{
-
-/* A special sub-class to indicate null shapes
- */
-class PartExport NullShapeException : public Base::ValueError
-{
-public:
-   /// Construction
-   NullShapeException();
-   NullShapeException(const char * sMessage);
-   NullShapeException(const std::string& sMessage);
-   /// Construction
-   NullShapeException(const NullShapeException &inst);
-   /// Destruction
-   virtual ~NullShapeException() throw() {}
-};
-
-/* A special sub-class to indicate boolean failures
- */
-class PartExport BooleanException : public Base::CADKernelError
-{
-public:
-   /// Construction
-   BooleanException();
-   BooleanException(const char * sMessage);
-   BooleanException(const std::string& sMessage);
-   /// Construction
-   BooleanException(const BooleanException &inst);
-   /// Destruction
-   virtual ~BooleanException() throw() {}
-};
-
-class PartExport ShapeSegment : public Data::Segment
-{
-    TYPESYSTEM_HEADER();
-
-public:
-    ShapeSegment(const TopoDS_Shape &ShapeIn):Shape(ShapeIn){}
-    ShapeSegment(){}
-    virtual std::string getName() const;
-
-    TopoDS_Shape Shape;
-};
-
-
-
-/** The representation for a CAD Shape
- */
-class PartExport TopoShape : public Data::ComplexGeoData
-{
-    TYPESYSTEM_HEADER();
-
-public:
-    explicit TopoShape(long Tag=0, App::StringHasherRef hasher=App::StringHasherRef(), 
-            const TopoDS_Shape &shape=TopoDS_Shape());
-    TopoShape(const TopoDS_Shape&);
-    TopoShape(const TopoShape&);
-    ~TopoShape();
-
-    inline void setShape(const TopoDS_Shape& shape, bool resetElementMap=true) {
-        _Shape = shape;
-        if(resetElementMap) {
-            Hasher = App::StringHasherRef();
-            this->resetElementMap();
-        }
-    }
-
-    inline void setShape(const TopoShape& shape) {
-        *this = shape;
-    }
-
-    inline const TopoDS_Shape& getShape() const {
-        return this->_Shape;
-    }
-
-    void operator = (const TopoShape&);
-
-    /** @name Placement control */
-    //@{
-    /// set the transformation of the CasCade Shape
-    void setTransform(const Base::Matrix4D& rclTrf);
-    /// set the transformation of the CasCade Shape
-    void setPlacement(const Base::Placement& rclTrf);
-    /// get the transformation of the CasCade Shape
-    Base::Matrix4D getTransform(void) const;
-    /// get the transformation of the CasCade Shape
-    Base::Placement getPlacemet(void) const;
-    /// Bound box from the CasCade shape
-    Base::BoundBox3d getBoundBox(void)const;
-    virtual bool getCenterOfGravity(Base::Vector3d& center) const;
-    static void convertTogpTrsf(const Base::Matrix4D& mtrx, gp_Trsf& trsf);
-    static void convertToMatrix(const gp_Trsf& trsf, Base::Matrix4D& mtrx);
-    static Base::Matrix4D convert(const gp_Trsf& trsf);
-    static gp_Trsf convert(const Base::Matrix4D& mtrx);
-    //@}
-
-    /** @name Subelement management */
-    //@{
-    /** Sub type list
-     *  List of different subelement types
-     *  it is NOT a list of the subelements itself
-     */
-    virtual std::vector<const char*> getElementTypes(void) const;
-    virtual unsigned long countSubElements(const char* Type) const;
-    /// get the subelement by type and number
-    virtual Data::Segment* getSubElement(const char* Type, unsigned long) const;
-    /** Get lines from segment */
-    virtual void getLinesFromSubelement(
-        const Data::Segment*,
-        std::vector<Base::Vector3d> &Points,
-        std::vector<Line> &lines) const;
-    /** Get faces from segment */
-    virtual void getFacesFromSubelement(
-        const Data::Segment*,
-        std::vector<Base::Vector3d> &Points,
-        std::vector<Base::Vector3d> &PointNormals,
-        std::vector<Facet> &faces) const;
-    //@}
-    /// get the Topo"sub"Shape with the given name
-    TopoDS_Shape getSubShape(const char* Type, bool silent=false) const;
-    TopoDS_Shape getSubShape(TopAbs_ShapeEnum type, int idx, bool silent=false) const;
-<<<<<<< HEAD
-    TopoShape getSubTopoShape(const char *Type, bool silent=false) const;
-    TopoShape getSubTopoShape(TopAbs_ShapeEnum type, int idx, bool silent=false) const;
-=======
->>>>>>> c0753806
-    std::vector<TopoShape> getSubTopoShapes(TopAbs_ShapeEnum type=TopAbs_SHAPE) const;
-    std::vector<TopoDS_Shape> getSubShapes(TopAbs_ShapeEnum type=TopAbs_SHAPE) const;
-    unsigned long countSubShapes(const char* Type) const;
-    unsigned long countSubShapes(TopAbs_ShapeEnum type) const;
-    bool hasSubShape(const char *Type) const;
-    bool hasSubShape(TopAbs_ShapeEnum type) const;
-    /// get the Topo"sub"Shape with the given name
-    PyObject * getPySubShape(const char* Type, bool silent=false) const;
-
-    /** @name Save/restore */
-    //@{
-    void Save (Base::Writer &writer) const;
-    void Restore(Base::XMLReader &reader);
-
-    void SaveDocFile (Base::Writer &writer) const;
-    void RestoreDocFile(Base::Reader &reader);
-    unsigned int getMemSize (void) const;
-    //@}
-
-    /** @name Input/Output */
-    //@{
-    void read(const char *FileName);
-    void write(const char *FileName) const;
-    void dump(std::ostream& out) const;
-    void importIges(const char *FileName);
-    void importStep(const char *FileName);
-    void importBrep(const char *FileName);
-    void importBrep(std::istream&, int indicator=1);
-    void importBinary(std::istream&);
-    void exportIges(const char *FileName) const;
-    void exportStep(const char *FileName) const;
-    void exportBrep(const char *FileName) const;
-    void exportBrep(std::ostream&) const;
-    void exportBinary(std::ostream&);
-    void exportStl (const char *FileName, double deflection) const;
-    void exportFaceSet(double, double, const std::vector<App::Color>&, std::ostream&) const;
-    void exportLineSet(std::ostream&) const;
-    //@}
-
-    /** @name Query*/
-    //@{
-    bool isNull() const;
-    bool isValid() const;
-    bool analyze(bool runBopCheck, std::ostream&) const;
-    bool isClosed() const;
-    bool isCoplanar(const TopoShape &other, double tol=-1) const;
-    bool findPlane(gp_Pln &pln, double tol=-1) const;
-    //@}
-
-    /** @name Boolean operation*/
-    //@{
-    TopoDS_Shape cut(TopoDS_Shape) const;
-    TopoDS_Shape cut(const std::vector<TopoDS_Shape>&, Standard_Real tolerance = 0.0) const;
-    TopoDS_Shape common(TopoDS_Shape) const;
-    TopoDS_Shape common(const std::vector<TopoDS_Shape>&, Standard_Real tolerance = 0.0) const;
-    TopoDS_Shape fuse(TopoDS_Shape) const;
-    TopoDS_Shape fuse(const std::vector<TopoDS_Shape>&, Standard_Real tolerance = 0.0) const;
-    TopoDS_Shape oldFuse(TopoDS_Shape) const;
-    TopoDS_Shape section(TopoDS_Shape, Standard_Boolean approximate=Standard_False) const;
-    TopoDS_Shape section(const std::vector<TopoDS_Shape>&, Standard_Real tolerance = 0.0, Standard_Boolean approximate=Standard_False) const;
-    std::list<TopoDS_Wire> slice(const Base::Vector3d&, double) const;
-    TopoDS_Compound slices(const Base::Vector3d&, const std::vector<double>&) const;
-    /**
-     * @brief generalFuse: run general fuse algorithm between this and shapes
-     * supplied as sOthers
-     *
-     * @param sOthers (input): list of shapes to run the algorithm between
-     * (this is automatically added to the list)
-     *
-     * @param tolerance (input): fuzzy value (pass zero to disable fuzzyness
-     * and use shape tolerances only)
-     *
-     * @param mapInOut (output): pointer to list of lists, to write the info
-     * which shapes in result came from which argument shape. The length of
-     * list is equal to length of sOthers+1. First element is a list of shapes
-     * that came from shape of this, and the rest are those that come from
-     * shapes in sOthers. If the info is not needed, nullptr can be passed.
-     *
-     * @return compound of slices that can be combined to reproduce results of
-     * cut, fuse, common. The shapes share edges and faces where they touch.
-     * For example, if input shapes are two intersecting spheres, GFA returns
-     * three solids: two cuts and common.
-     */
-    TopoDS_Shape generalFuse(const std::vector<TopoDS_Shape> &sOthers, Standard_Real tolerance, std::vector<TopTools_ListOfShape>* mapInOut = nullptr) const;
-    //@}
-
-    /** Sweeping */
-    //@{
-    TopoDS_Shape makePipe(const TopoDS_Shape& profile) const;
-    TopoDS_Shape makePipeShell(const TopTools_ListOfShape& profiles, const Standard_Boolean make_solid,
-        const Standard_Boolean isFrenet = Standard_False, int transition=0) const;
-    TopoDS_Shape makePrism(const gp_Vec&) const;
-    ///revolve shape. Note: isSolid is deprecated (instead, use some Part::FaceMaker to make a face, first).
-    TopoDS_Shape revolve(const gp_Ax1&, double d, Standard_Boolean isSolid=Standard_False) const;
-    TopoDS_Shape makeSweep(const TopoDS_Shape& profile, double, int) const;
-    TopoDS_Shape makeTube(double radius, double tol, int cont, int maxdeg, int maxsegm) const;
-    TopoDS_Shape makeHelix(Standard_Real pitch, Standard_Real height,
-        Standard_Real radius, Standard_Real angle=0,
-        Standard_Boolean left=Standard_False, Standard_Boolean style=Standard_False) const;
-    TopoDS_Shape makeLongHelix(Standard_Real pitch, Standard_Real height,
-        Standard_Real radius, Standard_Real angle=0,
-        Standard_Boolean left=Standard_False) const;
-    TopoDS_Shape makeThread(Standard_Real pitch, Standard_Real depth,
-        Standard_Real height, Standard_Real radius) const;
-    TopoDS_Shape makeLoft(const TopTools_ListOfShape& profiles, Standard_Boolean isSolid,
-        Standard_Boolean isRuled, Standard_Boolean isClosed = Standard_False, Standard_Integer maxDegree = 5) const;
-    TopoDS_Shape makeOffsetShape(double offset, double tol,
-        bool intersection = false, bool selfInter = false,
-        short offsetMode = 0, short join = 0, bool fill = false) const;
-    TopoDS_Shape makeOffset2D(double offset, short joinType = 0,
-        bool fill = false, bool allowOpenResult = false, bool intersection = false) const;
-    TopoDS_Shape makeThickSolid(const TopTools_ListOfShape& remFace,
-        double offset, double tol,
-        bool intersection = false, bool selfInter = false,
-        short offsetMode = 0, short join = 0) const;
-    //@}
-
-    /** @name Manipulation*/
-    //@{
-    void transformGeometry(const Base::Matrix4D &rclMat);
-    TopoDS_Shape transformGShape(const Base::Matrix4D&) const;
-<<<<<<< HEAD
-    /** Transform shape
-     * 
-     * @param mat: transformation matrix
-     * @param copy: whether to copy the shape before trasnformation
-     * @param checkScale: whether to check for non-uniform scaling. If not and
-     * there is non-uniform scaling, exception will be raised. If non-uniform
-     * scaling is detected, it will call makEGTransform() to do the
-     * transformation.
-     *
-     * @return Return true only if non-uniform scaling is detected.
-     */
-    bool transformShape(const Base::Matrix4D &mat, bool copy, bool checkScale=false);
-=======
-    bool transformShape(const Base::Matrix4D&, bool copy, bool checkScale=false);
->>>>>>> c0753806
-    TopoDS_Shape mirror(const gp_Ax2&) const;
-    TopoDS_Shape toNurbs() const;
-    TopoDS_Shape replaceShape(const std::vector< std::pair<TopoDS_Shape,TopoDS_Shape> >& s) const;
-    TopoDS_Shape removeShape(const std::vector<TopoDS_Shape>& s) const;
-    void sewShape();
-    bool fix(double, double, double);
-    bool removeInternalWires(double);
-    TopoDS_Shape removeSplitter() const;
-    TopoDS_Shape defeaturing(const std::vector<TopoDS_Shape>& s) const;
-    TopoDS_Shape makeShell(const TopoDS_Shape&) const;
-    //@}
-
-    /** @name Getting basic geometric entities */
-    //@{
-    /** Get points from object with given accuracy */
-    virtual void getPoints(std::vector<Base::Vector3d> &Points,
-        std::vector<Base::Vector3d> &Normals,
-        float Accuracy, uint16_t flags=0) const;
-    virtual void getFaces(std::vector<Base::Vector3d> &Points,std::vector<Facet> &faces,
-        float Accuracy, uint16_t flags=0) const;
-    void setFaces(const std::vector<Base::Vector3d> &Points,
-                  const std::vector<Facet> &faces, float Accuracy=1.0e-06);
-    void getDomains(std::vector<Domain>&) const;
-    //@}
-
-    /** @name Element name mapping aware shape maker 
-     *
-<<<<<<< HEAD
-     * These functions are implemented in TopoShapeEx.cpp
-     */
-    //@{
-    
-    TopoShape &makECompound(const std::vector<TopoShape> &shapes, const char *op=0, bool force=true);
-
-    TopoShape &makEWires(const std::vector<TopoShape> &shapes, const char *op=0, bool fix=false, double tol=0.0);
-    TopoShape &makEWires(const TopoShape &shape, const char *op=0, bool fix=false, double tol=0.0);
-    TopoShape makEWires(const char *op=0, bool fix=false, double tol=0.0) const {
-        return TopoShape(0,Hasher).makEWires(*this,op,fix,tol);
-    }
-
-    TopoShape &makEFace(const std::vector<TopoShape> &shapes, const char *op=0, const char *maker=0);
-    TopoShape &makEFace(const TopoShape &shape, const char *op=0, const char *maker=0);
-    TopoShape makEFace(const char *op=0, const char *maker=0) const {
-        return TopoShape(0,Hasher).makEFace(*this,op,maker);
-    }
-
-    TopoShape &makEFilledFace(const std::vector<TopoShape> &shapes, const TopoShape &surface, const char *op=0);
-
-    TopoShape &makESolid(const std::vector<TopoShape> &shapes, const char *op=0);
-    TopoShape &makESolid(const TopoShape &shape, const char *op=0);
-    TopoShape makESolid(const char *op=0) const {
-        return TopoShape(0,Hasher).makESolid(*this,op);
-    }
-
-    TopoShape &makEShape(BRepBuilderAPI_MakeShape &mkShape, 
-            const std::vector<TopoShape> &sources, const char *op=0);
-    TopoShape &makEShape(BRepBuilderAPI_MakeShape &mkShape, 
-            const TopoShape &source, const char *op=0);
-    TopoShape makEShape(BRepBuilderAPI_MakeShape &mkShape, const char *op=0) const {
-        return TopoShape(0,Hasher).makEShape(mkShape,*this,op);
-    }
-
-    TopoShape &makEShape(BRepBuilderAPI_Sewing &mkShape, 
-            const std::vector<TopoShape> &source, const char *op=0);
-    TopoShape &makEShape(BRepBuilderAPI_Sewing &mkShape, 
-            const TopoShape &source, const char *op=0);
-    TopoShape makEShape(BRepBuilderAPI_Sewing &mkShape, const char *op=0) const {
-        return TopoShape(0,Hasher).makEShape(mkShape,*this,op);
-    }
-
-    TopoShape &makEShape(BRepOffsetAPI_ThruSections &mkShape, 
-            const std::vector<TopoShape> &source, const char *op=0);
-    TopoShape &makEShape(BRepOffsetAPI_ThruSections &mkShape, 
-            const TopoShape &source, const char *op=0);
-    TopoShape makEShape(BRepOffsetAPI_ThruSections &mkShape, const char *op=0) const {
-        return TopoShape(0,Hasher).makEShape(mkShape,*this,op);
-    }
-
-    TopoShape &makEShape(BRepOffsetAPI_MakePipeShell &mkShape, 
-            const std::vector<TopoShape> &source, const char *op=0);
-
-    TopoShape &makEShape(BRepPrimAPI_MakeHalfSpace &mkShape, 
-            const TopoShape &source, const char *op=0);
-    TopoShape makEShape(BRepPrimAPI_MakeHalfSpace  &mkShape, const char *op=0) const {
-        return TopoShape(0,Hasher).makEShape(mkShape,*this,op);
-    }
-
-    TopoShape &makEShape(BRepFeat_MakePrism &mkShape, const TopoShape &source,
-            const char *op=0);
-    TopoShape makEShape(BRepFeat_MakePrism &mkShape,const char *op=0) const {
-        return TopoShape(0,Hasher).makEShape(mkShape,*this,op);
-    }
-
-    struct Mapper {
-        virtual std::vector<TopoDS_Shape> generated(const TopoDS_Shape &) const {
-            return std::vector<TopoDS_Shape>();
-        }
-        virtual std::vector<TopoDS_Shape> modified(const TopoDS_Shape &) const {
-            return std::vector<TopoDS_Shape>();
-        }
-    };
-    TopoShape &makESHAPE(const TopoDS_Shape &shape, const Mapper &mapper, 
-            const std::vector<TopoShape> &sources, const char *op=0);
-
-    TopoShape &makEShape(const char *maker, const std::vector<TopoShape> &shapes, 
-            const char *op=0, double tol = 0.0);
-    TopoShape &makEShape(const char *maker, const TopoShape &shape, const char *op=0, double tol = 0.0);
-    TopoShape makEShape(const char *maker, const char *op=0, double tol = 0.0) const {
-        return TopoShape(0,Hasher).makEShape(maker,*this,op,tol);
-    }
-
-=======
-     * To be complete in next batch of patches
-     */
-    //@{
-    TopoShape &makECompound(const std::vector<TopoShape> &shapes, const char *op=0, bool force=true);
-
-    TopoShape &makEWires(const TopoShape &shape, const char *op=0, bool fix=false, double tol=0.0);
-    TopoShape makEWires(const char *op=0, bool fix=false, double tol=0.0) const {
-        return TopoShape().makEWires(*this,op,fix,tol);
-    }
-    TopoShape &makEFace(const std::vector<TopoShape> &shapes, const char *op=0, const char *maker=0);
-    TopoShape &makEFace(const TopoShape &shape, const char *op=0, const char *maker=0);
-    TopoShape makEFace(const char *op=0, const char *maker=0) const {
-        return TopoShape().makEFace(*this,op,maker);
-    }
->>>>>>> c0753806
-    bool _makETransform(const TopoShape &shape, const Base::Matrix4D &mat,
-            const char *op=0, bool checkScale=false, bool copy=false);
-
-    TopoShape &makETransform(const TopoShape &shape, const Base::Matrix4D &mat,
-            const char *op=0, bool checkScale=false, bool copy=false) {
-        _makETransform(shape,mat,op,checkScale,copy);
-        return *this;
-    }
-    TopoShape makETransform(const Base::Matrix4D &mat, const char *op=0, 
-            bool checkScale=false, bool copy=false) const {
-<<<<<<< HEAD
-        return TopoShape(Tag,Hasher).makETransform(*this,mat,op,checkScale,copy);
-=======
-        return TopoShape().makETransform(*this,mat,op,checkScale,copy);
->>>>>>> c0753806
-    }
-
-    TopoShape &makETransform(const TopoShape &shape, const gp_Trsf &trsf, 
-            const char *op=0, bool copy=false);
-    TopoShape makETransform(const gp_Trsf &trsf, const char *op=0, bool copy=false) const {
-<<<<<<< HEAD
-        return TopoShape(Tag,Hasher).makETransform(*this,trsf,op,copy);
-=======
-        return TopoShape().makETransform(*this,trsf,op,copy);
->>>>>>> c0753806
-    }
-
-    void move(const TopLoc_Location &loc) {
-        _Shape.Move(loc);
-    }
-    TopoShape moved(const TopLoc_Location &loc) const {
-        TopoShape ret(*this);
-        ret._Shape.Move(loc);
-        return ret;
-    }
-
-    TopoShape &makEGTransform(const TopoShape &shape, const Base::Matrix4D &mat, 
-            const char *op=0, bool copy=false);
-    TopoShape makEGTransform(const Base::Matrix4D &mat, const char *op=0, bool copy=false) const {
-<<<<<<< HEAD
-        return TopoShape(Tag,Hasher).makEGTransform(*this,mat,op,copy);
-    }
-
-    TopoShape &makECopy(const TopoShape &shape, const char *op=0, bool copyGeom=true, bool copyMesh=false);
-    TopoShape makECopy(const char *op=0, bool copyGeom=true, bool copyMesh=false) const {
-        return TopoShape(Tag,Hasher).makECopy(*this,op,copyGeom,copyMesh);
-=======
-        return TopoShape().makEGTransform(*this,mat,op,copy);
->>>>>>> c0753806
-    }
-
-    TopoShape &makERefine(const TopoShape &shape, const char *op=0, bool no_fail=true);
-    TopoShape makERefine(const char *op=0, bool no_fail=true) const {
-<<<<<<< HEAD
-        return TopoShape(Tag,Hasher).makERefine(*this,op,no_fail);
-    }
-
-    TopoShape &makEThickSolid(const TopoShape &shape, const std::vector<TopoShape> &faces, 
-            double offset, double tol, bool intersection = false, bool selfInter = false,
-            short offsetMode = 0, short join = 0, const char *op=0);
-    TopoShape makEThickSolid(const std::vector<TopoShape> &faces, 
-            double offset, double tol, bool intersection = false, bool selfInter = false,
-            short offsetMode = 0, short join = 0, const char *op=0) const {
-        return TopoShape(0,Hasher).makEThickSolid(*this,faces,offset,tol,intersection,selfInter,
-                offsetMode,join,op);
-    }
-
-    TopoShape &makERevolve(const TopoShape &base, const gp_Ax1& axis, double d, 
-            const char *face_maker=0, const char *op=0);
-    TopoShape makERevolve(const gp_Ax1& axis, double d, 
-            const char *face_maker=0, const char *op=0) const {
-        return TopoShape(0,Hasher).makERevolve(*this,axis,d,face_maker,op);
-    }
-
-    TopoShape &makEPrism(const TopoShape &base, const gp_Vec& vec, const char *op=0);
-    TopoShape makEPrism(const gp_Vec& vec, const char *op=0) const {
-        return TopoShape(0,Hasher).makEPrism(*this,vec,op);
-    }
-
-    TopoShape &makEOffset(const TopoShape &shape, double offset, double tol,
-            bool intersection = false, bool selfInter = false, short offsetMode = 0, 
-            short join = 0, bool fill = false, const char *op=0);
-    TopoShape makEOffset(double offset, double tol, bool intersection = false, bool selfInter = false, 
-            short offsetMode=0, short join=0, bool fill=false, const char *op=0) const {
-        return TopoShape(0,Hasher).makEOffset(*this,offset,tol,intersection,selfInter,
-                offsetMode,join,fill,op);
-    }
-
-    TopoShape &makEOffset2D(const TopoShape &shape, double offset, short joinType=0, bool fill=false, 
-            bool allowOpenResult=false, bool intersection=false, const char *op=0);
-    TopoShape makEOffset2D(double offset, short joinType=0, bool fill=false, bool allowOpenResult=false, 
-            bool intersection=false, const char *op=0) const {
-        return TopoShape(0,Hasher).makEOffset2D(*this,offset,joinType,fill,allowOpenResult,intersection,op);
-    }
-
-    TopoShape &makEPipeShell(const std::vector<TopoShape> &shapes, const Standard_Boolean make_solid,
-            const Standard_Boolean isFrenet, int transition=0, const char *op=0);
-
-    TopoShape &makELoft(const std::vector<TopoShape> &shapes,
-            Standard_Boolean isSolid, Standard_Boolean isRuled, Standard_Boolean isClosed=Standard_False,
-            Standard_Integer maxDegree=5, const char *op=0);
-
-    TopoShape &makERuledSurface(const std::vector<TopoShape> &shapes, int orientation=0, const char *op=0);
-
-    TopoShape &makEMirror(const TopoShape &shape, const gp_Ax2&, const char *op=0);
-    TopoShape makEMirror(const gp_Ax2& ax, const char *op=0) const {
-        return TopoShape(0,Hasher).makEMirror(*this,ax,op);
-    }
-
-    TopoShape &makESlice(const TopoShape &shape, const Base::Vector3d&, double, const char *op=0);
-    TopoShape makESlice(const Base::Vector3d& dir, double d, const char *op=0) const {
-        return TopoShape(0,Hasher).makESlice(*this,dir,d,op);
-    }
-    TopoShape &makESlice(const TopoShape &shape, const Base::Vector3d&, 
-            const std::vector<double>&, const char *op=0);
-    TopoShape makESlice(const Base::Vector3d &dir, const std::vector<double> &d, const char *op=0) const {
-        return TopoShape(0,Hasher).makESlice(*this,dir,d,op);
-    }
-
-    TopoShape &makEFillet(const TopoShape &shape, const std::vector<TopoShape> &edges, 
-            double radius1, double radius2, const char *op=0);
-    TopoShape makEFillet(const std::vector<TopoShape> &edges, 
-            double radius1, double radius2, const char *op=0) const {
-        return TopoShape(0,Hasher).makEFillet(*this,edges,radius1,radius2,op);
-    }
-
-    TopoShape &makEChamfer(const TopoShape &shape, const std::vector<TopoShape> &edges, 
-            double radius1, double radius2, const char *op=0);
-    TopoShape makEChamfer(const std::vector<TopoShape> &edges, 
-            double radius1, double radius2, const char *op=0) const {
-        return TopoShape(0,Hasher).makEChamfer(*this,edges,radius1,radius2,op);
-    }
-
-    TopoShape &makEDraft(const TopoShape &shape, const std::vector<TopoShape> &faces, 
-           const gp_Dir &pullDirection, double angle, const gp_Pln &neutralPlane,
-           bool retry=true, const char *op=0);
-    TopoShape makEDraft(const std::vector<TopoShape> &faces, 
-           const gp_Dir &pullDirection, double angle, const gp_Pln &neutralPlane,
-           bool retry=true, const char *op=0) const {
-        return TopoShape(0,Hasher).makEDraft(*this,faces,pullDirection,angle,neutralPlane,retry,op);
-    }
-
-    TopoShape &replacEShape(const TopoShape &shape, const std::vector<std::pair<TopoShape,TopoShape> > &s);
-    TopoShape replacEShape(const std::vector<std::pair<TopoShape,TopoShape> > &s) const {
-        return TopoShape(0,Hasher).replacEShape(*this,s);
-    }
-        
-    TopoShape &removEShape(const TopoShape &shape, const std::vector<TopoShape>& s);
-    TopoShape removEShape(const std::vector<TopoShape>& s) const {
-        return TopoShape(0,Hasher).removEShape(*this,s);
-    }
-
-    TopoShape &makEGeneralFuse(const std::vector<TopoShape> &shapes, 
-            std::vector<std::vector<TopoShape> > &modified, double tol=0, const char *op=0);
-
-    TopoShape &makEFuse(const std::vector<TopoShape> &shapes, const char *op=0, double tol=0);
-    TopoShape makEFuse(const TopoShape &shape, const char *op=0, double tol=0) const {
-        return TopoShape(0,Hasher).makEFuse({*this,shape},op,tol);
-    }
-
-    TopoShape &makECut(const std::vector<TopoShape> &shapes, const char *op=0, double tol=0);
-    TopoShape makECut(const TopoShape &shape, const char *op=0, double tol=0) const {
-        return TopoShape(0,Hasher).makECut({*this,shape},op,tol);
-    }
-
-    static const std::string &modPostfix();
-    static const std::string &genPostfix();
-    static const std::string &modgenPostfix();
-    static const std::string &upperPostfix();
-    static const std::string &lowerPostfix();
-    //@}
-
-    /** @name Element name mapping helper functions
-     *
-     * These functions are implemented in TopoShapeEx.cpp
-     */
-    //@{
-    void mapSubElement(const TopoShape &other,const char *op=0, bool forceHasher=false);
-    void mapSubElement(const std::vector<TopoShape> &shapes, const char *op=0) {
-        for(auto &shape : shapes)
-            mapSubElement(shape,op);
-    }
-    void mapSubElementsTo(std::vector<TopoShape> &shapes, const char *op=0) const {
-        for(auto &shape : shapes)
-            shape.mapSubElement(*this,op);
-    }
-
-    bool canMapElement(const TopoShape &other) const;
-
-    std::vector<std::pair<std::string,std::string> > getRelatedElements(
-            const char *name, bool sameType=true) const;
-
-    void cacheRelatedElements(const char *name, bool sameType,
-            const std::vector<std::pair<std::string,std::string> > &names) const;
-
-    bool getRelatedElementsCached(const char *name, bool sameType,
-            std::vector<std::pair<std::string,std::string> > &names) const;
-
-    virtual std::string getElementMapVersion() const override;
-
-    const char *setElementComboName(const char *element, 
-            const std::vector<std::string> &names, const char *marker=0, const char *op=0);
-
-    virtual void reTagElementMap(long tag, App::StringHasherRef hasher, const char *postfix=0) override;
-    //@}
-
-
-    /** @name sub shape cached functions
-     *
-     * These functions uses internal caches for sub shape maps to imporve performance
-     */
-    //@{
-    void initCache(int reset=0, const char *file=0, int line=0) const;
-    int findShape(const TopoDS_Shape &subshape) const;
-    TopoDS_Shape findShape(const char *name) const;
-    TopoDS_Shape findShape(TopAbs_ShapeEnum type, int idx) const;
-    int findAncestor(const TopoDS_Shape &subshape, TopAbs_ShapeEnum type) const;
-    TopoDS_Shape findAncestorShape(const TopoDS_Shape &subshape, TopAbs_ShapeEnum type) const;
-    std::vector<int> findAncestors(const TopoDS_Shape &subshape, TopAbs_ShapeEnum type) const;
-    std::vector<TopoDS_Shape> findAncestorsShapes(const TopoDS_Shape &subshape, TopAbs_ShapeEnum type) const;
-=======
-        return TopoShape().makERefine(*this,op,no_fail);
-    }
->>>>>>> c0753806
-    //@}
-
-    static TopAbs_ShapeEnum shapeType(const char *type,bool silent=false);
-    static TopAbs_ShapeEnum shapeType(char type,bool silent=false);
-    TopAbs_ShapeEnum shapeType(bool silent=false) const;
-    static const std::string &shapeName(TopAbs_ShapeEnum type,bool silent=false);
-    const std::string &shapeName(bool silent=false) const;
-    static std::pair<TopAbs_ShapeEnum,int> shapeTypeAndIndex(const char *name);
-<<<<<<< HEAD
-
-    class Cache;
-    friend class Cache;
-
-=======
->>>>>>> c0753806
-private:
-    TopoDS_Shape _Shape;
-
-    mutable std::shared_ptr<Cache> _Cache;
-};
-
-} //namespace Part
-
-
-#endif // PART_TOPOSHAPE_H
+/***************************************************************************
+ *   Copyright (c) 2002 Jürgen Riegel <juergen.riegel@web.de>              *
+ *                                                                         *
+ *   This file is part of the FreeCAD CAx development system.              *
+ *                                                                         *
+ *   This library is free software; you can redistribute it and/or         *
+ *   modify it under the terms of the GNU Library General Public           *
+ *   License as published by the Free Software Foundation; either          *
+ *   version 2 of the License, or (at your option) any later version.      *
+ *                                                                         *
+ *   This library  is distributed in the hope that it will be useful,      *
+ *   but WITHOUT ANY WARRANTY; without even the implied warranty of        *
+ *   MERCHANTABILITY or FITNESS FOR A PARTICULAR PURPOSE.  See the         *
+ *   GNU Library General Public License for more details.                  *
+ *                                                                         *
+ *   You should have received a copy of the GNU Library General Public     *
+ *   License along with this library; see the file COPYING.LIB. If not,    *
+ *   write to the Free Software Foundation, Inc., 59 Temple Place,         *
+ *   Suite 330, Boston, MA  02111-1307, USA                                *
+ *                                                                         *
+ ***************************************************************************/
+
+
+#ifndef PART_TOPOSHAPE_H
+#define PART_TOPOSHAPE_H
+
+#include <memory>
+#include <iostream>
+#include <TopoDS_Compound.hxx>
+#include <TopoDS_Wire.hxx>
+#include <TopTools_ListOfShape.hxx>
+#include <TopTools_IndexedMapOfShape.hxx>
+#include <App/ComplexGeoData.h>
+#include <Base/Exception.h>
+
+class BRepBuilderAPI_MakeShape;
+class BRepBuilderAPI_Sewing;
+class BRepOffsetAPI_ThruSections;
+class BRepFeat_MakePrism;
+class BRepOffsetAPI_MakePipeShell;
+class BRepOffsetAPI_DraftAngle;
+class BRepPrimAPI_MakeHalfSpace; 
+class gp_Ax1;
+class gp_Ax2;
+class gp_Pln;
+class gp_Vec;
+class gp_Trsf;
+class gp_GTrsf;
+class gp_Pln;
+class gp_Dir;
+
+namespace App {
+class Color;
+}
+
+namespace Part
+{
+
+/* A special sub-class to indicate null shapes
+ */
+class PartExport NullShapeException : public Base::ValueError
+{
+public:
+   /// Construction
+   NullShapeException();
+   NullShapeException(const char * sMessage);
+   NullShapeException(const std::string& sMessage);
+   /// Construction
+   NullShapeException(const NullShapeException &inst);
+   /// Destruction
+   virtual ~NullShapeException() throw() {}
+};
+
+/* A special sub-class to indicate boolean failures
+ */
+class PartExport BooleanException : public Base::CADKernelError
+{
+public:
+   /// Construction
+   BooleanException();
+   BooleanException(const char * sMessage);
+   BooleanException(const std::string& sMessage);
+   /// Construction
+   BooleanException(const BooleanException &inst);
+   /// Destruction
+   virtual ~BooleanException() throw() {}
+};
+
+class PartExport ShapeSegment : public Data::Segment
+{
+    TYPESYSTEM_HEADER();
+
+public:
+    ShapeSegment(const TopoDS_Shape &ShapeIn):Shape(ShapeIn){}
+    ShapeSegment(){}
+    virtual std::string getName() const;
+
+    TopoDS_Shape Shape;
+};
+
+
+
+/** The representation for a CAD Shape
+ */
+class PartExport TopoShape : public Data::ComplexGeoData
+{
+    TYPESYSTEM_HEADER();
+
+public:
+    explicit TopoShape(long Tag=0, App::StringHasherRef hasher=App::StringHasherRef(), 
+            const TopoDS_Shape &shape=TopoDS_Shape());
+    TopoShape(const TopoDS_Shape&);
+    TopoShape(const TopoShape&);
+    ~TopoShape();
+
+    inline void setShape(const TopoDS_Shape& shape, bool resetElementMap=true) {
+        _Shape = shape;
+        if(resetElementMap) {
+            Hasher = App::StringHasherRef();
+            this->resetElementMap();
+        }
+    }
+
+    inline void setShape(const TopoShape& shape) {
+        *this = shape;
+    }
+
+    inline const TopoDS_Shape& getShape() const {
+        return this->_Shape;
+    }
+
+    void operator = (const TopoShape&);
+
+    /** @name Placement control */
+    //@{
+    /// set the transformation of the CasCade Shape
+    void setTransform(const Base::Matrix4D& rclTrf);
+    /// set the transformation of the CasCade Shape
+    void setPlacement(const Base::Placement& rclTrf);
+    /// get the transformation of the CasCade Shape
+    Base::Matrix4D getTransform(void) const;
+    /// get the transformation of the CasCade Shape
+    Base::Placement getPlacemet(void) const;
+    /// Bound box from the CasCade shape
+    Base::BoundBox3d getBoundBox(void)const;
+    virtual bool getCenterOfGravity(Base::Vector3d& center) const;
+    static void convertTogpTrsf(const Base::Matrix4D& mtrx, gp_Trsf& trsf);
+    static void convertToMatrix(const gp_Trsf& trsf, Base::Matrix4D& mtrx);
+    static Base::Matrix4D convert(const gp_Trsf& trsf);
+    static gp_Trsf convert(const Base::Matrix4D& mtrx);
+    //@}
+
+    /** @name Subelement management */
+    //@{
+    /** Sub type list
+     *  List of different subelement types
+     *  it is NOT a list of the subelements itself
+     */
+    virtual std::vector<const char*> getElementTypes(void) const;
+    virtual unsigned long countSubElements(const char* Type) const;
+    /// get the subelement by type and number
+    virtual Data::Segment* getSubElement(const char* Type, unsigned long) const;
+    /** Get lines from segment */
+    virtual void getLinesFromSubelement(
+        const Data::Segment*,
+        std::vector<Base::Vector3d> &Points,
+        std::vector<Line> &lines) const;
+    /** Get faces from segment */
+    virtual void getFacesFromSubelement(
+        const Data::Segment*,
+        std::vector<Base::Vector3d> &Points,
+        std::vector<Base::Vector3d> &PointNormals,
+        std::vector<Facet> &faces) const;
+    //@}
+    /// get the Topo"sub"Shape with the given name
+    TopoDS_Shape getSubShape(const char* Type, bool silent=false) const;
+    TopoDS_Shape getSubShape(TopAbs_ShapeEnum type, int idx, bool silent=false) const;
+    TopoShape getSubTopoShape(const char *Type, bool silent=false) const;
+    TopoShape getSubTopoShape(TopAbs_ShapeEnum type, int idx, bool silent=false) const;
+    std::vector<TopoShape> getSubTopoShapes(TopAbs_ShapeEnum type=TopAbs_SHAPE) const;
+    std::vector<TopoDS_Shape> getSubShapes(TopAbs_ShapeEnum type=TopAbs_SHAPE) const;
+    unsigned long countSubShapes(const char* Type) const;
+    unsigned long countSubShapes(TopAbs_ShapeEnum type) const;
+    bool hasSubShape(const char *Type) const;
+    bool hasSubShape(TopAbs_ShapeEnum type) const;
+    /// get the Topo"sub"Shape with the given name
+    PyObject * getPySubShape(const char* Type, bool silent=false) const;
+
+    /** @name Save/restore */
+    //@{
+    void Save (Base::Writer &writer) const;
+    void Restore(Base::XMLReader &reader);
+
+    void SaveDocFile (Base::Writer &writer) const;
+    void RestoreDocFile(Base::Reader &reader);
+    unsigned int getMemSize (void) const;
+    //@}
+
+    /** @name Input/Output */
+    //@{
+    void read(const char *FileName);
+    void write(const char *FileName) const;
+    void dump(std::ostream& out) const;
+    void importIges(const char *FileName);
+    void importStep(const char *FileName);
+    void importBrep(const char *FileName);
+    void importBrep(std::istream&, int indicator=1);
+    void importBinary(std::istream&);
+    void exportIges(const char *FileName) const;
+    void exportStep(const char *FileName) const;
+    void exportBrep(const char *FileName) const;
+    void exportBrep(std::ostream&) const;
+    void exportBinary(std::ostream&);
+    void exportStl (const char *FileName, double deflection) const;
+    void exportFaceSet(double, double, const std::vector<App::Color>&, std::ostream&) const;
+    void exportLineSet(std::ostream&) const;
+    //@}
+
+    /** @name Query*/
+    //@{
+    bool isNull() const;
+    bool isValid() const;
+    bool analyze(bool runBopCheck, std::ostream&) const;
+    bool isClosed() const;
+    bool isCoplanar(const TopoShape &other, double tol=-1) const;
+    bool findPlane(gp_Pln &pln, double tol=-1) const;
+    //@}
+
+    /** @name Boolean operation*/
+    //@{
+    TopoDS_Shape cut(TopoDS_Shape) const;
+    TopoDS_Shape cut(const std::vector<TopoDS_Shape>&, Standard_Real tolerance = 0.0) const;
+    TopoDS_Shape common(TopoDS_Shape) const;
+    TopoDS_Shape common(const std::vector<TopoDS_Shape>&, Standard_Real tolerance = 0.0) const;
+    TopoDS_Shape fuse(TopoDS_Shape) const;
+    TopoDS_Shape fuse(const std::vector<TopoDS_Shape>&, Standard_Real tolerance = 0.0) const;
+    TopoDS_Shape oldFuse(TopoDS_Shape) const;
+    TopoDS_Shape section(TopoDS_Shape, Standard_Boolean approximate=Standard_False) const;
+    TopoDS_Shape section(const std::vector<TopoDS_Shape>&, Standard_Real tolerance = 0.0, Standard_Boolean approximate=Standard_False) const;
+    std::list<TopoDS_Wire> slice(const Base::Vector3d&, double) const;
+    TopoDS_Compound slices(const Base::Vector3d&, const std::vector<double>&) const;
+    /**
+     * @brief generalFuse: run general fuse algorithm between this and shapes
+     * supplied as sOthers
+     *
+     * @param sOthers (input): list of shapes to run the algorithm between
+     * (this is automatically added to the list)
+     *
+     * @param tolerance (input): fuzzy value (pass zero to disable fuzzyness
+     * and use shape tolerances only)
+     *
+     * @param mapInOut (output): pointer to list of lists, to write the info
+     * which shapes in result came from which argument shape. The length of
+     * list is equal to length of sOthers+1. First element is a list of shapes
+     * that came from shape of this, and the rest are those that come from
+     * shapes in sOthers. If the info is not needed, nullptr can be passed.
+     *
+     * @return compound of slices that can be combined to reproduce results of
+     * cut, fuse, common. The shapes share edges and faces where they touch.
+     * For example, if input shapes are two intersecting spheres, GFA returns
+     * three solids: two cuts and common.
+     */
+    TopoDS_Shape generalFuse(const std::vector<TopoDS_Shape> &sOthers, Standard_Real tolerance, std::vector<TopTools_ListOfShape>* mapInOut = nullptr) const;
+    //@}
+
+    /** Sweeping */
+    //@{
+    TopoDS_Shape makePipe(const TopoDS_Shape& profile) const;
+    TopoDS_Shape makePipeShell(const TopTools_ListOfShape& profiles, const Standard_Boolean make_solid,
+        const Standard_Boolean isFrenet = Standard_False, int transition=0) const;
+    TopoDS_Shape makePrism(const gp_Vec&) const;
+    ///revolve shape. Note: isSolid is deprecated (instead, use some Part::FaceMaker to make a face, first).
+    TopoDS_Shape revolve(const gp_Ax1&, double d, Standard_Boolean isSolid=Standard_False) const;
+    TopoDS_Shape makeSweep(const TopoDS_Shape& profile, double, int) const;
+    TopoDS_Shape makeTube(double radius, double tol, int cont, int maxdeg, int maxsegm) const;
+    TopoDS_Shape makeHelix(Standard_Real pitch, Standard_Real height,
+        Standard_Real radius, Standard_Real angle=0,
+        Standard_Boolean left=Standard_False, Standard_Boolean style=Standard_False) const;
+    TopoDS_Shape makeLongHelix(Standard_Real pitch, Standard_Real height,
+        Standard_Real radius, Standard_Real angle=0,
+        Standard_Boolean left=Standard_False) const;
+    TopoDS_Shape makeThread(Standard_Real pitch, Standard_Real depth,
+        Standard_Real height, Standard_Real radius) const;
+    TopoDS_Shape makeLoft(const TopTools_ListOfShape& profiles, Standard_Boolean isSolid,
+        Standard_Boolean isRuled, Standard_Boolean isClosed = Standard_False, Standard_Integer maxDegree = 5) const;
+    TopoDS_Shape makeOffsetShape(double offset, double tol,
+        bool intersection = false, bool selfInter = false,
+        short offsetMode = 0, short join = 0, bool fill = false) const;
+    TopoDS_Shape makeOffset2D(double offset, short joinType = 0,
+        bool fill = false, bool allowOpenResult = false, bool intersection = false) const;
+    TopoDS_Shape makeThickSolid(const TopTools_ListOfShape& remFace,
+        double offset, double tol,
+        bool intersection = false, bool selfInter = false,
+        short offsetMode = 0, short join = 0) const;
+    //@}
+
+    /** @name Manipulation*/
+    //@{
+    void transformGeometry(const Base::Matrix4D &rclMat);
+    TopoDS_Shape transformGShape(const Base::Matrix4D&) const;
+    /** Transform shape
+     * 
+     * @param mat: transformation matrix
+     * @param copy: whether to copy the shape before trasnformation
+     * @param checkScale: whether to check for non-uniform scaling. If not and
+     * there is non-uniform scaling, exception will be raised. If non-uniform
+     * scaling is detected, it will call makEGTransform() to do the
+     * transformation.
+     *
+     * @return Return true only if non-uniform scaling is detected.
+     */
+    bool transformShape(const Base::Matrix4D &mat, bool copy, bool checkScale=false);
+    TopoDS_Shape mirror(const gp_Ax2&) const;
+    TopoDS_Shape toNurbs() const;
+    TopoDS_Shape replaceShape(const std::vector< std::pair<TopoDS_Shape,TopoDS_Shape> >& s) const;
+    TopoDS_Shape removeShape(const std::vector<TopoDS_Shape>& s) const;
+    void sewShape();
+    bool fix(double, double, double);
+    bool removeInternalWires(double);
+    TopoDS_Shape removeSplitter() const;
+    TopoDS_Shape defeaturing(const std::vector<TopoDS_Shape>& s) const;
+    TopoDS_Shape makeShell(const TopoDS_Shape&) const;
+    //@}
+
+    /** @name Getting basic geometric entities */
+    //@{
+    /** Get points from object with given accuracy */
+    virtual void getPoints(std::vector<Base::Vector3d> &Points,
+        std::vector<Base::Vector3d> &Normals,
+        float Accuracy, uint16_t flags=0) const;
+    virtual void getFaces(std::vector<Base::Vector3d> &Points,std::vector<Facet> &faces,
+        float Accuracy, uint16_t flags=0) const;
+    void setFaces(const std::vector<Base::Vector3d> &Points,
+                  const std::vector<Facet> &faces, float Accuracy=1.0e-06);
+    void getDomains(std::vector<Domain>&) const;
+    //@}
+
+    /** @name Element name mapping aware shape maker 
+     *
+     * These functions are implemented in TopoShapeEx.cpp
+     */
+    //@{
+    
+    TopoShape &makECompound(const std::vector<TopoShape> &shapes, const char *op=0, bool force=true);
+
+    TopoShape &makEWires(const std::vector<TopoShape> &shapes, const char *op=0, bool fix=false, double tol=0.0);
+    TopoShape &makEWires(const TopoShape &shape, const char *op=0, bool fix=false, double tol=0.0);
+    TopoShape makEWires(const char *op=0, bool fix=false, double tol=0.0) const {
+        return TopoShape(0,Hasher).makEWires(*this,op,fix,tol);
+    }
+
+    TopoShape &makEFace(const std::vector<TopoShape> &shapes, const char *op=0, const char *maker=0);
+    TopoShape &makEFace(const TopoShape &shape, const char *op=0, const char *maker=0);
+    TopoShape makEFace(const char *op=0, const char *maker=0) const {
+        return TopoShape(0,Hasher).makEFace(*this,op,maker);
+    }
+
+    TopoShape &makEFilledFace(const std::vector<TopoShape> &shapes, const TopoShape &surface, const char *op=0);
+
+    TopoShape &makESolid(const std::vector<TopoShape> &shapes, const char *op=0);
+    TopoShape &makESolid(const TopoShape &shape, const char *op=0);
+    TopoShape makESolid(const char *op=0) const {
+        return TopoShape(0,Hasher).makESolid(*this,op);
+    }
+
+    TopoShape &makEShape(BRepBuilderAPI_MakeShape &mkShape, 
+            const std::vector<TopoShape> &sources, const char *op=0);
+    TopoShape &makEShape(BRepBuilderAPI_MakeShape &mkShape, 
+            const TopoShape &source, const char *op=0);
+    TopoShape makEShape(BRepBuilderAPI_MakeShape &mkShape, const char *op=0) const {
+        return TopoShape(0,Hasher).makEShape(mkShape,*this,op);
+    }
+
+    TopoShape &makEShape(BRepBuilderAPI_Sewing &mkShape, 
+            const std::vector<TopoShape> &source, const char *op=0);
+    TopoShape &makEShape(BRepBuilderAPI_Sewing &mkShape, 
+            const TopoShape &source, const char *op=0);
+    TopoShape makEShape(BRepBuilderAPI_Sewing &mkShape, const char *op=0) const {
+        return TopoShape(0,Hasher).makEShape(mkShape,*this,op);
+    }
+
+    TopoShape &makEShape(BRepOffsetAPI_ThruSections &mkShape, 
+            const std::vector<TopoShape> &source, const char *op=0);
+    TopoShape &makEShape(BRepOffsetAPI_ThruSections &mkShape, 
+            const TopoShape &source, const char *op=0);
+    TopoShape makEShape(BRepOffsetAPI_ThruSections &mkShape, const char *op=0) const {
+        return TopoShape(0,Hasher).makEShape(mkShape,*this,op);
+    }
+
+    TopoShape &makEShape(BRepOffsetAPI_MakePipeShell &mkShape, 
+            const std::vector<TopoShape> &source, const char *op=0);
+
+    TopoShape &makEShape(BRepPrimAPI_MakeHalfSpace &mkShape, 
+            const TopoShape &source, const char *op=0);
+    TopoShape makEShape(BRepPrimAPI_MakeHalfSpace  &mkShape, const char *op=0) const {
+        return TopoShape(0,Hasher).makEShape(mkShape,*this,op);
+    }
+
+    TopoShape &makEShape(BRepFeat_MakePrism &mkShape, const TopoShape &source,
+            const char *op=0);
+    TopoShape makEShape(BRepFeat_MakePrism &mkShape,const char *op=0) const {
+        return TopoShape(0,Hasher).makEShape(mkShape,*this,op);
+    }
+
+    struct Mapper {
+        virtual std::vector<TopoDS_Shape> generated(const TopoDS_Shape &) const {
+            return std::vector<TopoDS_Shape>();
+        }
+        virtual std::vector<TopoDS_Shape> modified(const TopoDS_Shape &) const {
+            return std::vector<TopoDS_Shape>();
+        }
+    };
+    TopoShape &makESHAPE(const TopoDS_Shape &shape, const Mapper &mapper, 
+            const std::vector<TopoShape> &sources, const char *op=0);
+
+    TopoShape &makEShape(const char *maker, const std::vector<TopoShape> &shapes, 
+            const char *op=0, double tol = 0.0);
+    TopoShape &makEShape(const char *maker, const TopoShape &shape, const char *op=0, double tol = 0.0);
+    TopoShape makEShape(const char *maker, const char *op=0, double tol = 0.0) const {
+        return TopoShape(0,Hasher).makEShape(maker,*this,op,tol);
+    }
+
+    bool _makETransform(const TopoShape &shape, const Base::Matrix4D &mat,
+            const char *op=0, bool checkScale=false, bool copy=false);
+
+    TopoShape &makETransform(const TopoShape &shape, const Base::Matrix4D &mat,
+            const char *op=0, bool checkScale=false, bool copy=false) {
+        _makETransform(shape,mat,op,checkScale,copy);
+        return *this;
+    }
+    TopoShape makETransform(const Base::Matrix4D &mat, const char *op=0, 
+            bool checkScale=false, bool copy=false) const {
+        return TopoShape(Tag,Hasher).makETransform(*this,mat,op,checkScale,copy);
+    }
+
+    TopoShape &makETransform(const TopoShape &shape, const gp_Trsf &trsf, 
+            const char *op=0, bool copy=false);
+    TopoShape makETransform(const gp_Trsf &trsf, const char *op=0, bool copy=false) const {
+        return TopoShape(Tag,Hasher).makETransform(*this,trsf,op,copy);
+    }
+
+    void move(const TopLoc_Location &loc) {
+        _Shape.Move(loc);
+    }
+    TopoShape moved(const TopLoc_Location &loc) const {
+        TopoShape ret(*this);
+        ret._Shape.Move(loc);
+        return ret;
+    }
+
+    TopoShape &makEGTransform(const TopoShape &shape, const Base::Matrix4D &mat, 
+            const char *op=0, bool copy=false);
+    TopoShape makEGTransform(const Base::Matrix4D &mat, const char *op=0, bool copy=false) const {
+        return TopoShape(Tag,Hasher).makEGTransform(*this,mat,op,copy);
+    }
+
+    TopoShape &makECopy(const TopoShape &shape, const char *op=0, bool copyGeom=true, bool copyMesh=false);
+    TopoShape makECopy(const char *op=0, bool copyGeom=true, bool copyMesh=false) const {
+        return TopoShape(Tag,Hasher).makECopy(*this,op,copyGeom,copyMesh);
+    }
+
+    TopoShape &makERefine(const TopoShape &shape, const char *op=0, bool no_fail=true);
+    TopoShape makERefine(const char *op=0, bool no_fail=true) const {
+        return TopoShape(Tag,Hasher).makERefine(*this,op,no_fail);
+    }
+
+    TopoShape &makEThickSolid(const TopoShape &shape, const std::vector<TopoShape> &faces, 
+            double offset, double tol, bool intersection = false, bool selfInter = false,
+            short offsetMode = 0, short join = 0, const char *op=0);
+    TopoShape makEThickSolid(const std::vector<TopoShape> &faces, 
+            double offset, double tol, bool intersection = false, bool selfInter = false,
+            short offsetMode = 0, short join = 0, const char *op=0) const {
+        return TopoShape(0,Hasher).makEThickSolid(*this,faces,offset,tol,intersection,selfInter,
+                offsetMode,join,op);
+    }
+
+    TopoShape &makERevolve(const TopoShape &base, const gp_Ax1& axis, double d, 
+            const char *face_maker=0, const char *op=0);
+    TopoShape makERevolve(const gp_Ax1& axis, double d, 
+            const char *face_maker=0, const char *op=0) const {
+        return TopoShape(0,Hasher).makERevolve(*this,axis,d,face_maker,op);
+    }
+
+    TopoShape &makEPrism(const TopoShape &base, const gp_Vec& vec, const char *op=0);
+    TopoShape makEPrism(const gp_Vec& vec, const char *op=0) const {
+        return TopoShape(0,Hasher).makEPrism(*this,vec,op);
+    }
+
+    TopoShape &makEOffset(const TopoShape &shape, double offset, double tol,
+            bool intersection = false, bool selfInter = false, short offsetMode = 0, 
+            short join = 0, bool fill = false, const char *op=0);
+    TopoShape makEOffset(double offset, double tol, bool intersection = false, bool selfInter = false, 
+            short offsetMode=0, short join=0, bool fill=false, const char *op=0) const {
+        return TopoShape(0,Hasher).makEOffset(*this,offset,tol,intersection,selfInter,
+                offsetMode,join,fill,op);
+    }
+
+    TopoShape &makEOffset2D(const TopoShape &shape, double offset, short joinType=0, bool fill=false, 
+            bool allowOpenResult=false, bool intersection=false, const char *op=0);
+    TopoShape makEOffset2D(double offset, short joinType=0, bool fill=false, bool allowOpenResult=false, 
+            bool intersection=false, const char *op=0) const {
+        return TopoShape(0,Hasher).makEOffset2D(*this,offset,joinType,fill,allowOpenResult,intersection,op);
+    }
+
+    TopoShape &makEPipeShell(const std::vector<TopoShape> &shapes, const Standard_Boolean make_solid,
+            const Standard_Boolean isFrenet, int transition=0, const char *op=0);
+
+    TopoShape &makELoft(const std::vector<TopoShape> &shapes,
+            Standard_Boolean isSolid, Standard_Boolean isRuled, Standard_Boolean isClosed=Standard_False,
+            Standard_Integer maxDegree=5, const char *op=0);
+
+    TopoShape &makERuledSurface(const std::vector<TopoShape> &shapes, int orientation=0, const char *op=0);
+
+    TopoShape &makEMirror(const TopoShape &shape, const gp_Ax2&, const char *op=0);
+    TopoShape makEMirror(const gp_Ax2& ax, const char *op=0) const {
+        return TopoShape(0,Hasher).makEMirror(*this,ax,op);
+    }
+
+    TopoShape &makESlice(const TopoShape &shape, const Base::Vector3d&, double, const char *op=0);
+    TopoShape makESlice(const Base::Vector3d& dir, double d, const char *op=0) const {
+        return TopoShape(0,Hasher).makESlice(*this,dir,d,op);
+    }
+    TopoShape &makESlice(const TopoShape &shape, const Base::Vector3d&, 
+            const std::vector<double>&, const char *op=0);
+    TopoShape makESlice(const Base::Vector3d &dir, const std::vector<double> &d, const char *op=0) const {
+        return TopoShape(0,Hasher).makESlice(*this,dir,d,op);
+    }
+
+    TopoShape &makEFillet(const TopoShape &shape, const std::vector<TopoShape> &edges, 
+            double radius1, double radius2, const char *op=0);
+    TopoShape makEFillet(const std::vector<TopoShape> &edges, 
+            double radius1, double radius2, const char *op=0) const {
+        return TopoShape(0,Hasher).makEFillet(*this,edges,radius1,radius2,op);
+    }
+
+    TopoShape &makEChamfer(const TopoShape &shape, const std::vector<TopoShape> &edges, 
+            double radius1, double radius2, const char *op=0);
+    TopoShape makEChamfer(const std::vector<TopoShape> &edges, 
+            double radius1, double radius2, const char *op=0) const {
+        return TopoShape(0,Hasher).makEChamfer(*this,edges,radius1,radius2,op);
+    }
+
+    TopoShape &makEDraft(const TopoShape &shape, const std::vector<TopoShape> &faces, 
+           const gp_Dir &pullDirection, double angle, const gp_Pln &neutralPlane,
+           bool retry=true, const char *op=0);
+    TopoShape makEDraft(const std::vector<TopoShape> &faces, 
+           const gp_Dir &pullDirection, double angle, const gp_Pln &neutralPlane,
+           bool retry=true, const char *op=0) const {
+        return TopoShape(0,Hasher).makEDraft(*this,faces,pullDirection,angle,neutralPlane,retry,op);
+    }
+
+    TopoShape &replacEShape(const TopoShape &shape, const std::vector<std::pair<TopoShape,TopoShape> > &s);
+    TopoShape replacEShape(const std::vector<std::pair<TopoShape,TopoShape> > &s) const {
+        return TopoShape(0,Hasher).replacEShape(*this,s);
+    }
+        
+    TopoShape &removEShape(const TopoShape &shape, const std::vector<TopoShape>& s);
+    TopoShape removEShape(const std::vector<TopoShape>& s) const {
+        return TopoShape(0,Hasher).removEShape(*this,s);
+    }
+
+    TopoShape &makEGeneralFuse(const std::vector<TopoShape> &shapes, 
+            std::vector<std::vector<TopoShape> > &modified, double tol=0, const char *op=0);
+
+    TopoShape &makEFuse(const std::vector<TopoShape> &shapes, const char *op=0, double tol=0);
+    TopoShape makEFuse(const TopoShape &shape, const char *op=0, double tol=0) const {
+        return TopoShape(0,Hasher).makEFuse({*this,shape},op,tol);
+    }
+
+    TopoShape &makECut(const std::vector<TopoShape> &shapes, const char *op=0, double tol=0);
+    TopoShape makECut(const TopoShape &shape, const char *op=0, double tol=0) const {
+        return TopoShape(0,Hasher).makECut({*this,shape},op,tol);
+    }
+
+    static const std::string &modPostfix();
+    static const std::string &genPostfix();
+    static const std::string &modgenPostfix();
+    static const std::string &upperPostfix();
+    static const std::string &lowerPostfix();
+    //@}
+
+    /** @name Element name mapping helper functions
+     *
+     * These functions are implemented in TopoShapeEx.cpp
+     */
+    //@{
+    void mapSubElement(const TopoShape &other,const char *op=0, bool forceHasher=false);
+    void mapSubElement(const std::vector<TopoShape> &shapes, const char *op=0) {
+        for(auto &shape : shapes)
+            mapSubElement(shape,op);
+    }
+    void mapSubElementsTo(std::vector<TopoShape> &shapes, const char *op=0) const {
+        for(auto &shape : shapes)
+            shape.mapSubElement(*this,op);
+    }
+
+    bool canMapElement(const TopoShape &other) const;
+
+    std::vector<std::pair<std::string,std::string> > getRelatedElements(
+            const char *name, bool sameType=true) const;
+
+    void cacheRelatedElements(const char *name, bool sameType,
+            const std::vector<std::pair<std::string,std::string> > &names) const;
+
+    bool getRelatedElementsCached(const char *name, bool sameType,
+            std::vector<std::pair<std::string,std::string> > &names) const;
+
+    virtual std::string getElementMapVersion() const override;
+
+    const char *setElementComboName(const char *element, 
+            const std::vector<std::string> &names, const char *marker=0, const char *op=0);
+
+    virtual void reTagElementMap(long tag, App::StringHasherRef hasher, const char *postfix=0) override;
+    //@}
+
+
+    /** @name sub shape cached functions
+     *
+     * These functions uses internal caches for sub shape maps to imporve performance
+     */
+    //@{
+    void initCache(int reset=0, const char *file=0, int line=0) const;
+    int findShape(const TopoDS_Shape &subshape) const;
+    TopoDS_Shape findShape(const char *name) const;
+    TopoDS_Shape findShape(TopAbs_ShapeEnum type, int idx) const;
+    int findAncestor(const TopoDS_Shape &subshape, TopAbs_ShapeEnum type) const;
+    TopoDS_Shape findAncestorShape(const TopoDS_Shape &subshape, TopAbs_ShapeEnum type) const;
+    std::vector<int> findAncestors(const TopoDS_Shape &subshape, TopAbs_ShapeEnum type) const;
+    std::vector<TopoDS_Shape> findAncestorsShapes(const TopoDS_Shape &subshape, TopAbs_ShapeEnum type) const;
+    //@}
+
+    static TopAbs_ShapeEnum shapeType(const char *type,bool silent=false);
+    static TopAbs_ShapeEnum shapeType(char type,bool silent=false);
+    TopAbs_ShapeEnum shapeType(bool silent=false) const;
+    static const std::string &shapeName(TopAbs_ShapeEnum type,bool silent=false);
+    const std::string &shapeName(bool silent=false) const;
+    static std::pair<TopAbs_ShapeEnum,int> shapeTypeAndIndex(const char *name);
+
+    class Cache;
+    friend class Cache;
+
+private:
+    TopoDS_Shape _Shape;
+
+    mutable std::shared_ptr<Cache> _Cache;
+};
+
+} //namespace Part
+
+
+#endif // PART_TOPOSHAPE_H
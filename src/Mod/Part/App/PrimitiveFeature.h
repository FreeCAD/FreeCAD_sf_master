/***************************************************************************
 *   Copyright (c) 2007 Werner Mayer <wmayer[at]users.sourceforge.net>     *
 *                                                                         *
 *   This file is part of the FreeCAD CAx development system.              *
 *                                                                         *
 *   This library is free software; you can redistribute it and/or         *
 *   modify it under the terms of the GNU Library General Public           *
 *   License as published by the Free Software Foundation; either          *
 *   version 2 of the License, or (at your option) any later version.      *
 *                                                                         *
 *   This library  is distributed in the hope that it will be useful,      *
 *   but WITHOUT ANY WARRANTY; without even the implied warranty of        *
 *   MERCHANTABILITY or FITNESS FOR A PARTICULAR PURPOSE.  See the         *
 *   GNU Library General Public License for more details.                  *
 *                                                                         *
 *   You should have received a copy of the GNU Library General Public     *
 *   License along with this library; see the file COPYING.LIB. If not,    *
 *   write to the Free Software Foundation, Inc., 59 Temple Place,         *
 *   Suite 330, Boston, MA  02111-1307, USA                                *
 *                                                                         *
 ***************************************************************************/


#ifndef PART_PRIMITIVEFEATURE_H
#define PART_PRIMITIVEFEATURE_H

#include <App/PropertyUnits.h>
#include "PartFeature.h"
#include "AttachExtension.h"

namespace Part
{

class PartExport Primitive : public Part::Feature, public Part::AttachExtension
{
    PROPERTY_HEADER_WITH_EXTENSIONS(Part::Primitive);

public:
    Primitive();
    virtual ~Primitive();

    /** @name methods override feature */
    //@{
    /// recalculate the feature
    App::DocumentObjectExecReturn *execute(void) override;
    short mustExecute() const override;
    PyObject* getPyObject() override;
    //@}

protected:
<<<<<<< HEAD
    void handleChangedPropertyType(
            Base::XMLReader &reader, const char * TypeName, App::Property * prop) override;
    void handleChangedPropertyName(
            Base::XMLReader &reader, const char * TypeName, const char *PropName) override;
    void onChanged (const App::Property* prop);
=======
    void Restore(Base::XMLReader &reader) override;
    void onChanged (const App::Property* prop) override;
>>>>>>> c0753806
};

class PartExport Vertex : public Part::Primitive
{
    PROPERTY_HEADER(Part::Vertex);

public:
    Vertex();
    virtual ~Vertex();

    App::PropertyDistance X;
    App::PropertyDistance Y;
    App::PropertyDistance Z;

    /** @name methods override feature */
    //@{
    /// recalculate the Feature
    App::DocumentObjectExecReturn *execute(void);
    short mustExecute() const;
    void onChanged(const App::Property*);
    /// returns the type name of the ViewProvider
    const char* getViewProviderName(void) const {
        return "PartGui::ViewProviderPointParametric";
    }
    //@}
};

class PartExport Line : public Part::Primitive
{
    PROPERTY_HEADER(Part::Line);

public:
    Line();
    virtual ~Line();

    App::PropertyDistance X1;
    App::PropertyDistance Y1;
    App::PropertyDistance Z1;
    App::PropertyDistance X2;
    App::PropertyDistance Y2;
    App::PropertyDistance Z2;

    /** @name methods override feature */
    //@{
    /// recalculate the Feature
    App::DocumentObjectExecReturn *execute(void);
    short mustExecute() const;
    void onChanged(const App::Property*);
    /// returns the type name of the ViewProvider
    const char* getViewProviderName(void) const {
        return "PartGui::ViewProviderLineParametric";
    }
    //@}
};

class PartExport Plane : public Primitive
{
    PROPERTY_HEADER(Part::Plane);

public:
    Plane();

    App::PropertyLength Length;
    App::PropertyLength Width;

    /** @name methods override feature */
    //@{
    /// recalculate the feature
    App::DocumentObjectExecReturn *execute(void);
    short mustExecute() const;
    /// returns the type name of the ViewProvider
    const char* getViewProviderName(void) const {
        return "PartGui::ViewProviderPlaneParametric";
    }
    //@}
};

class PartExport Sphere : public Primitive
{
    PROPERTY_HEADER(Part::Sphere);

public:
    Sphere();

    App::PropertyLength Radius;
    App::PropertyAngle Angle1;
    App::PropertyAngle Angle2;
    App::PropertyAngle Angle3;

    /** @name methods override feature */
    //@{
    /// recalculate the feature
    App::DocumentObjectExecReturn *execute(void);
    short mustExecute() const;
    /// returns the type name of the ViewProvider
    const char* getViewProviderName(void) const {
        return "PartGui::ViewProviderSphereParametric";
    }
    //@}
};

class PartExport Ellipsoid : public Primitive
{
    PROPERTY_HEADER(Part::Ellipsoid);

public:
    Ellipsoid();

    App::PropertyLength Radius1;
    App::PropertyLength Radius2;
    App::PropertyLength Radius3;
    App::PropertyAngle Angle1;
    App::PropertyAngle Angle2;
    App::PropertyAngle Angle3;

    /** @name methods override feature */
    //@{
    /// recalculate the feature
    App::DocumentObjectExecReturn *execute(void);
    short mustExecute() const;
    //@}
    virtual const char* getViewProviderName(void) const {
        return "PartGui::ViewProviderEllipsoid";
    }
};

class PartExport Cylinder : public Primitive
{
    PROPERTY_HEADER(Part::Cylinder);

public:
    Cylinder();

    App::PropertyLength Radius;
    App::PropertyLength Height;
    App::PropertyAngle Angle;

    /** @name methods override feature */
    //@{
    /// recalculate the feature
    App::DocumentObjectExecReturn *execute(void);
    short mustExecute() const;
    /// returns the type name of the ViewProvider
    const char* getViewProviderName(void) const {
        return "PartGui::ViewProviderCylinderParametric";
    }
    //@}
};

class PartExport Prism : public Primitive
{
    PROPERTY_HEADER(Part::Prism);

public:
    Prism();

    App::PropertyIntegerConstraint Polygon;
    App::PropertyLength Circumradius;
    App::PropertyLength Height;

    /** @name methods override feature */
    //@{
    /// recalculate the feature
    App::DocumentObjectExecReturn *execute(void);
    short mustExecute() const;
    /// returns the type name of the ViewProvider
    const char* getViewProviderName(void) const {
        return "PartGui::ViewProviderPrism";
    }
    //@}
private:
    static App::PropertyIntegerConstraint::Constraints polygonRange;
};

class PartExport RegularPolygon : public Primitive
{
    PROPERTY_HEADER(Part::RegularPolygon);

public:
    RegularPolygon();

    App::PropertyIntegerConstraint Polygon;
    App::PropertyLength Circumradius;

    /** @name methods override feature */
    //@{
    /// recalculate the feature
    App::DocumentObjectExecReturn *execute(void);
    short mustExecute() const;
    /// returns the type name of the ViewProvider
    const char* getViewProviderName(void) const {
        return "PartGui::ViewProviderRegularPolygon";
    }
    //@}
private:
    static App::PropertyIntegerConstraint::Constraints polygon;
};

class PartExport Cone : public Primitive
{
    PROPERTY_HEADER(Part::Cone);

public:
    Cone();

    App::PropertyLength Radius1;
    App::PropertyLength Radius2;
    App::PropertyLength Height;
    App::PropertyAngle Angle;

    /** @name methods override feature */
    //@{
    /// recalculate the feature
    App::DocumentObjectExecReturn *execute(void);
    short mustExecute() const;
    /// returns the type name of the ViewProvider
    const char* getViewProviderName(void) const {
        return "PartGui::ViewProviderConeParametric";
    }
    //@}
};

class PartExport Torus : public Primitive
{
    PROPERTY_HEADER(Part::Torus);

public:
    Torus();

    App::PropertyLength Radius1;
    App::PropertyLength Radius2;
    App::PropertyAngle Angle1;
    App::PropertyAngle Angle2;
    App::PropertyAngle Angle3;

    /** @name methods override feature */
    //@{
    /// recalculate the feature
    App::DocumentObjectExecReturn *execute(void);
    short mustExecute() const;
    /// returns the type name of the ViewProvider
    const char* getViewProviderName(void) const {
        return "PartGui::ViewProviderTorusParametric";
    }
    //@}
};

class PartExport Helix : public Primitive
{
    PROPERTY_HEADER(Part::Helix);

public:
    Helix();

    App::PropertyLength Pitch;
    App::PropertyLength Height;
    App::PropertyLength Radius;
    App::PropertyAngle Angle;
    App::PropertyEnumeration     LocalCoord;
    App::PropertyEnumeration     Style;

    /** @name methods override feature */
    //@{
    /// recalculate the feature
    App::DocumentObjectExecReturn *execute(void);
    short mustExecute() const;
    /// returns the type name of the ViewProvider
    const char* getViewProviderName(void) const {
        return "PartGui::ViewProviderHelixParametric";
    }
    //@}

protected:
    void onChanged (const App::Property* prop);

private:
    static const char* LocalCSEnums[];
    static const char* StyleEnums[];
};

class PartExport Spiral : public Primitive
{
    PROPERTY_HEADER(Part::Spiral);

public:
    Spiral();

    App::PropertyLength Growth;
    App::PropertyLength Rotations;
    App::PropertyLength Radius;

    /** @name methods override feature */
    //@{
    /// recalculate the feature
    App::DocumentObjectExecReturn *execute(void);
    short mustExecute() const;
    /// returns the type name of the ViewProvider
    const char* getViewProviderName(void) const {
        return "PartGui::ViewProviderSpiralParametric";
    }
    //@}

protected:
    void onChanged (const App::Property* prop);
};

class PartExport Wedge : public Primitive
{
    PROPERTY_HEADER(Part::Wedge);

public:
    Wedge();

    App::PropertyDistance Xmin;
    App::PropertyDistance Ymin;
    App::PropertyDistance Zmin;
    App::PropertyDistance Z2min;
    App::PropertyDistance X2min;
    App::PropertyDistance Xmax;
    App::PropertyDistance Ymax;
    App::PropertyDistance Zmax;
    App::PropertyDistance Z2max;
    App::PropertyDistance X2max;

    /** @name methods override feature */
    //@{
    /// recalculate the feature
    App::DocumentObjectExecReturn *execute(void);
    short mustExecute() const;
    /// returns the type name of the ViewProvider
    const char* getViewProviderName(void) const {
        return "PartGui::ViewProviderWedge";
    }
    //@}

protected:
    void onChanged(const App::Property* prop);
};

class Ellipse : public Part::Primitive
{
    PROPERTY_HEADER(Part::Ellipse);

public:
    Ellipse();
    virtual ~Ellipse();

    App::PropertyLength MajorRadius;
    App::PropertyLength MinorRadius;
    App::PropertyAngle Angle0;
    App::PropertyAngle Angle1;

    /** @name methods override feature */
    //@{
    /// recalculate the Feature
    App::DocumentObjectExecReturn *execute(void);
    short mustExecute() const;
    void onChanged(const App::Property*);
    /// returns the type name of the ViewProvider
    const char* getViewProviderName(void) const {
        return "PartGui::ViewProviderEllipseParametric";
    }
    //@}

private:
    static App::PropertyQuantityConstraint::Constraints angleRange;
};

} //namespace Part


#endif // PART_PRIMITIVEFEATURE_H
<|MERGE_RESOLUTION|>--- conflicted
+++ resolved
@@ -1,432 +1,427 @@
-/***************************************************************************
- *   Copyright (c) 2007 Werner Mayer <wmayer[at]users.sourceforge.net>     *
- *                                                                         *
- *   This file is part of the FreeCAD CAx development system.              *
- *                                                                         *
- *   This library is free software; you can redistribute it and/or         *
- *   modify it under the terms of the GNU Library General Public           *
- *   License as published by the Free Software Foundation; either          *
- *   version 2 of the License, or (at your option) any later version.      *
- *                                                                         *
- *   This library  is distributed in the hope that it will be useful,      *
- *   but WITHOUT ANY WARRANTY; without even the implied warranty of        *
- *   MERCHANTABILITY or FITNESS FOR A PARTICULAR PURPOSE.  See the         *
- *   GNU Library General Public License for more details.                  *
- *                                                                         *
- *   You should have received a copy of the GNU Library General Public     *
- *   License along with this library; see the file COPYING.LIB. If not,    *
- *   write to the Free Software Foundation, Inc., 59 Temple Place,         *
- *   Suite 330, Boston, MA  02111-1307, USA                                *
- *                                                                         *
- ***************************************************************************/
-
-
-#ifndef PART_PRIMITIVEFEATURE_H
-#define PART_PRIMITIVEFEATURE_H
-
-#include <App/PropertyUnits.h>
-#include "PartFeature.h"
-#include "AttachExtension.h"
-
-namespace Part
-{
-
-class PartExport Primitive : public Part::Feature, public Part::AttachExtension
-{
-    PROPERTY_HEADER_WITH_EXTENSIONS(Part::Primitive);
-
-public:
-    Primitive();
-    virtual ~Primitive();
-
-    /** @name methods override feature */
-    //@{
-    /// recalculate the feature
-    App::DocumentObjectExecReturn *execute(void) override;
-    short mustExecute() const override;
-    PyObject* getPyObject() override;
-    //@}
-
-protected:
-<<<<<<< HEAD
-    void handleChangedPropertyType(
-            Base::XMLReader &reader, const char * TypeName, App::Property * prop) override;
-    void handleChangedPropertyName(
-            Base::XMLReader &reader, const char * TypeName, const char *PropName) override;
-    void onChanged (const App::Property* prop);
-=======
-    void Restore(Base::XMLReader &reader) override;
-    void onChanged (const App::Property* prop) override;
->>>>>>> c0753806
-};
-
-class PartExport Vertex : public Part::Primitive
-{
-    PROPERTY_HEADER(Part::Vertex);
-
-public:
-    Vertex();
-    virtual ~Vertex();
-
-    App::PropertyDistance X;
-    App::PropertyDistance Y;
-    App::PropertyDistance Z;
-
-    /** @name methods override feature */
-    //@{
-    /// recalculate the Feature
-    App::DocumentObjectExecReturn *execute(void);
-    short mustExecute() const;
-    void onChanged(const App::Property*);
-    /// returns the type name of the ViewProvider
-    const char* getViewProviderName(void) const {
-        return "PartGui::ViewProviderPointParametric";
-    }
-    //@}
-};
-
-class PartExport Line : public Part::Primitive
-{
-    PROPERTY_HEADER(Part::Line);
-
-public:
-    Line();
-    virtual ~Line();
-
-    App::PropertyDistance X1;
-    App::PropertyDistance Y1;
-    App::PropertyDistance Z1;
-    App::PropertyDistance X2;
-    App::PropertyDistance Y2;
-    App::PropertyDistance Z2;
-
-    /** @name methods override feature */
-    //@{
-    /// recalculate the Feature
-    App::DocumentObjectExecReturn *execute(void);
-    short mustExecute() const;
-    void onChanged(const App::Property*);
-    /// returns the type name of the ViewProvider
-    const char* getViewProviderName(void) const {
-        return "PartGui::ViewProviderLineParametric";
-    }
-    //@}
-};
-
-class PartExport Plane : public Primitive
-{
-    PROPERTY_HEADER(Part::Plane);
-
-public:
-    Plane();
-
-    App::PropertyLength Length;
-    App::PropertyLength Width;
-
-    /** @name methods override feature */
-    //@{
-    /// recalculate the feature
-    App::DocumentObjectExecReturn *execute(void);
-    short mustExecute() const;
-    /// returns the type name of the ViewProvider
-    const char* getViewProviderName(void) const {
-        return "PartGui::ViewProviderPlaneParametric";
-    }
-    //@}
-};
-
-class PartExport Sphere : public Primitive
-{
-    PROPERTY_HEADER(Part::Sphere);
-
-public:
-    Sphere();
-
-    App::PropertyLength Radius;
-    App::PropertyAngle Angle1;
-    App::PropertyAngle Angle2;
-    App::PropertyAngle Angle3;
-
-    /** @name methods override feature */
-    //@{
-    /// recalculate the feature
-    App::DocumentObjectExecReturn *execute(void);
-    short mustExecute() const;
-    /// returns the type name of the ViewProvider
-    const char* getViewProviderName(void) const {
-        return "PartGui::ViewProviderSphereParametric";
-    }
-    //@}
-};
-
-class PartExport Ellipsoid : public Primitive
-{
-    PROPERTY_HEADER(Part::Ellipsoid);
-
-public:
-    Ellipsoid();
-
-    App::PropertyLength Radius1;
-    App::PropertyLength Radius2;
-    App::PropertyLength Radius3;
-    App::PropertyAngle Angle1;
-    App::PropertyAngle Angle2;
-    App::PropertyAngle Angle3;
-
-    /** @name methods override feature */
-    //@{
-    /// recalculate the feature
-    App::DocumentObjectExecReturn *execute(void);
-    short mustExecute() const;
-    //@}
-    virtual const char* getViewProviderName(void) const {
-        return "PartGui::ViewProviderEllipsoid";
-    }
-};
-
-class PartExport Cylinder : public Primitive
-{
-    PROPERTY_HEADER(Part::Cylinder);
-
-public:
-    Cylinder();
-
-    App::PropertyLength Radius;
-    App::PropertyLength Height;
-    App::PropertyAngle Angle;
-
-    /** @name methods override feature */
-    //@{
-    /// recalculate the feature
-    App::DocumentObjectExecReturn *execute(void);
-    short mustExecute() const;
-    /// returns the type name of the ViewProvider
-    const char* getViewProviderName(void) const {
-        return "PartGui::ViewProviderCylinderParametric";
-    }
-    //@}
-};
-
-class PartExport Prism : public Primitive
-{
-    PROPERTY_HEADER(Part::Prism);
-
-public:
-    Prism();
-
-    App::PropertyIntegerConstraint Polygon;
-    App::PropertyLength Circumradius;
-    App::PropertyLength Height;
-
-    /** @name methods override feature */
-    //@{
-    /// recalculate the feature
-    App::DocumentObjectExecReturn *execute(void);
-    short mustExecute() const;
-    /// returns the type name of the ViewProvider
-    const char* getViewProviderName(void) const {
-        return "PartGui::ViewProviderPrism";
-    }
-    //@}
-private:
-    static App::PropertyIntegerConstraint::Constraints polygonRange;
-};
-
-class PartExport RegularPolygon : public Primitive
-{
-    PROPERTY_HEADER(Part::RegularPolygon);
-
-public:
-    RegularPolygon();
-
-    App::PropertyIntegerConstraint Polygon;
-    App::PropertyLength Circumradius;
-
-    /** @name methods override feature */
-    //@{
-    /// recalculate the feature
-    App::DocumentObjectExecReturn *execute(void);
-    short mustExecute() const;
-    /// returns the type name of the ViewProvider
-    const char* getViewProviderName(void) const {
-        return "PartGui::ViewProviderRegularPolygon";
-    }
-    //@}
-private:
-    static App::PropertyIntegerConstraint::Constraints polygon;
-};
-
-class PartExport Cone : public Primitive
-{
-    PROPERTY_HEADER(Part::Cone);
-
-public:
-    Cone();
-
-    App::PropertyLength Radius1;
-    App::PropertyLength Radius2;
-    App::PropertyLength Height;
-    App::PropertyAngle Angle;
-
-    /** @name methods override feature */
-    //@{
-    /// recalculate the feature
-    App::DocumentObjectExecReturn *execute(void);
-    short mustExecute() const;
-    /// returns the type name of the ViewProvider
-    const char* getViewProviderName(void) const {
-        return "PartGui::ViewProviderConeParametric";
-    }
-    //@}
-};
-
-class PartExport Torus : public Primitive
-{
-    PROPERTY_HEADER(Part::Torus);
-
-public:
-    Torus();
-
-    App::PropertyLength Radius1;
-    App::PropertyLength Radius2;
-    App::PropertyAngle Angle1;
-    App::PropertyAngle Angle2;
-    App::PropertyAngle Angle3;
-
-    /** @name methods override feature */
-    //@{
-    /// recalculate the feature
-    App::DocumentObjectExecReturn *execute(void);
-    short mustExecute() const;
-    /// returns the type name of the ViewProvider
-    const char* getViewProviderName(void) const {
-        return "PartGui::ViewProviderTorusParametric";
-    }
-    //@}
-};
-
-class PartExport Helix : public Primitive
-{
-    PROPERTY_HEADER(Part::Helix);
-
-public:
-    Helix();
-
-    App::PropertyLength Pitch;
-    App::PropertyLength Height;
-    App::PropertyLength Radius;
-    App::PropertyAngle Angle;
-    App::PropertyEnumeration     LocalCoord;
-    App::PropertyEnumeration     Style;
-
-    /** @name methods override feature */
-    //@{
-    /// recalculate the feature
-    App::DocumentObjectExecReturn *execute(void);
-    short mustExecute() const;
-    /// returns the type name of the ViewProvider
-    const char* getViewProviderName(void) const {
-        return "PartGui::ViewProviderHelixParametric";
-    }
-    //@}
-
-protected:
-    void onChanged (const App::Property* prop);
-
-private:
-    static const char* LocalCSEnums[];
-    static const char* StyleEnums[];
-};
-
-class PartExport Spiral : public Primitive
-{
-    PROPERTY_HEADER(Part::Spiral);
-
-public:
-    Spiral();
-
-    App::PropertyLength Growth;
-    App::PropertyLength Rotations;
-    App::PropertyLength Radius;
-
-    /** @name methods override feature */
-    //@{
-    /// recalculate the feature
-    App::DocumentObjectExecReturn *execute(void);
-    short mustExecute() const;
-    /// returns the type name of the ViewProvider
-    const char* getViewProviderName(void) const {
-        return "PartGui::ViewProviderSpiralParametric";
-    }
-    //@}
-
-protected:
-    void onChanged (const App::Property* prop);
-};
-
-class PartExport Wedge : public Primitive
-{
-    PROPERTY_HEADER(Part::Wedge);
-
-public:
-    Wedge();
-
-    App::PropertyDistance Xmin;
-    App::PropertyDistance Ymin;
-    App::PropertyDistance Zmin;
-    App::PropertyDistance Z2min;
-    App::PropertyDistance X2min;
-    App::PropertyDistance Xmax;
-    App::PropertyDistance Ymax;
-    App::PropertyDistance Zmax;
-    App::PropertyDistance Z2max;
-    App::PropertyDistance X2max;
-
-    /** @name methods override feature */
-    //@{
-    /// recalculate the feature
-    App::DocumentObjectExecReturn *execute(void);
-    short mustExecute() const;
-    /// returns the type name of the ViewProvider
-    const char* getViewProviderName(void) const {
-        return "PartGui::ViewProviderWedge";
-    }
-    //@}
-
-protected:
-    void onChanged(const App::Property* prop);
-};
-
-class Ellipse : public Part::Primitive
-{
-    PROPERTY_HEADER(Part::Ellipse);
-
-public:
-    Ellipse();
-    virtual ~Ellipse();
-
-    App::PropertyLength MajorRadius;
-    App::PropertyLength MinorRadius;
-    App::PropertyAngle Angle0;
-    App::PropertyAngle Angle1;
-
-    /** @name methods override feature */
-    //@{
-    /// recalculate the Feature
-    App::DocumentObjectExecReturn *execute(void);
-    short mustExecute() const;
-    void onChanged(const App::Property*);
-    /// returns the type name of the ViewProvider
-    const char* getViewProviderName(void) const {
-        return "PartGui::ViewProviderEllipseParametric";
-    }
-    //@}
-
-private:
-    static App::PropertyQuantityConstraint::Constraints angleRange;
-};
-
-} //namespace Part
-
-
-#endif // PART_PRIMITIVEFEATURE_H
+/***************************************************************************
+ *   Copyright (c) 2007 Werner Mayer <wmayer[at]users.sourceforge.net>     *
+ *                                                                         *
+ *   This file is part of the FreeCAD CAx development system.              *
+ *                                                                         *
+ *   This library is free software; you can redistribute it and/or         *
+ *   modify it under the terms of the GNU Library General Public           *
+ *   License as published by the Free Software Foundation; either          *
+ *   version 2 of the License, or (at your option) any later version.      *
+ *                                                                         *
+ *   This library  is distributed in the hope that it will be useful,      *
+ *   but WITHOUT ANY WARRANTY; without even the implied warranty of        *
+ *   MERCHANTABILITY or FITNESS FOR A PARTICULAR PURPOSE.  See the         *
+ *   GNU Library General Public License for more details.                  *
+ *                                                                         *
+ *   You should have received a copy of the GNU Library General Public     *
+ *   License along with this library; see the file COPYING.LIB. If not,    *
+ *   write to the Free Software Foundation, Inc., 59 Temple Place,         *
+ *   Suite 330, Boston, MA  02111-1307, USA                                *
+ *                                                                         *
+ ***************************************************************************/
+
+
+#ifndef PART_PRIMITIVEFEATURE_H
+#define PART_PRIMITIVEFEATURE_H
+
+#include <App/PropertyUnits.h>
+#include "PartFeature.h"
+#include "AttachExtension.h"
+
+namespace Part
+{
+
+class PartExport Primitive : public Part::Feature, public Part::AttachExtension
+{
+    PROPERTY_HEADER_WITH_EXTENSIONS(Part::Primitive);
+
+public:
+    Primitive();
+    virtual ~Primitive();
+
+    /** @name methods override feature */
+    //@{
+    /// recalculate the feature
+    App::DocumentObjectExecReturn *execute(void) override;
+    short mustExecute() const override;
+    PyObject* getPyObject() override;
+    //@}
+
+protected:
+    void handleChangedPropertyType(
+            Base::XMLReader &reader, const char * TypeName, App::Property * prop) override;
+    void handleChangedPropertyName(
+            Base::XMLReader &reader, const char * TypeName, const char *PropName) override;
+    void onChanged (const App::Property* prop);
+};
+
+class PartExport Vertex : public Part::Primitive
+{
+    PROPERTY_HEADER(Part::Vertex);
+
+public:
+    Vertex();
+    virtual ~Vertex();
+
+    App::PropertyDistance X;
+    App::PropertyDistance Y;
+    App::PropertyDistance Z;
+
+    /** @name methods override feature */
+    //@{
+    /// recalculate the Feature
+    App::DocumentObjectExecReturn *execute(void);
+    short mustExecute() const;
+    void onChanged(const App::Property*);
+    /// returns the type name of the ViewProvider
+    const char* getViewProviderName(void) const {
+        return "PartGui::ViewProviderPointParametric";
+    }
+    //@}
+};
+
+class PartExport Line : public Part::Primitive
+{
+    PROPERTY_HEADER(Part::Line);
+
+public:
+    Line();
+    virtual ~Line();
+
+    App::PropertyDistance X1;
+    App::PropertyDistance Y1;
+    App::PropertyDistance Z1;
+    App::PropertyDistance X2;
+    App::PropertyDistance Y2;
+    App::PropertyDistance Z2;
+
+    /** @name methods override feature */
+    //@{
+    /// recalculate the Feature
+    App::DocumentObjectExecReturn *execute(void);
+    short mustExecute() const;
+    void onChanged(const App::Property*);
+    /// returns the type name of the ViewProvider
+    const char* getViewProviderName(void) const {
+        return "PartGui::ViewProviderLineParametric";
+    }
+    //@}
+};
+
+class PartExport Plane : public Primitive
+{
+    PROPERTY_HEADER(Part::Plane);
+
+public:
+    Plane();
+
+    App::PropertyLength Length;
+    App::PropertyLength Width;
+
+    /** @name methods override feature */
+    //@{
+    /// recalculate the feature
+    App::DocumentObjectExecReturn *execute(void);
+    short mustExecute() const;
+    /// returns the type name of the ViewProvider
+    const char* getViewProviderName(void) const {
+        return "PartGui::ViewProviderPlaneParametric";
+    }
+    //@}
+};
+
+class PartExport Sphere : public Primitive
+{
+    PROPERTY_HEADER(Part::Sphere);
+
+public:
+    Sphere();
+
+    App::PropertyLength Radius;
+    App::PropertyAngle Angle1;
+    App::PropertyAngle Angle2;
+    App::PropertyAngle Angle3;
+
+    /** @name methods override feature */
+    //@{
+    /// recalculate the feature
+    App::DocumentObjectExecReturn *execute(void);
+    short mustExecute() const;
+    /// returns the type name of the ViewProvider
+    const char* getViewProviderName(void) const {
+        return "PartGui::ViewProviderSphereParametric";
+    }
+    //@}
+};
+
+class PartExport Ellipsoid : public Primitive
+{
+    PROPERTY_HEADER(Part::Ellipsoid);
+
+public:
+    Ellipsoid();
+
+    App::PropertyLength Radius1;
+    App::PropertyLength Radius2;
+    App::PropertyLength Radius3;
+    App::PropertyAngle Angle1;
+    App::PropertyAngle Angle2;
+    App::PropertyAngle Angle3;
+
+    /** @name methods override feature */
+    //@{
+    /// recalculate the feature
+    App::DocumentObjectExecReturn *execute(void);
+    short mustExecute() const;
+    //@}
+    virtual const char* getViewProviderName(void) const {
+        return "PartGui::ViewProviderEllipsoid";
+    }
+};
+
+class PartExport Cylinder : public Primitive
+{
+    PROPERTY_HEADER(Part::Cylinder);
+
+public:
+    Cylinder();
+
+    App::PropertyLength Radius;
+    App::PropertyLength Height;
+    App::PropertyAngle Angle;
+
+    /** @name methods override feature */
+    //@{
+    /// recalculate the feature
+    App::DocumentObjectExecReturn *execute(void);
+    short mustExecute() const;
+    /// returns the type name of the ViewProvider
+    const char* getViewProviderName(void) const {
+        return "PartGui::ViewProviderCylinderParametric";
+    }
+    //@}
+};
+
+class PartExport Prism : public Primitive
+{
+    PROPERTY_HEADER(Part::Prism);
+
+public:
+    Prism();
+
+    App::PropertyIntegerConstraint Polygon;
+    App::PropertyLength Circumradius;
+    App::PropertyLength Height;
+
+    /** @name methods override feature */
+    //@{
+    /// recalculate the feature
+    App::DocumentObjectExecReturn *execute(void);
+    short mustExecute() const;
+    /// returns the type name of the ViewProvider
+    const char* getViewProviderName(void) const {
+        return "PartGui::ViewProviderPrism";
+    }
+    //@}
+private:
+    static App::PropertyIntegerConstraint::Constraints polygonRange;
+};
+
+class PartExport RegularPolygon : public Primitive
+{
+    PROPERTY_HEADER(Part::RegularPolygon);
+
+public:
+    RegularPolygon();
+
+    App::PropertyIntegerConstraint Polygon;
+    App::PropertyLength Circumradius;
+
+    /** @name methods override feature */
+    //@{
+    /// recalculate the feature
+    App::DocumentObjectExecReturn *execute(void);
+    short mustExecute() const;
+    /// returns the type name of the ViewProvider
+    const char* getViewProviderName(void) const {
+        return "PartGui::ViewProviderRegularPolygon";
+    }
+    //@}
+private:
+    static App::PropertyIntegerConstraint::Constraints polygon;
+};
+
+class PartExport Cone : public Primitive
+{
+    PROPERTY_HEADER(Part::Cone);
+
+public:
+    Cone();
+
+    App::PropertyLength Radius1;
+    App::PropertyLength Radius2;
+    App::PropertyLength Height;
+    App::PropertyAngle Angle;
+
+    /** @name methods override feature */
+    //@{
+    /// recalculate the feature
+    App::DocumentObjectExecReturn *execute(void);
+    short mustExecute() const;
+    /// returns the type name of the ViewProvider
+    const char* getViewProviderName(void) const {
+        return "PartGui::ViewProviderConeParametric";
+    }
+    //@}
+};
+
+class PartExport Torus : public Primitive
+{
+    PROPERTY_HEADER(Part::Torus);
+
+public:
+    Torus();
+
+    App::PropertyLength Radius1;
+    App::PropertyLength Radius2;
+    App::PropertyAngle Angle1;
+    App::PropertyAngle Angle2;
+    App::PropertyAngle Angle3;
+
+    /** @name methods override feature */
+    //@{
+    /// recalculate the feature
+    App::DocumentObjectExecReturn *execute(void);
+    short mustExecute() const;
+    /// returns the type name of the ViewProvider
+    const char* getViewProviderName(void) const {
+        return "PartGui::ViewProviderTorusParametric";
+    }
+    //@}
+};
+
+class PartExport Helix : public Primitive
+{
+    PROPERTY_HEADER(Part::Helix);
+
+public:
+    Helix();
+
+    App::PropertyLength Pitch;
+    App::PropertyLength Height;
+    App::PropertyLength Radius;
+    App::PropertyAngle Angle;
+    App::PropertyEnumeration     LocalCoord;
+    App::PropertyEnumeration     Style;
+
+    /** @name methods override feature */
+    //@{
+    /// recalculate the feature
+    App::DocumentObjectExecReturn *execute(void);
+    short mustExecute() const;
+    /// returns the type name of the ViewProvider
+    const char* getViewProviderName(void) const {
+        return "PartGui::ViewProviderHelixParametric";
+    }
+    //@}
+
+protected:
+    void onChanged (const App::Property* prop);
+
+private:
+    static const char* LocalCSEnums[];
+    static const char* StyleEnums[];
+};
+
+class PartExport Spiral : public Primitive
+{
+    PROPERTY_HEADER(Part::Spiral);
+
+public:
+    Spiral();
+
+    App::PropertyLength Growth;
+    App::PropertyLength Rotations;
+    App::PropertyLength Radius;
+
+    /** @name methods override feature */
+    //@{
+    /// recalculate the feature
+    App::DocumentObjectExecReturn *execute(void);
+    short mustExecute() const;
+    /// returns the type name of the ViewProvider
+    const char* getViewProviderName(void) const {
+        return "PartGui::ViewProviderSpiralParametric";
+    }
+    //@}
+
+protected:
+    void onChanged (const App::Property* prop);
+};
+
+class PartExport Wedge : public Primitive
+{
+    PROPERTY_HEADER(Part::Wedge);
+
+public:
+    Wedge();
+
+    App::PropertyDistance Xmin;
+    App::PropertyDistance Ymin;
+    App::PropertyDistance Zmin;
+    App::PropertyDistance Z2min;
+    App::PropertyDistance X2min;
+    App::PropertyDistance Xmax;
+    App::PropertyDistance Ymax;
+    App::PropertyDistance Zmax;
+    App::PropertyDistance Z2max;
+    App::PropertyDistance X2max;
+
+    /** @name methods override feature */
+    //@{
+    /// recalculate the feature
+    App::DocumentObjectExecReturn *execute(void);
+    short mustExecute() const;
+    /// returns the type name of the ViewProvider
+    const char* getViewProviderName(void) const {
+        return "PartGui::ViewProviderWedge";
+    }
+    //@}
+
+protected:
+    void onChanged(const App::Property* prop);
+};
+
+class Ellipse : public Part::Primitive
+{
+    PROPERTY_HEADER(Part::Ellipse);
+
+public:
+    Ellipse();
+    virtual ~Ellipse();
+
+    App::PropertyLength MajorRadius;
+    App::PropertyLength MinorRadius;
+    App::PropertyAngle Angle0;
+    App::PropertyAngle Angle1;
+
+    /** @name methods override feature */
+    //@{
+    /// recalculate the Feature
+    App::DocumentObjectExecReturn *execute(void);
+    short mustExecute() const;
+    void onChanged(const App::Property*);
+    /// returns the type name of the ViewProvider
+    const char* getViewProviderName(void) const {
+        return "PartGui::ViewProviderEllipseParametric";
+    }
+    //@}
+
+private:
+    static App::PropertyQuantityConstraint::Constraints angleRange;
+};
+
+} //namespace Part
+
+
+#endif // PART_PRIMITIVEFEATURE_H
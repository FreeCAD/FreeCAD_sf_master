--- conflicted
+++ resolved
@@ -1,1104 +1,1102 @@
-/***************************************************************************
- *   Copyright (c) 2008 Werner Mayer <wmayer[at]users.sourceforge.net>     *
- *                                                                         *
- *   This file is part of the FreeCAD CAx development system.              *
- *                                                                         *
- *   This library is free software; you can redistribute it and/or         *
- *   modify it under the terms of the GNU Library General Public           *
- *   License as published by the Free Software Foundation; either          *
- *   version 2 of the License, or (at your option) any later version.      *
- *                                                                         *
- *   This library  is distributed in the hope that it will be useful,      *
- *   but WITHOUT ANY WARRANTY; without even the implied warranty of        *
- *   MERCHANTABILITY or FITNESS FOR A PARTICULAR PURPOSE.  See the         *
- *   GNU Library General Public License for more details.                  *
- *                                                                         *
- *   You should have received a copy of the GNU Library General Public     *
- *   License along with this library; see the file COPYING.LIB. If not,    *
- *   write to the Free Software Foundation, Inc., 59 Temple Place,         *
- *   Suite 330, Boston, MA  02111-1307, USA                                *
- *                                                                         *
- ***************************************************************************/
-
-
-#ifndef PART_GEOMETRY_H
-#define PART_GEOMETRY_H
-
-#include <Geom_CartesianPoint.hxx>
-#include <Geom_BezierCurve.hxx>
-#include <Geom_BSplineCurve.hxx>
-#include <Geom_Circle.hxx>
-#include <Geom_Ellipse.hxx>
-#include <Geom_Hyperbola.hxx>
-#include <Geom_Parabola.hxx>
-#include <Geom_Line.hxx>
-#include <Geom_OffsetCurve.hxx>
-#include <Geom_TrimmedCurve.hxx>
-#include <Geom_Surface.hxx>
-#include <Geom_BezierSurface.hxx>
-#include <Geom_BSplineSurface.hxx>
-#include <Geom_CylindricalSurface.hxx>
-#include <Geom_ConicalSurface.hxx>
-#include <Geom_SphericalSurface.hxx>
-#include <Geom_ToroidalSurface.hxx>
-#include <Geom_Plane.hxx>
-#include <Geom_OffsetSurface.hxx>
-#include <GeomPlate_Surface.hxx>
-#include <Geom_RectangularTrimmedSurface.hxx>
-#include <Geom_SurfaceOfRevolution.hxx>
-#include <Geom_SurfaceOfLinearExtrusion.hxx>
-#include <GeomPlate_BuildPlateSurface.hxx>
-#include <Plate_Plate.hxx>
-#include <TopoDS_Shape.hxx>
-#include <gp_Ax1.hxx>
-#include <gp_Dir.hxx>
-#include <gp_Pnt.hxx>
-#include <gp_Vec.hxx>
-#include <list>
-#include <vector>
-#include <bitset>
-#include <Base/Persistence.h>
-#include <Base/Vector3D.h>
-
-#include <boost/uuid/uuid.hpp>
-#include <boost/uuid/uuid_generators.hpp>
-
-#include "GeometryExtension.h"
-
-namespace Part {
-
-class PartExport Geometry: public Base::Persistence
-{
-    TYPESYSTEM_HEADER();
-public:
-    virtual ~Geometry();
-
-    virtual TopoDS_Shape toShape() const = 0;
-    virtual const Handle(Geom_Geometry)& handle() const = 0;
-    // Persistence implementer ---------------------
-    virtual unsigned int getMemSize(void) const;
-    virtual void Save(Base::Writer &/*writer*/) const;
-    virtual void Restore(Base::XMLReader &/*reader*/);
-    /// returns a copy of this object having a new randomly generated tag. If you also want to copy the tag, you may use clone() instead.
-    /// For creation of geometry with other handles, with or without the same tag, you may use the constructors and the sethandle functions.
-    /// The tag of a geometry can be copied to another geometry using the assignTag function.
-    virtual Geometry *copy(void) const = 0;
-    /// returns a cloned object. A cloned object has the same tag (see getTag) as the original object.
-    /// if you want a copy not having the same tag, you can use copy() instead.
-    /// If you want a clone with another geometry handle, it is possible to clone an object and then assign another handle or to create an object
-    /// via constructor and use assignTag to assign the tag of the other geometry.
-    /// If you do not desire to have the same tag, then a copy can be performed by using a constructor (which will generate another tag)
-    /// and then, if necessary (e.g. if the constructor did not take a handle as a parameter), set a new handle.
-    Geometry *clone(void) const;
-    /// construction geometry (means no impact on a later built topo)
-    /// Note: In the Sketcher and only for the specific case of a point, it has a special meaning:
-    /// a construction point has fixed coordinates for the solver (it has fixed parameters)
-    bool Construction;
-    /// returns the tag of the geometry object
-    boost::uuids::uuid getTag() const;
-
-<<<<<<< HEAD
-    long Id;
-    std::string Ref;
-    int RefIndex;
-
-    enum Flag {
-        Defining = 0, // allow an external geometry to build shape
-        Frozen = 1, // freeze an external geometry
-        Detached = 2, // signal the intentions of detaching the geometry from external reference
-        Missing = 3, // geometry with missing external reference
-        Sync = 4, // signal the intension to synchronize a frozen geometry
-    };
-    std::bitset<32> Flags;
-
-    bool testFlag(int flag) const { return Flags.test((size_t)(flag)); }
-    void setFlag(int flag, bool v=true) { Flags.set((size_t)(flag),v); }
-=======
-    const std::vector<std::weak_ptr<GeometryExtension>> getExtensions() const;
-
-    bool hasExtension(Base::Type type) const;
-    bool hasExtension(std::string name) const;
-    const std::weak_ptr<GeometryExtension> getExtension(Base::Type type) const;
-    const std::weak_ptr<GeometryExtension> getExtension(std::string name) const;
-    void setExtension(std::unique_ptr<GeometryExtension> &&geo);
-    void deleteExtension(Base::Type type);
-    void deleteExtension(std::string name);
->>>>>>> c0753806
-
-protected:
-    /// create a new tag for the geometry object
-    void createNewTag();
-    /// copies the tag from the geometry passed as a parameter to this object
-    void assignTag(const Part::Geometry *);
-
-protected:
-    Geometry();
-
-protected:
-    boost::uuids::uuid tag;
-    std::vector<std::shared_ptr<GeometryExtension>> extensions;
-
-private:
-    Geometry(const Geometry&);
-    Geometry& operator = (const Geometry&);
-};
-
-class PartExport GeomPoint : public Geometry
-{
-    TYPESYSTEM_HEADER();
-public:
-    GeomPoint();
-    GeomPoint(const Handle(Geom_CartesianPoint)&);
-    GeomPoint(const Base::Vector3d&);
-    virtual ~GeomPoint();
-    virtual Geometry *copy(void) const;
-    virtual TopoDS_Shape toShape() const;
-
-    // Persistence implementer ---------------------
-    virtual unsigned int getMemSize(void) const;
-    virtual void Save(Base::Writer &/*writer*/) const;
-    virtual void Restore(Base::XMLReader &/*reader*/);
-    // Base implementer ----------------------------
-    virtual PyObject *getPyObject(void);
-
-    const Handle(Geom_Geometry)& handle() const;
-    void setHandle(const Handle(Geom_CartesianPoint)&);
-
-    Base::Vector3d getPoint(void)const;
-    void setPoint(const Base::Vector3d&);
-
-private:
-    Handle(Geom_CartesianPoint) myPoint;
-};
-
-class GeomBSplineCurve;
-class PartExport GeomCurve : public Geometry
-{
-    TYPESYSTEM_HEADER();
-public:
-    GeomCurve();
-    virtual ~GeomCurve();
-
-    TopoDS_Shape toShape() const;
-    /*!
-     * \brief toBSpline Converts the curve to a B-spline
-     * \param This is the start parameter of the curve
-     * \param This is the end parameter of the curve
-     * \return a B-spline curve
-     */
-    GeomBSplineCurve* toBSpline(double first, double last) const;
-    /*!
-      The default implementation does the same as \ref toBSpline.
-      In sub-classes this can be reimplemented to create a real
-      NURBS curve and not just an approximation.
-     */
-    virtual GeomBSplineCurve* toNurbs(double first, double last) const;
-    bool tangent(double u, gp_Dir&) const;
-    bool tangent(double u, Base::Vector3d& dir) const;
-    Base::Vector3d pointAtParameter(double u) const;
-    Base::Vector3d firstDerivativeAtParameter(double u) const;
-    Base::Vector3d secondDerivativeAtParameter(double u) const;
-    bool closestParameter(const Base::Vector3d& point, double &u) const;
-    bool closestParameterToBasisCurve(const Base::Vector3d& point, double &u) const;
-    double getFirstParameter() const;
-    double getLastParameter() const;
-    double curvatureAt(double u) const;
-    double length(double u, double v) const;
-    bool normalAt(double u, Base::Vector3d& dir) const;
-    bool intersect(GeomCurve * c,
-                   std::vector<std::pair<Base::Vector3d, Base::Vector3d>>& points,
-                   double tol = Precision::Confusion()) const;
-
-    void reverse(void);
-
-protected:
-    static bool intersect(const Handle(Geom_Curve) c, const Handle(Geom_Curve) c2,
-                          std::vector<std::pair<Base::Vector3d, Base::Vector3d>>& points,
-                          double tol = Precision::Confusion());
-};
-
-class PartExport GeomBoundedCurve : public GeomCurve
-{
-    TYPESYSTEM_HEADER();
-public:
-    GeomBoundedCurve();
-    virtual ~GeomBoundedCurve();
-
-    // Geometry helper
-    virtual Base::Vector3d getStartPoint() const;
-    virtual Base::Vector3d getEndPoint() const;
-};
-
-class PartExport GeomBezierCurve : public GeomBoundedCurve
-{
-    TYPESYSTEM_HEADER();
-public:
-    GeomBezierCurve();
-    GeomBezierCurve(const Handle(Geom_BezierCurve)&);
-    GeomBezierCurve(const std::vector<Base::Vector3d>&, const std::vector<double>&);
-    virtual ~GeomBezierCurve();
-    virtual Geometry *copy(void) const;
-    std::vector<Base::Vector3d> getPoles() const;
-    std::vector<double> getWeights() const;
-
-    // Persistence implementer ---------------------
-    virtual unsigned int getMemSize (void) const;
-    virtual void Save (Base::Writer &/*writer*/) const;
-    virtual void Restore(Base::XMLReader &/*reader*/);
-    // Base implementer ----------------------------
-    virtual PyObject *getPyObject(void);
-
-    void setHandle(const Handle(Geom_BezierCurve)&);
-    const Handle(Geom_Geometry)& handle() const;
-
-private:
-    Handle(Geom_BezierCurve) myCurve;
-};
-
-class PartExport GeomBSplineCurve : public GeomBoundedCurve
-{
-    TYPESYSTEM_HEADER();
-public:
-    GeomBSplineCurve();
-    GeomBSplineCurve(const Handle(Geom_BSplineCurve)&);
-
-    GeomBSplineCurve( const std::vector<Base::Vector3d>& poles, const std::vector<double>& weights,
-                      const std::vector<double>& knots, const std::vector<int>& multiplicities,
-                      int degree, bool periodic=false, bool checkrational = true);
-
-    virtual ~GeomBSplineCurve();
-    virtual Geometry *copy(void) const;
-
-    /*!
-     * Set the poles and tangents for the cubic Hermite spline
-     */
-    void interpolate(const std::vector<gp_Pnt>&, const std::vector<gp_Vec>&);
-    /*!
-     * Compute the tangents for a Cardinal spline using the
-     * the cubic Hermite spline. It uses the method for Cardinal splines.
-     */
-    void getCardinalSplineTangents(const std::vector<gp_Pnt>&,
-                                   const std::vector<double>&,
-                                   std::vector<gp_Vec>&) const;
-    /*!
-     * Compute the tangents for a Cardinal spline using the
-     * the cubic Hermite spline. It uses the method for Cardinal splines.
-     * It uses the same parameter for each tangent.
-     */
-    void getCardinalSplineTangents(const std::vector<gp_Pnt>&, double,
-                                   std::vector<gp_Vec>&) const;
-
-    int countPoles() const;
-    int countKnots() const;
-    void setPole(int index, const Base::Vector3d&, double weight=-1);
-    void setPoles(const std::vector<Base::Vector3d>& poles, const std::vector<double>& weights);
-    void setPoles(const std::vector<Base::Vector3d>& poles);
-    void setWeights(const std::vector<double>& weights);
-    void setKnot(int index, const double val, int mult=-1);
-    void setKnots(const std::vector<double>& knots);
-    void setKnots(const std::vector<double>& knots, const std::vector<int>& multiplicities);
-    std::vector<Base::Vector3d> getPoles() const;
-    std::vector<double> getWeights() const;
-    std::vector<double> getKnots() const;
-    std::vector<int> getMultiplicities() const;
-    int getMultiplicity(int index) const;
-    int getDegree() const;
-    bool isPeriodic() const;
-    bool join(const Handle(Geom_BSplineCurve)&);
-    void makeC1Continuous(double, double);
-    std::list<Geometry*> toBiArcs(double tolerance) const;
-
-    void increaseDegree(double degree);
-
-    void increaseMultiplicity(int index, int multiplicity);
-    bool removeKnot(int index, int multiplicity, double tolerance = Precision::PConfusion());
-
-    // Persistence implementer ---------------------
-    virtual unsigned int getMemSize(void) const;
-    virtual void Save(Base::Writer &/*writer*/) const;
-    virtual void Restore(Base::XMLReader &/*reader*/);
-    // Base implementer ----------------------------
-    virtual PyObject *getPyObject(void);
-
-    void setHandle(const Handle(Geom_BSplineCurve)&);
-    const Handle(Geom_Geometry)& handle() const;
-
-private:
-    void createArcs(double tolerance, std::list<Geometry*>& new_spans,
-                    const gp_Pnt &p_start, const gp_Vec &v_start,
-                    double t_start, double t_end, gp_Pnt &p_end, gp_Vec &v_end) const;
-    bool calculateBiArcPoints(const gp_Pnt& p0, gp_Vec v_start,
-                              const gp_Pnt& p4, gp_Vec v_end,
-                              gp_Pnt& p1, gp_Pnt& p2, gp_Pnt& p3) const;
-private:
-    Handle(Geom_BSplineCurve) myCurve;
-};
-
-class PartExport GeomConic : public GeomCurve
-{
-    TYPESYSTEM_HEADER();
-
-protected:
-    GeomConic();
-
-public:
-    virtual ~GeomConic();
-    virtual Geometry *copy(void) const = 0;
-
-    /*!
-     * \deprecated use getLocation
-     * \brief getCenter
-     */
-    Base::Vector3d getCenter(void) const;
-    Base::Vector3d getLocation(void) const;
-    void setLocation(const Base::Vector3d& Center);
-    /*!
-     * \deprecated use setLocation
-     * \brief setCenter
-     */
-    void setCenter(const Base::Vector3d& Center);
-    double getAngleXU(void) const;
-    void setAngleXU(double angle);
-    bool isReversed() const;
-
-    virtual unsigned int getMemSize(void) const = 0;
-    virtual PyObject *getPyObject(void) = 0;
-
-    const Handle(Geom_Geometry)& handle() const = 0;
-};
-
-class PartExport GeomTrimmedCurve : public GeomBoundedCurve
-{
-    TYPESYSTEM_HEADER();
-public:
-    GeomTrimmedCurve();
-    GeomTrimmedCurve(const Handle(Geom_TrimmedCurve)&);
-    virtual ~GeomTrimmedCurve();
-    virtual Geometry *copy(void) const;
-
-    // Persistence implementer ---------------------
-    virtual unsigned int getMemSize(void) const;
-    virtual void Save(Base::Writer &/*writer*/) const;
-    virtual void Restore(Base::XMLReader &/*reader*/);
-    // Base implementer ----------------------------
-    virtual PyObject *getPyObject(void);
-
-    void setHandle(const Handle(Geom_TrimmedCurve)&);
-    const Handle(Geom_Geometry)& handle() const;
-
-    bool intersectBasisCurves(  const GeomTrimmedCurve * c,
-                            std::vector<std::pair<Base::Vector3d, Base::Vector3d>>& points,
-                            double tol = Precision::Confusion()) const;
-
-    virtual void getRange(double& u, double& v) const;
-    virtual void setRange(double u, double v);
-
-protected:
-    Handle(Geom_TrimmedCurve) myCurve;
-};
-
-
-
-class PartExport GeomArcOfConic : public GeomTrimmedCurve
-{
-    TYPESYSTEM_HEADER();
-
-protected:
-    GeomArcOfConic();
-
-public:
-    virtual ~GeomArcOfConic();
-    virtual Geometry *copy(void) const = 0;
-
-    Base::Vector3d getStartPoint(bool emulateCCWXY) const;
-    Base::Vector3d getEndPoint(bool emulateCCWXY) const;
-
-    inline virtual Base::Vector3d getStartPoint() const {return getStartPoint(false);}
-    inline virtual Base::Vector3d getEndPoint() const {return getEndPoint(false);}
-    /*!
-     * \deprecated use getLocation
-     * \brief getCenter
-     */
-    Base::Vector3d getCenter(void) const;
-    Base::Vector3d getLocation(void) const;
-    void setLocation(const Base::Vector3d& Center);
-    /*!
-     * \deprecated use setLocation
-     * \brief setCenter
-     */
-    void setCenter(const Base::Vector3d& Center);
-
-    virtual void getRange(double& u, double& v, bool emulateCCWXY) const = 0;
-    virtual void setRange(double u, double v, bool emulateCCWXY) = 0;
-
-    inline virtual void getRange(double& u, double& v) const { getRange(u,v,false);}
-    inline virtual void setRange(double u, double v) { setRange(u,v,false);}
-
-    bool isReversed() const;
-    double getAngleXU(void) const;
-    void setAngleXU(double angle);
-
-    Base::Vector3d getXAxisDir() const;
-    void setXAxisDir(const Base::Vector3d& newdir);
-
-    virtual unsigned int getMemSize(void) const = 0;
-    virtual PyObject *getPyObject(void) = 0;
-
-    const Handle(Geom_Geometry)& handle() const = 0;
-};
-
-class PartExport GeomCircle : public GeomConic
-{
-    TYPESYSTEM_HEADER();
-public:
-    GeomCircle();
-    GeomCircle(const Handle(Geom_Circle)&);
-    virtual ~GeomCircle();
-    virtual Geometry *copy(void) const;
-
-    double getRadius(void) const;
-    void setRadius(double Radius);
-
-    // Persistence implementer ---------------------
-    virtual unsigned int getMemSize(void) const;
-    virtual void Save(Base::Writer &/*writer*/) const;
-    virtual void Restore(Base::XMLReader &/*reader*/);
-    // Base implementer ----------------------------
-    virtual PyObject *getPyObject(void);
-    virtual GeomBSplineCurve* toNurbs(double first, double last) const;
-
-    const Handle(Geom_Geometry)& handle() const;
-
-    void setHandle(const Handle(Geom_Circle)&);
-
-private:
-    Handle(Geom_Circle) myCurve;
-};
-
-class PartExport GeomArcOfCircle : public GeomArcOfConic
-{
-    TYPESYSTEM_HEADER();
-public:
-    GeomArcOfCircle();
-    GeomArcOfCircle(const Handle(Geom_Circle)&);
-    virtual ~GeomArcOfCircle();
-    virtual Geometry *copy(void) const;
-
-    double getRadius(void) const;
-    void setRadius(double Radius);
-
-    virtual void getRange(double& u, double& v, bool emulateCCWXY) const;
-    virtual void setRange(double u, double v, bool emulateCCWXY);
-
-    // Persistence implementer ---------------------
-    virtual unsigned int getMemSize(void) const;
-    virtual void Save(Base::Writer &/*writer*/) const;
-    virtual void Restore(Base::XMLReader &/*reader*/);
-    // Base implementer ----------------------------
-    virtual PyObject *getPyObject(void);
-    virtual GeomBSplineCurve* toNurbs(double first, double last) const;
-
-    void setHandle(const Handle(Geom_TrimmedCurve)&);
-    void setHandle(const Handle(Geom_Circle)&);
-    const Handle(Geom_Geometry)& handle() const;
-
-};
-
-class PartExport GeomEllipse : public GeomConic
-{
-    TYPESYSTEM_HEADER();
-public:
-    GeomEllipse();
-    GeomEllipse(const Handle(Geom_Ellipse)&);
-    virtual ~GeomEllipse();
-    virtual Geometry *copy(void) const;
-
-    double getMajorRadius(void) const;
-    void setMajorRadius(double Radius);
-    double getMinorRadius(void) const;
-    void setMinorRadius(double Radius);
-    Base::Vector3d getMajorAxisDir() const;
-    void setMajorAxisDir(Base::Vector3d newdir);
-
-    // Persistence implementer ---------------------
-    virtual unsigned int getMemSize(void) const;
-    virtual void Save(Base::Writer &/*writer*/) const;
-    virtual void Restore(Base::XMLReader &/*reader*/);
-    // Base implementer ----------------------------
-    virtual PyObject *getPyObject(void);
-    virtual GeomBSplineCurve* toNurbs(double first, double last) const;
-
-    void setHandle(const Handle(Geom_Ellipse) &e);
-    const Handle(Geom_Geometry)& handle() const;
-
-private:
-    Handle(Geom_Ellipse) myCurve;
-};
-
-class PartExport GeomArcOfEllipse : public GeomArcOfConic
-{
-    TYPESYSTEM_HEADER();
-public:
-    GeomArcOfEllipse();
-    GeomArcOfEllipse(const Handle(Geom_Ellipse)&);
-    virtual ~GeomArcOfEllipse();
-    virtual Geometry *copy(void) const;
-
-    double getMajorRadius(void) const;
-    void setMajorRadius(double Radius);
-    double getMinorRadius(void) const;
-    void setMinorRadius(double Radius);
-    Base::Vector3d getMajorAxisDir() const;
-    void setMajorAxisDir(Base::Vector3d newdir);
-
-    virtual void getRange(double& u, double& v, bool emulateCCWXY) const;
-    virtual void setRange(double u, double v, bool emulateCCWXY);
-
-    // Persistence implementer ---------------------
-    virtual unsigned int getMemSize(void) const;
-    virtual void Save(Base::Writer &/*writer*/) const;
-    virtual void Restore(Base::XMLReader &/*reader*/);
-    // Base implementer ----------------------------
-    virtual PyObject *getPyObject(void);
-    virtual GeomBSplineCurve* toNurbs(double first, double last) const;
-
-    void setHandle(const Handle(Geom_TrimmedCurve)&);
-    void setHandle(const Handle(Geom_Ellipse)&);
-    const Handle(Geom_Geometry)& handle() const;
-};
-
-
-class PartExport GeomHyperbola : public GeomConic
-{
-    TYPESYSTEM_HEADER();
-public:
-    GeomHyperbola();
-    GeomHyperbola(const Handle(Geom_Hyperbola)&);
-    virtual ~GeomHyperbola();
-    virtual Geometry *copy(void) const;
-
-    double getMajorRadius(void) const;
-    void setMajorRadius(double Radius);
-    double getMinorRadius(void) const;
-    void setMinorRadius(double Radius);
-
-    // Persistence implementer ---------------------
-    virtual unsigned int getMemSize(void) const;
-    virtual void Save(Base::Writer &/*writer*/) const;
-    virtual void Restore(Base::XMLReader &/*reader*/);
-    // Base implementer ----------------------------
-    virtual PyObject *getPyObject(void);
-    virtual GeomBSplineCurve* toNurbs(double first, double last) const;
-
-    const Handle(Geom_Geometry)& handle() const;
-    void setHandle(const Handle(Geom_Hyperbola)&);
-
-private:
-    Handle(Geom_Hyperbola) myCurve;
-};
-
-class PartExport GeomArcOfHyperbola : public GeomArcOfConic
-{
-    TYPESYSTEM_HEADER();
-public:
-    GeomArcOfHyperbola();
-    GeomArcOfHyperbola(const Handle(Geom_Hyperbola)&);
-    virtual ~GeomArcOfHyperbola();
-    virtual Geometry *copy(void) const;
-
-    double getMajorRadius(void) const;
-    void setMajorRadius(double Radius);
-    double getMinorRadius(void) const;
-    void setMinorRadius(double Radius);
-    Base::Vector3d getMajorAxisDir() const;
-    void setMajorAxisDir(Base::Vector3d newdir);
-
-    virtual void getRange(double& u, double& v, bool emulateCCWXY) const;
-    virtual void setRange(double u, double v, bool emulateCCWXY);
-
-    // Persistence implementer ---------------------
-    virtual unsigned int getMemSize(void) const;
-    virtual void Save(Base::Writer &/*writer*/) const;
-    virtual void Restore(Base::XMLReader &/*reader*/);
-    // Base implementer ----------------------------
-    virtual PyObject *getPyObject(void);
-    virtual GeomBSplineCurve* toNurbs(double first, double last) const;
-
-    void setHandle(const Handle(Geom_TrimmedCurve)&);
-    void setHandle(const Handle(Geom_Hyperbola)&);
-    const Handle(Geom_Geometry)& handle() const;
-};
-
-class PartExport GeomParabola : public GeomConic
-{
-    TYPESYSTEM_HEADER();
-public:
-    GeomParabola();
-    GeomParabola(const Handle(Geom_Parabola)&);
-    virtual ~GeomParabola();
-    virtual Geometry *copy(void) const;
-
-    double getFocal(void) const;
-    void setFocal(double length);
-
-    // Persistence implementer ---------------------
-    virtual unsigned int getMemSize(void) const;
-    virtual void Save(Base::Writer &/*writer*/) const;
-    virtual void Restore(Base::XMLReader &/*reader*/);
-    // Base implementer ----------------------------
-    virtual PyObject *getPyObject(void);
-    virtual GeomBSplineCurve* toNurbs(double first, double last) const;
-
-    const Handle(Geom_Geometry)& handle() const;
-    void setHandle(const Handle(Geom_Parabola)&);
-
-private:
-    Handle(Geom_Parabola) myCurve;
-};
-
-class PartExport GeomArcOfParabola : public GeomArcOfConic
-{
-    TYPESYSTEM_HEADER();
-public:
-    GeomArcOfParabola();
-    GeomArcOfParabola(const Handle(Geom_Parabola)&);
-    virtual ~GeomArcOfParabola();
-    virtual Geometry *copy(void) const;
-
-    double getFocal(void) const;
-    void setFocal(double length);
-
-    Base::Vector3d getFocus(void) const;
-
-    virtual void getRange(double& u, double& v, bool emulateCCWXY) const;
-    virtual void setRange(double u, double v, bool emulateCCWXY);
-
-    // Persistence implementer ---------------------
-    virtual unsigned int getMemSize(void) const;
-    virtual void Save(Base::Writer &/*writer*/) const;
-    virtual void Restore(Base::XMLReader &/*reader*/);
-    // Base implementer ----------------------------
-    virtual PyObject *getPyObject(void);
-    virtual GeomBSplineCurve* toNurbs(double first, double last) const;
-
-    void setHandle(const Handle(Geom_TrimmedCurve)&);
-    void setHandle(const Handle(Geom_Parabola)&);
-    const Handle(Geom_Geometry)& handle() const;
-};
-
-class PartExport GeomLine : public GeomCurve
-{
-    TYPESYSTEM_HEADER();
-public:
-    GeomLine();
-    GeomLine(const Handle(Geom_Line)&);
-    GeomLine(const Base::Vector3d& Pos, const Base::Vector3d& Dir);
-    virtual ~GeomLine();
-    virtual Geometry *copy(void) const;
-
-    void setLine(const Base::Vector3d& Pos, const Base::Vector3d& Dir);
-    Base::Vector3d getPos(void) const;
-    Base::Vector3d getDir(void) const;
-
-    // Persistence implementer ---------------------
-    virtual unsigned int getMemSize(void) const;
-    virtual void Save(Base::Writer &/*writer*/) const;
-    virtual void Restore(Base::XMLReader &/*reader*/);
-    // Base implementer ----------------------------
-    virtual PyObject *getPyObject(void);
-
-    const Handle(Geom_Geometry)& handle() const;
-    void setHandle(const Handle(Geom_Line)&);
-
-private:
-    Handle(Geom_Line) myCurve;
-};
-
-class PartExport GeomLineSegment : public GeomTrimmedCurve
-{
-    TYPESYSTEM_HEADER();
-public:
-    GeomLineSegment();
-    GeomLineSegment(const Handle(Geom_Line)& l);
-    virtual ~GeomLineSegment();
-    virtual Geometry *copy(void) const;
-
-    Base::Vector3d getStartPoint() const;
-    Base::Vector3d getEndPoint() const;
-
-    void setPoints(const Base::Vector3d& p1,
-                   const Base::Vector3d& p2);
-
-    // Persistence implementer ---------------------
-    virtual unsigned int getMemSize(void) const;
-    virtual void Save(Base::Writer &/*writer*/) const;
-    virtual void Restore(Base::XMLReader &/*reader*/);
-    // Base implementer ----------------------------
-    virtual PyObject *getPyObject(void);
-
-    void setHandle(const Handle(Geom_TrimmedCurve)&);
-    void setHandle(const Handle(Geom_Line)&);
-    const Handle(Geom_Geometry)& handle() const;
-
-};
-
-class PartExport GeomOffsetCurve : public GeomCurve
-{
-    TYPESYSTEM_HEADER();
-public:
-    GeomOffsetCurve();
-    GeomOffsetCurve(const Handle(Geom_Curve)&, double, const gp_Dir&);
-    GeomOffsetCurve(const Handle(Geom_Curve)&, double, Base::Vector3d&);
-    GeomOffsetCurve(const Handle(Geom_OffsetCurve)&);
-    virtual ~GeomOffsetCurve();
-    virtual Geometry *copy(void) const;
-
-    // Persistence implementer ---------------------
-    virtual unsigned int getMemSize(void) const;
-    virtual void Save(Base::Writer &/*writer*/) const;
-    virtual void Restore(Base::XMLReader &/*reader*/);
-    // Base implementer ----------------------------
-    virtual PyObject *getPyObject(void);
-
-    void setHandle(const Handle(Geom_OffsetCurve)& c);
-    const Handle(Geom_Geometry)& handle() const;
-
-private:
-    Handle(Geom_OffsetCurve) myCurve;
-};
-
-class PartExport GeomSurface : public Geometry
-{
-    TYPESYSTEM_HEADER();
-public:
-    enum Curvature {
-        Maximum,
-        Minimum,
-        Mean,
-        Gaussian
-    };
-
-    GeomSurface();
-    virtual ~GeomSurface();
-
-    TopoDS_Shape toShape() const;
-    bool tangentU(double u, double v, gp_Dir& dirU) const;
-    bool tangentV(double u, double v, gp_Dir& dirV) const;
-    bool normal(double u, double v, gp_Dir& dir) const;
-
-    /** @name Curvature information */
-    //@{
-    bool isUmbillic(double u, double v) const;
-    double curvature(double u, double v, Curvature) const;
-    void curvatureDirections(double u, double v, gp_Dir& maxD, gp_Dir& minD) const;
-    //@}
-};
-
-class PartExport GeomBezierSurface : public GeomSurface
-{
-    TYPESYSTEM_HEADER();
-public:
-    GeomBezierSurface();
-    GeomBezierSurface(const Handle(Geom_BezierSurface)&);
-    virtual ~GeomBezierSurface();
-    virtual Geometry *copy(void) const;
-
-    // Persistence implementer ---------------------
-    virtual unsigned int getMemSize(void) const;
-    virtual void Save(Base::Writer &/*writer*/) const;
-    virtual void Restore(Base::XMLReader &/*reader*/);
-    // Base implementer ----------------------------
-    virtual PyObject *getPyObject(void);
-
-    void setHandle(const Handle(Geom_BezierSurface)& b);
-    const Handle(Geom_Geometry)& handle() const;
-
-private:
-    Handle(Geom_BezierSurface) mySurface;
-};
-
-class PartExport GeomBSplineSurface : public GeomSurface
-{
-    TYPESYSTEM_HEADER();
-public:
-    GeomBSplineSurface();
-    GeomBSplineSurface(const Handle(Geom_BSplineSurface)&);
-    virtual ~GeomBSplineSurface();
-    virtual Geometry *copy(void) const;
-
-    // Persistence implementer ---------------------
-    virtual unsigned int getMemSize(void) const;
-    virtual void Save(Base::Writer &/*writer*/) const;
-    virtual void Restore(Base::XMLReader &/*reader*/);
-    // Base implementer ----------------------------
-    virtual PyObject *getPyObject(void);
-
-    void setHandle(const Handle(Geom_BSplineSurface)&);
-    const Handle(Geom_Geometry)& handle() const;
-
-private:
-    Handle(Geom_BSplineSurface) mySurface;
-};
-
-class PartExport GeomCylinder : public GeomSurface
-{
-    TYPESYSTEM_HEADER();
-public:
-    GeomCylinder();
-    GeomCylinder(const Handle(Geom_CylindricalSurface)&);
-    virtual ~GeomCylinder();
-    virtual Geometry *copy(void) const;
-
-    // Persistence implementer ---------------------
-    virtual unsigned int getMemSize(void) const;
-    virtual void Save(Base::Writer &/*writer*/) const;
-    virtual void Restore(Base::XMLReader &/*reader*/);
-    // Base implementer ----------------------------
-    virtual PyObject *getPyObject(void);
-
-    void setHandle(const Handle(Geom_CylindricalSurface)&);
-    const Handle(Geom_Geometry)& handle() const;
-
-private:
-    Handle(Geom_CylindricalSurface) mySurface;
-};
-
-class PartExport GeomCone : public GeomSurface
-{
-    TYPESYSTEM_HEADER();
-public:
-    GeomCone();
-    GeomCone(const Handle(Geom_ConicalSurface)&);
-    virtual ~GeomCone();
-    virtual Geometry *copy(void) const;
-
-    // Persistence implementer ---------------------
-    virtual unsigned int getMemSize(void) const;
-    virtual void Save(Base::Writer &/*writer*/) const;
-    virtual void Restore(Base::XMLReader &/*reader*/);
-    // Base implementer ----------------------------
-    virtual PyObject *getPyObject(void);
-
-    void setHandle(const Handle(Geom_ConicalSurface)&);
-    const Handle(Geom_Geometry)& handle() const;
-
-private:
-    Handle(Geom_ConicalSurface) mySurface;
-};
-
-class PartExport GeomSphere : public GeomSurface
-{
-    TYPESYSTEM_HEADER();
-public:
-    GeomSphere();
-    GeomSphere(const Handle(Geom_SphericalSurface)&);
-    virtual ~GeomSphere();
-    virtual Geometry *copy(void) const;
-
-    // Persistence implementer ---------------------
-    virtual unsigned int getMemSize(void) const;
-    virtual void Save(Base::Writer &/*writer*/) const;
-    virtual void Restore(Base::XMLReader &/*reader*/);
-    // Base implementer ----------------------------
-    virtual PyObject *getPyObject(void);
-
-    void setHandle(const Handle(Geom_SphericalSurface)&);
-    const Handle(Geom_Geometry)& handle() const;
-
-private:
-    Handle(Geom_SphericalSurface) mySurface;
-};
-
-class PartExport GeomToroid : public GeomSurface
-{
-    TYPESYSTEM_HEADER();
-public:
-    GeomToroid();
-    GeomToroid(const Handle(Geom_ToroidalSurface)&);
-    virtual ~GeomToroid();
-    virtual Geometry *copy(void) const;
-
-    // Persistence implementer ---------------------
-    virtual unsigned int getMemSize(void) const;
-    virtual void Save(Base::Writer &/*writer*/) const;
-    virtual void Restore(Base::XMLReader &/*reader*/);
-    // Base implementer ----------------------------
-    virtual PyObject *getPyObject(void);
-
-    void setHandle(const Handle(Geom_ToroidalSurface)&);
-    const Handle(Geom_Geometry)& handle() const;
-
-private:
-    Handle(Geom_ToroidalSurface) mySurface;
-};
-
-class PartExport GeomPlane : public GeomSurface
-{
-    TYPESYSTEM_HEADER();
-public:
-    GeomPlane();
-    GeomPlane(const Handle(Geom_Plane)&);
-    virtual ~GeomPlane();
-    virtual Geometry *copy(void) const;
-
-    // Persistence implementer ---------------------
-    virtual unsigned int getMemSize(void) const;
-    virtual void Save(Base::Writer &/*writer*/) const;
-    virtual void Restore(Base::XMLReader &/*reader*/);
-    // Base implementer ----------------------------
-    virtual PyObject *getPyObject(void);
-
-    void setHandle(const Handle(Geom_Plane)&);
-    const Handle(Geom_Geometry)& handle() const;
-
-private:
-    Handle(Geom_Plane) mySurface;
-};
-
-class PartExport GeomOffsetSurface : public GeomSurface
-{
-    TYPESYSTEM_HEADER();
-public:
-    GeomOffsetSurface();
-    GeomOffsetSurface(const Handle(Geom_Surface)&, double);
-    GeomOffsetSurface(const Handle(Geom_OffsetSurface)&);
-    virtual ~GeomOffsetSurface();
-    virtual Geometry *copy(void) const;
-
-    // Persistence implementer ---------------------
-    virtual unsigned int getMemSize(void) const;
-    virtual void Save(Base::Writer &/*writer*/) const;
-    virtual void Restore(Base::XMLReader &/*reader*/);
-    // Base implementer ----------------------------
-    virtual PyObject *getPyObject(void);
-
-    void setHandle(const Handle(Geom_OffsetSurface)& s);
-    const Handle(Geom_Geometry)& handle() const;
-
-private:
-    Handle(Geom_OffsetSurface) mySurface;
-};
-
-class PartExport GeomPlateSurface : public GeomSurface
-{
-    TYPESYSTEM_HEADER();
-public:
-    GeomPlateSurface();
-    GeomPlateSurface(const Handle(Geom_Surface)&, const Plate_Plate&);
-    GeomPlateSurface(const GeomPlate_BuildPlateSurface&);
-    GeomPlateSurface(const Handle(GeomPlate_Surface)&);
-    virtual ~GeomPlateSurface();
-    virtual Geometry *copy(void) const;
-
-    // Persistence implementer ---------------------
-    virtual unsigned int getMemSize(void) const;
-    virtual void Save(Base::Writer &/*writer*/) const;
-    virtual void Restore(Base::XMLReader &/*reader*/);
-    // Base implementer ----------------------------
-    virtual PyObject *getPyObject(void);
-
-    void setHandle(const Handle(GeomPlate_Surface)& s);
-    const Handle(Geom_Geometry)& handle() const;
-
-private:
-    Handle(GeomPlate_Surface) mySurface;
-};
-
-class PartExport GeomTrimmedSurface : public GeomSurface
-{
-    TYPESYSTEM_HEADER();
-public:
-    GeomTrimmedSurface();
-    GeomTrimmedSurface(const Handle(Geom_RectangularTrimmedSurface)&);
-    virtual ~GeomTrimmedSurface();
-    virtual Geometry *copy(void) const;
-
-    // Persistence implementer ---------------------
-    virtual unsigned int getMemSize(void) const;
-    virtual void Save(Base::Writer &/*writer*/) const;
-    virtual void Restore(Base::XMLReader &/*reader*/);
-    // Base implementer ----------------------------
-    virtual PyObject *getPyObject(void);
-
-    void setHandle(const Handle(Geom_RectangularTrimmedSurface)& s);
-    const Handle(Geom_Geometry)& handle() const;
-
-private:
-    Handle(Geom_RectangularTrimmedSurface) mySurface;
-};
-
-class PartExport GeomSurfaceOfRevolution : public GeomSurface
-{
-    TYPESYSTEM_HEADER();
-public:
-    GeomSurfaceOfRevolution();
-    GeomSurfaceOfRevolution(const Handle(Geom_Curve)&, const gp_Ax1&);
-    GeomSurfaceOfRevolution(const Handle(Geom_SurfaceOfRevolution)&);
-    virtual ~GeomSurfaceOfRevolution();
-    virtual Geometry *copy(void) const;
-
-    // Persistence implementer ---------------------
-    virtual unsigned int getMemSize(void) const;
-    virtual void Save(Base::Writer &/*writer*/) const;
-    virtual void Restore(Base::XMLReader &/*reader*/);
-    // Base implementer ----------------------------
-    virtual PyObject *getPyObject(void);
-
-    void setHandle(const Handle(Geom_SurfaceOfRevolution)& c);
-    const Handle(Geom_Geometry)& handle() const;
-
-private:
-    Handle(Geom_SurfaceOfRevolution) mySurface;
-};
-
-class PartExport GeomSurfaceOfExtrusion : public GeomSurface
-{
-    TYPESYSTEM_HEADER();
-public:
-    GeomSurfaceOfExtrusion();
-    GeomSurfaceOfExtrusion(const Handle(Geom_Curve)&, const gp_Dir&);
-    GeomSurfaceOfExtrusion(const Handle(Geom_SurfaceOfLinearExtrusion)&);
-    virtual ~GeomSurfaceOfExtrusion();
-    virtual Geometry *copy(void) const;
-
-    // Persistence implementer ---------------------
-    virtual unsigned int getMemSize(void) const;
-    virtual void Save(Base::Writer &/*writer*/) const;
-    virtual void Restore(Base::XMLReader &/*reader*/);
-    // Base implementer ----------------------------
-    virtual PyObject *getPyObject(void);
-
-    void setHandle(const Handle(Geom_SurfaceOfLinearExtrusion)& c);
-    const Handle(Geom_Geometry)& handle() const;
-
-private:
-    Handle(Geom_SurfaceOfLinearExtrusion) mySurface;
-};
-
-
-// Helper functions for fillet tools
-PartExport
-bool find2DLinesIntersection(const Base::Vector3d &orig1, const Base::Vector3d &dir1,
-                             const Base::Vector3d &orig2, const Base::Vector3d &dir2,
-                             Base::Vector3d &point);
-PartExport
-bool find2DLinesIntersection(const GeomLineSegment *lineSeg1, const GeomLineSegment *lineSeg2,
-                             Base::Vector3d &point);
-PartExport
-bool findFilletCenter(const GeomLineSegment *lineSeg1, const GeomLineSegment *lineSeg2, double radius,
-                      Base::Vector3d &center);
-PartExport
-bool findFilletCenter(const GeomLineSegment *lineSeg1, const GeomLineSegment *lineSeg2, double radius,
-                      const Base::Vector3d& refPnt1, const Base::Vector3d& refPnt2,
-                      Base::Vector3d &center);
-PartExport
-double suggestFilletRadius(const GeomLineSegment *lineSeg1, const GeomLineSegment *lineSeg2,
-                           const Base::Vector3d &refPnt1, const Base::Vector3d &refPnt2);
-PartExport
-GeomArcOfCircle *createFilletGeometry(const GeomLineSegment *lineSeg1, const GeomLineSegment *lineSeg2,
-                                      const Base::Vector3d &center, double radius);
-PartExport
-GeomSurface *makeFromSurface(const Handle(Geom_Surface)&);
-}
-
-#endif // PART_GEOMETRY_H
+/***************************************************************************
+ *   Copyright (c) 2008 Werner Mayer <wmayer[at]users.sourceforge.net>     *
+ *                                                                         *
+ *   This file is part of the FreeCAD CAx development system.              *
+ *                                                                         *
+ *   This library is free software; you can redistribute it and/or         *
+ *   modify it under the terms of the GNU Library General Public           *
+ *   License as published by the Free Software Foundation; either          *
+ *   version 2 of the License, or (at your option) any later version.      *
+ *                                                                         *
+ *   This library  is distributed in the hope that it will be useful,      *
+ *   but WITHOUT ANY WARRANTY; without even the implied warranty of        *
+ *   MERCHANTABILITY or FITNESS FOR A PARTICULAR PURPOSE.  See the         *
+ *   GNU Library General Public License for more details.                  *
+ *                                                                         *
+ *   You should have received a copy of the GNU Library General Public     *
+ *   License along with this library; see the file COPYING.LIB. If not,    *
+ *   write to the Free Software Foundation, Inc., 59 Temple Place,         *
+ *   Suite 330, Boston, MA  02111-1307, USA                                *
+ *                                                                         *
+ ***************************************************************************/
+
+
+#ifndef PART_GEOMETRY_H
+#define PART_GEOMETRY_H
+
+#include <Geom_CartesianPoint.hxx>
+#include <Geom_BezierCurve.hxx>
+#include <Geom_BSplineCurve.hxx>
+#include <Geom_Circle.hxx>
+#include <Geom_Ellipse.hxx>
+#include <Geom_Hyperbola.hxx>
+#include <Geom_Parabola.hxx>
+#include <Geom_Line.hxx>
+#include <Geom_OffsetCurve.hxx>
+#include <Geom_TrimmedCurve.hxx>
+#include <Geom_Surface.hxx>
+#include <Geom_BezierSurface.hxx>
+#include <Geom_BSplineSurface.hxx>
+#include <Geom_CylindricalSurface.hxx>
+#include <Geom_ConicalSurface.hxx>
+#include <Geom_SphericalSurface.hxx>
+#include <Geom_ToroidalSurface.hxx>
+#include <Geom_Plane.hxx>
+#include <Geom_OffsetSurface.hxx>
+#include <GeomPlate_Surface.hxx>
+#include <Geom_RectangularTrimmedSurface.hxx>
+#include <Geom_SurfaceOfRevolution.hxx>
+#include <Geom_SurfaceOfLinearExtrusion.hxx>
+#include <GeomPlate_BuildPlateSurface.hxx>
+#include <Plate_Plate.hxx>
+#include <TopoDS_Shape.hxx>
+#include <gp_Ax1.hxx>
+#include <gp_Dir.hxx>
+#include <gp_Pnt.hxx>
+#include <gp_Vec.hxx>
+#include <list>
+#include <vector>
+#include <bitset>
+#include <Base/Persistence.h>
+#include <Base/Vector3D.h>
+
+#include <boost/uuid/uuid.hpp>
+#include <boost/uuid/uuid_generators.hpp>
+
+#include "GeometryExtension.h"
+
+namespace Part {
+
+class PartExport Geometry: public Base::Persistence
+{
+    TYPESYSTEM_HEADER();
+public:
+    virtual ~Geometry();
+
+    virtual TopoDS_Shape toShape() const = 0;
+    virtual const Handle(Geom_Geometry)& handle() const = 0;
+    // Persistence implementer ---------------------
+    virtual unsigned int getMemSize(void) const;
+    virtual void Save(Base::Writer &/*writer*/) const;
+    virtual void Restore(Base::XMLReader &/*reader*/);
+    /// returns a copy of this object having a new randomly generated tag. If you also want to copy the tag, you may use clone() instead.
+    /// For creation of geometry with other handles, with or without the same tag, you may use the constructors and the sethandle functions.
+    /// The tag of a geometry can be copied to another geometry using the assignTag function.
+    virtual Geometry *copy(void) const = 0;
+    /// returns a cloned object. A cloned object has the same tag (see getTag) as the original object.
+    /// if you want a copy not having the same tag, you can use copy() instead.
+    /// If you want a clone with another geometry handle, it is possible to clone an object and then assign another handle or to create an object
+    /// via constructor and use assignTag to assign the tag of the other geometry.
+    /// If you do not desire to have the same tag, then a copy can be performed by using a constructor (which will generate another tag)
+    /// and then, if necessary (e.g. if the constructor did not take a handle as a parameter), set a new handle.
+    Geometry *clone(void) const;
+    /// construction geometry (means no impact on a later built topo)
+    /// Note: In the Sketcher and only for the specific case of a point, it has a special meaning:
+    /// a construction point has fixed coordinates for the solver (it has fixed parameters)
+    bool Construction;
+    /// returns the tag of the geometry object
+    boost::uuids::uuid getTag() const;
+
+    long Id;
+    std::string Ref;
+    int RefIndex;
+
+    enum Flag {
+        Defining = 0, // allow an external geometry to build shape
+        Frozen = 1, // freeze an external geometry
+        Detached = 2, // signal the intentions of detaching the geometry from external reference
+        Missing = 3, // geometry with missing external reference
+        Sync = 4, // signal the intension to synchronize a frozen geometry
+    };
+    std::bitset<32> Flags;
+
+    bool testFlag(int flag) const { return Flags.test((size_t)(flag)); }
+    void setFlag(int flag, bool v=true) { Flags.set((size_t)(flag),v); }
+
+    const std::vector<std::weak_ptr<GeometryExtension>> getExtensions() const;
+
+    bool hasExtension(Base::Type type) const;
+    bool hasExtension(std::string name) const;
+    const std::weak_ptr<GeometryExtension> getExtension(Base::Type type) const;
+    const std::weak_ptr<GeometryExtension> getExtension(std::string name) const;
+    void setExtension(std::unique_ptr<GeometryExtension> &&geo);
+    void deleteExtension(Base::Type type);
+    void deleteExtension(std::string name);
+
+protected:
+    /// create a new tag for the geometry object
+    void createNewTag();
+    /// copies the tag from the geometry passed as a parameter to this object
+    void assignTag(const Part::Geometry *);
+
+protected:
+    Geometry();
+
+protected:
+    boost::uuids::uuid tag;
+    std::vector<std::shared_ptr<GeometryExtension>> extensions;
+
+private:
+    Geometry(const Geometry&);
+    Geometry& operator = (const Geometry&);
+};
+
+class PartExport GeomPoint : public Geometry
+{
+    TYPESYSTEM_HEADER();
+public:
+    GeomPoint();
+    GeomPoint(const Handle(Geom_CartesianPoint)&);
+    GeomPoint(const Base::Vector3d&);
+    virtual ~GeomPoint();
+    virtual Geometry *copy(void) const;
+    virtual TopoDS_Shape toShape() const;
+
+    // Persistence implementer ---------------------
+    virtual unsigned int getMemSize(void) const;
+    virtual void Save(Base::Writer &/*writer*/) const;
+    virtual void Restore(Base::XMLReader &/*reader*/);
+    // Base implementer ----------------------------
+    virtual PyObject *getPyObject(void);
+
+    const Handle(Geom_Geometry)& handle() const;
+    void setHandle(const Handle(Geom_CartesianPoint)&);
+
+    Base::Vector3d getPoint(void)const;
+    void setPoint(const Base::Vector3d&);
+
+private:
+    Handle(Geom_CartesianPoint) myPoint;
+};
+
+class GeomBSplineCurve;
+class PartExport GeomCurve : public Geometry
+{
+    TYPESYSTEM_HEADER();
+public:
+    GeomCurve();
+    virtual ~GeomCurve();
+
+    TopoDS_Shape toShape() const;
+    /*!
+     * \brief toBSpline Converts the curve to a B-spline
+     * \param This is the start parameter of the curve
+     * \param This is the end parameter of the curve
+     * \return a B-spline curve
+     */
+    GeomBSplineCurve* toBSpline(double first, double last) const;
+    /*!
+      The default implementation does the same as \ref toBSpline.
+      In sub-classes this can be reimplemented to create a real
+      NURBS curve and not just an approximation.
+     */
+    virtual GeomBSplineCurve* toNurbs(double first, double last) const;
+    bool tangent(double u, gp_Dir&) const;
+    bool tangent(double u, Base::Vector3d& dir) const;
+    Base::Vector3d pointAtParameter(double u) const;
+    Base::Vector3d firstDerivativeAtParameter(double u) const;
+    Base::Vector3d secondDerivativeAtParameter(double u) const;
+    bool closestParameter(const Base::Vector3d& point, double &u) const;
+    bool closestParameterToBasisCurve(const Base::Vector3d& point, double &u) const;
+    double getFirstParameter() const;
+    double getLastParameter() const;
+    double curvatureAt(double u) const;
+    double length(double u, double v) const;
+    bool normalAt(double u, Base::Vector3d& dir) const;
+    bool intersect(GeomCurve * c,
+                   std::vector<std::pair<Base::Vector3d, Base::Vector3d>>& points,
+                   double tol = Precision::Confusion()) const;
+
+    void reverse(void);
+
+protected:
+    static bool intersect(const Handle(Geom_Curve) c, const Handle(Geom_Curve) c2,
+                          std::vector<std::pair<Base::Vector3d, Base::Vector3d>>& points,
+                          double tol = Precision::Confusion());
+};
+
+class PartExport GeomBoundedCurve : public GeomCurve
+{
+    TYPESYSTEM_HEADER();
+public:
+    GeomBoundedCurve();
+    virtual ~GeomBoundedCurve();
+
+    // Geometry helper
+    virtual Base::Vector3d getStartPoint() const;
+    virtual Base::Vector3d getEndPoint() const;
+};
+
+class PartExport GeomBezierCurve : public GeomBoundedCurve
+{
+    TYPESYSTEM_HEADER();
+public:
+    GeomBezierCurve();
+    GeomBezierCurve(const Handle(Geom_BezierCurve)&);
+    GeomBezierCurve(const std::vector<Base::Vector3d>&, const std::vector<double>&);
+    virtual ~GeomBezierCurve();
+    virtual Geometry *copy(void) const;
+    std::vector<Base::Vector3d> getPoles() const;
+    std::vector<double> getWeights() const;
+
+    // Persistence implementer ---------------------
+    virtual unsigned int getMemSize (void) const;
+    virtual void Save (Base::Writer &/*writer*/) const;
+    virtual void Restore(Base::XMLReader &/*reader*/);
+    // Base implementer ----------------------------
+    virtual PyObject *getPyObject(void);
+
+    void setHandle(const Handle(Geom_BezierCurve)&);
+    const Handle(Geom_Geometry)& handle() const;
+
+private:
+    Handle(Geom_BezierCurve) myCurve;
+};
+
+class PartExport GeomBSplineCurve : public GeomBoundedCurve
+{
+    TYPESYSTEM_HEADER();
+public:
+    GeomBSplineCurve();
+    GeomBSplineCurve(const Handle(Geom_BSplineCurve)&);
+
+    GeomBSplineCurve( const std::vector<Base::Vector3d>& poles, const std::vector<double>& weights,
+                      const std::vector<double>& knots, const std::vector<int>& multiplicities,
+                      int degree, bool periodic=false, bool checkrational = true);
+
+    virtual ~GeomBSplineCurve();
+    virtual Geometry *copy(void) const;
+
+    /*!
+     * Set the poles and tangents for the cubic Hermite spline
+     */
+    void interpolate(const std::vector<gp_Pnt>&, const std::vector<gp_Vec>&);
+    /*!
+     * Compute the tangents for a Cardinal spline using the
+     * the cubic Hermite spline. It uses the method for Cardinal splines.
+     */
+    void getCardinalSplineTangents(const std::vector<gp_Pnt>&,
+                                   const std::vector<double>&,
+                                   std::vector<gp_Vec>&) const;
+    /*!
+     * Compute the tangents for a Cardinal spline using the
+     * the cubic Hermite spline. It uses the method for Cardinal splines.
+     * It uses the same parameter for each tangent.
+     */
+    void getCardinalSplineTangents(const std::vector<gp_Pnt>&, double,
+                                   std::vector<gp_Vec>&) const;
+
+    int countPoles() const;
+    int countKnots() const;
+    void setPole(int index, const Base::Vector3d&, double weight=-1);
+    void setPoles(const std::vector<Base::Vector3d>& poles, const std::vector<double>& weights);
+    void setPoles(const std::vector<Base::Vector3d>& poles);
+    void setWeights(const std::vector<double>& weights);
+    void setKnot(int index, const double val, int mult=-1);
+    void setKnots(const std::vector<double>& knots);
+    void setKnots(const std::vector<double>& knots, const std::vector<int>& multiplicities);
+    std::vector<Base::Vector3d> getPoles() const;
+    std::vector<double> getWeights() const;
+    std::vector<double> getKnots() const;
+    std::vector<int> getMultiplicities() const;
+    int getMultiplicity(int index) const;
+    int getDegree() const;
+    bool isPeriodic() const;
+    bool join(const Handle(Geom_BSplineCurve)&);
+    void makeC1Continuous(double, double);
+    std::list<Geometry*> toBiArcs(double tolerance) const;
+
+    void increaseDegree(double degree);
+
+    void increaseMultiplicity(int index, int multiplicity);
+    bool removeKnot(int index, int multiplicity, double tolerance = Precision::PConfusion());
+
+    // Persistence implementer ---------------------
+    virtual unsigned int getMemSize(void) const;
+    virtual void Save(Base::Writer &/*writer*/) const;
+    virtual void Restore(Base::XMLReader &/*reader*/);
+    // Base implementer ----------------------------
+    virtual PyObject *getPyObject(void);
+
+    void setHandle(const Handle(Geom_BSplineCurve)&);
+    const Handle(Geom_Geometry)& handle() const;
+
+private:
+    void createArcs(double tolerance, std::list<Geometry*>& new_spans,
+                    const gp_Pnt &p_start, const gp_Vec &v_start,
+                    double t_start, double t_end, gp_Pnt &p_end, gp_Vec &v_end) const;
+    bool calculateBiArcPoints(const gp_Pnt& p0, gp_Vec v_start,
+                              const gp_Pnt& p4, gp_Vec v_end,
+                              gp_Pnt& p1, gp_Pnt& p2, gp_Pnt& p3) const;
+private:
+    Handle(Geom_BSplineCurve) myCurve;
+};
+
+class PartExport GeomConic : public GeomCurve
+{
+    TYPESYSTEM_HEADER();
+
+protected:
+    GeomConic();
+
+public:
+    virtual ~GeomConic();
+    virtual Geometry *copy(void) const = 0;
+
+    /*!
+     * \deprecated use getLocation
+     * \brief getCenter
+     */
+    Base::Vector3d getCenter(void) const;
+    Base::Vector3d getLocation(void) const;
+    void setLocation(const Base::Vector3d& Center);
+    /*!
+     * \deprecated use setLocation
+     * \brief setCenter
+     */
+    void setCenter(const Base::Vector3d& Center);
+    double getAngleXU(void) const;
+    void setAngleXU(double angle);
+    bool isReversed() const;
+
+    virtual unsigned int getMemSize(void) const = 0;
+    virtual PyObject *getPyObject(void) = 0;
+
+    const Handle(Geom_Geometry)& handle() const = 0;
+};
+
+class PartExport GeomTrimmedCurve : public GeomBoundedCurve
+{
+    TYPESYSTEM_HEADER();
+public:
+    GeomTrimmedCurve();
+    GeomTrimmedCurve(const Handle(Geom_TrimmedCurve)&);
+    virtual ~GeomTrimmedCurve();
+    virtual Geometry *copy(void) const;
+
+    // Persistence implementer ---------------------
+    virtual unsigned int getMemSize(void) const;
+    virtual void Save(Base::Writer &/*writer*/) const;
+    virtual void Restore(Base::XMLReader &/*reader*/);
+    // Base implementer ----------------------------
+    virtual PyObject *getPyObject(void);
+
+    void setHandle(const Handle(Geom_TrimmedCurve)&);
+    const Handle(Geom_Geometry)& handle() const;
+
+    bool intersectBasisCurves(  const GeomTrimmedCurve * c,
+                            std::vector<std::pair<Base::Vector3d, Base::Vector3d>>& points,
+                            double tol = Precision::Confusion()) const;
+
+    virtual void getRange(double& u, double& v) const;
+    virtual void setRange(double u, double v);
+
+protected:
+    Handle(Geom_TrimmedCurve) myCurve;
+};
+
+
+
+class PartExport GeomArcOfConic : public GeomTrimmedCurve
+{
+    TYPESYSTEM_HEADER();
+
+protected:
+    GeomArcOfConic();
+
+public:
+    virtual ~GeomArcOfConic();
+    virtual Geometry *copy(void) const = 0;
+
+    Base::Vector3d getStartPoint(bool emulateCCWXY) const;
+    Base::Vector3d getEndPoint(bool emulateCCWXY) const;
+
+    inline virtual Base::Vector3d getStartPoint() const {return getStartPoint(false);}
+    inline virtual Base::Vector3d getEndPoint() const {return getEndPoint(false);}
+    /*!
+     * \deprecated use getLocation
+     * \brief getCenter
+     */
+    Base::Vector3d getCenter(void) const;
+    Base::Vector3d getLocation(void) const;
+    void setLocation(const Base::Vector3d& Center);
+    /*!
+     * \deprecated use setLocation
+     * \brief setCenter
+     */
+    void setCenter(const Base::Vector3d& Center);
+
+    virtual void getRange(double& u, double& v, bool emulateCCWXY) const = 0;
+    virtual void setRange(double u, double v, bool emulateCCWXY) = 0;
+
+    inline virtual void getRange(double& u, double& v) const { getRange(u,v,false);}
+    inline virtual void setRange(double u, double v) { setRange(u,v,false);}
+
+    bool isReversed() const;
+    double getAngleXU(void) const;
+    void setAngleXU(double angle);
+
+    Base::Vector3d getXAxisDir() const;
+    void setXAxisDir(const Base::Vector3d& newdir);
+
+    virtual unsigned int getMemSize(void) const = 0;
+    virtual PyObject *getPyObject(void) = 0;
+
+    const Handle(Geom_Geometry)& handle() const = 0;
+};
+
+class PartExport GeomCircle : public GeomConic
+{
+    TYPESYSTEM_HEADER();
+public:
+    GeomCircle();
+    GeomCircle(const Handle(Geom_Circle)&);
+    virtual ~GeomCircle();
+    virtual Geometry *copy(void) const;
+
+    double getRadius(void) const;
+    void setRadius(double Radius);
+
+    // Persistence implementer ---------------------
+    virtual unsigned int getMemSize(void) const;
+    virtual void Save(Base::Writer &/*writer*/) const;
+    virtual void Restore(Base::XMLReader &/*reader*/);
+    // Base implementer ----------------------------
+    virtual PyObject *getPyObject(void);
+    virtual GeomBSplineCurve* toNurbs(double first, double last) const;
+
+    const Handle(Geom_Geometry)& handle() const;
+
+    void setHandle(const Handle(Geom_Circle)&);
+
+private:
+    Handle(Geom_Circle) myCurve;
+};
+
+class PartExport GeomArcOfCircle : public GeomArcOfConic
+{
+    TYPESYSTEM_HEADER();
+public:
+    GeomArcOfCircle();
+    GeomArcOfCircle(const Handle(Geom_Circle)&);
+    virtual ~GeomArcOfCircle();
+    virtual Geometry *copy(void) const;
+
+    double getRadius(void) const;
+    void setRadius(double Radius);
+
+    virtual void getRange(double& u, double& v, bool emulateCCWXY) const;
+    virtual void setRange(double u, double v, bool emulateCCWXY);
+
+    // Persistence implementer ---------------------
+    virtual unsigned int getMemSize(void) const;
+    virtual void Save(Base::Writer &/*writer*/) const;
+    virtual void Restore(Base::XMLReader &/*reader*/);
+    // Base implementer ----------------------------
+    virtual PyObject *getPyObject(void);
+    virtual GeomBSplineCurve* toNurbs(double first, double last) const;
+
+    void setHandle(const Handle(Geom_TrimmedCurve)&);
+    void setHandle(const Handle(Geom_Circle)&);
+    const Handle(Geom_Geometry)& handle() const;
+
+};
+
+class PartExport GeomEllipse : public GeomConic
+{
+    TYPESYSTEM_HEADER();
+public:
+    GeomEllipse();
+    GeomEllipse(const Handle(Geom_Ellipse)&);
+    virtual ~GeomEllipse();
+    virtual Geometry *copy(void) const;
+
+    double getMajorRadius(void) const;
+    void setMajorRadius(double Radius);
+    double getMinorRadius(void) const;
+    void setMinorRadius(double Radius);
+    Base::Vector3d getMajorAxisDir() const;
+    void setMajorAxisDir(Base::Vector3d newdir);
+
+    // Persistence implementer ---------------------
+    virtual unsigned int getMemSize(void) const;
+    virtual void Save(Base::Writer &/*writer*/) const;
+    virtual void Restore(Base::XMLReader &/*reader*/);
+    // Base implementer ----------------------------
+    virtual PyObject *getPyObject(void);
+    virtual GeomBSplineCurve* toNurbs(double first, double last) const;
+
+    void setHandle(const Handle(Geom_Ellipse) &e);
+    const Handle(Geom_Geometry)& handle() const;
+
+private:
+    Handle(Geom_Ellipse) myCurve;
+};
+
+class PartExport GeomArcOfEllipse : public GeomArcOfConic
+{
+    TYPESYSTEM_HEADER();
+public:
+    GeomArcOfEllipse();
+    GeomArcOfEllipse(const Handle(Geom_Ellipse)&);
+    virtual ~GeomArcOfEllipse();
+    virtual Geometry *copy(void) const;
+
+    double getMajorRadius(void) const;
+    void setMajorRadius(double Radius);
+    double getMinorRadius(void) const;
+    void setMinorRadius(double Radius);
+    Base::Vector3d getMajorAxisDir() const;
+    void setMajorAxisDir(Base::Vector3d newdir);
+
+    virtual void getRange(double& u, double& v, bool emulateCCWXY) const;
+    virtual void setRange(double u, double v, bool emulateCCWXY);
+
+    // Persistence implementer ---------------------
+    virtual unsigned int getMemSize(void) const;
+    virtual void Save(Base::Writer &/*writer*/) const;
+    virtual void Restore(Base::XMLReader &/*reader*/);
+    // Base implementer ----------------------------
+    virtual PyObject *getPyObject(void);
+    virtual GeomBSplineCurve* toNurbs(double first, double last) const;
+
+    void setHandle(const Handle(Geom_TrimmedCurve)&);
+    void setHandle(const Handle(Geom_Ellipse)&);
+    const Handle(Geom_Geometry)& handle() const;
+};
+
+
+class PartExport GeomHyperbola : public GeomConic
+{
+    TYPESYSTEM_HEADER();
+public:
+    GeomHyperbola();
+    GeomHyperbola(const Handle(Geom_Hyperbola)&);
+    virtual ~GeomHyperbola();
+    virtual Geometry *copy(void) const;
+
+    double getMajorRadius(void) const;
+    void setMajorRadius(double Radius);
+    double getMinorRadius(void) const;
+    void setMinorRadius(double Radius);
+
+    // Persistence implementer ---------------------
+    virtual unsigned int getMemSize(void) const;
+    virtual void Save(Base::Writer &/*writer*/) const;
+    virtual void Restore(Base::XMLReader &/*reader*/);
+    // Base implementer ----------------------------
+    virtual PyObject *getPyObject(void);
+    virtual GeomBSplineCurve* toNurbs(double first, double last) const;
+
+    const Handle(Geom_Geometry)& handle() const;
+    void setHandle(const Handle(Geom_Hyperbola)&);
+
+private:
+    Handle(Geom_Hyperbola) myCurve;
+};
+
+class PartExport GeomArcOfHyperbola : public GeomArcOfConic
+{
+    TYPESYSTEM_HEADER();
+public:
+    GeomArcOfHyperbola();
+    GeomArcOfHyperbola(const Handle(Geom_Hyperbola)&);
+    virtual ~GeomArcOfHyperbola();
+    virtual Geometry *copy(void) const;
+
+    double getMajorRadius(void) const;
+    void setMajorRadius(double Radius);
+    double getMinorRadius(void) const;
+    void setMinorRadius(double Radius);
+    Base::Vector3d getMajorAxisDir() const;
+    void setMajorAxisDir(Base::Vector3d newdir);
+
+    virtual void getRange(double& u, double& v, bool emulateCCWXY) const;
+    virtual void setRange(double u, double v, bool emulateCCWXY);
+
+    // Persistence implementer ---------------------
+    virtual unsigned int getMemSize(void) const;
+    virtual void Save(Base::Writer &/*writer*/) const;
+    virtual void Restore(Base::XMLReader &/*reader*/);
+    // Base implementer ----------------------------
+    virtual PyObject *getPyObject(void);
+    virtual GeomBSplineCurve* toNurbs(double first, double last) const;
+
+    void setHandle(const Handle(Geom_TrimmedCurve)&);
+    void setHandle(const Handle(Geom_Hyperbola)&);
+    const Handle(Geom_Geometry)& handle() const;
+};
+
+class PartExport GeomParabola : public GeomConic
+{
+    TYPESYSTEM_HEADER();
+public:
+    GeomParabola();
+    GeomParabola(const Handle(Geom_Parabola)&);
+    virtual ~GeomParabola();
+    virtual Geometry *copy(void) const;
+
+    double getFocal(void) const;
+    void setFocal(double length);
+
+    // Persistence implementer ---------------------
+    virtual unsigned int getMemSize(void) const;
+    virtual void Save(Base::Writer &/*writer*/) const;
+    virtual void Restore(Base::XMLReader &/*reader*/);
+    // Base implementer ----------------------------
+    virtual PyObject *getPyObject(void);
+    virtual GeomBSplineCurve* toNurbs(double first, double last) const;
+
+    const Handle(Geom_Geometry)& handle() const;
+    void setHandle(const Handle(Geom_Parabola)&);
+
+private:
+    Handle(Geom_Parabola) myCurve;
+};
+
+class PartExport GeomArcOfParabola : public GeomArcOfConic
+{
+    TYPESYSTEM_HEADER();
+public:
+    GeomArcOfParabola();
+    GeomArcOfParabola(const Handle(Geom_Parabola)&);
+    virtual ~GeomArcOfParabola();
+    virtual Geometry *copy(void) const;
+
+    double getFocal(void) const;
+    void setFocal(double length);
+
+    Base::Vector3d getFocus(void) const;
+
+    virtual void getRange(double& u, double& v, bool emulateCCWXY) const;
+    virtual void setRange(double u, double v, bool emulateCCWXY);
+
+    // Persistence implementer ---------------------
+    virtual unsigned int getMemSize(void) const;
+    virtual void Save(Base::Writer &/*writer*/) const;
+    virtual void Restore(Base::XMLReader &/*reader*/);
+    // Base implementer ----------------------------
+    virtual PyObject *getPyObject(void);
+    virtual GeomBSplineCurve* toNurbs(double first, double last) const;
+
+    void setHandle(const Handle(Geom_TrimmedCurve)&);
+    void setHandle(const Handle(Geom_Parabola)&);
+    const Handle(Geom_Geometry)& handle() const;
+};
+
+class PartExport GeomLine : public GeomCurve
+{
+    TYPESYSTEM_HEADER();
+public:
+    GeomLine();
+    GeomLine(const Handle(Geom_Line)&);
+    GeomLine(const Base::Vector3d& Pos, const Base::Vector3d& Dir);
+    virtual ~GeomLine();
+    virtual Geometry *copy(void) const;
+
+    void setLine(const Base::Vector3d& Pos, const Base::Vector3d& Dir);
+    Base::Vector3d getPos(void) const;
+    Base::Vector3d getDir(void) const;
+
+    // Persistence implementer ---------------------
+    virtual unsigned int getMemSize(void) const;
+    virtual void Save(Base::Writer &/*writer*/) const;
+    virtual void Restore(Base::XMLReader &/*reader*/);
+    // Base implementer ----------------------------
+    virtual PyObject *getPyObject(void);
+
+    const Handle(Geom_Geometry)& handle() const;
+    void setHandle(const Handle(Geom_Line)&);
+
+private:
+    Handle(Geom_Line) myCurve;
+};
+
+class PartExport GeomLineSegment : public GeomTrimmedCurve
+{
+    TYPESYSTEM_HEADER();
+public:
+    GeomLineSegment();
+    GeomLineSegment(const Handle(Geom_Line)& l);
+    virtual ~GeomLineSegment();
+    virtual Geometry *copy(void) const;
+
+    Base::Vector3d getStartPoint() const;
+    Base::Vector3d getEndPoint() const;
+
+    void setPoints(const Base::Vector3d& p1,
+                   const Base::Vector3d& p2);
+
+    // Persistence implementer ---------------------
+    virtual unsigned int getMemSize(void) const;
+    virtual void Save(Base::Writer &/*writer*/) const;
+    virtual void Restore(Base::XMLReader &/*reader*/);
+    // Base implementer ----------------------------
+    virtual PyObject *getPyObject(void);
+
+    void setHandle(const Handle(Geom_TrimmedCurve)&);
+    void setHandle(const Handle(Geom_Line)&);
+    const Handle(Geom_Geometry)& handle() const;
+
+};
+
+class PartExport GeomOffsetCurve : public GeomCurve
+{
+    TYPESYSTEM_HEADER();
+public:
+    GeomOffsetCurve();
+    GeomOffsetCurve(const Handle(Geom_Curve)&, double, const gp_Dir&);
+    GeomOffsetCurve(const Handle(Geom_Curve)&, double, Base::Vector3d&);
+    GeomOffsetCurve(const Handle(Geom_OffsetCurve)&);
+    virtual ~GeomOffsetCurve();
+    virtual Geometry *copy(void) const;
+
+    // Persistence implementer ---------------------
+    virtual unsigned int getMemSize(void) const;
+    virtual void Save(Base::Writer &/*writer*/) const;
+    virtual void Restore(Base::XMLReader &/*reader*/);
+    // Base implementer ----------------------------
+    virtual PyObject *getPyObject(void);
+
+    void setHandle(const Handle(Geom_OffsetCurve)& c);
+    const Handle(Geom_Geometry)& handle() const;
+
+private:
+    Handle(Geom_OffsetCurve) myCurve;
+};
+
+class PartExport GeomSurface : public Geometry
+{
+    TYPESYSTEM_HEADER();
+public:
+    enum Curvature {
+        Maximum,
+        Minimum,
+        Mean,
+        Gaussian
+    };
+
+    GeomSurface();
+    virtual ~GeomSurface();
+
+    TopoDS_Shape toShape() const;
+    bool tangentU(double u, double v, gp_Dir& dirU) const;
+    bool tangentV(double u, double v, gp_Dir& dirV) const;
+    bool normal(double u, double v, gp_Dir& dir) const;
+
+    /** @name Curvature information */
+    //@{
+    bool isUmbillic(double u, double v) const;
+    double curvature(double u, double v, Curvature) const;
+    void curvatureDirections(double u, double v, gp_Dir& maxD, gp_Dir& minD) const;
+    //@}
+};
+
+class PartExport GeomBezierSurface : public GeomSurface
+{
+    TYPESYSTEM_HEADER();
+public:
+    GeomBezierSurface();
+    GeomBezierSurface(const Handle(Geom_BezierSurface)&);
+    virtual ~GeomBezierSurface();
+    virtual Geometry *copy(void) const;
+
+    // Persistence implementer ---------------------
+    virtual unsigned int getMemSize(void) const;
+    virtual void Save(Base::Writer &/*writer*/) const;
+    virtual void Restore(Base::XMLReader &/*reader*/);
+    // Base implementer ----------------------------
+    virtual PyObject *getPyObject(void);
+
+    void setHandle(const Handle(Geom_BezierSurface)& b);
+    const Handle(Geom_Geometry)& handle() const;
+
+private:
+    Handle(Geom_BezierSurface) mySurface;
+};
+
+class PartExport GeomBSplineSurface : public GeomSurface
+{
+    TYPESYSTEM_HEADER();
+public:
+    GeomBSplineSurface();
+    GeomBSplineSurface(const Handle(Geom_BSplineSurface)&);
+    virtual ~GeomBSplineSurface();
+    virtual Geometry *copy(void) const;
+
+    // Persistence implementer ---------------------
+    virtual unsigned int getMemSize(void) const;
+    virtual void Save(Base::Writer &/*writer*/) const;
+    virtual void Restore(Base::XMLReader &/*reader*/);
+    // Base implementer ----------------------------
+    virtual PyObject *getPyObject(void);
+
+    void setHandle(const Handle(Geom_BSplineSurface)&);
+    const Handle(Geom_Geometry)& handle() const;
+
+private:
+    Handle(Geom_BSplineSurface) mySurface;
+};
+
+class PartExport GeomCylinder : public GeomSurface
+{
+    TYPESYSTEM_HEADER();
+public:
+    GeomCylinder();
+    GeomCylinder(const Handle(Geom_CylindricalSurface)&);
+    virtual ~GeomCylinder();
+    virtual Geometry *copy(void) const;
+
+    // Persistence implementer ---------------------
+    virtual unsigned int getMemSize(void) const;
+    virtual void Save(Base::Writer &/*writer*/) const;
+    virtual void Restore(Base::XMLReader &/*reader*/);
+    // Base implementer ----------------------------
+    virtual PyObject *getPyObject(void);
+
+    void setHandle(const Handle(Geom_CylindricalSurface)&);
+    const Handle(Geom_Geometry)& handle() const;
+
+private:
+    Handle(Geom_CylindricalSurface) mySurface;
+};
+
+class PartExport GeomCone : public GeomSurface
+{
+    TYPESYSTEM_HEADER();
+public:
+    GeomCone();
+    GeomCone(const Handle(Geom_ConicalSurface)&);
+    virtual ~GeomCone();
+    virtual Geometry *copy(void) const;
+
+    // Persistence implementer ---------------------
+    virtual unsigned int getMemSize(void) const;
+    virtual void Save(Base::Writer &/*writer*/) const;
+    virtual void Restore(Base::XMLReader &/*reader*/);
+    // Base implementer ----------------------------
+    virtual PyObject *getPyObject(void);
+
+    void setHandle(const Handle(Geom_ConicalSurface)&);
+    const Handle(Geom_Geometry)& handle() const;
+
+private:
+    Handle(Geom_ConicalSurface) mySurface;
+};
+
+class PartExport GeomSphere : public GeomSurface
+{
+    TYPESYSTEM_HEADER();
+public:
+    GeomSphere();
+    GeomSphere(const Handle(Geom_SphericalSurface)&);
+    virtual ~GeomSphere();
+    virtual Geometry *copy(void) const;
+
+    // Persistence implementer ---------------------
+    virtual unsigned int getMemSize(void) const;
+    virtual void Save(Base::Writer &/*writer*/) const;
+    virtual void Restore(Base::XMLReader &/*reader*/);
+    // Base implementer ----------------------------
+    virtual PyObject *getPyObject(void);
+
+    void setHandle(const Handle(Geom_SphericalSurface)&);
+    const Handle(Geom_Geometry)& handle() const;
+
+private:
+    Handle(Geom_SphericalSurface) mySurface;
+};
+
+class PartExport GeomToroid : public GeomSurface
+{
+    TYPESYSTEM_HEADER();
+public:
+    GeomToroid();
+    GeomToroid(const Handle(Geom_ToroidalSurface)&);
+    virtual ~GeomToroid();
+    virtual Geometry *copy(void) const;
+
+    // Persistence implementer ---------------------
+    virtual unsigned int getMemSize(void) const;
+    virtual void Save(Base::Writer &/*writer*/) const;
+    virtual void Restore(Base::XMLReader &/*reader*/);
+    // Base implementer ----------------------------
+    virtual PyObject *getPyObject(void);
+
+    void setHandle(const Handle(Geom_ToroidalSurface)&);
+    const Handle(Geom_Geometry)& handle() const;
+
+private:
+    Handle(Geom_ToroidalSurface) mySurface;
+};
+
+class PartExport GeomPlane : public GeomSurface
+{
+    TYPESYSTEM_HEADER();
+public:
+    GeomPlane();
+    GeomPlane(const Handle(Geom_Plane)&);
+    virtual ~GeomPlane();
+    virtual Geometry *copy(void) const;
+
+    // Persistence implementer ---------------------
+    virtual unsigned int getMemSize(void) const;
+    virtual void Save(Base::Writer &/*writer*/) const;
+    virtual void Restore(Base::XMLReader &/*reader*/);
+    // Base implementer ----------------------------
+    virtual PyObject *getPyObject(void);
+
+    void setHandle(const Handle(Geom_Plane)&);
+    const Handle(Geom_Geometry)& handle() const;
+
+private:
+    Handle(Geom_Plane) mySurface;
+};
+
+class PartExport GeomOffsetSurface : public GeomSurface
+{
+    TYPESYSTEM_HEADER();
+public:
+    GeomOffsetSurface();
+    GeomOffsetSurface(const Handle(Geom_Surface)&, double);
+    GeomOffsetSurface(const Handle(Geom_OffsetSurface)&);
+    virtual ~GeomOffsetSurface();
+    virtual Geometry *copy(void) const;
+
+    // Persistence implementer ---------------------
+    virtual unsigned int getMemSize(void) const;
+    virtual void Save(Base::Writer &/*writer*/) const;
+    virtual void Restore(Base::XMLReader &/*reader*/);
+    // Base implementer ----------------------------
+    virtual PyObject *getPyObject(void);
+
+    void setHandle(const Handle(Geom_OffsetSurface)& s);
+    const Handle(Geom_Geometry)& handle() const;
+
+private:
+    Handle(Geom_OffsetSurface) mySurface;
+};
+
+class PartExport GeomPlateSurface : public GeomSurface
+{
+    TYPESYSTEM_HEADER();
+public:
+    GeomPlateSurface();
+    GeomPlateSurface(const Handle(Geom_Surface)&, const Plate_Plate&);
+    GeomPlateSurface(const GeomPlate_BuildPlateSurface&);
+    GeomPlateSurface(const Handle(GeomPlate_Surface)&);
+    virtual ~GeomPlateSurface();
+    virtual Geometry *copy(void) const;
+
+    // Persistence implementer ---------------------
+    virtual unsigned int getMemSize(void) const;
+    virtual void Save(Base::Writer &/*writer*/) const;
+    virtual void Restore(Base::XMLReader &/*reader*/);
+    // Base implementer ----------------------------
+    virtual PyObject *getPyObject(void);
+
+    void setHandle(const Handle(GeomPlate_Surface)& s);
+    const Handle(Geom_Geometry)& handle() const;
+
+private:
+    Handle(GeomPlate_Surface) mySurface;
+};
+
+class PartExport GeomTrimmedSurface : public GeomSurface
+{
+    TYPESYSTEM_HEADER();
+public:
+    GeomTrimmedSurface();
+    GeomTrimmedSurface(const Handle(Geom_RectangularTrimmedSurface)&);
+    virtual ~GeomTrimmedSurface();
+    virtual Geometry *copy(void) const;
+
+    // Persistence implementer ---------------------
+    virtual unsigned int getMemSize(void) const;
+    virtual void Save(Base::Writer &/*writer*/) const;
+    virtual void Restore(Base::XMLReader &/*reader*/);
+    // Base implementer ----------------------------
+    virtual PyObject *getPyObject(void);
+
+    void setHandle(const Handle(Geom_RectangularTrimmedSurface)& s);
+    const Handle(Geom_Geometry)& handle() const;
+
+private:
+    Handle(Geom_RectangularTrimmedSurface) mySurface;
+};
+
+class PartExport GeomSurfaceOfRevolution : public GeomSurface
+{
+    TYPESYSTEM_HEADER();
+public:
+    GeomSurfaceOfRevolution();
+    GeomSurfaceOfRevolution(const Handle(Geom_Curve)&, const gp_Ax1&);
+    GeomSurfaceOfRevolution(const Handle(Geom_SurfaceOfRevolution)&);
+    virtual ~GeomSurfaceOfRevolution();
+    virtual Geometry *copy(void) const;
+
+    // Persistence implementer ---------------------
+    virtual unsigned int getMemSize(void) const;
+    virtual void Save(Base::Writer &/*writer*/) const;
+    virtual void Restore(Base::XMLReader &/*reader*/);
+    // Base implementer ----------------------------
+    virtual PyObject *getPyObject(void);
+
+    void setHandle(const Handle(Geom_SurfaceOfRevolution)& c);
+    const Handle(Geom_Geometry)& handle() const;
+
+private:
+    Handle(Geom_SurfaceOfRevolution) mySurface;
+};
+
+class PartExport GeomSurfaceOfExtrusion : public GeomSurface
+{
+    TYPESYSTEM_HEADER();
+public:
+    GeomSurfaceOfExtrusion();
+    GeomSurfaceOfExtrusion(const Handle(Geom_Curve)&, const gp_Dir&);
+    GeomSurfaceOfExtrusion(const Handle(Geom_SurfaceOfLinearExtrusion)&);
+    virtual ~GeomSurfaceOfExtrusion();
+    virtual Geometry *copy(void) const;
+
+    // Persistence implementer ---------------------
+    virtual unsigned int getMemSize(void) const;
+    virtual void Save(Base::Writer &/*writer*/) const;
+    virtual void Restore(Base::XMLReader &/*reader*/);
+    // Base implementer ----------------------------
+    virtual PyObject *getPyObject(void);
+
+    void setHandle(const Handle(Geom_SurfaceOfLinearExtrusion)& c);
+    const Handle(Geom_Geometry)& handle() const;
+
+private:
+    Handle(Geom_SurfaceOfLinearExtrusion) mySurface;
+};
+
+
+// Helper functions for fillet tools
+PartExport
+bool find2DLinesIntersection(const Base::Vector3d &orig1, const Base::Vector3d &dir1,
+                             const Base::Vector3d &orig2, const Base::Vector3d &dir2,
+                             Base::Vector3d &point);
+PartExport
+bool find2DLinesIntersection(const GeomLineSegment *lineSeg1, const GeomLineSegment *lineSeg2,
+                             Base::Vector3d &point);
+PartExport
+bool findFilletCenter(const GeomLineSegment *lineSeg1, const GeomLineSegment *lineSeg2, double radius,
+                      Base::Vector3d &center);
+PartExport
+bool findFilletCenter(const GeomLineSegment *lineSeg1, const GeomLineSegment *lineSeg2, double radius,
+                      const Base::Vector3d& refPnt1, const Base::Vector3d& refPnt2,
+                      Base::Vector3d &center);
+PartExport
+double suggestFilletRadius(const GeomLineSegment *lineSeg1, const GeomLineSegment *lineSeg2,
+                           const Base::Vector3d &refPnt1, const Base::Vector3d &refPnt2);
+PartExport
+GeomArcOfCircle *createFilletGeometry(const GeomLineSegment *lineSeg1, const GeomLineSegment *lineSeg2,
+                                      const Base::Vector3d &center, double radius);
+PartExport
+GeomSurface *makeFromSurface(const Handle(Geom_Surface)&);
+}
+
+#endif // PART_GEOMETRY_H
--- conflicted
+++ resolved
@@ -1,268 +1,208 @@
-/***************************************************************************
- *   Copyright (c) 2002 Jürgen Riegel <juergen.riegel@web.de>              *
- *                                                                         *
- *   This file is part of the FreeCAD CAx development system.              *
- *                                                                         *
- *   This library is free software; you can redistribute it and/or         *
- *   modify it under the terms of the GNU Library General Public           *
- *   License as published by the Free Software Foundation; either          *
- *   version 2 of the License, or (at your option) any later version.      *
- *                                                                         *
- *   This library  is distributed in the hope that it will be useful,      *
- *   but WITHOUT ANY WARRANTY; without even the implied warranty of        *
- *   MERCHANTABILITY or FITNESS FOR A PARTICULAR PURPOSE.  See the         *
- *   GNU Library General Public License for more details.                  *
- *                                                                         *
- *   You should have received a copy of the GNU Library General Public     *
- *   License along with this library; see the file COPYING.LIB. If not,    *
- *   write to the Free Software Foundation, Inc., 59 Temple Place,         *
- *   Suite 330, Boston, MA  02111-1307, USA                                *
- *                                                                         *
- ***************************************************************************/
-
-
-#ifndef PART_FEATURE_H
-#define PART_FEATURE_H
-
-#include "TopoShape.h"
-#include "PropertyTopoShape.h"
-#include <App/GeoFeature.h>
-#include <App/FeaturePython.h>
-#include <App/PropertyGeo.h>
-// includes for findAllFacesCutBy()
-#include <TopoDS_Face.hxx>
-#include <BRep_Builder.hxx>
-#include <TopoDS_Compound.hxx>
-class gp_Dir;
-
-class BRepBuilderAPI_MakeShape;
-
-namespace Part
-{
-
-class PartFeaturePy;
-
-/** Base class of all shape feature classes in FreeCAD
- */
-class PartExport Feature : public App::GeoFeature
-{
-    PROPERTY_HEADER_WITH_OVERRIDE(Part::Feature);
-
-public:
-    /// Constructor
-    Feature(void);
-    virtual ~Feature();
-
-    PropertyPartShape Shape;
-    App::PropertyLinkSubHidden ColoredElements;
-
-    /** @name methods override feature */
-    //@{
-    virtual short mustExecute() const override;
-    //@}
-
-    /// returns the type name of the ViewProvider
-    virtual const char* getViewProviderName() const override;
-    virtual const App::PropertyComplexGeoData* getPropertyOfGeometry() const override;
-
-<<<<<<< HEAD
-    virtual PyObject* getPyObject(void);
-
-    virtual DocumentObject *getSubObject(const char *subname, PyObject **pyObj, 
-            Base::Matrix4D *mat, bool transform, int depth) const override;
-
-    /** Convenience function to extract shape from fully qualified subname 
-     *
-     * @param obj: the parent object
-     *
-     * @param subname: dot separated full qualified subname
-     *
-     * @param needSubElement: whether to ignore the non-object subelement
-     * reference inside \c subname
-     *
-     * @param pmat: used as current transformation on input, and return the
-     * accumulated transformation on output
-     *
-     * @param owner: return the owner of the shape returned
-     *
-     * @param resolveLink: if true, resolve link(s) of the returned 'owner'
-     * by calling its getLinkedObject(true) function
-     *
-     * @param transform: if true, apply obj's transformation. Set to false
-     * if pmat already include obj's transformation matrix.
-     */
-    static TopoDS_Shape getShape(const App::DocumentObject *obj,
-            const char *subname=0, bool needSubElement=false, Base::Matrix4D *pmat=0, 
-            App::DocumentObject **owner=0, bool resolveLink=true, bool transform=true);
-
-    static TopoShape getTopoShape(const App::DocumentObject *obj,
-            const char *subname=0, bool needSubElement=false, Base::Matrix4D *pmat=0, 
-            App::DocumentObject **owner=0, bool resolveLink=true, bool transform=true, 
-            bool noElementMap=false);
-
-    struct HistoryItem {
-        App::DocumentObject *obj;
-        long tag;
-        std::string element;
-        std::vector<std::string> intermediates;
-        HistoryItem(App::DocumentObject *obj, const char *name)
-            :obj(obj),tag(0),element(name)
-        {
-            if(obj)
-                tag = obj->getID();
-        }
-    };
-    static std::list<HistoryItem> getElementHistory(App::DocumentObject *obj,
-            const char *name, bool recursive=true, bool sameType=false);
-
-    static App::DocumentObject *getShapeOwner(const App::DocumentObject *obj, const char *subname=0);
-
-    static bool hasShapeOwner(const App::DocumentObject *obj, const char *subname=0) {
-        auto owner = getShapeOwner(obj,subname);
-        return owner && owner->isDerivedFrom(getClassTypeId());
-    }
-
-    static std::vector<std::pair<std::string,std::string> > 
-    getRelatedElements(App::DocumentObject *obj, const char *name, bool sameType=true, bool withCache=true);
-=======
-    virtual PyObject* getPyObject() override;
->>>>>>> c0753806
-
-    TopLoc_Location getLocation() const;
-
-    virtual DocumentObject *getSubObject(const char *subname, PyObject **pyObj, 
-            Base::Matrix4D *mat, bool transform, int depth) const override;
-
-    /** Convenience function to extract shape from fully qualified subname 
-     *
-     * @param obj: the parent object
-     *
-     * @param subname: dot separated full qualified subname
-     *
-     * @param needSubElement: whether to ignore the non-object subelement
-     * reference inside \c subname
-     *
-     * @param pmat: used as current transformation on input, and return the
-     * accumulated transformation on output
-     *
-     * @param owner: return the owner of the shape returned
-     *
-     * @param resolveLink: if true, resolve link(s) of the returned 'owner'
-     * by calling its getLinkedObject(true) function
-     *
-     * @param transform: if true, apply obj's transformation. Set to false
-     * if pmat already include obj's transformation matrix.
-     */
-    static TopoDS_Shape getShape(const App::DocumentObject *obj,
-            const char *subname=0, bool needSubElement=false, Base::Matrix4D *pmat=0, 
-            App::DocumentObject **owner=0, bool resolveLink=true, bool transform=true);
-
-    static TopoShape getTopoShape(const App::DocumentObject *obj,
-            const char *subname=0, bool needSubElement=false, Base::Matrix4D *pmat=0, 
-            App::DocumentObject **owner=0, bool resolveLink=true, bool transform=true, 
-            bool noElementMap=false);
-
-    static void clearShapeCache();
-
-    static App::DocumentObject *getShapeOwner(const App::DocumentObject *obj, const char *subname=0);
-
-    static bool hasShapeOwner(const App::DocumentObject *obj, const char *subname=0) {
-        auto owner = getShapeOwner(obj,subname);
-        return owner && owner->isDerivedFrom(getClassTypeId());
-    }
-
-protected:
-    /// recompute only this object
-    virtual App::DocumentObjectExecReturn *recompute() override;
-    /// recalculate the feature
-<<<<<<< HEAD
-    virtual App::DocumentObjectExecReturn *execute(void);
-    virtual void onChanged(const App::Property* prop);
-=======
-    virtual App::DocumentObjectExecReturn *execute() override;
-    virtual void onChanged(const App::Property* prop) override;
-    /**
-     * Build a history of changes
-     * MakeShape: The operation that created the changes, e.g. BRepAlgoAPI_Common
-     * type: The type of object we are interested in, e.g. TopAbs_FACE
-     * newS: The new shape that was created by the operation
-     * oldS: The original shape prior to the operation
-     */
-    ShapeHistory buildHistory(BRepBuilderAPI_MakeShape&, TopAbs_ShapeEnum type,
-        const TopoDS_Shape& newS, const TopoDS_Shape& oldS);
-    ShapeHistory joinHistory(const ShapeHistory&, const ShapeHistory&);
->>>>>>> c0753806
-};
-
-class FilletBase : public Part::Feature
-{
-    PROPERTY_HEADER(Part::FilletBase);
-
-public:
-    FilletBase();
-
-    App::PropertyLink   Base;
-    PropertyFilletEdges Edges;
-    App::PropertyLinkSub   EdgeLinks;
-
-    short mustExecute() const;
-    virtual void onUpdateElementReference(const App::Property *prop) override;
-
-protected:
-    virtual void onDocumentRestored() override;
-    virtual void onChanged(const App::Property *) override;
-    void syncEdgeLink();
-};
-
-typedef App::FeaturePythonT<Feature> FeaturePython;
-
-
-/** Base class of all shape feature classes in FreeCAD
- */
-class PartExport FeatureExt : public Feature
-{
-    PROPERTY_HEADER(Part::FeatureExt);
-
-public:
-    const char* getViewProviderName(void) const {
-        return "PartGui::ViewProviderPartExt";
-    }
-};
-
-// Utility methods
-/**
- * Find all faces cut by a line through the centre of gravity of a given face
- * Useful for the "up to face" options to pocket or pad
- */
-struct cutFaces {
-    TopoDS_Face face;
-    double distsq;
-};
-
-PartExport
-std::vector<cutFaces> findAllFacesCutBy(const TopoDS_Shape& shape,
-                                        const TopoDS_Shape& face, const gp_Dir& dir);
-
-/**
-  * Check for intersection between the two shapes. Only solids are guaranteed to work properly
-  * There are two modes:
-  * 1. Bounding box check only - quick but inaccurate
-  * 2. Bounding box check plus (if necessary) boolean operation - costly but accurate
-  * Return true if the shapes intersect, false if they don't
-  * The flag touch_is_intersection decides whether shapes touching at distance zero are regarded
-  * as intersecting or not
-  * 1. If set to true, a true check result means that a boolean fuse operation between the two shapes
-  *    will return a single solid
-  * 2. If set to false, a true check result means that a boolean common operation will return a
-  *    valid solid
-  * If there is any error in the boolean operations, the check always returns false
-  */
-PartExport
-bool checkIntersection(const TopoDS_Shape& first, const TopoDS_Shape& second,
-                       const bool quick, const bool touch_is_intersection);
-
-} //namespace Part
-
-
-#endif // PART_FEATURE_H
-
+/***************************************************************************
+ *   Copyright (c) 2002 Jürgen Riegel <juergen.riegel@web.de>              *
+ *                                                                         *
+ *   This file is part of the FreeCAD CAx development system.              *
+ *                                                                         *
+ *   This library is free software; you can redistribute it and/or         *
+ *   modify it under the terms of the GNU Library General Public           *
+ *   License as published by the Free Software Foundation; either          *
+ *   version 2 of the License, or (at your option) any later version.      *
+ *                                                                         *
+ *   This library  is distributed in the hope that it will be useful,      *
+ *   but WITHOUT ANY WARRANTY; without even the implied warranty of        *
+ *   MERCHANTABILITY or FITNESS FOR A PARTICULAR PURPOSE.  See the         *
+ *   GNU Library General Public License for more details.                  *
+ *                                                                         *
+ *   You should have received a copy of the GNU Library General Public     *
+ *   License along with this library; see the file COPYING.LIB. If not,    *
+ *   write to the Free Software Foundation, Inc., 59 Temple Place,         *
+ *   Suite 330, Boston, MA  02111-1307, USA                                *
+ *                                                                         *
+ ***************************************************************************/
+
+
+#ifndef PART_FEATURE_H
+#define PART_FEATURE_H
+
+#include "TopoShape.h"
+#include "PropertyTopoShape.h"
+#include <App/GeoFeature.h>
+#include <App/FeaturePython.h>
+#include <App/PropertyGeo.h>
+// includes for findAllFacesCutBy()
+#include <TopoDS_Face.hxx>
+#include <BRep_Builder.hxx>
+#include <TopoDS_Compound.hxx>
+class gp_Dir;
+
+class BRepBuilderAPI_MakeShape;
+
+namespace Part
+{
+
+class PartFeaturePy;
+
+/** Base class of all shape feature classes in FreeCAD
+ */
+class PartExport Feature : public App::GeoFeature
+{
+    PROPERTY_HEADER_WITH_OVERRIDE(Part::Feature);
+
+public:
+    /// Constructor
+    Feature(void);
+    virtual ~Feature();
+
+    PropertyPartShape Shape;
+    App::PropertyLinkSubHidden ColoredElements;
+
+    /** @name methods override feature */
+    //@{
+    virtual short mustExecute() const override;
+    //@}
+
+    /// returns the type name of the ViewProvider
+    virtual const char* getViewProviderName() const override;
+    virtual const App::PropertyComplexGeoData* getPropertyOfGeometry() const override;
+
+    virtual PyObject* getPyObject(void) override;
+
+    struct HistoryItem {
+        App::DocumentObject *obj;
+        long tag;
+        std::string element;
+        std::vector<std::string> intermediates;
+        HistoryItem(App::DocumentObject *obj, const char *name)
+            :obj(obj),tag(0),element(name)
+        {
+            if(obj)
+                tag = obj->getID();
+        }
+    };
+    static std::list<HistoryItem> getElementHistory(App::DocumentObject *obj,
+            const char *name, bool recursive=true, bool sameType=false);
+
+    static std::vector<std::pair<std::string,std::string> > 
+    getRelatedElements(App::DocumentObject *obj, const char *name, bool sameType=true, bool withCache=true);
+
+    TopLoc_Location getLocation() const;
+
+    virtual DocumentObject *getSubObject(const char *subname, PyObject **pyObj, 
+            Base::Matrix4D *mat, bool transform, int depth) const override;
+
+    /** Convenience function to extract shape from fully qualified subname 
+     *
+     * @param obj: the parent object
+     *
+     * @param subname: dot separated full qualified subname
+     *
+     * @param needSubElement: whether to ignore the non-object subelement
+     * reference inside \c subname
+     *
+     * @param pmat: used as current transformation on input, and return the
+     * accumulated transformation on output
+     *
+     * @param owner: return the owner of the shape returned
+     *
+     * @param resolveLink: if true, resolve link(s) of the returned 'owner'
+     * by calling its getLinkedObject(true) function
+     *
+     * @param transform: if true, apply obj's transformation. Set to false
+     * if pmat already include obj's transformation matrix.
+     */
+    static TopoDS_Shape getShape(const App::DocumentObject *obj,
+            const char *subname=0, bool needSubElement=false, Base::Matrix4D *pmat=0, 
+            App::DocumentObject **owner=0, bool resolveLink=true, bool transform=true);
+
+    static TopoShape getTopoShape(const App::DocumentObject *obj,
+            const char *subname=0, bool needSubElement=false, Base::Matrix4D *pmat=0, 
+            App::DocumentObject **owner=0, bool resolveLink=true, bool transform=true, 
+            bool noElementMap=false);
+
+    static App::DocumentObject *getShapeOwner(const App::DocumentObject *obj, const char *subname=0);
+
+    static bool hasShapeOwner(const App::DocumentObject *obj, const char *subname=0) {
+        auto owner = getShapeOwner(obj,subname);
+        return owner && owner->isDerivedFrom(getClassTypeId());
+    }
+
+protected:
+    /// recompute only this object
+    virtual App::DocumentObjectExecReturn *recompute() override;
+    /// recalculate the feature
+    virtual App::DocumentObjectExecReturn *execute() override;
+    virtual void onChanged(const App::Property* prop) override;
+};
+
+class FilletBase : public Part::Feature
+{
+    PROPERTY_HEADER(Part::FilletBase);
+
+public:
+    FilletBase();
+
+    App::PropertyLink   Base;
+    PropertyFilletEdges Edges;
+    App::PropertyLinkSub   EdgeLinks;
+
+    short mustExecute() const;
+    virtual void onUpdateElementReference(const App::Property *prop) override;
+
+protected:
+    virtual void onDocumentRestored() override;
+    virtual void onChanged(const App::Property *) override;
+    void syncEdgeLink();
+};
+
+typedef App::FeaturePythonT<Feature> FeaturePython;
+
+
+/** Base class of all shape feature classes in FreeCAD
+ */
+class PartExport FeatureExt : public Feature
+{
+    PROPERTY_HEADER(Part::FeatureExt);
+
+public:
+    const char* getViewProviderName(void) const {
+        return "PartGui::ViewProviderPartExt";
+    }
+};
+
+// Utility methods
+/**
+ * Find all faces cut by a line through the centre of gravity of a given face
+ * Useful for the "up to face" options to pocket or pad
+ */
+struct cutFaces {
+    TopoDS_Face face;
+    double distsq;
+};
+
+PartExport
+std::vector<cutFaces> findAllFacesCutBy(const TopoDS_Shape& shape,
+                                        const TopoDS_Shape& face, const gp_Dir& dir);
+
+/**
+  * Check for intersection between the two shapes. Only solids are guaranteed to work properly
+  * There are two modes:
+  * 1. Bounding box check only - quick but inaccurate
+  * 2. Bounding box check plus (if necessary) boolean operation - costly but accurate
+  * Return true if the shapes intersect, false if they don't
+  * The flag touch_is_intersection decides whether shapes touching at distance zero are regarded
+  * as intersecting or not
+  * 1. If set to true, a true check result means that a boolean fuse operation between the two shapes
+  *    will return a single solid
+  * 2. If set to false, a true check result means that a boolean common operation will return a
+  *    valid solid
+  * If there is any error in the boolean operations, the check always returns false
+  */
+PartExport
+bool checkIntersection(const TopoDS_Shape& first, const TopoDS_Shape& second,
+                       const bool quick, const bool touch_is_intersection);
+
+} //namespace Part
+
+
+#endif // PART_FEATURE_H
+
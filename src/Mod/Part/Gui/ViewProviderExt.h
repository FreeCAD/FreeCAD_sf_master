--- conflicted
+++ resolved
@@ -1,190 +1,185 @@
-/***************************************************************************
- *   Copyright (c) 2011 Juergen Riegel <juergen.riegel@web.de>             *
- *                                                                         *
- *   This file is part of the FreeCAD CAx development system.              *
- *                                                                         *
- *   This library is free software; you can redistribute it and/or         *
- *   modify it under the terms of the GNU Library General Public           *
- *   License as published by the Free Software Foundation; either          *
- *   version 2 of the License, or (at your option) any later version.      *
- *                                                                         *
- *   This library  is distributed in the hope that it will be useful,      *
- *   but WITHOUT ANY WARRANTY; without even the implied warranty of        *
- *   MERCHANTABILITY or FITNESS FOR A PARTICULAR PURPOSE.  See the         *
- *   GNU Library General Public License for more details.                  *
- *                                                                         *
- *   You should have received a copy of the GNU Library General Public     *
- *   License along with this library; see the file COPYING.LIB. If not,    *
- *   write to the Free Software Foundation, Inc., 59 Temple Place,         *
- *   Suite 330, Boston, MA  02111-1307, USA                                *
- *                                                                         *
- ***************************************************************************/
-
-
-#ifndef PARTGUI_VIEWPROVIDERPARTEXT_H
-#define PARTGUI_VIEWPROVIDERPARTEXT_H
-
-#include <Standard_math.hxx>
-#include <Standard_Boolean.hxx>
-#include <TopoDS_Shape.hxx>
-#include <TopoDS_Face.hxx>
-#include <Poly_Triangulation.hxx>
-#include <TColgp_Array1OfDir.hxx>
-#include <App/PropertyUnits.h>
-#include <Gui/ViewProviderGeometryObject.h>
-#include <map>
-
-class TopoDS_Shape;
-class TopoDS_Edge;
-class TopoDS_Wire;
-class TopoDS_Face;
-class SoSeparator;
-class SoGroup;
-class SoSwitch;
-class SoVertexShape;
-class SoPickedPoint;
-class SoShapeHints;
-class SoEventCallback;
-class SbVec3f;
-class SoSphere;
-class SoScale;
-class SoCoordinate3;
-class SoIndexedFaceSet;
-class SoNormal;
-class SoNormalBinding;
-class SoMaterialBinding;
-class SoIndexedLineSet;
-
-namespace PartGui {
-
-class SoBrepFaceSet;
-class SoBrepEdgeSet;
-class SoBrepPointSet;
-
-class PartGuiExport ViewProviderPartExt : public Gui::ViewProviderGeometryObject
-{
-    PROPERTY_HEADER(PartGui::ViewProviderPartExt);
-
-public:
-    /// constructor
-    ViewProviderPartExt();
-    /// destructor
-    virtual ~ViewProviderPartExt();
-
-    // Display properties
-    App::PropertyFloatConstraint Deviation;
-    App::PropertyBool ControlPoints;
-    App::PropertyAngle AngularDeflection;
-    App::PropertyEnumeration Lighting;
-    App::PropertyEnumeration DrawStyle;
-    // Points
-    App::PropertyFloatConstraint PointSize;
-    App::PropertyColor PointColor;
-    App::PropertyMaterial PointMaterial;
-    App::PropertyColorList PointColorArray;
-    // Lines
-    App::PropertyFloatConstraint LineWidth;
-    App::PropertyColor LineColor;
-    App::PropertyMaterial LineMaterial;
-    App::PropertyColorList LineColorArray;
-    // Faces (Gui::ViewProviderGeometryObject::ShapeColor and Gui::ViewProviderGeometryObject::ShapeMaterial apply)
-    App::PropertyColorList DiffuseColor;    
-
-    virtual void attach(App::DocumentObject *);
-    virtual void setDisplayMode(const char* ModeName);
-    /// returns a list of all possible modes
-    virtual std::vector<std::string> getDisplayModes(void) const;
-    /// Update the view representation
-    void reload();
-
-    virtual void updateData(const App::Property*);
-
-    /** @name Selection handling
-     * This group of methods do the selection handling.
-     * Here you can define how the selection for your ViewProfider
-     * works.
-     */
-    //@{
-    /// indicates if the ViewProvider use the new Selection model
-    virtual bool useNewSelectionModel(void) const {return true;}
-    /// return a hit element to the selection path or 0
-    virtual std::string getElement(const SoDetail*) const;
-    virtual SoDetail* getDetail(const char*) const;
-    virtual std::vector<Base::Vector3d> getModelPoints(const SoPickedPoint *) const;
-    /// return the highlight lines for a given element or the whole shape
-    virtual std::vector<Base::Vector3d> getSelectionShape(const char* Element) const;
-    //@}
-
-    /** @name Highlight handling
-    * This group of methods do the highlighting of elements.
-    */
-    //@{
-    void setHighlightedFaces(const std::vector<App::Color>& colors);
-    void setHighlightedFaces(const std::vector<App::Material>& colors);
-    void unsetHighlightedFaces();
-    void setHighlightedEdges(const std::vector<App::Color>& colors);
-    void unsetHighlightedEdges();
-    void setHighlightedPoints(const std::vector<App::Color>& colors);
-    void unsetHighlightedPoints();
-    //@}
-
-    virtual bool isUpdateForced() const override {
-        return forceUpdateCount>0;
-    }
-    virtual void forceUpdate(bool enable = true) override;
-
-    /** @name Edit methods */
-    //@{
-    void setupContextMenu(QMenu*, QObject*, const char*);
-protected:
-    bool setEdit(int ModNum);
-    void unsetEdit(int ModNum);
-    //@}
-
-protected:
-    /// get called by the container whenever a property has been changed
-    virtual void onChanged(const App::Property* prop);
-    bool loadParameter();
-    void updateVisual(const TopoDS_Shape &);
-    void getNormals(const TopoDS_Face&  theFace, const Handle(Poly_Triangulation)& aPolyTri,
-                    TColgp_Array1OfDir& theNormals);
-
-    // nodes for the data representation
-    SoMaterialBinding * pcFaceBind;
-    SoMaterialBinding * pcLineBind;
-    SoMaterialBinding * pcPointBind;
-    SoMaterial        * pcLineMaterial;
-    SoMaterial        * pcPointMaterial;
-    SoDrawStyle       * pcLineStyle;
-    SoDrawStyle       * pcPointStyle;
-    SoShapeHints      * pShapeHints;
-
-    SoCoordinate3     * coords;
-    SoBrepFaceSet     * faceset;
-    SoNormal          * norm;
-    SoNormalBinding   * normb;
-    SoBrepEdgeSet     * lineset;
-    SoBrepPointSet    * nodeset;
-
-    bool VisualTouched;
-    bool NormalsFromUV;
-
-private:
-    // settings stuff
-<<<<<<< HEAD
-    bool noPerVertexNormals;
-    bool qualityNormals;
-    int forceUpdateCount;
-=======
->>>>>>> bb39cc78
-    static App::PropertyFloatConstraint::Constraints sizeRange;
-    static App::PropertyFloatConstraint::Constraints tessRange;
-    static App::PropertyQuantityConstraint::Constraints angDeflectionRange;
-    static const char* LightingEnums[];
-    static const char* DrawStyleEnums[];
-};
-
-}
-
-#endif // PARTGUI_VIEWPROVIDERPARTEXT_H
-
+/***************************************************************************
+ *   Copyright (c) 2011 Juergen Riegel <juergen.riegel@web.de>             *
+ *                                                                         *
+ *   This file is part of the FreeCAD CAx development system.              *
+ *                                                                         *
+ *   This library is free software; you can redistribute it and/or         *
+ *   modify it under the terms of the GNU Library General Public           *
+ *   License as published by the Free Software Foundation; either          *
+ *   version 2 of the License, or (at your option) any later version.      *
+ *                                                                         *
+ *   This library  is distributed in the hope that it will be useful,      *
+ *   but WITHOUT ANY WARRANTY; without even the implied warranty of        *
+ *   MERCHANTABILITY or FITNESS FOR A PARTICULAR PURPOSE.  See the         *
+ *   GNU Library General Public License for more details.                  *
+ *                                                                         *
+ *   You should have received a copy of the GNU Library General Public     *
+ *   License along with this library; see the file COPYING.LIB. If not,    *
+ *   write to the Free Software Foundation, Inc., 59 Temple Place,         *
+ *   Suite 330, Boston, MA  02111-1307, USA                                *
+ *                                                                         *
+ ***************************************************************************/
+
+
+#ifndef PARTGUI_VIEWPROVIDERPARTEXT_H
+#define PARTGUI_VIEWPROVIDERPARTEXT_H
+
+#include <Standard_math.hxx>
+#include <Standard_Boolean.hxx>
+#include <TopoDS_Shape.hxx>
+#include <TopoDS_Face.hxx>
+#include <Poly_Triangulation.hxx>
+#include <TColgp_Array1OfDir.hxx>
+#include <App/PropertyUnits.h>
+#include <Gui/ViewProviderGeometryObject.h>
+#include <map>
+
+class TopoDS_Shape;
+class TopoDS_Edge;
+class TopoDS_Wire;
+class TopoDS_Face;
+class SoSeparator;
+class SoGroup;
+class SoSwitch;
+class SoVertexShape;
+class SoPickedPoint;
+class SoShapeHints;
+class SoEventCallback;
+class SbVec3f;
+class SoSphere;
+class SoScale;
+class SoCoordinate3;
+class SoIndexedFaceSet;
+class SoNormal;
+class SoNormalBinding;
+class SoMaterialBinding;
+class SoIndexedLineSet;
+
+namespace PartGui {
+
+class SoBrepFaceSet;
+class SoBrepEdgeSet;
+class SoBrepPointSet;
+
+class PartGuiExport ViewProviderPartExt : public Gui::ViewProviderGeometryObject
+{
+    PROPERTY_HEADER(PartGui::ViewProviderPartExt);
+
+public:
+    /// constructor
+    ViewProviderPartExt();
+    /// destructor
+    virtual ~ViewProviderPartExt();
+
+    // Display properties
+    App::PropertyFloatConstraint Deviation;
+    App::PropertyBool ControlPoints;
+    App::PropertyAngle AngularDeflection;
+    App::PropertyEnumeration Lighting;
+    App::PropertyEnumeration DrawStyle;
+    // Points
+    App::PropertyFloatConstraint PointSize;
+    App::PropertyColor PointColor;
+    App::PropertyMaterial PointMaterial;
+    App::PropertyColorList PointColorArray;
+    // Lines
+    App::PropertyFloatConstraint LineWidth;
+    App::PropertyColor LineColor;
+    App::PropertyMaterial LineMaterial;
+    App::PropertyColorList LineColorArray;
+    // Faces (Gui::ViewProviderGeometryObject::ShapeColor and Gui::ViewProviderGeometryObject::ShapeMaterial apply)
+    App::PropertyColorList DiffuseColor;    
+
+    virtual void attach(App::DocumentObject *);
+    virtual void setDisplayMode(const char* ModeName);
+    /// returns a list of all possible modes
+    virtual std::vector<std::string> getDisplayModes(void) const;
+    /// Update the view representation
+    void reload();
+
+    virtual void updateData(const App::Property*);
+
+    /** @name Selection handling
+     * This group of methods do the selection handling.
+     * Here you can define how the selection for your ViewProfider
+     * works.
+     */
+    //@{
+    /// indicates if the ViewProvider use the new Selection model
+    virtual bool useNewSelectionModel(void) const {return true;}
+    /// return a hit element to the selection path or 0
+    virtual std::string getElement(const SoDetail*) const;
+    virtual SoDetail* getDetail(const char*) const;
+    virtual std::vector<Base::Vector3d> getModelPoints(const SoPickedPoint *) const;
+    /// return the highlight lines for a given element or the whole shape
+    virtual std::vector<Base::Vector3d> getSelectionShape(const char* Element) const;
+    //@}
+
+    /** @name Highlight handling
+    * This group of methods do the highlighting of elements.
+    */
+    //@{
+    void setHighlightedFaces(const std::vector<App::Color>& colors);
+    void setHighlightedFaces(const std::vector<App::Material>& colors);
+    void unsetHighlightedFaces();
+    void setHighlightedEdges(const std::vector<App::Color>& colors);
+    void unsetHighlightedEdges();
+    void setHighlightedPoints(const std::vector<App::Color>& colors);
+    void unsetHighlightedPoints();
+    //@}
+
+    virtual bool isUpdateForced() const override {
+        return forceUpdateCount>0;
+    }
+    virtual void forceUpdate(bool enable = true) override;
+
+    /** @name Edit methods */
+    //@{
+    void setupContextMenu(QMenu*, QObject*, const char*);
+protected:
+    bool setEdit(int ModNum);
+    void unsetEdit(int ModNum);
+    //@}
+
+protected:
+    /// get called by the container whenever a property has been changed
+    virtual void onChanged(const App::Property* prop);
+    bool loadParameter();
+    void updateVisual(const TopoDS_Shape &);
+    void getNormals(const TopoDS_Face&  theFace, const Handle(Poly_Triangulation)& aPolyTri,
+                    TColgp_Array1OfDir& theNormals);
+
+    // nodes for the data representation
+    SoMaterialBinding * pcFaceBind;
+    SoMaterialBinding * pcLineBind;
+    SoMaterialBinding * pcPointBind;
+    SoMaterial        * pcLineMaterial;
+    SoMaterial        * pcPointMaterial;
+    SoDrawStyle       * pcLineStyle;
+    SoDrawStyle       * pcPointStyle;
+    SoShapeHints      * pShapeHints;
+
+    SoCoordinate3     * coords;
+    SoBrepFaceSet     * faceset;
+    SoNormal          * norm;
+    SoNormalBinding   * normb;
+    SoBrepEdgeSet     * lineset;
+    SoBrepPointSet    * nodeset;
+
+    bool VisualTouched;
+    bool NormalsFromUV;
+
+private:
+    // settings stuff
+    int forceUpdateCount;
+    static App::PropertyFloatConstraint::Constraints sizeRange;
+    static App::PropertyFloatConstraint::Constraints tessRange;
+    static App::PropertyQuantityConstraint::Constraints angDeflectionRange;
+    static const char* LightingEnums[];
+    static const char* DrawStyleEnums[];
+};
+
+}
+
+#endif // PARTGUI_VIEWPROVIDERPARTEXT_H
+
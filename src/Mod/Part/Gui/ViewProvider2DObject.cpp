/***************************************************************************
 *   Copyright (c) 2004 Jürgen Riegel <juergen.riegel@web.de>              *
 *                                                                         *
 *   This file is part of the FreeCAD CAx development system.              *
 *                                                                         *
 *   This library is free software; you can redistribute it and/or         *
 *   modify it under the terms of the GNU Library General Public           *
 *   License as published by the Free Software Foundation; either          *
 *   version 2 of the License, or (at your option) any later version.      *
 *                                                                         *
 *   This library  is distributed in the hope that it will be useful,      *
 *   but WITHOUT ANY WARRANTY; without even the implied warranty of        *
 *   MERCHANTABILITY or FITNESS FOR A PARTICULAR PURPOSE.  See the         *
 *   GNU Library General Public License for more details.                  *
 *                                                                         *
 *   You should have received a copy of the GNU Library General Public     *
 *   License along with this library; see the file COPYING.LIB. If not,    *
 *   write to the Free Software Foundation, Inc., 59 Temple Place,         *
 *   Suite 330, Boston, MA  02111-1307, USA                                *
 *                                                                         *
 ***************************************************************************/


#include "PreCompiled.h"

#ifndef _PreComp_
# include <Standard_math.hxx>
# include <Python.h>
# include <Inventor/nodes/SoBaseColor.h>
# include <Inventor/nodes/SoDepthBuffer.h>
# include <Inventor/nodes/SoDrawStyle.h>
# include <Inventor/nodes/SoMaterial.h>
# include <Inventor/nodes/SoLineSet.h>
# include <Inventor/nodes/SoPickStyle.h>
# include <Inventor/nodes/SoSeparator.h>
# include <Inventor/nodes/SoVertexProperty.h>
# include <Inventor/nodes/SoAnnotation.h>
# include <cfloat>
#endif

/// Here the FreeCAD includes sorted by Base,App,Gui......
#include <Base/Console.h>
#include <Base/Parameter.h>
#include <Base/Reader.h>
#include <Base/ViewProj.h>
#include <App/Application.h>
#include <Gui/SoFCBoundingBox.h>

#include "ViewProvider2DObject.h"
#include <Mod/Part/App/PartFeature.h>


using namespace PartGui;
using namespace std;


//**************************************************************************
// Construction/Destruction

const char* ViewProvider2DObject::GridStyleEnums[]= {"Dashed","Light",NULL};
App::PropertyQuantityConstraint::Constraints ViewProvider2DObject::GridSizeRange = {0.001,DBL_MAX,1.0};

PROPERTY_SOURCE(PartGui::ViewProvider2DObject, PartGui::ViewProviderPart)

ViewProvider2DObject::ViewProvider2DObject()
{
    ADD_PROPERTY_TYPE(ShowGrid,(false),"Grid",(App::PropertyType)(App::Prop_None),"Switch the grid on/off");
    ADD_PROPERTY_TYPE(GridSize,(10),"Grid",(App::PropertyType)(App::Prop_None),"Gap size of the grid");
    ADD_PROPERTY_TYPE(GridStyle,((long)0),"Grid",(App::PropertyType)(App::Prop_None),"Appearance style of the grid");
    ADD_PROPERTY_TYPE(TightGrid,(true),"Grid",(App::PropertyType)(App::Prop_None),"Switch the tight grid mode on/off");
    ADD_PROPERTY_TYPE(GridSnap,(false),"Grid",(App::PropertyType)(App::Prop_None),"Switch the grid snap on/off");

    GridRoot = new SoAnnotation();
    GridRoot->ref();
    GridRoot->setName("GridRoot");
    MinX = MinY = -100;
    MaxX = MaxY = 100;
    GridStyle.setEnums(GridStyleEnums);
    GridSize.setConstraints(&GridSizeRange);

    pcRoot->addChild(GridRoot);

    sPixmap = "PartFeatureImport";
}

ViewProvider2DObject::~ViewProvider2DObject()
{
     GridRoot->unref();
}


// **********************************************************************************

SoSeparator* ViewProvider2DObject::createGrid(void)
{
    //double dx = 10 * GridSize.getValue();                       // carpet size
    //double dy = 10 * GridSize.getValue();
    // float Size = (MaxX-MinX > MaxY-MinY) ? MaxX-MinX : MaxY-MinY;
    float Step = GridSize.getValue(); //pow(10,floor(log10(Size/5.0)));
    float MiX, MaX, MiY, MaY;
    if (TightGrid.getValue()) {
        MiX = MinX - (MaxX-MinX)*0.2f;
        MaX = MaxX + (MaxX-MinX)*0.2f;
        MiY = MinY - (MaxY-MinY)*0.2f;
        MaY = MaxY + (MaxY-MinY)*0.2f;
    }
    else {
        // make sure that nine of the numbers are exactly zero because log(0)
        // is not defined
        float xMin = std::abs(MinX) < FLT_EPSILON ? 0.01f : MinX;
        float xMax = std::abs(MaxX) < FLT_EPSILON ? 0.01f : MaxX;
        float yMin = std::abs(MinY) < FLT_EPSILON ? 0.01f : MinY;
        float yMax = std::abs(MaxY) < FLT_EPSILON ? 0.01f : MaxY;
        MiX = -exp(ceil(log(std::abs(xMin))));
        MiX = std::min<float>(MiX,(float)-exp(ceil(log(std::abs(0.1f*xMax)))));
        MaX = exp(ceil(log(std::abs(xMax))));
        MaX = std::max<float>(MaX,(float)exp(ceil(log(std::abs(0.1f*xMin)))));
        MiY = -exp(ceil(log(std::abs(yMin))));
        MiY = std::min<float>(MiY,(float)-exp(ceil(log(std::abs(0.1f*yMax)))));
        MaY = exp(ceil(log(std::abs(yMax))));
        MaY = std::max<float>(MaY,(float)exp(ceil(log(std::abs(0.1f*yMin)))));
    }
    //Round the values otherwise grid is not aligned with center
    MiX = floor(MiX / Step) * Step;
    MaX = ceil(MaX / Step) * Step;
    MiY = floor(MiY / Step) * Step;
    MaY = ceil(MaY / Step) * Step;

    double zGrid = 0.0;                     // carpet-grid separation

    SoGroup *parent = new Gui::SoSkipBoundingGroup();
    Gui::coinRemoveAllChildren(GridRoot);
    GridRoot->addChild(parent);
    SoBaseColor *mycolor;
    SoVertexProperty *vts;

   // carpet
 /* mycolor = new SoBaseColor;
    mycolor->rgb.setValue(0.2f, 0.7f, 0.7f);
    parent->addChild(mycolor);

    vts = new SoVertexProperty;
    vts->vertex.set1Value(0, -0.5*dx, -1.5*dy,  0.5*zGrid);
    vts->vertex.set1Value(1, -0.5*dx, -1.5*dy, -0.5*zGrid);
    vts->vertex.set1Value(2,  0.5*dx, -1.5*dy,  0.5*zGrid);
    vts->vertex.set1Value(3,  0.5*dx, -1.5*dy, -0.5*zGrid);

    SoQuadMesh *carpet = new SoQuadMesh;
    carpet->verticesPerColumn = 2;
    carpet->verticesPerRow = 2;
    carpet->vertexProperty = vts;
    parent->addChild(carpet);*/

    // It seems that SoDepthBuffer will mess up with other object's
    // pre-selection highlight. No idea why the setting can leak out of a
    // separator.
    //
<<<<<<< HEAD
    // What's the purpose of using SoDepthBuffer here anyway? If the intension
=======
    // What's the purpose of using SoDepthBuffer here anyway? If the intention
>>>>>>> 3c4d5983
    // is to render grid always on top, shouldn't it be better to use
    // SoAnnotation?
#if 0
    SoDepthBuffer *depth = new SoDepthBuffer;
    depth->function = SoDepthBuffer::ALWAYS;
    parent->addChild(depth);
#endif

    // gridlines
    mycolor = new SoBaseColor;
    mycolor->rgb.setValue(0.7f, 0.7f ,0.7f);
    parent->addChild(mycolor);

    if (GridStyle.getValue() == 0) {
        ParameterGrp::handle hGrp = App::GetApplication().GetParameterGroupByPath("User parameter:BaseApp/Preferences/Mod/Part");
        int pattern = hGrp->GetInt("GridLinePattern", 0x0f0f);
        SoDrawStyle* DefaultStyle = new SoDrawStyle;
        DefaultStyle->lineWidth = 1;
        DefaultStyle->linePattern = pattern;
        parent->addChild(DefaultStyle);
    }
    else {
        SoMaterial* LightStyle = new SoMaterial;
        LightStyle->transparency = 0.7f;
        parent->addChild(LightStyle);
    }

    SoPickStyle* PickStyle = new SoPickStyle;
    PickStyle->style = SoPickStyle::UNPICKABLE;
    parent->addChild(PickStyle);

    SoLineSet *grid = new SoLineSet;
    vts = new SoVertexProperty;
    grid->vertexProperty = vts;

    // vertical lines
    int vlines = static_cast<int>((MaX - MiX) / Step + 0.5f);

    // horizontal lines
    int hlines = static_cast<int>((MaY - MiY) / Step + 0.5f);

    int lines = vlines + hlines;

    // set the grid indices
    grid->numVertices.setNum(lines);
    int32_t* vertices = grid->numVertices.startEditing();
    for (int i=0; i<lines; i++)
        vertices[i] = 2;
    grid->numVertices.finishEditing();

    // set the grid coordinates
    vts->vertex.setNum(2*lines);
    SbVec3f* vertex_coords = vts->vertex.startEditing();

    // vertical lines
    int i_offset_x = static_cast<int>(MiX / Step);
    for (int i=0; i<vlines; i++) {
        vertex_coords[2*i].setValue((i+i_offset_x)*Step, MiY, zGrid);
        vertex_coords[2*i+1].setValue((i+i_offset_x)*Step, MaY, zGrid);
    }

    // horizontal lines
    int i_offset_y = static_cast<int>(MiY / Step);
    for (int i=vlines; i<lines; i++) {
        vertex_coords[2*i].setValue(MiX, (i-vlines+i_offset_y)*Step, zGrid);
        vertex_coords[2*i+1].setValue(MaX, (i-vlines+i_offset_y)*Step, zGrid);
    }
    vts->vertex.finishEditing();

    parent->addChild(vts);
    parent->addChild(grid);

    return GridRoot;
}

void ViewProvider2DObject::updateData(const App::Property* prop)
{
    ViewProviderPart::updateData(prop);

    if (prop->getTypeId() == Part::PropertyPartShape::getClassTypeId()) {
        Base::BoundBox3d bbox = static_cast<const Part::PropertyPartShape*>(prop)->getBoundingBox();
        if (!bbox.IsValid()) return;
        Gui::coinRemoveAllChildren(GridRoot);
        Base::Placement place = static_cast<const Part::PropertyPartShape*>(prop)->getComplexData()->getPlacement();
        place.invert();
        Base::ViewProjMatrix proj(place.toMatrix());
        Base::BoundBox2d bbox2d = bbox.ProjectBox(&proj);
        this->MinX = bbox2d.MinX;
        this->MaxX = bbox2d.MaxX;
        this->MinY = bbox2d.MinY;
        this->MaxY = bbox2d.MaxY;
        if (ShowGrid.getValue()) {
            createGrid();
        }
    }
}

void ViewProvider2DObject::onChanged(const App::Property* prop)
{
    // call father
    ViewProviderPart::onChanged(prop);

    if (prop == &ShowGrid) {
        if (ShowGrid.getValue())
            createGrid();
        else
            Gui::coinRemoveAllChildren(GridRoot);
    }
    if ((prop == &GridSize) || (prop == &GridStyle) || (prop == &TightGrid)) {
        if (ShowGrid.getValue()) {
            Gui::coinRemoveAllChildren(GridRoot);
            createGrid();
        }
    }
}

void ViewProvider2DObject::Restore(Base::XMLReader &reader)
{
    ViewProviderPart::Restore(reader);
}

void ViewProvider2DObject::handleChangedPropertyType(Base::XMLReader &reader,
                                                     const char * TypeName,
                                                     App::Property * prop)
{
    Base::Type inputType = Base::Type::fromName(TypeName);
    if (prop->getTypeId().isDerivedFrom(App::PropertyFloat::getClassTypeId()) &&
        inputType.isDerivedFrom(App::PropertyFloat::getClassTypeId())) {
        // Do not directly call the property's Restore method in case the implementation
        // has changed. So, create a temporary PropertyFloat object and assign the value.
        App::PropertyFloat floatProp;
        floatProp.Restore(reader);
        static_cast<App::PropertyFloat*>(prop)->setValue(floatProp.getValue());
    }
}

void ViewProvider2DObject::attach(App::DocumentObject *pcFeat)
{
    ViewProviderPart::attach(pcFeat);

    if (ShowGrid.getValue())
        createGrid();
}

bool ViewProvider2DObject::setEdit(int)
{
    return false;
}

void ViewProvider2DObject::unsetEdit(int)
{

}

std::vector<std::string> ViewProvider2DObject::getDisplayModes(void) const
{
    // get the modes of the father
    std::vector<std::string> StrList = ViewProviderGeometryObject::getDisplayModes();

    // add your own modes
    StrList.push_back("Flat Lines");
    //StrList.push_back("Shaded");
    StrList.push_back("Wireframe");
    StrList.push_back("Points");

    return StrList;
}

const char* ViewProvider2DObject::getDefaultDisplayMode() const
{
  return "Wireframe";
}

// -----------------------------------------------------------------------

namespace Gui {
/// @cond DOXERR
PROPERTY_SOURCE_TEMPLATE(PartGui::ViewProvider2DObjectPython, PartGui::ViewProvider2DObject)
/// @endcond

// explicit template instantiation
template class PartGuiExport ViewProviderPythonFeatureT<PartGui::ViewProvider2DObject>;
}
<|MERGE_RESOLUTION|>--- conflicted
+++ resolved
@@ -1,345 +1,341 @@
-/***************************************************************************
- *   Copyright (c) 2004 Jürgen Riegel <juergen.riegel@web.de>              *
- *                                                                         *
- *   This file is part of the FreeCAD CAx development system.              *
- *                                                                         *
- *   This library is free software; you can redistribute it and/or         *
- *   modify it under the terms of the GNU Library General Public           *
- *   License as published by the Free Software Foundation; either          *
- *   version 2 of the License, or (at your option) any later version.      *
- *                                                                         *
- *   This library  is distributed in the hope that it will be useful,      *
- *   but WITHOUT ANY WARRANTY; without even the implied warranty of        *
- *   MERCHANTABILITY or FITNESS FOR A PARTICULAR PURPOSE.  See the         *
- *   GNU Library General Public License for more details.                  *
- *                                                                         *
- *   You should have received a copy of the GNU Library General Public     *
- *   License along with this library; see the file COPYING.LIB. If not,    *
- *   write to the Free Software Foundation, Inc., 59 Temple Place,         *
- *   Suite 330, Boston, MA  02111-1307, USA                                *
- *                                                                         *
- ***************************************************************************/
-
-
-#include "PreCompiled.h"
-
-#ifndef _PreComp_
-# include <Standard_math.hxx>
-# include <Python.h>
-# include <Inventor/nodes/SoBaseColor.h>
-# include <Inventor/nodes/SoDepthBuffer.h>
-# include <Inventor/nodes/SoDrawStyle.h>
-# include <Inventor/nodes/SoMaterial.h>
-# include <Inventor/nodes/SoLineSet.h>
-# include <Inventor/nodes/SoPickStyle.h>
-# include <Inventor/nodes/SoSeparator.h>
-# include <Inventor/nodes/SoVertexProperty.h>
-# include <Inventor/nodes/SoAnnotation.h>
-# include <cfloat>
-#endif
-
-/// Here the FreeCAD includes sorted by Base,App,Gui......
-#include <Base/Console.h>
-#include <Base/Parameter.h>
-#include <Base/Reader.h>
-#include <Base/ViewProj.h>
-#include <App/Application.h>
-#include <Gui/SoFCBoundingBox.h>
-
-#include "ViewProvider2DObject.h"
-#include <Mod/Part/App/PartFeature.h>
-
-
-using namespace PartGui;
-using namespace std;
-
-
-//**************************************************************************
-// Construction/Destruction
-
-const char* ViewProvider2DObject::GridStyleEnums[]= {"Dashed","Light",NULL};
-App::PropertyQuantityConstraint::Constraints ViewProvider2DObject::GridSizeRange = {0.001,DBL_MAX,1.0};
-
-PROPERTY_SOURCE(PartGui::ViewProvider2DObject, PartGui::ViewProviderPart)
-
-ViewProvider2DObject::ViewProvider2DObject()
-{
-    ADD_PROPERTY_TYPE(ShowGrid,(false),"Grid",(App::PropertyType)(App::Prop_None),"Switch the grid on/off");
-    ADD_PROPERTY_TYPE(GridSize,(10),"Grid",(App::PropertyType)(App::Prop_None),"Gap size of the grid");
-    ADD_PROPERTY_TYPE(GridStyle,((long)0),"Grid",(App::PropertyType)(App::Prop_None),"Appearance style of the grid");
-    ADD_PROPERTY_TYPE(TightGrid,(true),"Grid",(App::PropertyType)(App::Prop_None),"Switch the tight grid mode on/off");
-    ADD_PROPERTY_TYPE(GridSnap,(false),"Grid",(App::PropertyType)(App::Prop_None),"Switch the grid snap on/off");
-
-    GridRoot = new SoAnnotation();
-    GridRoot->ref();
-    GridRoot->setName("GridRoot");
-    MinX = MinY = -100;
-    MaxX = MaxY = 100;
-    GridStyle.setEnums(GridStyleEnums);
-    GridSize.setConstraints(&GridSizeRange);
-
-    pcRoot->addChild(GridRoot);
-
-    sPixmap = "PartFeatureImport";
-}
-
-ViewProvider2DObject::~ViewProvider2DObject()
-{
-     GridRoot->unref();
-}
-
-
-// **********************************************************************************
-
-SoSeparator* ViewProvider2DObject::createGrid(void)
-{
-    //double dx = 10 * GridSize.getValue();                       // carpet size
-    //double dy = 10 * GridSize.getValue();
-    // float Size = (MaxX-MinX > MaxY-MinY) ? MaxX-MinX : MaxY-MinY;
-    float Step = GridSize.getValue(); //pow(10,floor(log10(Size/5.0)));
-    float MiX, MaX, MiY, MaY;
-    if (TightGrid.getValue()) {
-        MiX = MinX - (MaxX-MinX)*0.2f;
-        MaX = MaxX + (MaxX-MinX)*0.2f;
-        MiY = MinY - (MaxY-MinY)*0.2f;
-        MaY = MaxY + (MaxY-MinY)*0.2f;
-    }
-    else {
-        // make sure that nine of the numbers are exactly zero because log(0)
-        // is not defined
-        float xMin = std::abs(MinX) < FLT_EPSILON ? 0.01f : MinX;
-        float xMax = std::abs(MaxX) < FLT_EPSILON ? 0.01f : MaxX;
-        float yMin = std::abs(MinY) < FLT_EPSILON ? 0.01f : MinY;
-        float yMax = std::abs(MaxY) < FLT_EPSILON ? 0.01f : MaxY;
-        MiX = -exp(ceil(log(std::abs(xMin))));
-        MiX = std::min<float>(MiX,(float)-exp(ceil(log(std::abs(0.1f*xMax)))));
-        MaX = exp(ceil(log(std::abs(xMax))));
-        MaX = std::max<float>(MaX,(float)exp(ceil(log(std::abs(0.1f*xMin)))));
-        MiY = -exp(ceil(log(std::abs(yMin))));
-        MiY = std::min<float>(MiY,(float)-exp(ceil(log(std::abs(0.1f*yMax)))));
-        MaY = exp(ceil(log(std::abs(yMax))));
-        MaY = std::max<float>(MaY,(float)exp(ceil(log(std::abs(0.1f*yMin)))));
-    }
-    //Round the values otherwise grid is not aligned with center
-    MiX = floor(MiX / Step) * Step;
-    MaX = ceil(MaX / Step) * Step;
-    MiY = floor(MiY / Step) * Step;
-    MaY = ceil(MaY / Step) * Step;
-
-    double zGrid = 0.0;                     // carpet-grid separation
-
-    SoGroup *parent = new Gui::SoSkipBoundingGroup();
-    Gui::coinRemoveAllChildren(GridRoot);
-    GridRoot->addChild(parent);
-    SoBaseColor *mycolor;
-    SoVertexProperty *vts;
-
-   // carpet
- /* mycolor = new SoBaseColor;
-    mycolor->rgb.setValue(0.2f, 0.7f, 0.7f);
-    parent->addChild(mycolor);
-
-    vts = new SoVertexProperty;
-    vts->vertex.set1Value(0, -0.5*dx, -1.5*dy,  0.5*zGrid);
-    vts->vertex.set1Value(1, -0.5*dx, -1.5*dy, -0.5*zGrid);
-    vts->vertex.set1Value(2,  0.5*dx, -1.5*dy,  0.5*zGrid);
-    vts->vertex.set1Value(3,  0.5*dx, -1.5*dy, -0.5*zGrid);
-
-    SoQuadMesh *carpet = new SoQuadMesh;
-    carpet->verticesPerColumn = 2;
-    carpet->verticesPerRow = 2;
-    carpet->vertexProperty = vts;
-    parent->addChild(carpet);*/
-
-    // It seems that SoDepthBuffer will mess up with other object's
-    // pre-selection highlight. No idea why the setting can leak out of a
-    // separator.
-    //
-<<<<<<< HEAD
-    // What's the purpose of using SoDepthBuffer here anyway? If the intension
-=======
-    // What's the purpose of using SoDepthBuffer here anyway? If the intention
->>>>>>> 3c4d5983
-    // is to render grid always on top, shouldn't it be better to use
-    // SoAnnotation?
-#if 0
-    SoDepthBuffer *depth = new SoDepthBuffer;
-    depth->function = SoDepthBuffer::ALWAYS;
-    parent->addChild(depth);
-#endif
-
-    // gridlines
-    mycolor = new SoBaseColor;
-    mycolor->rgb.setValue(0.7f, 0.7f ,0.7f);
-    parent->addChild(mycolor);
-
-    if (GridStyle.getValue() == 0) {
-        ParameterGrp::handle hGrp = App::GetApplication().GetParameterGroupByPath("User parameter:BaseApp/Preferences/Mod/Part");
-        int pattern = hGrp->GetInt("GridLinePattern", 0x0f0f);
-        SoDrawStyle* DefaultStyle = new SoDrawStyle;
-        DefaultStyle->lineWidth = 1;
-        DefaultStyle->linePattern = pattern;
-        parent->addChild(DefaultStyle);
-    }
-    else {
-        SoMaterial* LightStyle = new SoMaterial;
-        LightStyle->transparency = 0.7f;
-        parent->addChild(LightStyle);
-    }
-
-    SoPickStyle* PickStyle = new SoPickStyle;
-    PickStyle->style = SoPickStyle::UNPICKABLE;
-    parent->addChild(PickStyle);
-
-    SoLineSet *grid = new SoLineSet;
-    vts = new SoVertexProperty;
-    grid->vertexProperty = vts;
-
-    // vertical lines
-    int vlines = static_cast<int>((MaX - MiX) / Step + 0.5f);
-
-    // horizontal lines
-    int hlines = static_cast<int>((MaY - MiY) / Step + 0.5f);
-
-    int lines = vlines + hlines;
-
-    // set the grid indices
-    grid->numVertices.setNum(lines);
-    int32_t* vertices = grid->numVertices.startEditing();
-    for (int i=0; i<lines; i++)
-        vertices[i] = 2;
-    grid->numVertices.finishEditing();
-
-    // set the grid coordinates
-    vts->vertex.setNum(2*lines);
-    SbVec3f* vertex_coords = vts->vertex.startEditing();
-
-    // vertical lines
-    int i_offset_x = static_cast<int>(MiX / Step);
-    for (int i=0; i<vlines; i++) {
-        vertex_coords[2*i].setValue((i+i_offset_x)*Step, MiY, zGrid);
-        vertex_coords[2*i+1].setValue((i+i_offset_x)*Step, MaY, zGrid);
-    }
-
-    // horizontal lines
-    int i_offset_y = static_cast<int>(MiY / Step);
-    for (int i=vlines; i<lines; i++) {
-        vertex_coords[2*i].setValue(MiX, (i-vlines+i_offset_y)*Step, zGrid);
-        vertex_coords[2*i+1].setValue(MaX, (i-vlines+i_offset_y)*Step, zGrid);
-    }
-    vts->vertex.finishEditing();
-
-    parent->addChild(vts);
-    parent->addChild(grid);
-
-    return GridRoot;
-}
-
-void ViewProvider2DObject::updateData(const App::Property* prop)
-{
-    ViewProviderPart::updateData(prop);
-
-    if (prop->getTypeId() == Part::PropertyPartShape::getClassTypeId()) {
-        Base::BoundBox3d bbox = static_cast<const Part::PropertyPartShape*>(prop)->getBoundingBox();
-        if (!bbox.IsValid()) return;
-        Gui::coinRemoveAllChildren(GridRoot);
-        Base::Placement place = static_cast<const Part::PropertyPartShape*>(prop)->getComplexData()->getPlacement();
-        place.invert();
-        Base::ViewProjMatrix proj(place.toMatrix());
-        Base::BoundBox2d bbox2d = bbox.ProjectBox(&proj);
-        this->MinX = bbox2d.MinX;
-        this->MaxX = bbox2d.MaxX;
-        this->MinY = bbox2d.MinY;
-        this->MaxY = bbox2d.MaxY;
-        if (ShowGrid.getValue()) {
-            createGrid();
-        }
-    }
-}
-
-void ViewProvider2DObject::onChanged(const App::Property* prop)
-{
-    // call father
-    ViewProviderPart::onChanged(prop);
-
-    if (prop == &ShowGrid) {
-        if (ShowGrid.getValue())
-            createGrid();
-        else
-            Gui::coinRemoveAllChildren(GridRoot);
-    }
-    if ((prop == &GridSize) || (prop == &GridStyle) || (prop == &TightGrid)) {
-        if (ShowGrid.getValue()) {
-            Gui::coinRemoveAllChildren(GridRoot);
-            createGrid();
-        }
-    }
-}
-
-void ViewProvider2DObject::Restore(Base::XMLReader &reader)
-{
-    ViewProviderPart::Restore(reader);
-}
-
-void ViewProvider2DObject::handleChangedPropertyType(Base::XMLReader &reader,
-                                                     const char * TypeName,
-                                                     App::Property * prop)
-{
-    Base::Type inputType = Base::Type::fromName(TypeName);
-    if (prop->getTypeId().isDerivedFrom(App::PropertyFloat::getClassTypeId()) &&
-        inputType.isDerivedFrom(App::PropertyFloat::getClassTypeId())) {
-        // Do not directly call the property's Restore method in case the implementation
-        // has changed. So, create a temporary PropertyFloat object and assign the value.
-        App::PropertyFloat floatProp;
-        floatProp.Restore(reader);
-        static_cast<App::PropertyFloat*>(prop)->setValue(floatProp.getValue());
-    }
-}
-
-void ViewProvider2DObject::attach(App::DocumentObject *pcFeat)
-{
-    ViewProviderPart::attach(pcFeat);
-
-    if (ShowGrid.getValue())
-        createGrid();
-}
-
-bool ViewProvider2DObject::setEdit(int)
-{
-    return false;
-}
-
-void ViewProvider2DObject::unsetEdit(int)
-{
-
-}
-
-std::vector<std::string> ViewProvider2DObject::getDisplayModes(void) const
-{
-    // get the modes of the father
-    std::vector<std::string> StrList = ViewProviderGeometryObject::getDisplayModes();
-
-    // add your own modes
-    StrList.push_back("Flat Lines");
-    //StrList.push_back("Shaded");
-    StrList.push_back("Wireframe");
-    StrList.push_back("Points");
-
-    return StrList;
-}
-
-const char* ViewProvider2DObject::getDefaultDisplayMode() const
-{
-  return "Wireframe";
-}
-
-// -----------------------------------------------------------------------
-
-namespace Gui {
-/// @cond DOXERR
-PROPERTY_SOURCE_TEMPLATE(PartGui::ViewProvider2DObjectPython, PartGui::ViewProvider2DObject)
-/// @endcond
-
-// explicit template instantiation
-template class PartGuiExport ViewProviderPythonFeatureT<PartGui::ViewProvider2DObject>;
-}
+/***************************************************************************
+ *   Copyright (c) 2004 Jürgen Riegel <juergen.riegel@web.de>              *
+ *                                                                         *
+ *   This file is part of the FreeCAD CAx development system.              *
+ *                                                                         *
+ *   This library is free software; you can redistribute it and/or         *
+ *   modify it under the terms of the GNU Library General Public           *
+ *   License as published by the Free Software Foundation; either          *
+ *   version 2 of the License, or (at your option) any later version.      *
+ *                                                                         *
+ *   This library  is distributed in the hope that it will be useful,      *
+ *   but WITHOUT ANY WARRANTY; without even the implied warranty of        *
+ *   MERCHANTABILITY or FITNESS FOR A PARTICULAR PURPOSE.  See the         *
+ *   GNU Library General Public License for more details.                  *
+ *                                                                         *
+ *   You should have received a copy of the GNU Library General Public     *
+ *   License along with this library; see the file COPYING.LIB. If not,    *
+ *   write to the Free Software Foundation, Inc., 59 Temple Place,         *
+ *   Suite 330, Boston, MA  02111-1307, USA                                *
+ *                                                                         *
+ ***************************************************************************/
+
+
+#include "PreCompiled.h"
+
+#ifndef _PreComp_
+# include <Standard_math.hxx>
+# include <Python.h>
+# include <Inventor/nodes/SoBaseColor.h>
+# include <Inventor/nodes/SoDepthBuffer.h>
+# include <Inventor/nodes/SoDrawStyle.h>
+# include <Inventor/nodes/SoMaterial.h>
+# include <Inventor/nodes/SoLineSet.h>
+# include <Inventor/nodes/SoPickStyle.h>
+# include <Inventor/nodes/SoSeparator.h>
+# include <Inventor/nodes/SoVertexProperty.h>
+# include <Inventor/nodes/SoAnnotation.h>
+# include <cfloat>
+#endif
+
+/// Here the FreeCAD includes sorted by Base,App,Gui......
+#include <Base/Console.h>
+#include <Base/Parameter.h>
+#include <Base/Reader.h>
+#include <Base/ViewProj.h>
+#include <App/Application.h>
+#include <Gui/SoFCBoundingBox.h>
+
+#include "ViewProvider2DObject.h"
+#include <Mod/Part/App/PartFeature.h>
+
+
+using namespace PartGui;
+using namespace std;
+
+
+//**************************************************************************
+// Construction/Destruction
+
+const char* ViewProvider2DObject::GridStyleEnums[]= {"Dashed","Light",NULL};
+App::PropertyQuantityConstraint::Constraints ViewProvider2DObject::GridSizeRange = {0.001,DBL_MAX,1.0};
+
+PROPERTY_SOURCE(PartGui::ViewProvider2DObject, PartGui::ViewProviderPart)
+
+ViewProvider2DObject::ViewProvider2DObject()
+{
+    ADD_PROPERTY_TYPE(ShowGrid,(false),"Grid",(App::PropertyType)(App::Prop_None),"Switch the grid on/off");
+    ADD_PROPERTY_TYPE(GridSize,(10),"Grid",(App::PropertyType)(App::Prop_None),"Gap size of the grid");
+    ADD_PROPERTY_TYPE(GridStyle,((long)0),"Grid",(App::PropertyType)(App::Prop_None),"Appearance style of the grid");
+    ADD_PROPERTY_TYPE(TightGrid,(true),"Grid",(App::PropertyType)(App::Prop_None),"Switch the tight grid mode on/off");
+    ADD_PROPERTY_TYPE(GridSnap,(false),"Grid",(App::PropertyType)(App::Prop_None),"Switch the grid snap on/off");
+
+    GridRoot = new SoAnnotation();
+    GridRoot->ref();
+    GridRoot->setName("GridRoot");
+    MinX = MinY = -100;
+    MaxX = MaxY = 100;
+    GridStyle.setEnums(GridStyleEnums);
+    GridSize.setConstraints(&GridSizeRange);
+
+    pcRoot->addChild(GridRoot);
+
+    sPixmap = "PartFeatureImport";
+}
+
+ViewProvider2DObject::~ViewProvider2DObject()
+{
+     GridRoot->unref();
+}
+
+
+// **********************************************************************************
+
+SoSeparator* ViewProvider2DObject::createGrid(void)
+{
+    //double dx = 10 * GridSize.getValue();                       // carpet size
+    //double dy = 10 * GridSize.getValue();
+    // float Size = (MaxX-MinX > MaxY-MinY) ? MaxX-MinX : MaxY-MinY;
+    float Step = GridSize.getValue(); //pow(10,floor(log10(Size/5.0)));
+    float MiX, MaX, MiY, MaY;
+    if (TightGrid.getValue()) {
+        MiX = MinX - (MaxX-MinX)*0.2f;
+        MaX = MaxX + (MaxX-MinX)*0.2f;
+        MiY = MinY - (MaxY-MinY)*0.2f;
+        MaY = MaxY + (MaxY-MinY)*0.2f;
+    }
+    else {
+        // make sure that nine of the numbers are exactly zero because log(0)
+        // is not defined
+        float xMin = std::abs(MinX) < FLT_EPSILON ? 0.01f : MinX;
+        float xMax = std::abs(MaxX) < FLT_EPSILON ? 0.01f : MaxX;
+        float yMin = std::abs(MinY) < FLT_EPSILON ? 0.01f : MinY;
+        float yMax = std::abs(MaxY) < FLT_EPSILON ? 0.01f : MaxY;
+        MiX = -exp(ceil(log(std::abs(xMin))));
+        MiX = std::min<float>(MiX,(float)-exp(ceil(log(std::abs(0.1f*xMax)))));
+        MaX = exp(ceil(log(std::abs(xMax))));
+        MaX = std::max<float>(MaX,(float)exp(ceil(log(std::abs(0.1f*xMin)))));
+        MiY = -exp(ceil(log(std::abs(yMin))));
+        MiY = std::min<float>(MiY,(float)-exp(ceil(log(std::abs(0.1f*yMax)))));
+        MaY = exp(ceil(log(std::abs(yMax))));
+        MaY = std::max<float>(MaY,(float)exp(ceil(log(std::abs(0.1f*yMin)))));
+    }
+    //Round the values otherwise grid is not aligned with center
+    MiX = floor(MiX / Step) * Step;
+    MaX = ceil(MaX / Step) * Step;
+    MiY = floor(MiY / Step) * Step;
+    MaY = ceil(MaY / Step) * Step;
+
+    double zGrid = 0.0;                     // carpet-grid separation
+
+    SoGroup *parent = new Gui::SoSkipBoundingGroup();
+    Gui::coinRemoveAllChildren(GridRoot);
+    GridRoot->addChild(parent);
+    SoBaseColor *mycolor;
+    SoVertexProperty *vts;
+
+   // carpet
+ /* mycolor = new SoBaseColor;
+    mycolor->rgb.setValue(0.2f, 0.7f, 0.7f);
+    parent->addChild(mycolor);
+
+    vts = new SoVertexProperty;
+    vts->vertex.set1Value(0, -0.5*dx, -1.5*dy,  0.5*zGrid);
+    vts->vertex.set1Value(1, -0.5*dx, -1.5*dy, -0.5*zGrid);
+    vts->vertex.set1Value(2,  0.5*dx, -1.5*dy,  0.5*zGrid);
+    vts->vertex.set1Value(3,  0.5*dx, -1.5*dy, -0.5*zGrid);
+
+    SoQuadMesh *carpet = new SoQuadMesh;
+    carpet->verticesPerColumn = 2;
+    carpet->verticesPerRow = 2;
+    carpet->vertexProperty = vts;
+    parent->addChild(carpet);*/
+
+    // It seems that SoDepthBuffer will mess up with other object's
+    // pre-selection highlight. No idea why the setting can leak out of a
+    // separator.
+    //
+    // What's the purpose of using SoDepthBuffer here anyway? If the intention
+    // is to render grid always on top, shouldn't it be better to use
+    // SoAnnotation?
+#if 0
+    SoDepthBuffer *depth = new SoDepthBuffer;
+    depth->function = SoDepthBuffer::ALWAYS;
+    parent->addChild(depth);
+#endif
+
+    // gridlines
+    mycolor = new SoBaseColor;
+    mycolor->rgb.setValue(0.7f, 0.7f ,0.7f);
+    parent->addChild(mycolor);
+
+    if (GridStyle.getValue() == 0) {
+        ParameterGrp::handle hGrp = App::GetApplication().GetParameterGroupByPath("User parameter:BaseApp/Preferences/Mod/Part");
+        int pattern = hGrp->GetInt("GridLinePattern", 0x0f0f);
+        SoDrawStyle* DefaultStyle = new SoDrawStyle;
+        DefaultStyle->lineWidth = 1;
+        DefaultStyle->linePattern = pattern;
+        parent->addChild(DefaultStyle);
+    }
+    else {
+        SoMaterial* LightStyle = new SoMaterial;
+        LightStyle->transparency = 0.7f;
+        parent->addChild(LightStyle);
+    }
+
+    SoPickStyle* PickStyle = new SoPickStyle;
+    PickStyle->style = SoPickStyle::UNPICKABLE;
+    parent->addChild(PickStyle);
+
+    SoLineSet *grid = new SoLineSet;
+    vts = new SoVertexProperty;
+    grid->vertexProperty = vts;
+
+    // vertical lines
+    int vlines = static_cast<int>((MaX - MiX) / Step + 0.5f);
+
+    // horizontal lines
+    int hlines = static_cast<int>((MaY - MiY) / Step + 0.5f);
+
+    int lines = vlines + hlines;
+
+    // set the grid indices
+    grid->numVertices.setNum(lines);
+    int32_t* vertices = grid->numVertices.startEditing();
+    for (int i=0; i<lines; i++)
+        vertices[i] = 2;
+    grid->numVertices.finishEditing();
+
+    // set the grid coordinates
+    vts->vertex.setNum(2*lines);
+    SbVec3f* vertex_coords = vts->vertex.startEditing();
+
+    // vertical lines
+    int i_offset_x = static_cast<int>(MiX / Step);
+    for (int i=0; i<vlines; i++) {
+        vertex_coords[2*i].setValue((i+i_offset_x)*Step, MiY, zGrid);
+        vertex_coords[2*i+1].setValue((i+i_offset_x)*Step, MaY, zGrid);
+    }
+
+    // horizontal lines
+    int i_offset_y = static_cast<int>(MiY / Step);
+    for (int i=vlines; i<lines; i++) {
+        vertex_coords[2*i].setValue(MiX, (i-vlines+i_offset_y)*Step, zGrid);
+        vertex_coords[2*i+1].setValue(MaX, (i-vlines+i_offset_y)*Step, zGrid);
+    }
+    vts->vertex.finishEditing();
+
+    parent->addChild(vts);
+    parent->addChild(grid);
+
+    return GridRoot;
+}
+
+void ViewProvider2DObject::updateData(const App::Property* prop)
+{
+    ViewProviderPart::updateData(prop);
+
+    if (prop->getTypeId() == Part::PropertyPartShape::getClassTypeId()) {
+        Base::BoundBox3d bbox = static_cast<const Part::PropertyPartShape*>(prop)->getBoundingBox();
+        if (!bbox.IsValid()) return;
+        Gui::coinRemoveAllChildren(GridRoot);
+        Base::Placement place = static_cast<const Part::PropertyPartShape*>(prop)->getComplexData()->getPlacement();
+        place.invert();
+        Base::ViewProjMatrix proj(place.toMatrix());
+        Base::BoundBox2d bbox2d = bbox.ProjectBox(&proj);
+        this->MinX = bbox2d.MinX;
+        this->MaxX = bbox2d.MaxX;
+        this->MinY = bbox2d.MinY;
+        this->MaxY = bbox2d.MaxY;
+        if (ShowGrid.getValue()) {
+            createGrid();
+        }
+    }
+}
+
+void ViewProvider2DObject::onChanged(const App::Property* prop)
+{
+    // call father
+    ViewProviderPart::onChanged(prop);
+
+    if (prop == &ShowGrid) {
+        if (ShowGrid.getValue())
+            createGrid();
+        else
+            Gui::coinRemoveAllChildren(GridRoot);
+    }
+    if ((prop == &GridSize) || (prop == &GridStyle) || (prop == &TightGrid)) {
+        if (ShowGrid.getValue()) {
+            Gui::coinRemoveAllChildren(GridRoot);
+            createGrid();
+        }
+    }
+}
+
+void ViewProvider2DObject::Restore(Base::XMLReader &reader)
+{
+    ViewProviderPart::Restore(reader);
+}
+
+void ViewProvider2DObject::handleChangedPropertyType(Base::XMLReader &reader,
+                                                     const char * TypeName,
+                                                     App::Property * prop)
+{
+    Base::Type inputType = Base::Type::fromName(TypeName);
+    if (prop->getTypeId().isDerivedFrom(App::PropertyFloat::getClassTypeId()) &&
+        inputType.isDerivedFrom(App::PropertyFloat::getClassTypeId())) {
+        // Do not directly call the property's Restore method in case the implementation
+        // has changed. So, create a temporary PropertyFloat object and assign the value.
+        App::PropertyFloat floatProp;
+        floatProp.Restore(reader);
+        static_cast<App::PropertyFloat*>(prop)->setValue(floatProp.getValue());
+    }
+}
+
+void ViewProvider2DObject::attach(App::DocumentObject *pcFeat)
+{
+    ViewProviderPart::attach(pcFeat);
+
+    if (ShowGrid.getValue())
+        createGrid();
+}
+
+bool ViewProvider2DObject::setEdit(int)
+{
+    return false;
+}
+
+void ViewProvider2DObject::unsetEdit(int)
+{
+
+}
+
+std::vector<std::string> ViewProvider2DObject::getDisplayModes(void) const
+{
+    // get the modes of the father
+    std::vector<std::string> StrList = ViewProviderGeometryObject::getDisplayModes();
+
+    // add your own modes
+    StrList.push_back("Flat Lines");
+    //StrList.push_back("Shaded");
+    StrList.push_back("Wireframe");
+    StrList.push_back("Points");
+
+    return StrList;
+}
+
+const char* ViewProvider2DObject::getDefaultDisplayMode() const
+{
+  return "Wireframe";
+}
+
+// -----------------------------------------------------------------------
+
+namespace Gui {
+/// @cond DOXERR
+PROPERTY_SOURCE_TEMPLATE(PartGui::ViewProvider2DObjectPython, PartGui::ViewProvider2DObject)
+/// @endcond
+
+// explicit template instantiation
+template class PartGuiExport ViewProviderPythonFeatureT<PartGui::ViewProvider2DObject>;
+}
--- conflicted
+++ resolved
@@ -1,1096 +1,1071 @@
-/***************************************************************************
- *   Copyright (c) 2013 Jan Rheinlaender <jrheinlaender@users.sourceforge.net>*
- *                                                                         *
- *   This file is part of the FreeCAD CAx development system.              *
- *                                                                         *
- *   This library is free software; you can redistribute it and/or         *
- *   modify it under the terms of the GNU Library General Public           *
- *   License as published by the Free Software Foundation; either          *
- *   version 2 of the License, or (at your option) any later version.      *
- *                                                                         *
- *   This library  is distributed in the hope that it will be useful,      *
- *   but WITHOUT ANY WARRANTY; without even the implied warranty of        *
- *   MERCHANTABILITY or FITNESS FOR A PARTICULAR PURPOSE.  See the         *
- *   GNU Library General Public License for more details.                  *
- *                                                                         *
- *   You should have received a copy of the GNU Library General Public     *
- *   License along with this library; see the file COPYING.LIB. If not,    *
- *   write to the Free Software Foundation, Inc., 59 Temple Place,         *
- *   Suite 330, Boston, MA  02111-1307, USA                                *
- *                                                                         *
- ***************************************************************************/
-
-
-#include "PreCompiled.h"
-
-#ifndef _PreComp_
-# include <sstream>
-# include <QRegExp>
-# include <QTextStream>
-# include <QMessageBox>
-# include <Precision.hxx>
-# include <Standard_Failure.hxx>
-# include <boost/bind.hpp>
-#endif
-
-#include <Base/Console.h>
-#include <Base/Interpreter.h>
-#include <App/Application.h>
-#include <App/Document.h>
-#include <Gui/DocumentObserver.h>
-#include <App/Origin.h>
-#include <App/OriginFeature.h>
-#include <App/Part.h>
-#include <App/ObjectIdentifier.h>
-#include <App/PropertyExpressionEngine.h>
-#include <Gui/Application.h>
-#include <Gui/Document.h>
-#include <Gui/BitmapFactory.h>
-#include <Gui/ViewProvider.h>
-#include <Gui/WaitCursor.h>
-#include <Gui/Selection.h>
-#include <Gui/Command.h>
-#include <Mod/Part/Gui/TaskAttacher.h>
-#include <Mod/Part/Gui/AttacherTexts.h>
-#include <Mod/Part/App/AttachExtension.h>
-#include <Mod/Part/App/DatumFeature.h>
-
-#include "ui_TaskAttacher.h"
-#include "TaskAttacher.h"
-
-using namespace PartGui;
-using namespace Gui;
-using namespace Attacher;
-
-/* TRANSLATOR PartDesignGui::TaskAttacher */
-
-// Create reference name from PropertyLinkSub values in a translatable fashion
-const QString makeRefString(const App::DocumentObject* obj, const std::string& sub)
-{
-    if (obj == NULL)
-        return QObject::tr("No reference selected");
-
-    if (obj->getTypeId().isDerivedFrom(App::OriginFeature::getClassTypeId()) ||
-        obj->getTypeId().isDerivedFrom(Part::Datum::getClassTypeId()))
-        // App::Plane, Line or Datum feature
-        return QString::fromLatin1(obj->getNameInDocument());
-
-    if ((sub.size() > 4) && (sub.substr(0,4) == "Face")) {
-        int subId = std::atoi(&sub[4]);
-        return QString::fromLatin1(obj->getNameInDocument()) + QString::fromLatin1(":") + QObject::tr("Face") + QString::number(subId);
-    } else if ((sub.size() > 4) && (sub.substr(0,4) == "Edge")) {
-        int subId = std::atoi(&sub[4]);
-        return QString::fromLatin1(obj->getNameInDocument()) + QString::fromLatin1(":") + QObject::tr("Edge") + QString::number(subId);
-    } else if ((sub.size() > 6) && (sub.substr(0,6) == "Vertex")) {
-        int subId = std::atoi(&sub[6]);
-        return QString::fromLatin1(obj->getNameInDocument()) + QString::fromLatin1(":") + QObject::tr("Vertex") + QString::number(subId);
-    } else {
-        //something else that face/edge/vertex. Can be empty string.
-        return QString::fromLatin1(obj->getNameInDocument())
-                + (sub.length()>0 ? QString::fromLatin1(":") : QString())
-                + QString::fromLatin1(sub.c_str());
-    }
-}
-
-void TaskAttacher::makeRefStrings(std::vector<QString>& refstrings, std::vector<std::string>& refnames) {
-    Part::AttachExtension* pcAttach = ViewProvider->getObject()->getExtensionByType<Part::AttachExtension>();
-    std::vector<App::DocumentObject*> refs = pcAttach->Support.getValues();
-    refnames = pcAttach->Support.getSubValues();
-
-    for (size_t r = 0; r < 4; r++) {
-        if ((r < refs.size()) && (refs[r] != NULL)) {
-            refstrings.push_back(makeRefString(refs[r], refnames[r]));
-        } else {
-            refstrings.push_back(QObject::tr("No reference selected"));
-            refnames.push_back("");
-        }
-    }
-}
-
-TaskAttacher::TaskAttacher(Gui::ViewProviderDocumentObject *ViewProvider,QWidget *parent, QString picture, QString text)
-    : TaskBox(Gui::BitmapFactory().pixmap(picture.toLatin1()), text, true, parent),
-      SelectionObserver(ViewProvider),
-      ViewProvider(ViewProvider)
-{
-    //check if we are attachable
-    if (!ViewProvider->getObject()->hasExtension(Part::AttachExtension::getExtensionClassTypeId()))
-        throw Base::RuntimeError("Object has no Part::AttachExtension");
-
-    // we need a separate container widget to add all controls to
-    proxy = new QWidget(this);
-    ui = new Ui_TaskAttacher();
-    ui->setupUi(proxy);
-    QMetaObject::connectSlotsByName(this);
-
-    connect(ui->attachmentOffsetX, SIGNAL(valueChanged(double)), this, SLOT(onAttachmentOffsetXChanged(double)));
-    connect(ui->attachmentOffsetY, SIGNAL(valueChanged(double)), this, SLOT(onAttachmentOffsetYChanged(double)));
-    connect(ui->attachmentOffsetZ, SIGNAL(valueChanged(double)), this, SLOT(onAttachmentOffsetZChanged(double)));
-    connect(ui->attachmentOffsetYaw, SIGNAL(valueChanged(double)), this, SLOT(onAttachmentOffsetYawChanged(double)));
-    connect(ui->attachmentOffsetPitch, SIGNAL(valueChanged(double)), this, SLOT(onAttachmentOffsetPitchChanged(double)));
-    connect(ui->attachmentOffsetRoll, SIGNAL(valueChanged(double)), this, SLOT(onAttachmentOffsetRollChanged(double)));
-    connect(ui->checkBoxFlip, SIGNAL(toggled(bool)),
-            this, SLOT(onCheckFlip(bool)));
-    connect(ui->buttonRef1, SIGNAL(clicked(bool)),
-            this, SLOT(onButtonRef1(bool)));
-    connect(ui->lineRef1, SIGNAL(textEdited(QString)),
-            this, SLOT(onRefName1(QString)));
-    connect(ui->buttonRef2, SIGNAL(clicked(bool)),
-            this, SLOT(onButtonRef2(bool)));
-    connect(ui->lineRef2, SIGNAL(textEdited(QString)),
-            this, SLOT(onRefName2(QString)));
-    connect(ui->buttonRef3, SIGNAL(clicked(bool)),
-            this, SLOT(onButtonRef3(bool)));
-    connect(ui->lineRef3, SIGNAL(textEdited(QString)),
-            this, SLOT(onRefName3(QString)));
-    connect(ui->buttonRef4, SIGNAL(clicked(bool)),
-            this, SLOT(onButtonRef4(bool)));
-    connect(ui->lineRef4, SIGNAL(textEdited(QString)),
-            this, SLOT(onRefName4(QString)));
-    connect(ui->listOfModes,SIGNAL(itemSelectionChanged()),
-            this, SLOT(onModeSelect()));
-
-    this->groupLayout()->addWidget(proxy);
-
-    // Temporarily prevent unnecessary feature recomputes
-    ui->checkBoxFlip->blockSignals(true);
-    ui->buttonRef1->blockSignals(true);
-    ui->lineRef1->blockSignals(true);
-    ui->buttonRef2->blockSignals(true);
-    ui->lineRef2->blockSignals(true);
-    ui->buttonRef3->blockSignals(true);
-    ui->lineRef3->blockSignals(true);
-    ui->buttonRef4->blockSignals(true);
-    ui->lineRef4->blockSignals(true);
-    ui->listOfModes->blockSignals(true);
-
-    // Get the feature data    
-    Part::AttachExtension* pcAttach = ViewProvider->getObject()->getExtensionByType<Part::AttachExtension>();
-    std::vector<std::string> refnames = pcAttach->Support.getSubValues();
-
-    ui->checkBoxFlip->setChecked(pcAttach->MapReversed.getValue());
-    std::vector<QString> refstrings;
-    makeRefStrings(refstrings, refnames);
-    ui->lineRef1->setText(refstrings[0]);
-    ui->lineRef1->setProperty("RefName", QByteArray(refnames[0].c_str()));
-    ui->lineRef2->setText(refstrings[1]);
-    ui->lineRef2->setProperty("RefName", QByteArray(refnames[1].c_str()));
-    ui->lineRef3->setText(refstrings[2]);
-    ui->lineRef3->setProperty("RefName", QByteArray(refnames[2].c_str()));
-    ui->lineRef4->setText(refstrings[3]);
-    ui->lineRef4->setProperty("RefName", QByteArray(refnames[3].c_str()));
-
-    // activate and de-activate dialog elements as appropriate
-    ui->checkBoxFlip->blockSignals(false);
-    ui->buttonRef1->blockSignals(false);
-    ui->lineRef1->blockSignals(false);
-    ui->buttonRef2->blockSignals(false);
-    ui->lineRef2->blockSignals(false);
-    ui->buttonRef3->blockSignals(false);
-    ui->lineRef3->blockSignals(false);
-    ui->buttonRef4->blockSignals(false);
-    ui->lineRef4->blockSignals(false);
-    ui->listOfModes->blockSignals(false);
-
-    this->iActiveRef = 0;
-    if (pcAttach->Support.getSize() == 0){
-        autoNext = true;
-    } else {
-        autoNext = false;
-    }
-
-    ui->attachmentOffsetX->bind(App::ObjectIdentifier::parse(ViewProvider->getObject(),std::string("AttachmentOffset.Base.x")));
-    ui->attachmentOffsetY->bind(App::ObjectIdentifier::parse(ViewProvider->getObject(),std::string("AttachmentOffset.Base.y")));
-    ui->attachmentOffsetZ->bind(App::ObjectIdentifier::parse(ViewProvider->getObject(),std::string("AttachmentOffset.Base.z")));
-    visibilityAutomation(true);
-    updateAttachmentOffsetUI();
-    updateReferencesUI();
-    updateListOfModes();
-    selectMapMode(eMapMode(pcAttach->MapMode.getValue()));
-    updatePreview();
-
-    // connect object deletion with slot
-    auto bnd1 = boost::bind(&TaskAttacher::objectDeleted, this, _1);
-    auto bnd2 = boost::bind(&TaskAttacher::documentDeleted, this, _1);
-    Gui::Document* document = Gui::Application::Instance->getDocument(ViewProvider->getObject()->getDocument());
-    connectDelObject = document->signalDeletedObject.connect(bnd1);
-    connectDelDocument = document->signalDeleteDocument.connect(bnd2);
-}
-
-TaskAttacher::~TaskAttacher()
-{
-    try {
-        visibilityAutomation(false);
-    }
-    catch (...) {
-    }
-
-    connectDelObject.disconnect();
-    connectDelDocument.disconnect();
-    delete ui;
-}
-
-void TaskAttacher::objectDeleted(const Gui::ViewProviderDocumentObject& view)
-{
-    if (ViewProvider == &view) {
-        ViewProvider = nullptr;
-        this->setDisabled(true);
-    }
-}
-
-void TaskAttacher::documentDeleted(const Gui::Document&)
-{
-    ViewProvider = nullptr;
-    this->setDisabled(true);
-}
-
-const QString makeHintText(std::set<eRefType> hint)
-{
-    QString result;
-    for (std::set<eRefType>::const_iterator t = hint.begin(); t != hint.end(); t++) {
-        QString tText;
-        tText = AttacherGui::getShapeTypeText(*t);
-        result += QString::fromLatin1(result.size() == 0 ? "" : "/") + tText;
-    }
-
-    return result;
-}
-
-void TaskAttacher::updateReferencesUI()
-{
-    if (!ViewProvider)
-        return;
-
-    Part::AttachExtension* pcAttach = ViewProvider->getObject()->getExtensionByType<Part::AttachExtension>();
-
-    std::vector<App::DocumentObject*> refs = pcAttach->Support.getValues();
-    completed = false;
-
-    // Get hints for further required references...
-    // DeepSOIC: hint system became useless since inertial system attachment
-    // modes have been introduced, because they accept any number of references
-    // of any type, so the hint will always be 'Any'. I keep the logic
-    // nevertheless, in case it is decided to resurrect hint system.
-
-    pcAttach->attacher().suggestMapModes(this->lastSuggestResult);
-
-    if (this->lastSuggestResult.message != SuggestResult::srOK) {
-        if(this->lastSuggestResult.nextRefTypeHint.size() > 0){
-            //message = "Need more references";
-        }
-    } else {
-        completed = true;
-    }
-
-    updateRefButton(0);
-    updateRefButton(1);
-    updateRefButton(2);
-    updateRefButton(3);
-}
-
-bool TaskAttacher::updatePreview()
-{
-    if (!ViewProvider)
-        return false;
-
-    Part::AttachExtension* pcAttach = ViewProvider->getObject()->getExtensionByType<Part::AttachExtension>();
-    QString errMessage;
-    bool attached = false;
-    try{
-        attached = pcAttach->positionBySupport();
-    } catch (Base::Exception &err){
-        errMessage = QString::fromLatin1(err.what());
-    } catch (Standard_Failure &err){
-        errMessage = tr("OCC error: %1").arg(QString::fromLatin1(err.GetMessageString()));
-    } catch (...) {
-        errMessage = tr("unknown error");
-    }
-    if (errMessage.length()>0){
-        ui->message->setText(tr("Attachment mode failed: %1").arg(errMessage));
-        ui->message->setStyleSheet(QString::fromLatin1("QLabel{color: red;}"));
-    } else {
-        if (!attached){
-            ui->message->setText(tr("Not attached"));
-            ui->message->setStyleSheet(QString());
-        } else {
-            std::vector<QString> strs = AttacherGui::getUIStrings(pcAttach->attacher().getTypeId(),eMapMode(pcAttach->MapMode.getValue()));
-            ui->message->setText(tr("Attached with mode %1").arg(strs[0]));
-            ui->message->setStyleSheet(QString::fromLatin1("QLabel{color: green;}"));
-        }
-    }
-    QString splmLabelText = attached ? tr("Attachment Offset:") : tr("Attachment Offset (inactive - not attached):");
-    ui->groupBox_AttachmentOffset->setTitle(splmLabelText);
-    ui->groupBox_AttachmentOffset->setEnabled(attached);
-
-    return attached;
-}
-
-QLineEdit* TaskAttacher::getLine(unsigned idx)
-{
-    switch(idx) {
-        case 0: return ui->lineRef1;
-        case 1: return ui->lineRef2;
-        case 2: return ui->lineRef3;
-        case 3: return ui->lineRef4;
-        default: return NULL;
-    }
-}
-
-void TaskAttacher::onSelectionChanged(const Gui::SelectionChanges& msg)
-{
-    if (!ViewProvider)
-        return;
-
-    if (msg.Type == Gui::SelectionChanges::AddSelection) {
-        if (iActiveRef < 0)
-            return;
-
-        // Note: The validity checking has already been done in ReferenceSelection.cpp
-        Part::AttachExtension* pcAttach = ViewProvider->getObject()->getExtensionByType<Part::AttachExtension>();
-        std::vector<App::DocumentObject*> refs = pcAttach->Support.getValues();
-        std::vector<std::string> refnames = pcAttach->Support.getSubValues();
-        App::DocumentObject* selObj = ViewProvider->getObject()->getDocument()->getObject(msg.pObjectName);
-        if (!selObj || selObj == ViewProvider->getObject()) return;//prevent self-referencing
-        
-        std::string subname = msg.pSubName;
-
-        // Remove subname for planes and datum features
-        if (selObj->getTypeId().isDerivedFrom(App::OriginFeature::getClassTypeId()) ||
-            selObj->getTypeId().isDerivedFrom(Part::Datum::getClassTypeId()))
-            subname = "";
-
-        // eliminate duplicate selections
-        for (size_t r = 0; r < refs.size(); r++)
-            if ((refs[r] == selObj) && (refnames[r] == subname))
-                return;
-
-        if (autoNext && iActiveRef > 0 && iActiveRef == (ssize_t) refnames.size()){
-            if (refs[iActiveRef-1] == selObj
-                && refnames[iActiveRef-1].length() != 0 && subname.length() == 0){
-                //A whole object was selected by clicking it twice. Fill it
-                //into previous reference, where a sub-named reference filled by
-                //the first click is already stored.
-
-                iActiveRef--;
-            }
-        }
-        if (iActiveRef < (ssize_t) refs.size()) {
-            refs[iActiveRef] = selObj;
-            refnames[iActiveRef] = subname;
-        } else {
-            refs.push_back(selObj);
-            refnames.push_back(subname);
-        }
-
-        //bool error = false;
-        try {
-            pcAttach->Support.setValues(refs, refnames);
-            updateListOfModes();
-            eMapMode mmode = getActiveMapMode();//will be mmDeactivated, if selected or if no modes are available
-            if(mmode == mmDeactivated){
-                //error = true;
-                this->completed = false;
-            } else {
-                this->completed = true;
-            }
-            pcAttach->MapMode.setValue(mmode);
-            selectMapMode(mmode);
-            updatePreview();
-        }
-        catch(Base::Exception& e) {
-            //error = true;
-            ui->message->setText(QString::fromLatin1(e.what()));
-            ui->message->setStyleSheet(QString::fromLatin1("QLabel{color: red;}"));
-        }
-
-        QLineEdit* line = getLine(iActiveRef);
-        if (line != NULL) {
-            line->blockSignals(true);
-            line->setText(makeRefString(selObj, subname));
-            line->setProperty("RefName", QByteArray(subname.c_str()));
-            line->blockSignals(false);
-        }
-
-        if (autoNext) {
-            if (iActiveRef == -1){
-                //nothing to do
-            } else if (iActiveRef == 4 || this->lastSuggestResult.nextRefTypeHint.size() == 0){
-                iActiveRef = -1;
-            } else {
-                iActiveRef++;
-            }
-        }
-
-        updateReferencesUI();
-    }
-}
-
-void TaskAttacher::onAttachmentOffsetChanged(double /*val*/, int idx)
-{
-    if (!ViewProvider)
-        return;
-
-    Part::AttachExtension* pcAttach = ViewProvider->getObject()->getExtensionByType<Part::AttachExtension>();
-    Base::Placement pl = pcAttach->AttachmentOffset.getValue();
-
-    Base::Vector3d pos = pl.getPosition();
-    if (idx == 0) {
-        pos.x = ui->attachmentOffsetX->value().getValueAs(Base::Quantity::MilliMetre);
-    }
-    if (idx == 1) {
-        pos.y = ui->attachmentOffsetY->value().getValueAs(Base::Quantity::MilliMetre);
-    }
-    if (idx == 2) {
-        pos.z = ui->attachmentOffsetZ->value().getValueAs(Base::Quantity::MilliMetre);
-    }
-    if (idx >= 0  && idx <= 2){
-        pl.setPosition(pos);
-    }
-
-    Base::Rotation rot = pl.getRotation();
-    double yaw, pitch, roll;
-    rot.getYawPitchRoll(yaw, pitch, roll);
-    if (idx == 3) {
-        yaw = ui->attachmentOffsetYaw->value().getValueAs(Base::Quantity::Degree);
-    }
-    if (idx == 4) {
-        pitch = ui->attachmentOffsetPitch->value().getValueAs(Base::Quantity::Degree);
-    }
-    if (idx == 5) {
-        roll = ui->attachmentOffsetRoll->value().getValueAs(Base::Quantity::Degree);
-    }
-    if (idx >= 3  &&  idx <= 5){
-        rot.setYawPitchRoll(yaw,pitch,roll);
-        pl.setRotation(rot);
-    }
-
-    pcAttach->AttachmentOffset.setValue(pl);
-    updatePreview();
-}
-
-void TaskAttacher::onAttachmentOffsetXChanged(double val)
-{
-    onAttachmentOffsetChanged(val, 0);
-}
-
-void TaskAttacher::onAttachmentOffsetYChanged(double val)
-{
-    onAttachmentOffsetChanged(val, 1);
-}
-
-void TaskAttacher::onAttachmentOffsetZChanged(double val)
-{
-    onAttachmentOffsetChanged(val, 2);
-}
-
-void TaskAttacher::onAttachmentOffsetYawChanged(double val)
-{
-    onAttachmentOffsetChanged(val, 3);
-}
-
-void TaskAttacher::onAttachmentOffsetPitchChanged(double val)
-{
-    onAttachmentOffsetChanged(val, 4);
-}
-
-void TaskAttacher::onAttachmentOffsetRollChanged(double val)
-{
-    onAttachmentOffsetChanged(val, 5);
-}
-
-void TaskAttacher::onCheckFlip(bool on)
-{
-    if (!ViewProvider)
-        return;
-
-    Part::AttachExtension* pcAttach = ViewProvider->getObject()->getExtensionByType<Part::AttachExtension>();
-    pcAttach->MapReversed.setValue(on);
-    ViewProvider->getObject()->getDocument()->recomputeFeature(ViewProvider->getObject());
-}
-
-void TaskAttacher::onButtonRef(const bool checked, unsigned idx)
-{
-    autoNext = false;
-    if (checked) {
-        Gui::Selection().clearSelection();
-        iActiveRef = idx;
-    } else {
-        iActiveRef = -1;
-    }
-    updateRefButton(0);
-    updateRefButton(1);
-    updateRefButton(2);
-    updateRefButton(3);
-}
-
-void TaskAttacher::onButtonRef1(const bool checked) {
-    onButtonRef(checked, 0);
-}
-
-void TaskAttacher::onButtonRef2(const bool checked) {
-    onButtonRef(checked, 1);
-}
-
-void TaskAttacher::onButtonRef3(const bool checked) {
-    onButtonRef(checked, 2);
-}
-
-void TaskAttacher::onButtonRef4(const bool checked) {
-    onButtonRef(checked, 3);
-}
-
-void TaskAttacher::onModeSelect()
-{
-    if (!ViewProvider)
-        return;
-
-    Part::AttachExtension* pcAttach = ViewProvider->getObject()->getExtensionByType<Part::AttachExtension>();
-    pcAttach->MapMode.setValue(getActiveMapMode());
-    updatePreview();
-}
-
-void TaskAttacher::onRefName(const QString& text, unsigned idx)
-{
-    if (!ViewProvider)
-        return;
-
-    QLineEdit* line = getLine(idx);
-    if (line == NULL) return;
-
-    if (text.length() == 0) {
-        // Reference was removed
-        // Update the reference list
-        Part::AttachExtension* pcAttach = ViewProvider->getObject()->getExtensionByType<Part::AttachExtension>();
-        std::vector<App::DocumentObject*> refs = pcAttach->Support.getValues();
-        std::vector<std::string> refnames = pcAttach->Support.getSubValues();
-        std::vector<App::DocumentObject*> newrefs;
-        std::vector<std::string> newrefnames;
-        for (size_t r = 0; r < refs.size(); r++) {
-            if (r != idx) {
-                newrefs.push_back(refs[r]);
-                newrefnames.push_back(refnames[r]);
-            }
-        }
-        pcAttach->Support.setValues(newrefs, newrefnames);
-        updateListOfModes();
-        pcAttach->MapMode.setValue(getActiveMapMode());
-        selectMapMode(getActiveMapMode());
-
-        updatePreview();
-
-        // Update the UI
-        std::vector<QString> refstrings;
-        makeRefStrings(refstrings, newrefnames);
-        ui->lineRef1->setText(refstrings[0]);
-        ui->lineRef1->setProperty("RefName", QByteArray(newrefnames[0].c_str()));
-        ui->lineRef2->setText(refstrings[1]);
-        ui->lineRef2->setProperty("RefName", QByteArray(newrefnames[1].c_str()));
-        ui->lineRef3->setText(refstrings[2]);
-        ui->lineRef3->setProperty("RefName", QByteArray(newrefnames[2].c_str()));
-        ui->lineRef4->setText(refstrings[3]);
-        ui->lineRef4->setProperty("RefName", QByteArray(newrefnames[3].c_str()));
-        updateReferencesUI();
-        return;
-    }
-
-    QStringList parts = text.split(QChar::fromLatin1(':'));
-    if (parts.length() < 2)
-        parts.push_back(QString::fromLatin1(""));
-    // Check whether this is the name of an App::Plane or Part::Datum feature
-    App::DocumentObject* obj = ViewProvider->getObject()->getDocument()->getObject(parts[0].toLatin1());
-    if (obj == NULL) return;
-
-    std::string subElement;
-
-    if (obj->getTypeId().isDerivedFrom(App::Plane::getClassTypeId())) {
-        // everything is OK (we assume a Part can only have exactly 3 App::Plane objects located at the base of the feature tree)
-        subElement = "";
-    } else if (obj->getTypeId().isDerivedFrom(App::Line::getClassTypeId())) {
-        // everything is OK (we assume a Part can only have exactly 3 App::Line objects located at the base of the feature tree)
-        subElement = "";
-    } else if (obj->getTypeId().isDerivedFrom(Part::Datum::getClassTypeId())) {
-        subElement = "";
-    } else {
-        // TODO: check validity of the text that was entered: Does subElement actually reference to an element on the obj?
-
-        // We must expect that "text" is the translation of "Face", "Edge" or "Vertex" followed by an ID.
-        QRegExp rx;
-        std::stringstream ss;
-
-        rx.setPattern(QString::fromLatin1("^") + tr("Face") + QString::fromLatin1("(\\d+)$"));
-        if (parts[1].indexOf(rx) >= 0) {
-            int faceId = rx.cap(1).toInt();
-            ss << "Face" << faceId;
-        } else {
-            rx.setPattern(QString::fromLatin1("^") + tr("Edge") + QString::fromLatin1("(\\d+)$"));
-            if (parts[1].indexOf(rx) >= 0) {
-                int lineId = rx.cap(1).toInt();
-                ss << "Edge" << lineId;
-            } else {
-                rx.setPattern(QString::fromLatin1("^") + tr("Vertex") + QString::fromLatin1("(\\d+)$"));
-                if (parts[1].indexOf(rx) >= 0) {
-                    int vertexId = rx.cap(1).toInt();
-                    ss << "Vertex" << vertexId;
-                } else {
-                    //none of Edge/Vertex/Face. May be empty string.
-                    //Feed in whatever user supplied, even if invalid.
-                    ss << parts[1].toLatin1().constData();
-                }
-            }
-        }
-
-        line->setProperty("RefName", QByteArray(ss.str().c_str()));
-        subElement = ss.str();
-    }
-
-    Part::AttachExtension* pcAttach = ViewProvider->getObject()->getExtensionByType<Part::AttachExtension>();
-    std::vector<App::DocumentObject*> refs = pcAttach->Support.getValues();
-    std::vector<std::string> refnames = pcAttach->Support.getSubValues();
-    if (idx < refs.size()) {
-        refs[idx] = obj;
-        refnames[idx] = subElement.c_str();
-    } else {
-        refs.push_back(obj);
-        refnames.push_back(subElement.c_str());
-    }
-    pcAttach->Support.setValues(refs, refnames);
-    updateListOfModes();
-    pcAttach->MapMode.setValue(getActiveMapMode());
-    selectMapMode(getActiveMapMode());
-
-    updateReferencesUI();
-}
-
-void TaskAttacher::updateRefButton(int idx)
-{
-    if (!ViewProvider)
-        return;
-
-    QAbstractButton* b;
-    switch(idx){
-        case 0: b = ui->buttonRef1; break;
-        case 1: b = ui->buttonRef2; break;
-        case 2: b = ui->buttonRef3; break;
-        case 3: b = ui->buttonRef4; break;
-        default: throw Base::IndexError("button index out of range");
-    }
-
-    Part::AttachExtension* pcAttach = ViewProvider->getObject()->getExtensionByType<Part::AttachExtension>();
-    std::vector<App::DocumentObject*> refs = pcAttach->Support.getValues();
-
-    int numrefs = refs.size();
-    bool enable = true;
-    if (idx > numrefs)
-        enable = false;
-    if (idx == numrefs && this->lastSuggestResult.nextRefTypeHint.size() == 0)
-        enable = false;
-    b->setEnabled(enable);
-
-    b->setChecked(iActiveRef == idx);
-
-    if (iActiveRef == idx) {
-        b->setText(tr("Selecting..."));
-    } else if (idx < static_cast<int>(this->lastSuggestResult.references_Types.size())){
-        b->setText(AttacherGui::getShapeTypeText(this->lastSuggestResult.references_Types[idx]));
-    } else {
-        b->setText(tr("Reference%1").arg(idx+1));
-    }
-}
-
-void TaskAttacher::updateAttachmentOffsetUI()
-{
-    if (!ViewProvider)
-        return;
-
-    Part::AttachExtension* pcAttach = ViewProvider->getObject()->getExtensionByType<Part::AttachExtension>();
-    Base::Placement pl = pcAttach->AttachmentOffset.getValue();
-    Base::Vector3d pos = pl.getPosition();
-    Base::Rotation rot = pl.getRotation();
-    double yaw, pitch, roll;
-    rot.getYawPitchRoll(yaw, pitch, roll);
-
-    bool bBlock = true;
-    ui->attachmentOffsetX->blockSignals(bBlock);
-    ui->attachmentOffsetY->blockSignals(bBlock);
-    ui->attachmentOffsetZ->blockSignals(bBlock);
-    ui->attachmentOffsetYaw->blockSignals(bBlock);
-    ui->attachmentOffsetPitch->blockSignals(bBlock);
-    ui->attachmentOffsetRoll->blockSignals(bBlock);
-
-    ui->attachmentOffsetX->setValue(Base::Quantity(pos.x,Base::Unit::Length));
-    ui->attachmentOffsetY->setValue(Base::Quantity(pos.y,Base::Unit::Length));
-    ui->attachmentOffsetZ->setValue(Base::Quantity(pos.z,Base::Unit::Length));
-    ui->attachmentOffsetYaw->setValue(yaw);
-    ui->attachmentOffsetPitch->setValue(pitch);
-    ui->attachmentOffsetRoll->setValue(roll);
-
-    auto expressions = ViewProvider->getObject()->ExpressionEngine.getExpressions();
-    bool bRotationBound = false;
-    bRotationBound = bRotationBound ||
-            expressions.find(App::ObjectIdentifier::parse(ViewProvider->getObject(),std::string("AttachmentOffset.Rotation.Angle"))) != expressions.end();
-    bRotationBound = bRotationBound ||
-            expressions.find(App::ObjectIdentifier::parse(ViewProvider->getObject(),std::string("AttachmentOffset.Rotation.Axis.x"))) != expressions.end();
-    bRotationBound = bRotationBound ||
-            expressions.find(App::ObjectIdentifier::parse(ViewProvider->getObject(),std::string("AttachmentOffset.Rotation.Axis.y"))) != expressions.end();
-    bRotationBound = bRotationBound ||
-            expressions.find(App::ObjectIdentifier::parse(ViewProvider->getObject(),std::string("AttachmentOffset.Rotation.Axis.z"))) != expressions.end();
-
-    ui->attachmentOffsetYaw->setEnabled(!bRotationBound);
-    ui->attachmentOffsetPitch->setEnabled(!bRotationBound);
-    ui->attachmentOffsetRoll->setEnabled(!bRotationBound);
-
-    QString tooltip = bRotationBound ? tr("Not editable because rotation part of AttachmentOffset is bound by expressions.") : QString();
-    ui->attachmentOffsetYaw->setToolTip(tooltip);
-    ui->attachmentOffsetPitch->setToolTip(tooltip);
-    ui->attachmentOffsetRoll->setToolTip(tooltip);
-
-    bBlock = false;
-    ui->attachmentOffsetX->blockSignals(bBlock);
-    ui->attachmentOffsetY->blockSignals(bBlock);
-    ui->attachmentOffsetZ->blockSignals(bBlock);
-    ui->attachmentOffsetYaw->blockSignals(bBlock);
-    ui->attachmentOffsetPitch->blockSignals(bBlock);
-    ui->attachmentOffsetRoll->blockSignals(bBlock);
-}
-
-void TaskAttacher::updateListOfModes()
-{
-    if (!ViewProvider)
-        return;
-
-    //first up, remember currently selected mode.
-    eMapMode curMode = mmDeactivated;
-    auto sel = ui->listOfModes->selectedItems();
-    if (sel.count() > 0)
-        curMode = modesInList[ui->listOfModes->row(sel[0])];
-
-    //obtain list of available modes:
-    Part::AttachExtension* pcAttach = ViewProvider->getObject()->getExtensionByType<Part::AttachExtension>();
-    this->lastSuggestResult.bestFitMode = mmDeactivated;
-    size_t lastValidModeItemIndex = mmDummy_NumberOfModes;
-
-    if (pcAttach->Support.getSize() > 0){
-        pcAttach->attacher().suggestMapModes(this->lastSuggestResult);
-        modesInList = this->lastSuggestResult.allApplicableModes;
-        modesInList.insert(modesInList.begin(), mmDeactivated); // always have the option to choose Deactivated mode
-
-        //add reachable modes to the list, too, but gray them out (using lastValidModeItemIndex, later)
-        lastValidModeItemIndex = modesInList.size()-1;
-        for(std::pair<const eMapMode, refTypeStringList> &rm: this->lastSuggestResult.reachableModes){
-            modesInList.push_back(rm.first);
-        }
-    } else {
-        //no references - display all modes
-        modesInList.clear();
-        modesInList.push_back(mmDeactivated);
-
-        for(  int mmode = 0  ;  mmode < mmDummy_NumberOfModes  ;  mmode++){
-            if (pcAttach->attacher().modeEnabled[mmode])
-                modesInList.push_back(eMapMode(mmode));
-        }
-    }
-
-    //populate list
-    ui->listOfModes->blockSignals(true);
-    ui->listOfModes->clear();
-    QListWidgetItem* iSelect = 0;
-    if (modesInList.size()>0) {
-        for (size_t i = 0  ;  i < modesInList.size()  ;  ++i){
-            eMapMode mmode = modesInList[i];
-            std::vector<QString> mstr = AttacherGui::getUIStrings(pcAttach->attacher().getTypeId(),mmode);
-            ui->listOfModes->addItem(mstr[0]);
-            QListWidgetItem* item = ui->listOfModes->item(i);
-            QString tooltip = mstr[1];
-
-            if (mmode != mmDeactivated) {
-                tooltip += tr("\n\nReference combinations:\n") +
-                   AttacherGui::getRefListForMode(pcAttach->attacher(),mmode).join(QString::fromLatin1("\n"));
-            }
-            item->setToolTip(tooltip);
-
-            if (mmode == curMode && curMode != mmDeactivated)
-                iSelect = ui->listOfModes->item(i);
-            if (i > lastValidModeItemIndex){
-                //potential mode - can be reached by selecting more stuff
-                item->setFlags(item->flags() & ~(Qt::ItemFlag::ItemIsEnabled | Qt::ItemFlag::ItemIsSelectable));
-
-                refTypeStringList &extraRefs = this->lastSuggestResult.reachableModes[mmode];
-                if (extraRefs.size() == 1){
-                    QStringList buf;
-                    for(eRefType rt : extraRefs[0]){
-                        buf.append(AttacherGui::getShapeTypeText(rt));
-                    }
-                    item->setText(tr("%1 (add %2)").arg(
-                                      item->text(),
-                                      buf.join(QString::fromLatin1("+"))
-                                      ));
-                } else {
-                    item->setText(tr("%1 (add more references)").arg(item->text()));
-                }
-            } else if (mmode == this->lastSuggestResult.bestFitMode){
-                //suggested mode - make bold
-                assert (item);
-                QFont fnt = item->font();
-                fnt.setBold(true);
-                item->setFont(fnt);
-            }
-
-        }
-    }
-
-    //restore selection
-    if (iSelect)
-        iSelect->setSelected(true);
-
-    ui->listOfModes->blockSignals(false);
-}
-
-void TaskAttacher::selectMapMode(eMapMode mmode) {
-    ui->listOfModes->blockSignals(true);
-    
-    for (size_t i = 0;  i < modesInList.size(); ++i) {
-        if (modesInList[i] == mmode) {
-            ui->listOfModes->item(i)->setSelected(true);
-        }
-    }
-    
-    ui->listOfModes->blockSignals(false);
-}
-
-Attacher::eMapMode TaskAttacher::getActiveMapMode()
-{
-    auto sel = ui->listOfModes->selectedItems();
-    if (sel.count() > 0)
-        return modesInList[ui->listOfModes->row(sel[0])];
-    else {
-        if (this->lastSuggestResult.message == SuggestResult::srOK)
-            return this->lastSuggestResult.bestFitMode;
-        else
-            return mmDeactivated;
-    };
-}
-
-void TaskAttacher::onRefName1(const QString& text)
-{
-    onRefName(text, 0);
-}
-
-void TaskAttacher::onRefName2(const QString& text)
-{
-    onRefName(text, 1);
-}
-
-void TaskAttacher::onRefName3(const QString& text)
-{
-    onRefName(text, 2);
-}
-
-void TaskAttacher::onRefName4(const QString &text)
-{
-    onRefName(text, 3);
-}
-
-bool TaskAttacher::getFlip() const
-{
-    return ui->checkBoxFlip->isChecked();
-}
-
-void TaskAttacher::changeEvent(QEvent *e)
-{
-    TaskBox::changeEvent(e);
-    if (e->type() == QEvent::LanguageChange) {
-        ui->checkBoxFlip->blockSignals(true);
-        ui->buttonRef1->blockSignals(true);
-        ui->lineRef1->blockSignals(true);
-        ui->buttonRef2->blockSignals(true);
-        ui->lineRef2->blockSignals(true);
-        ui->buttonRef3->blockSignals(true);
-        ui->lineRef3->blockSignals(true);
-        ui->buttonRef4->blockSignals(true);
-        ui->lineRef4->blockSignals(true);
-        ui->retranslateUi(proxy);
-
-        std::vector<std::string> refnames;
-        std::vector<QString> refstrings;
-        makeRefStrings(refstrings, refnames);
-        ui->lineRef1->setText(refstrings[0]);
-        ui->lineRef2->setText(refstrings[1]);
-        ui->lineRef3->setText(refstrings[2]);
-        ui->lineRef3->setText(refstrings[3]);
-        updateListOfModes();
-
-        ui->checkBoxFlip->blockSignals(false);
-        ui->buttonRef1->blockSignals(false);
-        ui->lineRef1->blockSignals(false);
-        ui->buttonRef2->blockSignals(false);
-        ui->lineRef2->blockSignals(false);
-        ui->buttonRef3->blockSignals(false);
-        ui->lineRef3->blockSignals(false);
-        ui->buttonRef4->blockSignals(false);
-        ui->lineRef4->blockSignals(false);
-    }
-}
-
-void TaskAttacher::visibilityAutomation(bool opening_not_closing)
-{
-    if (opening_not_closing) {
-        //crash guards
-        if (!ViewProvider)
-            return;
-        if (!ViewProvider->getObject())
-            return;
-        if (!ViewProvider->getObject()->getNameInDocument())
-            return;
-        try{
-            QString code = QString::fromLatin1(
-                "import Show\n"
-                "from Show.DepGraphTools import getAllDependent, isContainer\n"
-                "tv = Show.TempoVis(App.ActiveDocument)\n"
-                "dep_features = [o for o in getAllDependent(%1) if not isContainer(o)]\n"
-                "if %1.isDerivedFrom('PartDesign::CoordinateSystem'):\n"
-                "\tvisible_features = [feat for feat in %1.InList if feat.isDerivedFrom('PartDesign::FeaturePrimitive')]\n"
-                "\tdep_features = [feat for feat in dep_features if feat not in visible_features]\n"
-                "tv.hide(dep_features)\n"
-                "if not %1.isDerivedFrom('PartDesign::CoordinateSystem'):\n"
-                "\t\tif len(%1.Support) > 0:\n"
-                "\t\t\ttv.show([lnk[0] for lnk in %1.Support])"
-                );
-            QByteArray code_2 = code.arg(
-                QString::fromLatin1("App.ActiveDocument.") +
-                QString::fromLatin1(ViewProvider->getObject()->getNameInDocument())
-                ).toLatin1();
-                Base::Interpreter().runString(code_2.constData());
-        }
-        catch (const Base::Exception &e){
-            e.ReportException();
-        }
-        catch (const Py::Exception&) {
-            Base::PyException e;
-            e.ReportException();
-        }
-    }
-    else {
-        try {
-            Base::Interpreter().runString("del(tv)");
-        }
-        catch (Base::Exception &e) {
-            e.ReportException();
-        }
-    }
-}
-
-//**************************************************************************
-//**************************************************************************
-// TaskDialog
-//++++++++++++++++++++++++++++++++++++++++++++++++++++++++++++++++++++++++++
-
-TaskDlgAttacher::TaskDlgAttacher(Gui::ViewProviderDocumentObject *ViewProvider, bool createBox)
-    : TaskDialog(),ViewProvider(ViewProvider), parameter(nullptr)
-{
-    assert(ViewProvider);
-    setDocumentName(ViewProvider->getDocument()->getDocument()->getName());
-
-    if(createBox) {
-        parameter  = new TaskAttacher(ViewProvider);
-        Content.push_back(parameter);
-    }
-}
-
-TaskDlgAttacher::~TaskDlgAttacher()
-{
-
-}
-
-//==== calls from the TaskView ===============================================================
-
-
-void TaskDlgAttacher::open()
-{
-
-}
-
-void TaskDlgAttacher::clicked(int)
-{
-
-}
-
-bool TaskDlgAttacher::accept()
-{
-    try {
-        Gui::DocumentT doc(getDocumentName());
-        Gui::Document* document = doc.getDocument();
-        if (!document || !ViewProvider)
-            return true;
-
-        Part::AttachExtension* pcAttach = ViewProvider->getObject()->getExtensionByType<Part::AttachExtension>();
-<<<<<<< HEAD
-        auto obj = ViewProvider->getObject();
-=======
-        std::string name = ViewProvider->getObject()->getNameInDocument();
-        std::string appDocument = doc.getAppDocumentPython();
-        std::string guiDocument = doc.getGuiDocumentPython();
->>>>>>> 73df4e6f
-
-        //DeepSOIC: changed this to heavily rely on dialog constantly updating feature properties
-        if (pcAttach->AttachmentOffset.isTouched()){
-            Base::Placement plm = pcAttach->AttachmentOffset.getValue();
-            double yaw, pitch, roll;
-            plm.getRotation().getYawPitchRoll(yaw,pitch,roll);
-<<<<<<< HEAD
-            FCMD_OBJ_CMD2("AttachmentOffset = App.Placement(App.Vector(%.10f, %.10f, %.10f),  App.Rotation(%.10f, %.10f, %.10f))",
-                                    obj,
-=======
-            Gui::Command::doCommand(Gui::Command::Doc,"%s.%s.AttachmentOffset = App.Placement(App.Vector(%.10f, %.10f, %.10f),  App.Rotation(%.10f, %.10f, %.10f))",
-                                    appDocument.c_str(), name.c_str(),
->>>>>>> 73df4e6f
-                                    plm.getPosition().x, plm.getPosition().y, plm.getPosition().z,
-                                    yaw, pitch, roll);
-        }
-
-<<<<<<< HEAD
-        FCMD_OBJ_CMD2("MapReversed = %s", obj, pcAttach->MapReversed.getValue() ? "True" : "False");
-
-        FCMD_OBJ_CMD2("Support = %s", obj, pcAttach->Support.getPyReprString().c_str());
-
-        FCMD_OBJ_CMD2("MapMode = '%s'", obj, AttachEngine::getModeName(eMapMode(pcAttach->MapMode.getValue())).c_str());
-=======
-        Gui::Command::doCommand(Gui::Command::Doc,"%s.%s.MapReversed = %s",
-                                appDocument.c_str(), name.c_str(),
-                                pcAttach->MapReversed.getValue() ? "True" : "False");
-
-        Gui::Command::doCommand(Gui::Command::Doc,"%s.%s.Support = %s",
-                                appDocument.c_str(), name.c_str(),
-                                pcAttach->Support.getPyReprString().c_str());
-
-        Gui::Command::doCommand(Gui::Command::Doc,"%s.%s.MapMode = '%s'",
-                                appDocument.c_str(), name.c_str(),
-                                AttachEngine::getModeName(eMapMode(pcAttach->MapMode.getValue())).c_str());
-
-        Gui::Command::doCommand(Gui::Command::Doc,"%s.recompute()", appDocument.c_str());
->>>>>>> 73df4e6f
-
-        Gui::Command::doCommand(Gui::Command::Gui, "%s.resetEdit()", guiDocument.c_str());
-        document->commitCommand();
-    }
-    catch (const Base::Exception& e) {
-        QMessageBox::warning(parameter, tr("Datum dialog: Input error"), QString::fromLatin1(e.what()));
-        return false;
-    }
-
-    return true;
-}
-
-bool TaskDlgAttacher::reject()
-{
-    Gui::DocumentT doc(getDocumentName());
-    Gui::Document* document = doc.getDocument();
-    if (document) {
-        // roll back the done things
-        document->abortCommand();
-        Gui::Command::doCommand(Gui::Command::Gui,"%s.resetEdit()", doc.getGuiDocumentPython().c_str());
-        Gui::Command::doCommand(Gui::Command::Doc,"%s.recompute()", doc.getAppDocumentPython().c_str());
-    }
-
-    return true;
-}
-
-#include "moc_TaskAttacher.cpp"
+/***************************************************************************
+ *   Copyright (c) 2013 Jan Rheinlaender <jrheinlaender@users.sourceforge.net>*
+ *                                                                         *
+ *   This file is part of the FreeCAD CAx development system.              *
+ *                                                                         *
+ *   This library is free software; you can redistribute it and/or         *
+ *   modify it under the terms of the GNU Library General Public           *
+ *   License as published by the Free Software Foundation; either          *
+ *   version 2 of the License, or (at your option) any later version.      *
+ *                                                                         *
+ *   This library  is distributed in the hope that it will be useful,      *
+ *   but WITHOUT ANY WARRANTY; without even the implied warranty of        *
+ *   MERCHANTABILITY or FITNESS FOR A PARTICULAR PURPOSE.  See the         *
+ *   GNU Library General Public License for more details.                  *
+ *                                                                         *
+ *   You should have received a copy of the GNU Library General Public     *
+ *   License along with this library; see the file COPYING.LIB. If not,    *
+ *   write to the Free Software Foundation, Inc., 59 Temple Place,         *
+ *   Suite 330, Boston, MA  02111-1307, USA                                *
+ *                                                                         *
+ ***************************************************************************/
+
+
+#include "PreCompiled.h"
+
+#ifndef _PreComp_
+# include <sstream>
+# include <QRegExp>
+# include <QTextStream>
+# include <QMessageBox>
+# include <Precision.hxx>
+# include <Standard_Failure.hxx>
+# include <boost/bind.hpp>
+#endif
+
+#include <Base/Console.h>
+#include <Base/Interpreter.h>
+#include <App/Application.h>
+#include <App/Document.h>
+#include <Gui/DocumentObserver.h>
+#include <App/Origin.h>
+#include <App/OriginFeature.h>
+#include <App/Part.h>
+#include <App/ObjectIdentifier.h>
+#include <App/PropertyExpressionEngine.h>
+#include <Gui/Application.h>
+#include <Gui/Document.h>
+#include <Gui/BitmapFactory.h>
+#include <Gui/ViewProvider.h>
+#include <Gui/WaitCursor.h>
+#include <Gui/Selection.h>
+#include <Gui/Command.h>
+#include <Mod/Part/Gui/TaskAttacher.h>
+#include <Mod/Part/Gui/AttacherTexts.h>
+#include <Mod/Part/App/AttachExtension.h>
+#include <Mod/Part/App/DatumFeature.h>
+
+#include "ui_TaskAttacher.h"
+#include "TaskAttacher.h"
+
+using namespace PartGui;
+using namespace Gui;
+using namespace Attacher;
+
+/* TRANSLATOR PartDesignGui::TaskAttacher */
+
+// Create reference name from PropertyLinkSub values in a translatable fashion
+const QString makeRefString(const App::DocumentObject* obj, const std::string& sub)
+{
+    if (obj == NULL)
+        return QObject::tr("No reference selected");
+
+    if (obj->getTypeId().isDerivedFrom(App::OriginFeature::getClassTypeId()) ||
+        obj->getTypeId().isDerivedFrom(Part::Datum::getClassTypeId()))
+        // App::Plane, Line or Datum feature
+        return QString::fromLatin1(obj->getNameInDocument());
+
+    if ((sub.size() > 4) && (sub.substr(0,4) == "Face")) {
+        int subId = std::atoi(&sub[4]);
+        return QString::fromLatin1(obj->getNameInDocument()) + QString::fromLatin1(":") + QObject::tr("Face") + QString::number(subId);
+    } else if ((sub.size() > 4) && (sub.substr(0,4) == "Edge")) {
+        int subId = std::atoi(&sub[4]);
+        return QString::fromLatin1(obj->getNameInDocument()) + QString::fromLatin1(":") + QObject::tr("Edge") + QString::number(subId);
+    } else if ((sub.size() > 6) && (sub.substr(0,6) == "Vertex")) {
+        int subId = std::atoi(&sub[6]);
+        return QString::fromLatin1(obj->getNameInDocument()) + QString::fromLatin1(":") + QObject::tr("Vertex") + QString::number(subId);
+    } else {
+        //something else that face/edge/vertex. Can be empty string.
+        return QString::fromLatin1(obj->getNameInDocument())
+                + (sub.length()>0 ? QString::fromLatin1(":") : QString())
+                + QString::fromLatin1(sub.c_str());
+    }
+}
+
+void TaskAttacher::makeRefStrings(std::vector<QString>& refstrings, std::vector<std::string>& refnames) {
+    Part::AttachExtension* pcAttach = ViewProvider->getObject()->getExtensionByType<Part::AttachExtension>();
+    std::vector<App::DocumentObject*> refs = pcAttach->Support.getValues();
+    refnames = pcAttach->Support.getSubValues();
+
+    for (size_t r = 0; r < 4; r++) {
+        if ((r < refs.size()) && (refs[r] != NULL)) {
+            refstrings.push_back(makeRefString(refs[r], refnames[r]));
+        } else {
+            refstrings.push_back(QObject::tr("No reference selected"));
+            refnames.push_back("");
+        }
+    }
+}
+
+TaskAttacher::TaskAttacher(Gui::ViewProviderDocumentObject *ViewProvider,QWidget *parent, QString picture, QString text)
+    : TaskBox(Gui::BitmapFactory().pixmap(picture.toLatin1()), text, true, parent),
+      SelectionObserver(ViewProvider),
+      ViewProvider(ViewProvider)
+{
+    //check if we are attachable
+    if (!ViewProvider->getObject()->hasExtension(Part::AttachExtension::getExtensionClassTypeId()))
+        throw Base::RuntimeError("Object has no Part::AttachExtension");
+
+    // we need a separate container widget to add all controls to
+    proxy = new QWidget(this);
+    ui = new Ui_TaskAttacher();
+    ui->setupUi(proxy);
+    QMetaObject::connectSlotsByName(this);
+
+    connect(ui->attachmentOffsetX, SIGNAL(valueChanged(double)), this, SLOT(onAttachmentOffsetXChanged(double)));
+    connect(ui->attachmentOffsetY, SIGNAL(valueChanged(double)), this, SLOT(onAttachmentOffsetYChanged(double)));
+    connect(ui->attachmentOffsetZ, SIGNAL(valueChanged(double)), this, SLOT(onAttachmentOffsetZChanged(double)));
+    connect(ui->attachmentOffsetYaw, SIGNAL(valueChanged(double)), this, SLOT(onAttachmentOffsetYawChanged(double)));
+    connect(ui->attachmentOffsetPitch, SIGNAL(valueChanged(double)), this, SLOT(onAttachmentOffsetPitchChanged(double)));
+    connect(ui->attachmentOffsetRoll, SIGNAL(valueChanged(double)), this, SLOT(onAttachmentOffsetRollChanged(double)));
+    connect(ui->checkBoxFlip, SIGNAL(toggled(bool)),
+            this, SLOT(onCheckFlip(bool)));
+    connect(ui->buttonRef1, SIGNAL(clicked(bool)),
+            this, SLOT(onButtonRef1(bool)));
+    connect(ui->lineRef1, SIGNAL(textEdited(QString)),
+            this, SLOT(onRefName1(QString)));
+    connect(ui->buttonRef2, SIGNAL(clicked(bool)),
+            this, SLOT(onButtonRef2(bool)));
+    connect(ui->lineRef2, SIGNAL(textEdited(QString)),
+            this, SLOT(onRefName2(QString)));
+    connect(ui->buttonRef3, SIGNAL(clicked(bool)),
+            this, SLOT(onButtonRef3(bool)));
+    connect(ui->lineRef3, SIGNAL(textEdited(QString)),
+            this, SLOT(onRefName3(QString)));
+    connect(ui->buttonRef4, SIGNAL(clicked(bool)),
+            this, SLOT(onButtonRef4(bool)));
+    connect(ui->lineRef4, SIGNAL(textEdited(QString)),
+            this, SLOT(onRefName4(QString)));
+    connect(ui->listOfModes,SIGNAL(itemSelectionChanged()),
+            this, SLOT(onModeSelect()));
+
+    this->groupLayout()->addWidget(proxy);
+
+    // Temporarily prevent unnecessary feature recomputes
+    ui->checkBoxFlip->blockSignals(true);
+    ui->buttonRef1->blockSignals(true);
+    ui->lineRef1->blockSignals(true);
+    ui->buttonRef2->blockSignals(true);
+    ui->lineRef2->blockSignals(true);
+    ui->buttonRef3->blockSignals(true);
+    ui->lineRef3->blockSignals(true);
+    ui->buttonRef4->blockSignals(true);
+    ui->lineRef4->blockSignals(true);
+    ui->listOfModes->blockSignals(true);
+
+    // Get the feature data    
+    Part::AttachExtension* pcAttach = ViewProvider->getObject()->getExtensionByType<Part::AttachExtension>();
+    std::vector<std::string> refnames = pcAttach->Support.getSubValues();
+
+    ui->checkBoxFlip->setChecked(pcAttach->MapReversed.getValue());
+    std::vector<QString> refstrings;
+    makeRefStrings(refstrings, refnames);
+    ui->lineRef1->setText(refstrings[0]);
+    ui->lineRef1->setProperty("RefName", QByteArray(refnames[0].c_str()));
+    ui->lineRef2->setText(refstrings[1]);
+    ui->lineRef2->setProperty("RefName", QByteArray(refnames[1].c_str()));
+    ui->lineRef3->setText(refstrings[2]);
+    ui->lineRef3->setProperty("RefName", QByteArray(refnames[2].c_str()));
+    ui->lineRef4->setText(refstrings[3]);
+    ui->lineRef4->setProperty("RefName", QByteArray(refnames[3].c_str()));
+
+    // activate and de-activate dialog elements as appropriate
+    ui->checkBoxFlip->blockSignals(false);
+    ui->buttonRef1->blockSignals(false);
+    ui->lineRef1->blockSignals(false);
+    ui->buttonRef2->blockSignals(false);
+    ui->lineRef2->blockSignals(false);
+    ui->buttonRef3->blockSignals(false);
+    ui->lineRef3->blockSignals(false);
+    ui->buttonRef4->blockSignals(false);
+    ui->lineRef4->blockSignals(false);
+    ui->listOfModes->blockSignals(false);
+
+    this->iActiveRef = 0;
+    if (pcAttach->Support.getSize() == 0){
+        autoNext = true;
+    } else {
+        autoNext = false;
+    }
+
+    ui->attachmentOffsetX->bind(App::ObjectIdentifier::parse(ViewProvider->getObject(),std::string("AttachmentOffset.Base.x")));
+    ui->attachmentOffsetY->bind(App::ObjectIdentifier::parse(ViewProvider->getObject(),std::string("AttachmentOffset.Base.y")));
+    ui->attachmentOffsetZ->bind(App::ObjectIdentifier::parse(ViewProvider->getObject(),std::string("AttachmentOffset.Base.z")));
+    visibilityAutomation(true);
+    updateAttachmentOffsetUI();
+    updateReferencesUI();
+    updateListOfModes();
+    selectMapMode(eMapMode(pcAttach->MapMode.getValue()));
+    updatePreview();
+
+    // connect object deletion with slot
+    auto bnd1 = boost::bind(&TaskAttacher::objectDeleted, this, _1);
+    auto bnd2 = boost::bind(&TaskAttacher::documentDeleted, this, _1);
+    Gui::Document* document = Gui::Application::Instance->getDocument(ViewProvider->getObject()->getDocument());
+    connectDelObject = document->signalDeletedObject.connect(bnd1);
+    connectDelDocument = document->signalDeleteDocument.connect(bnd2);
+}
+
+TaskAttacher::~TaskAttacher()
+{
+    try {
+        visibilityAutomation(false);
+    }
+    catch (...) {
+    }
+
+    connectDelObject.disconnect();
+    connectDelDocument.disconnect();
+    delete ui;
+}
+
+void TaskAttacher::objectDeleted(const Gui::ViewProviderDocumentObject& view)
+{
+    if (ViewProvider == &view) {
+        ViewProvider = nullptr;
+        this->setDisabled(true);
+    }
+}
+
+void TaskAttacher::documentDeleted(const Gui::Document&)
+{
+    ViewProvider = nullptr;
+    this->setDisabled(true);
+}
+
+const QString makeHintText(std::set<eRefType> hint)
+{
+    QString result;
+    for (std::set<eRefType>::const_iterator t = hint.begin(); t != hint.end(); t++) {
+        QString tText;
+        tText = AttacherGui::getShapeTypeText(*t);
+        result += QString::fromLatin1(result.size() == 0 ? "" : "/") + tText;
+    }
+
+    return result;
+}
+
+void TaskAttacher::updateReferencesUI()
+{
+    if (!ViewProvider)
+        return;
+
+    Part::AttachExtension* pcAttach = ViewProvider->getObject()->getExtensionByType<Part::AttachExtension>();
+
+    std::vector<App::DocumentObject*> refs = pcAttach->Support.getValues();
+    completed = false;
+
+    // Get hints for further required references...
+    // DeepSOIC: hint system became useless since inertial system attachment
+    // modes have been introduced, because they accept any number of references
+    // of any type, so the hint will always be 'Any'. I keep the logic
+    // nevertheless, in case it is decided to resurrect hint system.
+
+    pcAttach->attacher().suggestMapModes(this->lastSuggestResult);
+
+    if (this->lastSuggestResult.message != SuggestResult::srOK) {
+        if(this->lastSuggestResult.nextRefTypeHint.size() > 0){
+            //message = "Need more references";
+        }
+    } else {
+        completed = true;
+    }
+
+    updateRefButton(0);
+    updateRefButton(1);
+    updateRefButton(2);
+    updateRefButton(3);
+}
+
+bool TaskAttacher::updatePreview()
+{
+    if (!ViewProvider)
+        return false;
+
+    Part::AttachExtension* pcAttach = ViewProvider->getObject()->getExtensionByType<Part::AttachExtension>();
+    QString errMessage;
+    bool attached = false;
+    try{
+        attached = pcAttach->positionBySupport();
+    } catch (Base::Exception &err){
+        errMessage = QString::fromLatin1(err.what());
+    } catch (Standard_Failure &err){
+        errMessage = tr("OCC error: %1").arg(QString::fromLatin1(err.GetMessageString()));
+    } catch (...) {
+        errMessage = tr("unknown error");
+    }
+    if (errMessage.length()>0){
+        ui->message->setText(tr("Attachment mode failed: %1").arg(errMessage));
+        ui->message->setStyleSheet(QString::fromLatin1("QLabel{color: red;}"));
+    } else {
+        if (!attached){
+            ui->message->setText(tr("Not attached"));
+            ui->message->setStyleSheet(QString());
+        } else {
+            std::vector<QString> strs = AttacherGui::getUIStrings(pcAttach->attacher().getTypeId(),eMapMode(pcAttach->MapMode.getValue()));
+            ui->message->setText(tr("Attached with mode %1").arg(strs[0]));
+            ui->message->setStyleSheet(QString::fromLatin1("QLabel{color: green;}"));
+        }
+    }
+    QString splmLabelText = attached ? tr("Attachment Offset:") : tr("Attachment Offset (inactive - not attached):");
+    ui->groupBox_AttachmentOffset->setTitle(splmLabelText);
+    ui->groupBox_AttachmentOffset->setEnabled(attached);
+
+    return attached;
+}
+
+QLineEdit* TaskAttacher::getLine(unsigned idx)
+{
+    switch(idx) {
+        case 0: return ui->lineRef1;
+        case 1: return ui->lineRef2;
+        case 2: return ui->lineRef3;
+        case 3: return ui->lineRef4;
+        default: return NULL;
+    }
+}
+
+void TaskAttacher::onSelectionChanged(const Gui::SelectionChanges& msg)
+{
+    if (!ViewProvider)
+        return;
+
+    if (msg.Type == Gui::SelectionChanges::AddSelection) {
+        if (iActiveRef < 0)
+            return;
+
+        // Note: The validity checking has already been done in ReferenceSelection.cpp
+        Part::AttachExtension* pcAttach = ViewProvider->getObject()->getExtensionByType<Part::AttachExtension>();
+        std::vector<App::DocumentObject*> refs = pcAttach->Support.getValues();
+        std::vector<std::string> refnames = pcAttach->Support.getSubValues();
+        App::DocumentObject* selObj = ViewProvider->getObject()->getDocument()->getObject(msg.pObjectName);
+        if (!selObj || selObj == ViewProvider->getObject()) return;//prevent self-referencing
+        
+        std::string subname = msg.pSubName;
+
+        // Remove subname for planes and datum features
+        if (selObj->getTypeId().isDerivedFrom(App::OriginFeature::getClassTypeId()) ||
+            selObj->getTypeId().isDerivedFrom(Part::Datum::getClassTypeId()))
+            subname = "";
+
+        // eliminate duplicate selections
+        for (size_t r = 0; r < refs.size(); r++)
+            if ((refs[r] == selObj) && (refnames[r] == subname))
+                return;
+
+        if (autoNext && iActiveRef > 0 && iActiveRef == (ssize_t) refnames.size()){
+            if (refs[iActiveRef-1] == selObj
+                && refnames[iActiveRef-1].length() != 0 && subname.length() == 0){
+                //A whole object was selected by clicking it twice. Fill it
+                //into previous reference, where a sub-named reference filled by
+                //the first click is already stored.
+
+                iActiveRef--;
+            }
+        }
+        if (iActiveRef < (ssize_t) refs.size()) {
+            refs[iActiveRef] = selObj;
+            refnames[iActiveRef] = subname;
+        } else {
+            refs.push_back(selObj);
+            refnames.push_back(subname);
+        }
+
+        //bool error = false;
+        try {
+            pcAttach->Support.setValues(refs, refnames);
+            updateListOfModes();
+            eMapMode mmode = getActiveMapMode();//will be mmDeactivated, if selected or if no modes are available
+            if(mmode == mmDeactivated){
+                //error = true;
+                this->completed = false;
+            } else {
+                this->completed = true;
+            }
+            pcAttach->MapMode.setValue(mmode);
+            selectMapMode(mmode);
+            updatePreview();
+        }
+        catch(Base::Exception& e) {
+            //error = true;
+            ui->message->setText(QString::fromLatin1(e.what()));
+            ui->message->setStyleSheet(QString::fromLatin1("QLabel{color: red;}"));
+        }
+
+        QLineEdit* line = getLine(iActiveRef);
+        if (line != NULL) {
+            line->blockSignals(true);
+            line->setText(makeRefString(selObj, subname));
+            line->setProperty("RefName", QByteArray(subname.c_str()));
+            line->blockSignals(false);
+        }
+
+        if (autoNext) {
+            if (iActiveRef == -1){
+                //nothing to do
+            } else if (iActiveRef == 4 || this->lastSuggestResult.nextRefTypeHint.size() == 0){
+                iActiveRef = -1;
+            } else {
+                iActiveRef++;
+            }
+        }
+
+        updateReferencesUI();
+    }
+}
+
+void TaskAttacher::onAttachmentOffsetChanged(double /*val*/, int idx)
+{
+    if (!ViewProvider)
+        return;
+
+    Part::AttachExtension* pcAttach = ViewProvider->getObject()->getExtensionByType<Part::AttachExtension>();
+    Base::Placement pl = pcAttach->AttachmentOffset.getValue();
+
+    Base::Vector3d pos = pl.getPosition();
+    if (idx == 0) {
+        pos.x = ui->attachmentOffsetX->value().getValueAs(Base::Quantity::MilliMetre);
+    }
+    if (idx == 1) {
+        pos.y = ui->attachmentOffsetY->value().getValueAs(Base::Quantity::MilliMetre);
+    }
+    if (idx == 2) {
+        pos.z = ui->attachmentOffsetZ->value().getValueAs(Base::Quantity::MilliMetre);
+    }
+    if (idx >= 0  && idx <= 2){
+        pl.setPosition(pos);
+    }
+
+    Base::Rotation rot = pl.getRotation();
+    double yaw, pitch, roll;
+    rot.getYawPitchRoll(yaw, pitch, roll);
+    if (idx == 3) {
+        yaw = ui->attachmentOffsetYaw->value().getValueAs(Base::Quantity::Degree);
+    }
+    if (idx == 4) {
+        pitch = ui->attachmentOffsetPitch->value().getValueAs(Base::Quantity::Degree);
+    }
+    if (idx == 5) {
+        roll = ui->attachmentOffsetRoll->value().getValueAs(Base::Quantity::Degree);
+    }
+    if (idx >= 3  &&  idx <= 5){
+        rot.setYawPitchRoll(yaw,pitch,roll);
+        pl.setRotation(rot);
+    }
+
+    pcAttach->AttachmentOffset.setValue(pl);
+    updatePreview();
+}
+
+void TaskAttacher::onAttachmentOffsetXChanged(double val)
+{
+    onAttachmentOffsetChanged(val, 0);
+}
+
+void TaskAttacher::onAttachmentOffsetYChanged(double val)
+{
+    onAttachmentOffsetChanged(val, 1);
+}
+
+void TaskAttacher::onAttachmentOffsetZChanged(double val)
+{
+    onAttachmentOffsetChanged(val, 2);
+}
+
+void TaskAttacher::onAttachmentOffsetYawChanged(double val)
+{
+    onAttachmentOffsetChanged(val, 3);
+}
+
+void TaskAttacher::onAttachmentOffsetPitchChanged(double val)
+{
+    onAttachmentOffsetChanged(val, 4);
+}
+
+void TaskAttacher::onAttachmentOffsetRollChanged(double val)
+{
+    onAttachmentOffsetChanged(val, 5);
+}
+
+void TaskAttacher::onCheckFlip(bool on)
+{
+    if (!ViewProvider)
+        return;
+
+    Part::AttachExtension* pcAttach = ViewProvider->getObject()->getExtensionByType<Part::AttachExtension>();
+    pcAttach->MapReversed.setValue(on);
+    ViewProvider->getObject()->getDocument()->recomputeFeature(ViewProvider->getObject());
+}
+
+void TaskAttacher::onButtonRef(const bool checked, unsigned idx)
+{
+    autoNext = false;
+    if (checked) {
+        Gui::Selection().clearSelection();
+        iActiveRef = idx;
+    } else {
+        iActiveRef = -1;
+    }
+    updateRefButton(0);
+    updateRefButton(1);
+    updateRefButton(2);
+    updateRefButton(3);
+}
+
+void TaskAttacher::onButtonRef1(const bool checked) {
+    onButtonRef(checked, 0);
+}
+
+void TaskAttacher::onButtonRef2(const bool checked) {
+    onButtonRef(checked, 1);
+}
+
+void TaskAttacher::onButtonRef3(const bool checked) {
+    onButtonRef(checked, 2);
+}
+
+void TaskAttacher::onButtonRef4(const bool checked) {
+    onButtonRef(checked, 3);
+}
+
+void TaskAttacher::onModeSelect()
+{
+    if (!ViewProvider)
+        return;
+
+    Part::AttachExtension* pcAttach = ViewProvider->getObject()->getExtensionByType<Part::AttachExtension>();
+    pcAttach->MapMode.setValue(getActiveMapMode());
+    updatePreview();
+}
+
+void TaskAttacher::onRefName(const QString& text, unsigned idx)
+{
+    if (!ViewProvider)
+        return;
+
+    QLineEdit* line = getLine(idx);
+    if (line == NULL) return;
+
+    if (text.length() == 0) {
+        // Reference was removed
+        // Update the reference list
+        Part::AttachExtension* pcAttach = ViewProvider->getObject()->getExtensionByType<Part::AttachExtension>();
+        std::vector<App::DocumentObject*> refs = pcAttach->Support.getValues();
+        std::vector<std::string> refnames = pcAttach->Support.getSubValues();
+        std::vector<App::DocumentObject*> newrefs;
+        std::vector<std::string> newrefnames;
+        for (size_t r = 0; r < refs.size(); r++) {
+            if (r != idx) {
+                newrefs.push_back(refs[r]);
+                newrefnames.push_back(refnames[r]);
+            }
+        }
+        pcAttach->Support.setValues(newrefs, newrefnames);
+        updateListOfModes();
+        pcAttach->MapMode.setValue(getActiveMapMode());
+        selectMapMode(getActiveMapMode());
+
+        updatePreview();
+
+        // Update the UI
+        std::vector<QString> refstrings;
+        makeRefStrings(refstrings, newrefnames);
+        ui->lineRef1->setText(refstrings[0]);
+        ui->lineRef1->setProperty("RefName", QByteArray(newrefnames[0].c_str()));
+        ui->lineRef2->setText(refstrings[1]);
+        ui->lineRef2->setProperty("RefName", QByteArray(newrefnames[1].c_str()));
+        ui->lineRef3->setText(refstrings[2]);
+        ui->lineRef3->setProperty("RefName", QByteArray(newrefnames[2].c_str()));
+        ui->lineRef4->setText(refstrings[3]);
+        ui->lineRef4->setProperty("RefName", QByteArray(newrefnames[3].c_str()));
+        updateReferencesUI();
+        return;
+    }
+
+    QStringList parts = text.split(QChar::fromLatin1(':'));
+    if (parts.length() < 2)
+        parts.push_back(QString::fromLatin1(""));
+    // Check whether this is the name of an App::Plane or Part::Datum feature
+    App::DocumentObject* obj = ViewProvider->getObject()->getDocument()->getObject(parts[0].toLatin1());
+    if (obj == NULL) return;
+
+    std::string subElement;
+
+    if (obj->getTypeId().isDerivedFrom(App::Plane::getClassTypeId())) {
+        // everything is OK (we assume a Part can only have exactly 3 App::Plane objects located at the base of the feature tree)
+        subElement = "";
+    } else if (obj->getTypeId().isDerivedFrom(App::Line::getClassTypeId())) {
+        // everything is OK (we assume a Part can only have exactly 3 App::Line objects located at the base of the feature tree)
+        subElement = "";
+    } else if (obj->getTypeId().isDerivedFrom(Part::Datum::getClassTypeId())) {
+        subElement = "";
+    } else {
+        // TODO: check validity of the text that was entered: Does subElement actually reference to an element on the obj?
+
+        // We must expect that "text" is the translation of "Face", "Edge" or "Vertex" followed by an ID.
+        QRegExp rx;
+        std::stringstream ss;
+
+        rx.setPattern(QString::fromLatin1("^") + tr("Face") + QString::fromLatin1("(\\d+)$"));
+        if (parts[1].indexOf(rx) >= 0) {
+            int faceId = rx.cap(1).toInt();
+            ss << "Face" << faceId;
+        } else {
+            rx.setPattern(QString::fromLatin1("^") + tr("Edge") + QString::fromLatin1("(\\d+)$"));
+            if (parts[1].indexOf(rx) >= 0) {
+                int lineId = rx.cap(1).toInt();
+                ss << "Edge" << lineId;
+            } else {
+                rx.setPattern(QString::fromLatin1("^") + tr("Vertex") + QString::fromLatin1("(\\d+)$"));
+                if (parts[1].indexOf(rx) >= 0) {
+                    int vertexId = rx.cap(1).toInt();
+                    ss << "Vertex" << vertexId;
+                } else {
+                    //none of Edge/Vertex/Face. May be empty string.
+                    //Feed in whatever user supplied, even if invalid.
+                    ss << parts[1].toLatin1().constData();
+                }
+            }
+        }
+
+        line->setProperty("RefName", QByteArray(ss.str().c_str()));
+        subElement = ss.str();
+    }
+
+    Part::AttachExtension* pcAttach = ViewProvider->getObject()->getExtensionByType<Part::AttachExtension>();
+    std::vector<App::DocumentObject*> refs = pcAttach->Support.getValues();
+    std::vector<std::string> refnames = pcAttach->Support.getSubValues();
+    if (idx < refs.size()) {
+        refs[idx] = obj;
+        refnames[idx] = subElement.c_str();
+    } else {
+        refs.push_back(obj);
+        refnames.push_back(subElement.c_str());
+    }
+    pcAttach->Support.setValues(refs, refnames);
+    updateListOfModes();
+    pcAttach->MapMode.setValue(getActiveMapMode());
+    selectMapMode(getActiveMapMode());
+
+    updateReferencesUI();
+}
+
+void TaskAttacher::updateRefButton(int idx)
+{
+    if (!ViewProvider)
+        return;
+
+    QAbstractButton* b;
+    switch(idx){
+        case 0: b = ui->buttonRef1; break;
+        case 1: b = ui->buttonRef2; break;
+        case 2: b = ui->buttonRef3; break;
+        case 3: b = ui->buttonRef4; break;
+        default: throw Base::IndexError("button index out of range");
+    }
+
+    Part::AttachExtension* pcAttach = ViewProvider->getObject()->getExtensionByType<Part::AttachExtension>();
+    std::vector<App::DocumentObject*> refs = pcAttach->Support.getValues();
+
+    int numrefs = refs.size();
+    bool enable = true;
+    if (idx > numrefs)
+        enable = false;
+    if (idx == numrefs && this->lastSuggestResult.nextRefTypeHint.size() == 0)
+        enable = false;
+    b->setEnabled(enable);
+
+    b->setChecked(iActiveRef == idx);
+
+    if (iActiveRef == idx) {
+        b->setText(tr("Selecting..."));
+    } else if (idx < static_cast<int>(this->lastSuggestResult.references_Types.size())){
+        b->setText(AttacherGui::getShapeTypeText(this->lastSuggestResult.references_Types[idx]));
+    } else {
+        b->setText(tr("Reference%1").arg(idx+1));
+    }
+}
+
+void TaskAttacher::updateAttachmentOffsetUI()
+{
+    if (!ViewProvider)
+        return;
+
+    Part::AttachExtension* pcAttach = ViewProvider->getObject()->getExtensionByType<Part::AttachExtension>();
+    Base::Placement pl = pcAttach->AttachmentOffset.getValue();
+    Base::Vector3d pos = pl.getPosition();
+    Base::Rotation rot = pl.getRotation();
+    double yaw, pitch, roll;
+    rot.getYawPitchRoll(yaw, pitch, roll);
+
+    bool bBlock = true;
+    ui->attachmentOffsetX->blockSignals(bBlock);
+    ui->attachmentOffsetY->blockSignals(bBlock);
+    ui->attachmentOffsetZ->blockSignals(bBlock);
+    ui->attachmentOffsetYaw->blockSignals(bBlock);
+    ui->attachmentOffsetPitch->blockSignals(bBlock);
+    ui->attachmentOffsetRoll->blockSignals(bBlock);
+
+    ui->attachmentOffsetX->setValue(Base::Quantity(pos.x,Base::Unit::Length));
+    ui->attachmentOffsetY->setValue(Base::Quantity(pos.y,Base::Unit::Length));
+    ui->attachmentOffsetZ->setValue(Base::Quantity(pos.z,Base::Unit::Length));
+    ui->attachmentOffsetYaw->setValue(yaw);
+    ui->attachmentOffsetPitch->setValue(pitch);
+    ui->attachmentOffsetRoll->setValue(roll);
+
+    auto expressions = ViewProvider->getObject()->ExpressionEngine.getExpressions();
+    bool bRotationBound = false;
+    bRotationBound = bRotationBound ||
+            expressions.find(App::ObjectIdentifier::parse(ViewProvider->getObject(),std::string("AttachmentOffset.Rotation.Angle"))) != expressions.end();
+    bRotationBound = bRotationBound ||
+            expressions.find(App::ObjectIdentifier::parse(ViewProvider->getObject(),std::string("AttachmentOffset.Rotation.Axis.x"))) != expressions.end();
+    bRotationBound = bRotationBound ||
+            expressions.find(App::ObjectIdentifier::parse(ViewProvider->getObject(),std::string("AttachmentOffset.Rotation.Axis.y"))) != expressions.end();
+    bRotationBound = bRotationBound ||
+            expressions.find(App::ObjectIdentifier::parse(ViewProvider->getObject(),std::string("AttachmentOffset.Rotation.Axis.z"))) != expressions.end();
+
+    ui->attachmentOffsetYaw->setEnabled(!bRotationBound);
+    ui->attachmentOffsetPitch->setEnabled(!bRotationBound);
+    ui->attachmentOffsetRoll->setEnabled(!bRotationBound);
+
+    QString tooltip = bRotationBound ? tr("Not editable because rotation part of AttachmentOffset is bound by expressions.") : QString();
+    ui->attachmentOffsetYaw->setToolTip(tooltip);
+    ui->attachmentOffsetPitch->setToolTip(tooltip);
+    ui->attachmentOffsetRoll->setToolTip(tooltip);
+
+    bBlock = false;
+    ui->attachmentOffsetX->blockSignals(bBlock);
+    ui->attachmentOffsetY->blockSignals(bBlock);
+    ui->attachmentOffsetZ->blockSignals(bBlock);
+    ui->attachmentOffsetYaw->blockSignals(bBlock);
+    ui->attachmentOffsetPitch->blockSignals(bBlock);
+    ui->attachmentOffsetRoll->blockSignals(bBlock);
+}
+
+void TaskAttacher::updateListOfModes()
+{
+    if (!ViewProvider)
+        return;
+
+    //first up, remember currently selected mode.
+    eMapMode curMode = mmDeactivated;
+    auto sel = ui->listOfModes->selectedItems();
+    if (sel.count() > 0)
+        curMode = modesInList[ui->listOfModes->row(sel[0])];
+
+    //obtain list of available modes:
+    Part::AttachExtension* pcAttach = ViewProvider->getObject()->getExtensionByType<Part::AttachExtension>();
+    this->lastSuggestResult.bestFitMode = mmDeactivated;
+    size_t lastValidModeItemIndex = mmDummy_NumberOfModes;
+
+    if (pcAttach->Support.getSize() > 0){
+        pcAttach->attacher().suggestMapModes(this->lastSuggestResult);
+        modesInList = this->lastSuggestResult.allApplicableModes;
+        modesInList.insert(modesInList.begin(), mmDeactivated); // always have the option to choose Deactivated mode
+
+        //add reachable modes to the list, too, but gray them out (using lastValidModeItemIndex, later)
+        lastValidModeItemIndex = modesInList.size()-1;
+        for(std::pair<const eMapMode, refTypeStringList> &rm: this->lastSuggestResult.reachableModes){
+            modesInList.push_back(rm.first);
+        }
+    } else {
+        //no references - display all modes
+        modesInList.clear();
+        modesInList.push_back(mmDeactivated);
+
+        for(  int mmode = 0  ;  mmode < mmDummy_NumberOfModes  ;  mmode++){
+            if (pcAttach->attacher().modeEnabled[mmode])
+                modesInList.push_back(eMapMode(mmode));
+        }
+    }
+
+    //populate list
+    ui->listOfModes->blockSignals(true);
+    ui->listOfModes->clear();
+    QListWidgetItem* iSelect = 0;
+    if (modesInList.size()>0) {
+        for (size_t i = 0  ;  i < modesInList.size()  ;  ++i){
+            eMapMode mmode = modesInList[i];
+            std::vector<QString> mstr = AttacherGui::getUIStrings(pcAttach->attacher().getTypeId(),mmode);
+            ui->listOfModes->addItem(mstr[0]);
+            QListWidgetItem* item = ui->listOfModes->item(i);
+            QString tooltip = mstr[1];
+
+            if (mmode != mmDeactivated) {
+                tooltip += tr("\n\nReference combinations:\n") +
+                   AttacherGui::getRefListForMode(pcAttach->attacher(),mmode).join(QString::fromLatin1("\n"));
+            }
+            item->setToolTip(tooltip);
+
+            if (mmode == curMode && curMode != mmDeactivated)
+                iSelect = ui->listOfModes->item(i);
+            if (i > lastValidModeItemIndex){
+                //potential mode - can be reached by selecting more stuff
+                item->setFlags(item->flags() & ~(Qt::ItemFlag::ItemIsEnabled | Qt::ItemFlag::ItemIsSelectable));
+
+                refTypeStringList &extraRefs = this->lastSuggestResult.reachableModes[mmode];
+                if (extraRefs.size() == 1){
+                    QStringList buf;
+                    for(eRefType rt : extraRefs[0]){
+                        buf.append(AttacherGui::getShapeTypeText(rt));
+                    }
+                    item->setText(tr("%1 (add %2)").arg(
+                                      item->text(),
+                                      buf.join(QString::fromLatin1("+"))
+                                      ));
+                } else {
+                    item->setText(tr("%1 (add more references)").arg(item->text()));
+                }
+            } else if (mmode == this->lastSuggestResult.bestFitMode){
+                //suggested mode - make bold
+                assert (item);
+                QFont fnt = item->font();
+                fnt.setBold(true);
+                item->setFont(fnt);
+            }
+
+        }
+    }
+
+    //restore selection
+    if (iSelect)
+        iSelect->setSelected(true);
+
+    ui->listOfModes->blockSignals(false);
+}
+
+void TaskAttacher::selectMapMode(eMapMode mmode) {
+    ui->listOfModes->blockSignals(true);
+    
+    for (size_t i = 0;  i < modesInList.size(); ++i) {
+        if (modesInList[i] == mmode) {
+            ui->listOfModes->item(i)->setSelected(true);
+        }
+    }
+    
+    ui->listOfModes->blockSignals(false);
+}
+
+Attacher::eMapMode TaskAttacher::getActiveMapMode()
+{
+    auto sel = ui->listOfModes->selectedItems();
+    if (sel.count() > 0)
+        return modesInList[ui->listOfModes->row(sel[0])];
+    else {
+        if (this->lastSuggestResult.message == SuggestResult::srOK)
+            return this->lastSuggestResult.bestFitMode;
+        else
+            return mmDeactivated;
+    };
+}
+
+void TaskAttacher::onRefName1(const QString& text)
+{
+    onRefName(text, 0);
+}
+
+void TaskAttacher::onRefName2(const QString& text)
+{
+    onRefName(text, 1);
+}
+
+void TaskAttacher::onRefName3(const QString& text)
+{
+    onRefName(text, 2);
+}
+
+void TaskAttacher::onRefName4(const QString &text)
+{
+    onRefName(text, 3);
+}
+
+bool TaskAttacher::getFlip() const
+{
+    return ui->checkBoxFlip->isChecked();
+}
+
+void TaskAttacher::changeEvent(QEvent *e)
+{
+    TaskBox::changeEvent(e);
+    if (e->type() == QEvent::LanguageChange) {
+        ui->checkBoxFlip->blockSignals(true);
+        ui->buttonRef1->blockSignals(true);
+        ui->lineRef1->blockSignals(true);
+        ui->buttonRef2->blockSignals(true);
+        ui->lineRef2->blockSignals(true);
+        ui->buttonRef3->blockSignals(true);
+        ui->lineRef3->blockSignals(true);
+        ui->buttonRef4->blockSignals(true);
+        ui->lineRef4->blockSignals(true);
+        ui->retranslateUi(proxy);
+
+        std::vector<std::string> refnames;
+        std::vector<QString> refstrings;
+        makeRefStrings(refstrings, refnames);
+        ui->lineRef1->setText(refstrings[0]);
+        ui->lineRef2->setText(refstrings[1]);
+        ui->lineRef3->setText(refstrings[2]);
+        ui->lineRef3->setText(refstrings[3]);
+        updateListOfModes();
+
+        ui->checkBoxFlip->blockSignals(false);
+        ui->buttonRef1->blockSignals(false);
+        ui->lineRef1->blockSignals(false);
+        ui->buttonRef2->blockSignals(false);
+        ui->lineRef2->blockSignals(false);
+        ui->buttonRef3->blockSignals(false);
+        ui->lineRef3->blockSignals(false);
+        ui->buttonRef4->blockSignals(false);
+        ui->lineRef4->blockSignals(false);
+    }
+}
+
+void TaskAttacher::visibilityAutomation(bool opening_not_closing)
+{
+    if (opening_not_closing) {
+        //crash guards
+        if (!ViewProvider)
+            return;
+        if (!ViewProvider->getObject())
+            return;
+        if (!ViewProvider->getObject()->getNameInDocument())
+            return;
+        try{
+            QString code = QString::fromLatin1(
+                "import Show\n"
+                "from Show.DepGraphTools import getAllDependent, isContainer\n"
+                "tv = Show.TempoVis(App.ActiveDocument)\n"
+                "dep_features = [o for o in getAllDependent(%1) if not isContainer(o)]\n"
+                "if %1.isDerivedFrom('PartDesign::CoordinateSystem'):\n"
+                "\tvisible_features = [feat for feat in %1.InList if feat.isDerivedFrom('PartDesign::FeaturePrimitive')]\n"
+                "\tdep_features = [feat for feat in dep_features if feat not in visible_features]\n"
+                "tv.hide(dep_features)\n"
+                "if not %1.isDerivedFrom('PartDesign::CoordinateSystem'):\n"
+                "\t\tif len(%1.Support) > 0:\n"
+                "\t\t\ttv.show([lnk[0] for lnk in %1.Support])"
+                );
+            QByteArray code_2 = code.arg(
+                QString::fromLatin1("App.ActiveDocument.") +
+                QString::fromLatin1(ViewProvider->getObject()->getNameInDocument())
+                ).toLatin1();
+                Base::Interpreter().runString(code_2.constData());
+        }
+        catch (const Base::Exception &e){
+            e.ReportException();
+        }
+        catch (const Py::Exception&) {
+            Base::PyException e;
+            e.ReportException();
+        }
+    }
+    else {
+        try {
+            Base::Interpreter().runString("del(tv)");
+        }
+        catch (Base::Exception &e) {
+            e.ReportException();
+        }
+    }
+}
+
+//**************************************************************************
+//**************************************************************************
+// TaskDialog
+//++++++++++++++++++++++++++++++++++++++++++++++++++++++++++++++++++++++++++
+
+TaskDlgAttacher::TaskDlgAttacher(Gui::ViewProviderDocumentObject *ViewProvider, bool createBox)
+    : TaskDialog(),ViewProvider(ViewProvider), parameter(nullptr)
+{
+    assert(ViewProvider);
+    setDocumentName(ViewProvider->getDocument()->getDocument()->getName());
+
+    if(createBox) {
+        parameter  = new TaskAttacher(ViewProvider);
+        Content.push_back(parameter);
+    }
+}
+
+TaskDlgAttacher::~TaskDlgAttacher()
+{
+
+}
+
+//==== calls from the TaskView ===============================================================
+
+
+void TaskDlgAttacher::open()
+{
+
+}
+
+void TaskDlgAttacher::clicked(int)
+{
+
+}
+
+bool TaskDlgAttacher::accept()
+{
+    try {
+        Gui::DocumentT doc(getDocumentName());
+        Gui::Document* document = doc.getDocument();
+        if (!document || !ViewProvider)
+            return true;
+
+        Part::AttachExtension* pcAttach = ViewProvider->getObject()->getExtensionByType<Part::AttachExtension>();
+        auto obj = ViewProvider->getObject();
+
+        //DeepSOIC: changed this to heavily rely on dialog constantly updating feature properties
+        if (pcAttach->AttachmentOffset.isTouched()){
+            Base::Placement plm = pcAttach->AttachmentOffset.getValue();
+            double yaw, pitch, roll;
+            plm.getRotation().getYawPitchRoll(yaw,pitch,roll);
+            FCMD_OBJ_CMD2("AttachmentOffset = App.Placement(App.Vector(%.10f, %.10f, %.10f),  App.Rotation(%.10f, %.10f, %.10f))",
+                                    obj,
+                                    plm.getPosition().x, plm.getPosition().y, plm.getPosition().z,
+                                    yaw, pitch, roll);
+        }
+
+        FCMD_OBJ_CMD2("MapReversed = %s", obj, pcAttach->MapReversed.getValue() ? "True" : "False");
+
+        FCMD_OBJ_CMD2("Support = %s", obj, pcAttach->Support.getPyReprString().c_str());
+
+        FCMD_OBJ_CMD2("MapMode = '%s'", obj, AttachEngine::getModeName(eMapMode(pcAttach->MapMode.getValue())).c_str());
+
+        FCMD_OBJ_DOC_CMD(obj, "recompute()");
+
+        FCMD_VOBJ_DOC_CMD(obj,"resetEdit()");
+        document->commitCommand();
+    }
+    catch (const Base::Exception& e) {
+        QMessageBox::warning(parameter, tr("Datum dialog: Input error"), QString::fromLatin1(e.what()));
+        return false;
+    }
+
+    return true;
+}
+
+bool TaskDlgAttacher::reject()
+{
+    Gui::DocumentT doc(getDocumentName());
+    Gui::Document* document = doc.getDocument();
+    if (document) {
+        // roll back the done things
+        document->abortCommand();
+        Gui::Command::doCommand(Gui::Command::Gui,"%s.resetEdit()", doc.getGuiDocumentPython().c_str());
+        Gui::Command::doCommand(Gui::Command::Doc,"%s.recompute()", doc.getAppDocumentPython().c_str());
+    }
+
+    return true;
+}
+
+#include "moc_TaskAttacher.cpp"
--- conflicted
+++ resolved
@@ -1,501 +1,490 @@
-/***************************************************************************
- *   Copyright (c) 2002 Jürgen Riegel <juergen.riegel@web.de>              *
- *                                                                         *
- *   This file is part of the FreeCAD CAx development system.              *
- *                                                                         *
- *   This library is free software; you can redistribute it and/or         *
- *   modify it under the terms of the GNU Library General Public           *
- *   License as published by the Free Software Foundation; either          *
- *   version 2 of the License, or (at your option) any later version.      *
- *                                                                         *
- *   This library  is distributed in the hope that it will be useful,      *
- *   but WITHOUT ANY WARRANTY; without even the implied warranty of        *
- *   MERCHANTABILITY or FITNESS FOR A PARTICULAR PURPOSE.  See the         *
- *   GNU Library General Public License for more details.                  *
- *                                                                         *
- *   You should have received a copy of the GNU Library General Public     *
- *   License along with this library; see the file COPYING.LIB. If not,    *
- *   write to the Free Software Foundation, Inc., 59 Temple Place,         *
- *   Suite 330, Boston, MA  02111-1307, USA                                *
- *                                                                         *
- ***************************************************************************/
-
-
-#include "PreCompiled.h"
-#ifndef _PreComp_
-# include <QDir>
-# include <QFileInfo>
-# include <QLineEdit>
-# include <QInputDialog>
-# include <Standard_math.hxx>
-#endif
-
-#include <Base/Exception.h>
-#include <App/Document.h>
-#include <App/DocumentObject.h>
-#include <Gui/Application.h>
-#include <Gui/Command.h>
-#include <Gui/Document.h>
-#include <Gui/MainWindow.h>
-#include <Gui/Selection.h>
-#include <Gui/WaitCursor.h>
-
-#include "../App/PartFeature.h"
-#include "../App/TopoShape.h"
-#include "DlgPartCylinderImp.h"
-
-
-//===========================================================================
-// Part_SimpleCylinder
-//===========================================================================
-DEF_STD_CMD_A(CmdPartSimpleCylinder)
-
-CmdPartSimpleCylinder::CmdPartSimpleCylinder()
-  :Command("Part_SimpleCylinder")
-{
-    sAppModule    = "Part";
-    sGroup        = QT_TR_NOOP("Part");
-    sMenuText     = QT_TR_NOOP("Create Cylinder...");
-    sToolTipText  = QT_TR_NOOP("Create a Cylinder");
-    sWhatsThis    = "Part_SimpleCylinder";
-    sStatusTip    = sToolTipText;
-    sPixmap       = "Part_Cylinder";
-}
-
-void CmdPartSimpleCylinder::activated(int iMsg)
-{
-    Q_UNUSED(iMsg);
-    PartGui::DlgPartCylinderImp dlg(Gui::getMainWindow());
-    if (dlg.exec()== QDialog::Accepted) {
-        Base::Vector3d dir = dlg.getDirection();
-        openCommand("Create Part Cylinder");
-        doCommand(Doc,"from FreeCAD import Base");
-        doCommand(Doc,"import Part");
-        doCommand(Doc,"App.ActiveDocument.addObject(\"Part::Feature\",\"Cylinder\")"
-                      ".Shape=Part.makeCylinder(%f,%f,"
-                      "Base.Vector(%f,%f,%f),"
-                      "Base.Vector(%f,%f,%f))"
-                     ,dlg.radius->value().getValue()
-                     ,dlg.length->value().getValue()
-                     ,dlg.xPos->value().getValue()
-                     ,dlg.yPos->value().getValue()
-                     ,dlg.zPos->value().getValue()
-                     ,dir.x,dir.y,dir.z);
-        commitCommand();
-        updateActive();
-        doCommand(Gui, "Gui.SendMsgToActiveView(\"ViewFit\")");
-    }
-}
-
-bool CmdPartSimpleCylinder::isActive(void)
-{
-    if (getActiveGuiDocument())
-        return true;
-    else
-        return false;
-}
-
-
-//===========================================================================
-// Part_ShapeFromMesh
-//===========================================================================
-DEF_STD_CMD_A(CmdPartShapeFromMesh)
-
-CmdPartShapeFromMesh::CmdPartShapeFromMesh()
-  :Command("Part_ShapeFromMesh")
-{
-    sAppModule    = "Part";
-    sGroup        = QT_TR_NOOP("Part");
-    sMenuText     = QT_TR_NOOP("Create shape from mesh...");
-    sToolTipText  = QT_TR_NOOP("Create shape from selected mesh object");
-    sWhatsThis    = "Part_ShapeFromMesh";
-    sStatusTip    = sToolTipText;
-    sPixmap       = "Part_Shape_from_Mesh";
-}
-
-void CmdPartShapeFromMesh::activated(int iMsg)
-{
-    Q_UNUSED(iMsg);
-
-    double STD_OCC_TOLERANCE = 1e-6;
-
-    ParameterGrp::handle hGrp = App::GetApplication().GetParameterGroupByPath("User parameter:BaseApp/Preferences/Units");
-    int decimals = hGrp->GetInt("Decimals");
-    double tolerance_from_decimals = pow(10., -decimals);
-
-    double minimal_tolerance = tolerance_from_decimals < STD_OCC_TOLERANCE ? STD_OCC_TOLERANCE : tolerance_from_decimals;
-
-    bool ok;
-    double tol = QInputDialog::getDouble(Gui::getMainWindow(), QObject::tr("Sewing Tolerance"),
-        QObject::tr("Enter tolerance for sewing shape:"), 0.1, minimal_tolerance, 10.0, decimals, &ok);
-    if (!ok)
-        return;
-    Base::Type meshid = Base::Type::fromName("Mesh::Feature");
-    std::vector<App::DocumentObject*> meshes;
-    meshes = Gui::Selection().getObjectsOfType(meshid);
-    Gui::WaitCursor wc;
-    std::vector<App::DocumentObject*>::iterator it;
-    openCommand("Convert mesh");
-    for (it = meshes.begin(); it != meshes.end(); ++it) {
-        App::Document* doc = (*it)->getDocument();
-        std::string mesh = (*it)->getNameInDocument();
-        std::string name = doc->getUniqueObjectName(mesh.c_str());
-        doCommand(Doc,"import Part");
-        doCommand(Doc,"FreeCAD.getDocument(\"%s\").addObject(\"Part::Feature\",\"%s\")"
-                     ,doc->getName()
-                     ,name.c_str());
-        doCommand(Doc,"__shape__=Part.Shape()");
-        doCommand(Doc,"__shape__.makeShapeFromMesh("
-                      "FreeCAD.getDocument(\"%s\").getObject(\"%s\").Mesh.Topology,%f"
-                      ")"
-                     ,doc->getName()
-                     ,mesh.c_str()
-                     ,tol);
-        doCommand(Doc,"FreeCAD.getDocument(\"%s\").getObject(\"%s\").Shape=__shape__"
-                     ,doc->getName()
-                     ,name.c_str());
-        doCommand(Doc,"FreeCAD.getDocument(\"%s\").getObject(\"%s\").purgeTouched()"
-                     ,doc->getName()
-                     ,name.c_str());
-        doCommand(Doc,"del __shape__");
-    }
-
-    commitCommand();
-}
-
-bool CmdPartShapeFromMesh::isActive(void)
-{
-    Base::Type meshid = Base::Type::fromName("Mesh::Feature");
-    return Gui::Selection().countObjectsOfType(meshid) > 0;
-}
-//===========================================================================
-// Part_PointsFromMesh
-//===========================================================================
-DEF_STD_CMD_A(CmdPartPointsFromMesh)
-
-CmdPartPointsFromMesh::CmdPartPointsFromMesh()
-  :Command("Part_PointsFromMesh")
-{
-    sAppModule    = "Part";
-    sGroup        = QT_TR_NOOP("Part");
-    sMenuText     = QT_TR_NOOP("Create points object from mesh");
-    sToolTipText  = QT_TR_NOOP("Create selectable points object from selected mesh object");
-    sWhatsThis    = "Part_PointsFromMesh";
-    sStatusTip    = sToolTipText;
-    sPixmap       = "Part_Points_from_Mesh";
-}
-
-void CmdPartPointsFromMesh::activated(int iMsg)
-{
-    Q_UNUSED(iMsg);
-
-    Base::Type meshid = Base::Type::fromName("Mesh::Feature");
-    std::vector<App::DocumentObject*> meshes;
-    meshes = Gui::Selection().getObjectsOfType(meshid);
-    Gui::WaitCursor wc;
-    std::vector<App::DocumentObject*>::iterator it;
-    openCommand("Points from mesh");
-
-    for (it = meshes.begin(); it != meshes.end(); ++it) {
-        App::Document* doc = (*it)->getDocument();
-        std::string mesh = (*it)->getNameInDocument();
-        if (!(*it)->isDerivedFrom(Base::Type::fromName("Mesh::Feature")))
-            continue;
-        doCommand(Doc,"import Part");
-        doCommand(Doc,"mesh_pts = FreeCAD.getDocument(\"%s\").getObject(\"%s\").Mesh.Points\n",
-                     doc->getName(), mesh.c_str());
-        doCommand(Doc,"Part.show(Part.makeCompound([Part.Point(m.Vector).toShape() for m in mesh_pts]),\"%s\")\n",
-                  (mesh+"_pts").c_str());
-        doCommand(Doc,"del mesh_pts\n");
-    }
-
-    commitCommand();
-}
-
-bool CmdPartPointsFromMesh::isActive(void)
-{
-    Base::Type meshid = Base::Type::fromName("Mesh::Feature");
-    return Gui::Selection().countObjectsOfType(meshid) > 0;
-}
-
-//===========================================================================
-// Part_SimpleCopy
-//===========================================================================
-DEF_STD_CMD_A(CmdPartSimpleCopy)
-
-CmdPartSimpleCopy::CmdPartSimpleCopy()
-  : Command("Part_SimpleCopy")
-{
-    sAppModule    = "Part";
-    sGroup        = QT_TR_NOOP("Part");
-    sMenuText     = QT_TR_NOOP("Create simple copy");
-    sToolTipText  = QT_TR_NOOP("Create a simple non-parametric copy");
-    sWhatsThis    = "Part_SimpleCopy";
-    sStatusTip    = sToolTipText;
-    sPixmap       = "Tree_Part";
-}
-
-static void _copyShape(const char *cmdName, bool resolve,bool needElement=false, bool refine=false) {
-    Gui::WaitCursor wc;
-    Gui::Command::openCommand(cmdName);
-    for(auto &sel : Gui::Selection().getSelectionEx("*",App::DocumentObject::getClassTypeId(),resolve)) {
-        std::map<std::string,App::DocumentObject*> subMap;
-        auto obj = sel.getObject();
-        if(!obj) continue;
-        if(resolve || !sel.hasSubNames())
-            subMap.emplace("",obj);
-        else {
-            for(const auto &sub : sel.getSubNames()) {
-                const char *element = 0;
-                auto sobj = obj->resolve(sub.c_str(),0,0,&element);
-                if(!sobj) continue;
-                if(!needElement && element) 
-                    subMap.emplace(sub.substr(0,element-sub.c_str()),sobj);
-                else
-                    subMap.emplace(sub,sobj);
-            }
-            if(subMap.empty())
-                continue;
-        }
-        auto parentName = Gui::Command::getObjectCmd(obj);
-        for(auto &v : subMap) {
-            Gui::Command::doCommand(Gui::Command::Doc,
-                    "__shape = Part.getShape(%s,'%s',needSubElement=%s,refine=%s)%s\n"
-                    "App.ActiveDocument.addObject('Part::Feature','%s').Shape=__shape\n"
-                    "App.ActiveDocument.ActiveObject.Label=%s.Label\n",
-                        parentName.c_str(), v.first.c_str(),
-                        needElement?"True":"False", refine?"True":"False",
-                        needElement?".copy()":"", 
-                        v.second->getNameInDocument(), 
-                        Gui::Command::getObjectCmd(v.second).c_str());
-            auto newObj = App::GetApplication().getActiveDocument()->getActiveObject();
-            Gui::Command::copyVisual(newObj, "ShapeColor", v.second);
-            Gui::Command::copyVisual(newObj, "LineColor", v.second);
-            Gui::Command::copyVisual(newObj, "PointColor", v.second);
-<<<<<<< HEAD
-            FCMD_VOBJ_CMD(newObj,"mapShapeColors(App.getDocument('" 
-                    << obj->getDocument()->getName() << "'))");
-            if(obj->getDocument()!=App::GetApplication().getActiveDocument()) {
-                // clear element map if copied from external object, or else
-                // weird stuff will happen
-                Gui::Command::doCommand(Gui::Command::Doc,
-                        "__shape.ElementMap = {}\n"
-                        "__shape.Tag = 0\n"
-                        "%s.Shape = __shape\n",
-                        Gui::Command::getObjectCmd(newObj).c_str());
-            }
-            Gui::Command::doCommand(Gui::Command::Doc,"del(__shape)");
-=======
->>>>>>> c0753806
-        }
-    }
-    Gui::Command::commitCommand();
-    Gui::Command::updateActive();
-}
-
-void CmdPartSimpleCopy::activated(int iMsg)
-{
-    Q_UNUSED(iMsg);
-    _copyShape("Simple copy",true);
-}
-
-bool CmdPartSimpleCopy::isActive(void)
-{
-    return Gui::Selection().hasSelection();
-}
-
-//===========================================================================
-// Part_TransformedCopy
-//===========================================================================
-<<<<<<< HEAD
-DEF_STD_CMD_A(CmdPartTransformedCopy);
-=======
-DEF_STD_CMD_A(CmdPartTransformedCopy)
->>>>>>> c0753806
-
-CmdPartTransformedCopy::CmdPartTransformedCopy()
-  : Command("Part_TransformedCopy")
-{
-    sAppModule    = "Part";
-    sGroup        = QT_TR_NOOP("Part");
-    sMenuText     = QT_TR_NOOP("Create transformed copy");
-    sToolTipText  = QT_TR_NOOP("Create a non-parametric copy with transformed placement");
-    sWhatsThis    = "Part_TransformCopy";
-    sStatusTip    = sToolTipText;
-    sPixmap       = "Part_Transformed_Copy.svg";
-}
-
-void CmdPartTransformedCopy::activated(int iMsg)
-{
-    Q_UNUSED(iMsg);
-    _copyShape("Transformed copy",false);
-}
-
-bool CmdPartTransformedCopy::isActive(void)
-{
-    return Gui::Selection().hasSelection();
-}
-
-//===========================================================================
-// Part_ElementCopy
-//===========================================================================
-<<<<<<< HEAD
-DEF_STD_CMD_A(CmdPartElementCopy);
-=======
-DEF_STD_CMD_A(CmdPartElementCopy)
->>>>>>> c0753806
-
-CmdPartElementCopy::CmdPartElementCopy()
-  : Command("Part_ElementCopy")
-{
-    sAppModule    = "Part";
-    sGroup        = QT_TR_NOOP("Part");
-    sMenuText     = QT_TR_NOOP("Create shape element copy");
-    sToolTipText  = QT_TR_NOOP("Create a non-parametric copy of the selected shape element");
-    sWhatsThis    = "Part_ElementCopy";
-    sStatusTip    = sToolTipText;
-    sPixmap       = "Part_Element_Copy.svg";
-}
-
-void CmdPartElementCopy::activated(int iMsg)
-{
-    Q_UNUSED(iMsg);
-    _copyShape("Element copy",false,true);
-}
-
-bool CmdPartElementCopy::isActive(void)
-{
-    return Gui::Selection().hasSelection();
-}
-
-//===========================================================================
-// Part_RefineShape
-//===========================================================================
-DEF_STD_CMD_A(CmdPartRefineShape)
-
-CmdPartRefineShape::CmdPartRefineShape()
-  : Command("Part_RefineShape")
-{
-    sAppModule    = "Part";
-    sGroup        = QT_TR_NOOP("Part");
-    sMenuText     = QT_TR_NOOP("Refine shape");
-    sToolTipText  = QT_TR_NOOP("Refine the copy of a shape");
-    sWhatsThis    = "Part_RefineShape";
-    sStatusTip    = sToolTipText;
-    sPixmap       = "Part_Refine_Shape";
-}
-
-void CmdPartRefineShape::activated(int iMsg)
-{
-    Q_UNUSED(iMsg);
-    _copyShape("Refined copy",true,false,true);
-}
-
-bool CmdPartRefineShape::isActive(void)
-{
-    return Gui::Selection().hasSelection();
-}
-
-//===========================================================================
-// Part_Defeaturing
-//===========================================================================
-DEF_STD_CMD_A(CmdPartDefeaturing)
-
-CmdPartDefeaturing::CmdPartDefeaturing()
-  : Command("Part_Defeaturing")
-{
-    sAppModule    = "Part";
-    sGroup        = QT_TR_NOOP("Part");
-    sMenuText     = QT_TR_NOOP("Defeaturing");
-    sToolTipText  = QT_TR_NOOP("Remove feature from a shape");
-    sWhatsThis    = "Part_Defeaturing";
-    sStatusTip    = sToolTipText;
-    sPixmap       = "Part_Defeaturing";
-}
-
-void CmdPartDefeaturing::activated(int iMsg)
-{
-    Q_UNUSED(iMsg);
-    Gui::WaitCursor wc;
-    Base::Type partid = Base::Type::fromName("Part::Feature");
-    std::vector<Gui::SelectionObject> objs = Gui::Selection().getSelectionEx(0, partid);
-    openCommand("Defeaturing");
-    for (std::vector<Gui::SelectionObject>::iterator it = objs.begin(); it != objs.end(); ++it) {
-        try {
-            std::string shape;
-            shape.append("sh=App.");
-            shape.append(it->getDocName());
-            shape.append(".");
-            shape.append(it->getFeatName());
-            shape.append(".Shape\n");
-
-            std::string faces;
-            std::vector<std::string> subnames = it->getSubNames();
-            for (std::vector<std::string>::iterator sub = subnames.begin(); sub != subnames.end(); ++sub) {
-                faces.append("sh.");
-                faces.append(*sub);
-                faces.append(",");
-            }
-
-            doCommand(Doc,"\nsh = App.getDocument('%s').%s.Shape\n"
-                          "nsh = sh.defeaturing([%s])\n"
-                          "if not sh.isPartner(nsh):\n"
-                          "\t\tdefeat = App.ActiveDocument.addObject('Part::Feature','Defeatured').Shape = nsh\n"
-                          "\t\tGui.ActiveDocument.%s.hide()\n"
-                          "else:\n"
-                          "\t\tFreeCAD.Console.PrintError('Defeaturing failed\\n')",
-                          it->getDocName(),
-                          it->getFeatName(),
-                          faces.c_str(),
-                          it->getFeatName());
-        }
-        catch (const Base::Exception& e) {
-            Base::Console().Warning("%s: %s\n", it->getFeatName(), e.what());
-        }
-    }
-    commitCommand();
-    updateActive();
-}
-
-bool CmdPartDefeaturing::isActive(void)
-{
-    Base::Type partid = Base::Type::fromName("Part::Feature");
-    std::vector<Gui::SelectionObject> objs = Gui::Selection().getSelectionEx(0, partid);
-    for (std::vector<Gui::SelectionObject>::iterator it = objs.begin(); it != objs.end(); ++it) {
-        std::vector<std::string> subnames = it->getSubNames();
-        for (std::vector<std::string>::iterator sub = subnames.begin(); sub != subnames.end(); ++sub) {
-            if (sub->substr(0,4) == "Face") {
-                return true;
-            }
-        }
-    }
-    return false;
-}
-
-
-// {
-//     if (getActiveGuiDocument())
-// #if OCC_VERSION_HEX < 0x060900
-//         return false;
-// #else
-//         return true;
-// #endif
-//     else
-//         return false;
-// }
-
-
-//++++++++++++++++++++++++++++++++++++++++++++++++++++++++++++++++++++++++++++++++++++++++++++++++++++++++++++++
-
-void CreateSimplePartCommands(void)
-{
-    Gui::CommandManager &rcCmdMgr = Gui::Application::Instance->commandManager();
-    rcCmdMgr.addCommand(new CmdPartSimpleCylinder());
-    rcCmdMgr.addCommand(new CmdPartShapeFromMesh());
-    rcCmdMgr.addCommand(new CmdPartPointsFromMesh());
-    rcCmdMgr.addCommand(new CmdPartSimpleCopy());
-    rcCmdMgr.addCommand(new CmdPartElementCopy());
-    rcCmdMgr.addCommand(new CmdPartTransformedCopy());
-    rcCmdMgr.addCommand(new CmdPartRefineShape());
-    rcCmdMgr.addCommand(new CmdPartDefeaturing());
-}
+/***************************************************************************
+ *   Copyright (c) 2002 Jürgen Riegel <juergen.riegel@web.de>              *
+ *                                                                         *
+ *   This file is part of the FreeCAD CAx development system.              *
+ *                                                                         *
+ *   This library is free software; you can redistribute it and/or         *
+ *   modify it under the terms of the GNU Library General Public           *
+ *   License as published by the Free Software Foundation; either          *
+ *   version 2 of the License, or (at your option) any later version.      *
+ *                                                                         *
+ *   This library  is distributed in the hope that it will be useful,      *
+ *   but WITHOUT ANY WARRANTY; without even the implied warranty of        *
+ *   MERCHANTABILITY or FITNESS FOR A PARTICULAR PURPOSE.  See the         *
+ *   GNU Library General Public License for more details.                  *
+ *                                                                         *
+ *   You should have received a copy of the GNU Library General Public     *
+ *   License along with this library; see the file COPYING.LIB. If not,    *
+ *   write to the Free Software Foundation, Inc., 59 Temple Place,         *
+ *   Suite 330, Boston, MA  02111-1307, USA                                *
+ *                                                                         *
+ ***************************************************************************/
+
+
+#include "PreCompiled.h"
+#ifndef _PreComp_
+# include <QDir>
+# include <QFileInfo>
+# include <QLineEdit>
+# include <QInputDialog>
+# include <Standard_math.hxx>
+#endif
+
+#include <Base/Exception.h>
+#include <App/Document.h>
+#include <App/DocumentObject.h>
+#include <Gui/Application.h>
+#include <Gui/Command.h>
+#include <Gui/Document.h>
+#include <Gui/MainWindow.h>
+#include <Gui/Selection.h>
+#include <Gui/WaitCursor.h>
+
+#include "../App/PartFeature.h"
+#include "../App/TopoShape.h"
+#include "DlgPartCylinderImp.h"
+
+
+//===========================================================================
+// Part_SimpleCylinder
+//===========================================================================
+DEF_STD_CMD_A(CmdPartSimpleCylinder)
+
+CmdPartSimpleCylinder::CmdPartSimpleCylinder()
+  :Command("Part_SimpleCylinder")
+{
+    sAppModule    = "Part";
+    sGroup        = QT_TR_NOOP("Part");
+    sMenuText     = QT_TR_NOOP("Create Cylinder...");
+    sToolTipText  = QT_TR_NOOP("Create a Cylinder");
+    sWhatsThis    = "Part_SimpleCylinder";
+    sStatusTip    = sToolTipText;
+    sPixmap       = "Part_Cylinder";
+}
+
+void CmdPartSimpleCylinder::activated(int iMsg)
+{
+    Q_UNUSED(iMsg);
+    PartGui::DlgPartCylinderImp dlg(Gui::getMainWindow());
+    if (dlg.exec()== QDialog::Accepted) {
+        Base::Vector3d dir = dlg.getDirection();
+        openCommand("Create Part Cylinder");
+        doCommand(Doc,"from FreeCAD import Base");
+        doCommand(Doc,"import Part");
+        doCommand(Doc,"App.ActiveDocument.addObject(\"Part::Feature\",\"Cylinder\")"
+                      ".Shape=Part.makeCylinder(%f,%f,"
+                      "Base.Vector(%f,%f,%f),"
+                      "Base.Vector(%f,%f,%f))"
+                     ,dlg.radius->value().getValue()
+                     ,dlg.length->value().getValue()
+                     ,dlg.xPos->value().getValue()
+                     ,dlg.yPos->value().getValue()
+                     ,dlg.zPos->value().getValue()
+                     ,dir.x,dir.y,dir.z);
+        commitCommand();
+        updateActive();
+        doCommand(Gui, "Gui.SendMsgToActiveView(\"ViewFit\")");
+    }
+}
+
+bool CmdPartSimpleCylinder::isActive(void)
+{
+    if (getActiveGuiDocument())
+        return true;
+    else
+        return false;
+}
+
+
+//===========================================================================
+// Part_ShapeFromMesh
+//===========================================================================
+DEF_STD_CMD_A(CmdPartShapeFromMesh)
+
+CmdPartShapeFromMesh::CmdPartShapeFromMesh()
+  :Command("Part_ShapeFromMesh")
+{
+    sAppModule    = "Part";
+    sGroup        = QT_TR_NOOP("Part");
+    sMenuText     = QT_TR_NOOP("Create shape from mesh...");
+    sToolTipText  = QT_TR_NOOP("Create shape from selected mesh object");
+    sWhatsThis    = "Part_ShapeFromMesh";
+    sStatusTip    = sToolTipText;
+    sPixmap       = "Part_Shape_from_Mesh";
+}
+
+void CmdPartShapeFromMesh::activated(int iMsg)
+{
+    Q_UNUSED(iMsg);
+
+    double STD_OCC_TOLERANCE = 1e-6;
+
+    ParameterGrp::handle hGrp = App::GetApplication().GetParameterGroupByPath("User parameter:BaseApp/Preferences/Units");
+    int decimals = hGrp->GetInt("Decimals");
+    double tolerance_from_decimals = pow(10., -decimals);
+
+    double minimal_tolerance = tolerance_from_decimals < STD_OCC_TOLERANCE ? STD_OCC_TOLERANCE : tolerance_from_decimals;
+
+    bool ok;
+    double tol = QInputDialog::getDouble(Gui::getMainWindow(), QObject::tr("Sewing Tolerance"),
+        QObject::tr("Enter tolerance for sewing shape:"), 0.1, minimal_tolerance, 10.0, decimals, &ok);
+    if (!ok)
+        return;
+    Base::Type meshid = Base::Type::fromName("Mesh::Feature");
+    std::vector<App::DocumentObject*> meshes;
+    meshes = Gui::Selection().getObjectsOfType(meshid);
+    Gui::WaitCursor wc;
+    std::vector<App::DocumentObject*>::iterator it;
+    openCommand("Convert mesh");
+    for (it = meshes.begin(); it != meshes.end(); ++it) {
+        App::Document* doc = (*it)->getDocument();
+        std::string mesh = (*it)->getNameInDocument();
+        std::string name = doc->getUniqueObjectName(mesh.c_str());
+        doCommand(Doc,"import Part");
+        doCommand(Doc,"FreeCAD.getDocument(\"%s\").addObject(\"Part::Feature\",\"%s\")"
+                     ,doc->getName()
+                     ,name.c_str());
+        doCommand(Doc,"__shape__=Part.Shape()");
+        doCommand(Doc,"__shape__.makeShapeFromMesh("
+                      "FreeCAD.getDocument(\"%s\").getObject(\"%s\").Mesh.Topology,%f"
+                      ")"
+                     ,doc->getName()
+                     ,mesh.c_str()
+                     ,tol);
+        doCommand(Doc,"FreeCAD.getDocument(\"%s\").getObject(\"%s\").Shape=__shape__"
+                     ,doc->getName()
+                     ,name.c_str());
+        doCommand(Doc,"FreeCAD.getDocument(\"%s\").getObject(\"%s\").purgeTouched()"
+                     ,doc->getName()
+                     ,name.c_str());
+        doCommand(Doc,"del __shape__");
+    }
+
+    commitCommand();
+}
+
+bool CmdPartShapeFromMesh::isActive(void)
+{
+    Base::Type meshid = Base::Type::fromName("Mesh::Feature");
+    return Gui::Selection().countObjectsOfType(meshid) > 0;
+}
+//===========================================================================
+// Part_PointsFromMesh
+//===========================================================================
+DEF_STD_CMD_A(CmdPartPointsFromMesh)
+
+CmdPartPointsFromMesh::CmdPartPointsFromMesh()
+  :Command("Part_PointsFromMesh")
+{
+    sAppModule    = "Part";
+    sGroup        = QT_TR_NOOP("Part");
+    sMenuText     = QT_TR_NOOP("Create points object from mesh");
+    sToolTipText  = QT_TR_NOOP("Create selectable points object from selected mesh object");
+    sWhatsThis    = "Part_PointsFromMesh";
+    sStatusTip    = sToolTipText;
+    sPixmap       = "Part_Points_from_Mesh";
+}
+
+void CmdPartPointsFromMesh::activated(int iMsg)
+{
+    Q_UNUSED(iMsg);
+
+    Base::Type meshid = Base::Type::fromName("Mesh::Feature");
+    std::vector<App::DocumentObject*> meshes;
+    meshes = Gui::Selection().getObjectsOfType(meshid);
+    Gui::WaitCursor wc;
+    std::vector<App::DocumentObject*>::iterator it;
+    openCommand("Points from mesh");
+
+    for (it = meshes.begin(); it != meshes.end(); ++it) {
+        App::Document* doc = (*it)->getDocument();
+        std::string mesh = (*it)->getNameInDocument();
+        if (!(*it)->isDerivedFrom(Base::Type::fromName("Mesh::Feature")))
+            continue;
+        doCommand(Doc,"import Part");
+        doCommand(Doc,"mesh_pts = FreeCAD.getDocument(\"%s\").getObject(\"%s\").Mesh.Points\n",
+                     doc->getName(), mesh.c_str());
+        doCommand(Doc,"Part.show(Part.makeCompound([Part.Point(m.Vector).toShape() for m in mesh_pts]),\"%s\")\n",
+                  (mesh+"_pts").c_str());
+        doCommand(Doc,"del mesh_pts\n");
+    }
+
+    commitCommand();
+}
+
+bool CmdPartPointsFromMesh::isActive(void)
+{
+    Base::Type meshid = Base::Type::fromName("Mesh::Feature");
+    return Gui::Selection().countObjectsOfType(meshid) > 0;
+}
+
+//===========================================================================
+// Part_SimpleCopy
+//===========================================================================
+DEF_STD_CMD_A(CmdPartSimpleCopy)
+
+CmdPartSimpleCopy::CmdPartSimpleCopy()
+  : Command("Part_SimpleCopy")
+{
+    sAppModule    = "Part";
+    sGroup        = QT_TR_NOOP("Part");
+    sMenuText     = QT_TR_NOOP("Create simple copy");
+    sToolTipText  = QT_TR_NOOP("Create a simple non-parametric copy");
+    sWhatsThis    = "Part_SimpleCopy";
+    sStatusTip    = sToolTipText;
+    sPixmap       = "Tree_Part";
+}
+
+static void _copyShape(const char *cmdName, bool resolve,bool needElement=false, bool refine=false) {
+    Gui::WaitCursor wc;
+    Gui::Command::openCommand(cmdName);
+    for(auto &sel : Gui::Selection().getSelectionEx("*",App::DocumentObject::getClassTypeId(),resolve)) {
+        std::map<std::string,App::DocumentObject*> subMap;
+        auto obj = sel.getObject();
+        if(!obj) continue;
+        if(resolve || !sel.hasSubNames())
+            subMap.emplace("",obj);
+        else {
+            for(const auto &sub : sel.getSubNames()) {
+                const char *element = 0;
+                auto sobj = obj->resolve(sub.c_str(),0,0,&element);
+                if(!sobj) continue;
+                if(!needElement && element) 
+                    subMap.emplace(sub.substr(0,element-sub.c_str()),sobj);
+                else
+                    subMap.emplace(sub,sobj);
+            }
+            if(subMap.empty())
+                continue;
+        }
+        auto parentName = Gui::Command::getObjectCmd(obj);
+        for(auto &v : subMap) {
+            Gui::Command::doCommand(Gui::Command::Doc,
+                    "__shape = Part.getShape(%s,'%s',needSubElement=%s,refine=%s)%s\n"
+                    "App.ActiveDocument.addObject('Part::Feature','%s').Shape=__shape\n"
+                    "App.ActiveDocument.ActiveObject.Label=%s.Label\n",
+                        parentName.c_str(), v.first.c_str(),
+                        needElement?"True":"False", refine?"True":"False",
+                        needElement?".copy()":"", 
+                        v.second->getNameInDocument(), 
+                        Gui::Command::getObjectCmd(v.second).c_str());
+            auto newObj = App::GetApplication().getActiveDocument()->getActiveObject();
+            Gui::Command::copyVisual(newObj, "ShapeColor", v.second);
+            Gui::Command::copyVisual(newObj, "LineColor", v.second);
+            Gui::Command::copyVisual(newObj, "PointColor", v.second);
+            FCMD_VOBJ_CMD(newObj,"mapShapeColors(App.getDocument('" 
+                    << obj->getDocument()->getName() << "'))");
+            if(obj->getDocument()!=App::GetApplication().getActiveDocument()) {
+                // clear element map if copied from external object, or else
+                // weird stuff will happen
+                Gui::Command::doCommand(Gui::Command::Doc,
+                        "__shape.ElementMap = {}\n"
+                        "__shape.Tag = 0\n"
+                        "%s.Shape = __shape\n",
+                        Gui::Command::getObjectCmd(newObj).c_str());
+            }
+            Gui::Command::doCommand(Gui::Command::Doc,"del(__shape)");
+        }
+    }
+    Gui::Command::commitCommand();
+    Gui::Command::updateActive();
+}
+
+void CmdPartSimpleCopy::activated(int iMsg)
+{
+    Q_UNUSED(iMsg);
+    _copyShape("Simple copy",true);
+}
+
+bool CmdPartSimpleCopy::isActive(void)
+{
+    return Gui::Selection().hasSelection();
+}
+
+//===========================================================================
+// Part_TransformedCopy
+//===========================================================================
+DEF_STD_CMD_A(CmdPartTransformedCopy)
+
+CmdPartTransformedCopy::CmdPartTransformedCopy()
+  : Command("Part_TransformedCopy")
+{
+    sAppModule    = "Part";
+    sGroup        = QT_TR_NOOP("Part");
+    sMenuText     = QT_TR_NOOP("Create transformed copy");
+    sToolTipText  = QT_TR_NOOP("Create a non-parametric copy with transformed placement");
+    sWhatsThis    = "Part_TransformCopy";
+    sStatusTip    = sToolTipText;
+    sPixmap       = "Part_Transformed_Copy.svg";
+}
+
+void CmdPartTransformedCopy::activated(int iMsg)
+{
+    Q_UNUSED(iMsg);
+    _copyShape("Transformed copy",false);
+}
+
+bool CmdPartTransformedCopy::isActive(void)
+{
+    return Gui::Selection().hasSelection();
+}
+
+//===========================================================================
+// Part_ElementCopy
+//===========================================================================
+DEF_STD_CMD_A(CmdPartElementCopy)
+
+CmdPartElementCopy::CmdPartElementCopy()
+  : Command("Part_ElementCopy")
+{
+    sAppModule    = "Part";
+    sGroup        = QT_TR_NOOP("Part");
+    sMenuText     = QT_TR_NOOP("Create shape element copy");
+    sToolTipText  = QT_TR_NOOP("Create a non-parametric copy of the selected shape element");
+    sWhatsThis    = "Part_ElementCopy";
+    sStatusTip    = sToolTipText;
+    sPixmap       = "Part_Element_Copy.svg";
+}
+
+void CmdPartElementCopy::activated(int iMsg)
+{
+    Q_UNUSED(iMsg);
+    _copyShape("Element copy",false,true);
+}
+
+bool CmdPartElementCopy::isActive(void)
+{
+    return Gui::Selection().hasSelection();
+}
+
+//===========================================================================
+// Part_RefineShape
+//===========================================================================
+DEF_STD_CMD_A(CmdPartRefineShape)
+
+CmdPartRefineShape::CmdPartRefineShape()
+  : Command("Part_RefineShape")
+{
+    sAppModule    = "Part";
+    sGroup        = QT_TR_NOOP("Part");
+    sMenuText     = QT_TR_NOOP("Refine shape");
+    sToolTipText  = QT_TR_NOOP("Refine the copy of a shape");
+    sWhatsThis    = "Part_RefineShape";
+    sStatusTip    = sToolTipText;
+    sPixmap       = "Part_Refine_Shape";
+}
+
+void CmdPartRefineShape::activated(int iMsg)
+{
+    Q_UNUSED(iMsg);
+    _copyShape("Refined copy",true,false,true);
+}
+
+bool CmdPartRefineShape::isActive(void)
+{
+    return Gui::Selection().hasSelection();
+}
+
+//===========================================================================
+// Part_Defeaturing
+//===========================================================================
+DEF_STD_CMD_A(CmdPartDefeaturing)
+
+CmdPartDefeaturing::CmdPartDefeaturing()
+  : Command("Part_Defeaturing")
+{
+    sAppModule    = "Part";
+    sGroup        = QT_TR_NOOP("Part");
+    sMenuText     = QT_TR_NOOP("Defeaturing");
+    sToolTipText  = QT_TR_NOOP("Remove feature from a shape");
+    sWhatsThis    = "Part_Defeaturing";
+    sStatusTip    = sToolTipText;
+    sPixmap       = "Part_Defeaturing";
+}
+
+void CmdPartDefeaturing::activated(int iMsg)
+{
+    Q_UNUSED(iMsg);
+    Gui::WaitCursor wc;
+    Base::Type partid = Base::Type::fromName("Part::Feature");
+    std::vector<Gui::SelectionObject> objs = Gui::Selection().getSelectionEx(0, partid);
+    openCommand("Defeaturing");
+    for (std::vector<Gui::SelectionObject>::iterator it = objs.begin(); it != objs.end(); ++it) {
+        try {
+            std::string shape;
+            shape.append("sh=App.");
+            shape.append(it->getDocName());
+            shape.append(".");
+            shape.append(it->getFeatName());
+            shape.append(".Shape\n");
+
+            std::string faces;
+            std::vector<std::string> subnames = it->getSubNames();
+            for (std::vector<std::string>::iterator sub = subnames.begin(); sub != subnames.end(); ++sub) {
+                faces.append("sh.");
+                faces.append(*sub);
+                faces.append(",");
+            }
+
+            doCommand(Doc,"\nsh = App.getDocument('%s').%s.Shape\n"
+                          "nsh = sh.defeaturing([%s])\n"
+                          "if not sh.isPartner(nsh):\n"
+                          "\t\tdefeat = App.ActiveDocument.addObject('Part::Feature','Defeatured').Shape = nsh\n"
+                          "\t\tGui.ActiveDocument.%s.hide()\n"
+                          "else:\n"
+                          "\t\tFreeCAD.Console.PrintError('Defeaturing failed\\n')",
+                          it->getDocName(),
+                          it->getFeatName(),
+                          faces.c_str(),
+                          it->getFeatName());
+        }
+        catch (const Base::Exception& e) {
+            Base::Console().Warning("%s: %s\n", it->getFeatName(), e.what());
+        }
+    }
+    commitCommand();
+    updateActive();
+}
+
+bool CmdPartDefeaturing::isActive(void)
+{
+    Base::Type partid = Base::Type::fromName("Part::Feature");
+    std::vector<Gui::SelectionObject> objs = Gui::Selection().getSelectionEx(0, partid);
+    for (std::vector<Gui::SelectionObject>::iterator it = objs.begin(); it != objs.end(); ++it) {
+        std::vector<std::string> subnames = it->getSubNames();
+        for (std::vector<std::string>::iterator sub = subnames.begin(); sub != subnames.end(); ++sub) {
+            if (sub->substr(0,4) == "Face") {
+                return true;
+            }
+        }
+    }
+    return false;
+}
+
+
+// {
+//     if (getActiveGuiDocument())
+// #if OCC_VERSION_HEX < 0x060900
+//         return false;
+// #else
+//         return true;
+// #endif
+//     else
+//         return false;
+// }
+
+
+//++++++++++++++++++++++++++++++++++++++++++++++++++++++++++++++++++++++++++++++++++++++++++++++++++++++++++++++
+
+void CreateSimplePartCommands(void)
+{
+    Gui::CommandManager &rcCmdMgr = Gui::Application::Instance->commandManager();
+    rcCmdMgr.addCommand(new CmdPartSimpleCylinder());
+    rcCmdMgr.addCommand(new CmdPartShapeFromMesh());
+    rcCmdMgr.addCommand(new CmdPartPointsFromMesh());
+    rcCmdMgr.addCommand(new CmdPartSimpleCopy());
+    rcCmdMgr.addCommand(new CmdPartElementCopy());
+    rcCmdMgr.addCommand(new CmdPartTransformedCopy());
+    rcCmdMgr.addCommand(new CmdPartRefineShape());
+    rcCmdMgr.addCommand(new CmdPartDefeaturing());
+}
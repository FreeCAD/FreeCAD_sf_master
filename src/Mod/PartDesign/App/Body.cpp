--- conflicted
+++ resolved
@@ -1,540 +1,536 @@
-/***************************************************************************
- *   Copyright (c) 2010 Juergen Riegel <FreeCAD@juergen-riegel.net>        *
- *                                                                         *
- *   This file is part of the FreeCAD CAx development system.              *
- *                                                                         *
- *   This library is free software; you can redistribute it and/or         *
- *   modify it under the terms of the GNU Library General Public           *
- *   License as published by the Free Software Foundation; either          *
- *   version 2 of the License, or (at your option) any later version.      *
- *                                                                         *
- *   This library  is distributed in the hope that it will be useful,      *
- *   but WITHOUT ANY WARRANTY; without even the implied warranty of        *
- *   MERCHANTABILITY or FITNESS FOR A PARTICULAR PURPOSE.  See the         *
- *   GNU Library General Public License for more details.                  *
- *                                                                         *
- *   You should have received a copy of the GNU Library General Public     *
- *   License along with this library; see the file COPYING.LIB. If not,    *
- *   write to the Free Software Foundation, Inc., 59 Temple Place,         *
- *   Suite 330, Boston, MA  02111-1307, USA                                *
- *                                                                         *
- ***************************************************************************/
-
-
-#include "PreCompiled.h"
-
-#ifndef _PreComp_
-#include <boost/bind.hpp>
-#endif
-
-#include <Base/Console.h>
-#include <Base/Placement.h>
-
-#include <App/Application.h>
-#include <App/Document.h>
-#include <App/Origin.h>
-
-#include <Mod/Part/App/DatumFeature.h>
-#include <Mod/Part/App/PartFeature.h>
-
-
-#include "Feature.h"
-#include "FeatureSketchBased.h"
-#include "FeatureTransformed.h"
-#include "DatumPoint.h"
-#include "DatumLine.h"
-#include "DatumPlane.h"
-#include "ShapeBinder.h"
-
-#include "Body.h"
-#include "FeatureBase.h"
-#include "BodyPy.h"
-
-using namespace PartDesign;
-
-
-PROPERTY_SOURCE(PartDesign::Body, Part::BodyBase)
-
-Body::Body() {
-}
-
-/*
-// Note: The following code will catch Python Document::removeObject() modifications. If the object removed is
-// a member of the Body::Group, then it will be automatically removed from the Group property which triggers the
-// following two methods
-// But since we require the Python user to call both Document::addObject() and Body::addObject(), we should
-// also require calling both Document::removeObject and Body::removeFeature() in order to be consistent
-void Body::onBeforeChange(const App::Property *prop)
-{
-    // Remember the feature before the current Tip. If the Tip is already at the first feature, remember the next feature
-    if (prop == &Group) {
-        std::vector<App::DocumentObject*> features = Group.getValues();
-        if (features.empty()) {
-            rememberTip = NULL;
-        } else {
-            std::vector<App::DocumentObject*>::iterator it = std::find(features.begin(), features.end(), Tip.getValue());
-            if (it == features.begin()) {
-                it++;
-                if (it == features.end())
-                    rememberTip = NULL;
-                else
-                    rememberTip = *it;
-            } else {
-                it--;
-                rememberTip = *it;
-            }
-        }
-    }
-
-    return Part::Feature::onBeforeChange(prop);
-}
-
-void Body::onChanged(const App::Property *prop)
-{
-    if (prop == &Group) {
-        std::vector<App::DocumentObject*> features = Group.getValues();
-        if (features.empty()) {
-            Tip.setValue(NULL);
-        } else {
-            std::vector<App::DocumentObject*>::iterator it = std::find(features.begin(), features.end(), Tip.getValue());
-            if (it == features.end()) {
-                // Tip feature was deleted
-                Tip.setValue(rememberTip);
-            }
-        }
-    }
-
-    return Part::Feature::onChanged(prop);
-}
-*/
-
-short Body::mustExecute() const
-{
-    if ( Tip.isTouched() ) {
-        return 1;
-    }
-    return Part::BodyBase::mustExecute();
-}
-
-App::DocumentObject* Body::getPrevSolidFeature(App::DocumentObject *start)
-{
-    if (!start) { // default to tip
-        start = Tip.getValue();
-    }
-
-    if (!start) { // No Tip
-        return nullptr;
-    }
-
-    if (!hasObject(start))
-        return nullptr;
-
-    const std::vector<App::DocumentObject*> & features = Group.getValues();
-
-    auto startIt = std::find (features.rbegin(), features.rend(), start);
-    if (startIt == features.rend()) { // object not found
-        return nullptr;
-    }
-
-    auto rvIt = std::find_if (startIt + 1, features.rend(), isSolidFeature);
-    if (rvIt != features.rend()) { // the solid found in model list
-        return *rvIt;
-    }
-    
-    return nullptr;
-}
-
-App::DocumentObject* Body::getNextSolidFeature(App::DocumentObject *start)
-{
-    if (!start) { // default to tip
-        start = Tip.getValue();
-    }
-
-    if (!start || !hasObject(start)) { // no or faulty tip
-        return nullptr;
-    }
-
-    const std::vector<App::DocumentObject*> & features = Group.getValues();
-    std::vector<App::DocumentObject*>::const_iterator startIt;
-
-    startIt = std::find (features.begin(), features.end(), start);
-    if (startIt == features.end()) { // object not found
-        return nullptr;
-    }
-
-    startIt++;
-    if (startIt == features.end()) { // features list has only one element
-        return nullptr;
-    }
-
-    auto rvIt = std::find_if (startIt, features.end(), isSolidFeature);
-    if (rvIt != features.end()) { // the solid found in model list
-        return *rvIt;
-    }
-
-    return nullptr;
-}
-
-bool Body::isAfterInsertPoint(App::DocumentObject* feature) {
-    App::DocumentObject *nextSolid = getNextSolidFeature ();
-    assert (feature);
-
-    if (feature == nextSolid) {
-        return true;
-    } else if (!nextSolid) { // the tip is last solid, we can't be plased after it
-        return false;
-    } else {
-        return isAfter ( feature, nextSolid );
-    }
-}
-
-bool Body::isMemberOfMultiTransform(const App::DocumentObject* f)
-{
-    if (f == NULL)
-        return false;
-
-    // ORIGINAL COMMENT:
-    // This can be recognized because the Originals property is empty (it is contained
-    // in the MultiTransform instead)
-    // COMMENT ON THE COMMENT:
-    // This is wrong because at the creation (addObject) and before assigning the originals, that 
-    // is when this code is executed, the originals property is indeed empty.
-    //
-    // However, for the purpose of setting the base feature, the transform feature has been modified
-    // to auto set it when the originals are not null. See:
-    // App::DocumentObjectExecReturn *Transformed::execute(void)
-    //
-    return (f->getTypeId().isDerivedFrom(PartDesign::Transformed::getClassTypeId()) &&
-            static_cast<const PartDesign::Transformed*>(f)->Originals.getValues().empty());
-}
-
-bool Body::isSolidFeature(const App::DocumentObject* f)
-{
-    if (f == NULL)
-        return false;
-
-    if (f->getTypeId().isDerivedFrom(PartDesign::Feature::getClassTypeId()) &&
-        !PartDesign::Feature::isDatum(f)) {
-        // Transformed Features inside a MultiTransform are not solid features
-        return !isMemberOfMultiTransform(f);
-    }
-    return false;//DeepSOIC: work-in-progress?
-}
-
-bool Body::isAllowed(const App::DocumentObject* f)
-{
-    if (f == NULL)
-        return false;
-
-    // TODO: Should we introduce a PartDesign::FeaturePython class? This should then also return true for isSolidFeature()
-    return (f->getTypeId().isDerivedFrom(PartDesign::Feature::getClassTypeId()) ||
-            f->getTypeId().isDerivedFrom(Part::Datum::getClassTypeId())   ||
-            // TODO Shouldn't we replace it with Sketcher::SketchObject? (2015-08-13, Fat-Zer)
-            f->getTypeId().isDerivedFrom(Part::Part2DObject::getClassTypeId()) ||
-            f->getTypeId().isDerivedFrom(PartDesign::ShapeBinder::getClassTypeId()) ||
-            f->getTypeId().isDerivedFrom(PartDesign::SubShapeBinder::getClassTypeId())
-            // TODO Why this lines was here? why should we allow anything of those? (2015-08-13, Fat-Zer)
-            //f->getTypeId().isDerivedFrom(Part::FeaturePython::getClassTypeId()) // trouble with this line on Windows!? Linker fails to find getClassTypeId() of the Part::FeaturePython...
-            //f->getTypeId().isDerivedFrom(Part::Feature::getClassTypeId())
-            );
-}
-
-
-Body* Body::findBodyOf(const App::DocumentObject* feature)
-{
-    if(!feature)
-        return nullptr;
-    
-    return static_cast<Body*>(BodyBase::findBodyOf(feature));
-}
-
-
-std::vector<App::DocumentObject*> Body::addObject(App::DocumentObject *feature)
-{
-    if(!isAllowed(feature))
-        throw Base::ValueError("Body: object is not allowed");
-    
-    //TODO: features should not add all links
-    
-    //only one group per object. If it is in a body the single feature will be removed
-    auto *group = App::GroupExtension::getGroupOfObject(feature);
-    if(group && group != getExtendedObject())
-        group->getExtensionByType<GroupExtension>()->removeObject(feature);
-      
-    
-    insertObject (feature, getNextSolidFeature (), /*after = */ false);
-    // Move the Tip if we added a solid
-    if (isSolidFeature(feature)) {
-        Tip.setValue (feature);
-    }
-
-    if(feature->Visibility.getValue()
-        && feature->isDerivedFrom(PartDesign::Feature::getClassTypeId()))
-    {
-        for(auto obj : Group.getValues()) {
-            if(obj->Visibility.getValue() 
-                    && obj!=feature 
-                    && obj->isDerivedFrom(PartDesign::Feature::getClassTypeId()))
-                obj->Visibility.setValue(false);
-        }
-    }
-    
-    std::vector<App::DocumentObject*> result = {feature};
-    return result;
-}
-
-std::vector< App::DocumentObject* > Body::addObjects(std::vector< App::DocumentObject* > objs) {
-    
-    for(auto obj : objs)
-        addObject(obj);
-    
-    return objs;
-}
-
-
-
-void Body::insertObject(App::DocumentObject* feature, App::DocumentObject* target, bool after)
-{
-    if (target && !hasObject (target)) {
-        throw Base::ValueError("Body: the feature we should insert relative to is not part of that body");
-    }
-    
-    //ensure that all origin links are ok
-    relinkToOrigin(feature);
-
-    std::vector<App::DocumentObject*> model = Group.getValues();
-    std::vector<App::DocumentObject*>::iterator insertInto;
-
-    // Find out the position there to insert the feature
-    if (!target) {
-        if (after) {
-            insertInto = model.begin();
-        } else {
-            insertInto = model.end();
-        }
-    } else {
-        std::vector<App::DocumentObject*>::iterator targetIt = std::find (model.begin(), model.end(), target);
-        assert (targetIt != model.end());
-        if (after) {
-            insertInto = targetIt + 1;
-        } else {
-            insertInto = targetIt;
-        }
-    }
-
-    // Insert the new feature after the given
-    model.insert (insertInto, feature);
-
-    Group.setValues (model);
-
-    if(feature->isDerivedFrom(PartDesign::Feature::getClassTypeId()))
-        static_cast<PartDesign::Feature*>(feature)->_Body.setValue(this);
-
-    // Set the BaseFeature property
-    setBaseProperty(feature);
-}
-
-void Body::setBaseProperty(App::DocumentObject* feature)
-{
-    if (Body::isSolidFeature(feature)) {
-        // Set BaseFeature property to previous feature (this might be the Tip feature)
-        App::DocumentObject* prevSolidFeature = getPrevSolidFeature(feature);
-        // NULL is ok here, it just means we made the current one fiature the base solid
-        static_cast<PartDesign::Feature*>(feature)->BaseFeature.setValue(prevSolidFeature);
-
-        // Reroute the next solid feature's BaseFeature property to this feature
-        App::DocumentObject* nextSolidFeature = getNextSolidFeature(feature);
-        if (nextSolidFeature) {
-            assert ( nextSolidFeature->isDerivedFrom ( PartDesign::Feature::getClassTypeId () ) );
-            static_cast<PartDesign::Feature*>(nextSolidFeature)->BaseFeature.setValue(feature);
-        }
-    }
-}
-
-std::vector<App::DocumentObject*> Body::removeObject(App::DocumentObject* feature)
-{
-    App::DocumentObject* nextSolidFeature = getNextSolidFeature(feature);
-    App::DocumentObject* prevSolidFeature = getPrevSolidFeature(feature);
-    // This method must be called BEFORE the feature is removed from the Document!
-    if (isSolidFeature(feature)) {
-        // This is a solid feature
-        // If the next feature is solid, reroute its BaseFeature property to the previous solid feature
-        if (nextSolidFeature) {
-            assert ( nextSolidFeature->isDerivedFrom ( PartDesign::Feature::getClassTypeId () ) );
-            // Note: It's ok to remove the first solid feature, that just mean the next feature become the base one
-            static_cast<PartDesign::Feature*>(nextSolidFeature)->BaseFeature.setValue(prevSolidFeature);
-        }
-    }
-
-    std::vector<App::DocumentObject*> model = Group.getValues();
-    std::vector<App::DocumentObject*>::iterator it = std::find(model.begin(), model.end(), feature);
-
-    // Adjust Tip feature if it is pointing to the deleted object
-    if (Tip.getValue()== feature) {
-        if (prevSolidFeature) {
-            Tip.setValue(prevSolidFeature);
-        } else {
-            Tip.setValue(nextSolidFeature);
-        }
-    }
-
-    // Erase feature from Group
-    if (it != model.end()) {
-        model.erase(it);
-        Group.setValues(model);
-    }
-    std::vector<App::DocumentObject*> result = {feature};
-    return result;
-}
-
-
-App::DocumentObjectExecReturn *Body::execute(void)
-{
-    /*
-    Base::Console().Error("Body '%s':\n", getNameInDocument());
-    App::DocumentObject* tip = Tip.getValue();
-    Base::Console().Error("   Tip: %s\n", (tip == NULL) ? "None" : tip->getNameInDocument());
-    std::vector<App::DocumentObject*> model = Group.getValues();
-    Base::Console().Error("   Group:\n");
-    for (std::vector<App::DocumentObject*>::const_iterator m = model.begin(); m != model.end(); m++) {
-        if (*m == NULL) continue;
-        Base::Console().Error("      %s", (*m)->getNameInDocument());
-        if (Body::isSolidFeature(*m)) {
-            App::DocumentObject* baseFeature = static_cast<PartDesign::Feature*>(*m)->BaseFeature.getValue();
-            Base::Console().Error(", Base: %s\n", baseFeature == NULL ? "None" : baseFeature->getNameInDocument());
-        } else {
-            Base::Console().Error("\n");
-        }
-    }
-    */
-
-    App::DocumentObject* tip = Tip.getValue();
-
-    Part::TopoShape tipShape;
-    if ( tip ) {
-        if ( !tip->getTypeId().isDerivedFrom ( PartDesign::Feature::getClassTypeId() ) ) {
-            return new App::DocumentObjectExecReturn ( "Linked object is not a PartDesign feature" );
-        }
-
-        // get the shape of the tip
-        tipShape = static_cast<Part::Feature *>(tip)->Shape.getShape();
-
-        if ( tipShape.getShape().IsNull () ) {
-            return new App::DocumentObjectExecReturn ( "Tip shape is empty" );
-        }
-
-        // We should hide here the transformation of the baseFeature
-        tipShape.transformShape (tipShape.getTransform(), true );
-
-    } else {
-        tipShape = Part::TopoShape();
-    }
-
-    Shape.setValue ( tipShape );
-    return App::DocumentObject::StdReturn;
-
-}
-
-void Body::onSettingDocument() {
-
-    if(connection.connected())
-        connection.disconnect();
-
-    Part::BodyBase::onSettingDocument();
-}
-
-void Body::onChanged (const App::Property* prop) {
-    // we neither load a project nor perform undo/redo
-    if (!this->isRestoring() 
-            && this->getDocument()
-            && !this->getDocument()->isPerformingTransaction()) {
-        if (prop == &BaseFeature) {
-            FeatureBase* bf = nullptr;
-            auto first = Group.getValues().empty() ? nullptr : Group.getValues().front();
-
-            if (BaseFeature.getValue()) {
-
-                //setup the FeatureBase if needed
-                if (!first || !first->isDerivedFrom(FeatureBase::getClassTypeId())) {
-                    bf = static_cast<FeatureBase*>(getDocument()->addObject("PartDesign::FeatureBase", "BaseFeature"));
-                    insertObject(bf, first, false);
-
-                    if (!Tip.getValue())
-                        Tip.setValue(bf);
-                }
-                else {
-                    bf = static_cast<FeatureBase*>(first);
-                }
-            }
-
-            if (bf && (bf->BaseFeature.getValue() != BaseFeature.getValue()))
-                bf->BaseFeature.setValue(BaseFeature.getValue());
-        }
-        else if( prop == &Group ) {
-
-            //if the FeatureBase was deleted we set the BaseFeature link to nullptr
-            if (BaseFeature.getValue() &&
-               (Group.getValues().empty() || !Group.getValues().front()->isDerivedFrom(FeatureBase::getClassTypeId()))) {
-                    BaseFeature.setValue(nullptr);
-            }
-        }
-    }
-
-    Part::BodyBase::onChanged(prop);
-}
-
-void Body::setupObject () {
-    Part::BodyBase::setupObject ();
-}
-
-void Body::unsetupObject () {
-    Part::BodyBase::unsetupObject ();
-}
-
-PyObject *Body::getPyObject(void)
-{
-    if (PythonObject.is(Py::_None())){
-        // ref counter is set to 1
-        PythonObject = Py::Object(new BodyPy(this),true);
-    }
-    return Py::new_reference_to(PythonObject);
-}
-
-std::vector<std::string> Body::getSubObjects(int reason) const {
-    if(reason==GS_SELECT && !showTip)
-        return Part::BodyBase::getSubObjects(reason);
-    return {};
-}
-
-App::DocumentObject *Body::getSubObject(const char *subname, 
-        PyObject **pyObj, Base::Matrix4D *pmat, bool transform, int depth) const
-{
-    if(!pyObj || showTip ||
-       (subname && !Data::ComplexGeoData::isMappedElement(subname) && strchr(subname,'.')))
-        return Part::BodyBase::getSubObject(subname,pyObj,pmat,transform,depth);
-
-<<<<<<< HEAD
-    // We return the shape only if there are feature visibile inside
-=======
-    // We return the shape only if there are feature visible inside
->>>>>>> 3c4d5983
-    for(auto obj : Group.getValues()) {
-        if(obj->Visibility.getValue() && 
-           obj->isDerivedFrom(PartDesign::Feature::getClassTypeId())) 
-        {
-            return Part::BodyBase::getSubObject(subname,pyObj,pmat,transform,depth);
-        }
-    }
-    if(pmat && transform)
-        *pmat *= Placement.getValue().toMatrix();
-    return const_cast<Body*>(this);
-}
-
-void Body::onDocumentRestored()
-{
-    for(auto obj : Group.getValues()) {
-        if(obj->isDerivedFrom(PartDesign::Feature::getClassTypeId()))
-            static_cast<PartDesign::Feature*>(obj)->_Body.setValue(this);
-    }
-    DocumentObject::onDocumentRestored();
-}
+/***************************************************************************
+ *   Copyright (c) 2010 Juergen Riegel <FreeCAD@juergen-riegel.net>        *
+ *                                                                         *
+ *   This file is part of the FreeCAD CAx development system.              *
+ *                                                                         *
+ *   This library is free software; you can redistribute it and/or         *
+ *   modify it under the terms of the GNU Library General Public           *
+ *   License as published by the Free Software Foundation; either          *
+ *   version 2 of the License, or (at your option) any later version.      *
+ *                                                                         *
+ *   This library  is distributed in the hope that it will be useful,      *
+ *   but WITHOUT ANY WARRANTY; without even the implied warranty of        *
+ *   MERCHANTABILITY or FITNESS FOR A PARTICULAR PURPOSE.  See the         *
+ *   GNU Library General Public License for more details.                  *
+ *                                                                         *
+ *   You should have received a copy of the GNU Library General Public     *
+ *   License along with this library; see the file COPYING.LIB. If not,    *
+ *   write to the Free Software Foundation, Inc., 59 Temple Place,         *
+ *   Suite 330, Boston, MA  02111-1307, USA                                *
+ *                                                                         *
+ ***************************************************************************/
+
+
+#include "PreCompiled.h"
+
+#ifndef _PreComp_
+#include <boost/bind.hpp>
+#endif
+
+#include <Base/Console.h>
+#include <Base/Placement.h>
+
+#include <App/Application.h>
+#include <App/Document.h>
+#include <App/Origin.h>
+
+#include <Mod/Part/App/DatumFeature.h>
+#include <Mod/Part/App/PartFeature.h>
+
+
+#include "Feature.h"
+#include "FeatureSketchBased.h"
+#include "FeatureTransformed.h"
+#include "DatumPoint.h"
+#include "DatumLine.h"
+#include "DatumPlane.h"
+#include "ShapeBinder.h"
+
+#include "Body.h"
+#include "FeatureBase.h"
+#include "BodyPy.h"
+
+using namespace PartDesign;
+
+
+PROPERTY_SOURCE(PartDesign::Body, Part::BodyBase)
+
+Body::Body() {
+}
+
+/*
+// Note: The following code will catch Python Document::removeObject() modifications. If the object removed is
+// a member of the Body::Group, then it will be automatically removed from the Group property which triggers the
+// following two methods
+// But since we require the Python user to call both Document::addObject() and Body::addObject(), we should
+// also require calling both Document::removeObject and Body::removeFeature() in order to be consistent
+void Body::onBeforeChange(const App::Property *prop)
+{
+    // Remember the feature before the current Tip. If the Tip is already at the first feature, remember the next feature
+    if (prop == &Group) {
+        std::vector<App::DocumentObject*> features = Group.getValues();
+        if (features.empty()) {
+            rememberTip = NULL;
+        } else {
+            std::vector<App::DocumentObject*>::iterator it = std::find(features.begin(), features.end(), Tip.getValue());
+            if (it == features.begin()) {
+                it++;
+                if (it == features.end())
+                    rememberTip = NULL;
+                else
+                    rememberTip = *it;
+            } else {
+                it--;
+                rememberTip = *it;
+            }
+        }
+    }
+
+    return Part::Feature::onBeforeChange(prop);
+}
+
+void Body::onChanged(const App::Property *prop)
+{
+    if (prop == &Group) {
+        std::vector<App::DocumentObject*> features = Group.getValues();
+        if (features.empty()) {
+            Tip.setValue(NULL);
+        } else {
+            std::vector<App::DocumentObject*>::iterator it = std::find(features.begin(), features.end(), Tip.getValue());
+            if (it == features.end()) {
+                // Tip feature was deleted
+                Tip.setValue(rememberTip);
+            }
+        }
+    }
+
+    return Part::Feature::onChanged(prop);
+}
+*/
+
+short Body::mustExecute() const
+{
+    if ( Tip.isTouched() ) {
+        return 1;
+    }
+    return Part::BodyBase::mustExecute();
+}
+
+App::DocumentObject* Body::getPrevSolidFeature(App::DocumentObject *start)
+{
+    if (!start) { // default to tip
+        start = Tip.getValue();
+    }
+
+    if (!start) { // No Tip
+        return nullptr;
+    }
+
+    if (!hasObject(start))
+        return nullptr;
+
+    const std::vector<App::DocumentObject*> & features = Group.getValues();
+
+    auto startIt = std::find (features.rbegin(), features.rend(), start);
+    if (startIt == features.rend()) { // object not found
+        return nullptr;
+    }
+
+    auto rvIt = std::find_if (startIt + 1, features.rend(), isSolidFeature);
+    if (rvIt != features.rend()) { // the solid found in model list
+        return *rvIt;
+    }
+    
+    return nullptr;
+}
+
+App::DocumentObject* Body::getNextSolidFeature(App::DocumentObject *start)
+{
+    if (!start) { // default to tip
+        start = Tip.getValue();
+    }
+
+    if (!start || !hasObject(start)) { // no or faulty tip
+        return nullptr;
+    }
+
+    const std::vector<App::DocumentObject*> & features = Group.getValues();
+    std::vector<App::DocumentObject*>::const_iterator startIt;
+
+    startIt = std::find (features.begin(), features.end(), start);
+    if (startIt == features.end()) { // object not found
+        return nullptr;
+    }
+
+    startIt++;
+    if (startIt == features.end()) { // features list has only one element
+        return nullptr;
+    }
+
+    auto rvIt = std::find_if (startIt, features.end(), isSolidFeature);
+    if (rvIt != features.end()) { // the solid found in model list
+        return *rvIt;
+    }
+
+    return nullptr;
+}
+
+bool Body::isAfterInsertPoint(App::DocumentObject* feature) {
+    App::DocumentObject *nextSolid = getNextSolidFeature ();
+    assert (feature);
+
+    if (feature == nextSolid) {
+        return true;
+    } else if (!nextSolid) { // the tip is last solid, we can't be plased after it
+        return false;
+    } else {
+        return isAfter ( feature, nextSolid );
+    }
+}
+
+bool Body::isMemberOfMultiTransform(const App::DocumentObject* f)
+{
+    if (f == NULL)
+        return false;
+
+    // ORIGINAL COMMENT:
+    // This can be recognized because the Originals property is empty (it is contained
+    // in the MultiTransform instead)
+    // COMMENT ON THE COMMENT:
+    // This is wrong because at the creation (addObject) and before assigning the originals, that 
+    // is when this code is executed, the originals property is indeed empty.
+    //
+    // However, for the purpose of setting the base feature, the transform feature has been modified
+    // to auto set it when the originals are not null. See:
+    // App::DocumentObjectExecReturn *Transformed::execute(void)
+    //
+    return (f->getTypeId().isDerivedFrom(PartDesign::Transformed::getClassTypeId()) &&
+            static_cast<const PartDesign::Transformed*>(f)->Originals.getValues().empty());
+}
+
+bool Body::isSolidFeature(const App::DocumentObject* f)
+{
+    if (f == NULL)
+        return false;
+
+    if (f->getTypeId().isDerivedFrom(PartDesign::Feature::getClassTypeId()) &&
+        !PartDesign::Feature::isDatum(f)) {
+        // Transformed Features inside a MultiTransform are not solid features
+        return !isMemberOfMultiTransform(f);
+    }
+    return false;//DeepSOIC: work-in-progress?
+}
+
+bool Body::isAllowed(const App::DocumentObject* f)
+{
+    if (f == NULL)
+        return false;
+
+    // TODO: Should we introduce a PartDesign::FeaturePython class? This should then also return true for isSolidFeature()
+    return (f->getTypeId().isDerivedFrom(PartDesign::Feature::getClassTypeId()) ||
+            f->getTypeId().isDerivedFrom(Part::Datum::getClassTypeId())   ||
+            // TODO Shouldn't we replace it with Sketcher::SketchObject? (2015-08-13, Fat-Zer)
+            f->getTypeId().isDerivedFrom(Part::Part2DObject::getClassTypeId()) ||
+            f->getTypeId().isDerivedFrom(PartDesign::ShapeBinder::getClassTypeId()) ||
+            f->getTypeId().isDerivedFrom(PartDesign::SubShapeBinder::getClassTypeId())
+            // TODO Why this lines was here? why should we allow anything of those? (2015-08-13, Fat-Zer)
+            //f->getTypeId().isDerivedFrom(Part::FeaturePython::getClassTypeId()) // trouble with this line on Windows!? Linker fails to find getClassTypeId() of the Part::FeaturePython...
+            //f->getTypeId().isDerivedFrom(Part::Feature::getClassTypeId())
+            );
+}
+
+
+Body* Body::findBodyOf(const App::DocumentObject* feature)
+{
+    if(!feature)
+        return nullptr;
+    
+    return static_cast<Body*>(BodyBase::findBodyOf(feature));
+}
+
+
+std::vector<App::DocumentObject*> Body::addObject(App::DocumentObject *feature)
+{
+    if(!isAllowed(feature))
+        throw Base::ValueError("Body: object is not allowed");
+    
+    //TODO: features should not add all links
+    
+    //only one group per object. If it is in a body the single feature will be removed
+    auto *group = App::GroupExtension::getGroupOfObject(feature);
+    if(group && group != getExtendedObject())
+        group->getExtensionByType<GroupExtension>()->removeObject(feature);
+      
+    
+    insertObject (feature, getNextSolidFeature (), /*after = */ false);
+    // Move the Tip if we added a solid
+    if (isSolidFeature(feature)) {
+        Tip.setValue (feature);
+    }
+
+    if(feature->Visibility.getValue()
+        && feature->isDerivedFrom(PartDesign::Feature::getClassTypeId()))
+    {
+        for(auto obj : Group.getValues()) {
+            if(obj->Visibility.getValue() 
+                    && obj!=feature 
+                    && obj->isDerivedFrom(PartDesign::Feature::getClassTypeId()))
+                obj->Visibility.setValue(false);
+        }
+    }
+    
+    std::vector<App::DocumentObject*> result = {feature};
+    return result;
+}
+
+std::vector< App::DocumentObject* > Body::addObjects(std::vector< App::DocumentObject* > objs) {
+    
+    for(auto obj : objs)
+        addObject(obj);
+    
+    return objs;
+}
+
+
+
+void Body::insertObject(App::DocumentObject* feature, App::DocumentObject* target, bool after)
+{
+    if (target && !hasObject (target)) {
+        throw Base::ValueError("Body: the feature we should insert relative to is not part of that body");
+    }
+    
+    //ensure that all origin links are ok
+    relinkToOrigin(feature);
+
+    std::vector<App::DocumentObject*> model = Group.getValues();
+    std::vector<App::DocumentObject*>::iterator insertInto;
+
+    // Find out the position there to insert the feature
+    if (!target) {
+        if (after) {
+            insertInto = model.begin();
+        } else {
+            insertInto = model.end();
+        }
+    } else {
+        std::vector<App::DocumentObject*>::iterator targetIt = std::find (model.begin(), model.end(), target);
+        assert (targetIt != model.end());
+        if (after) {
+            insertInto = targetIt + 1;
+        } else {
+            insertInto = targetIt;
+        }
+    }
+
+    // Insert the new feature after the given
+    model.insert (insertInto, feature);
+
+    Group.setValues (model);
+
+    if(feature->isDerivedFrom(PartDesign::Feature::getClassTypeId()))
+        static_cast<PartDesign::Feature*>(feature)->_Body.setValue(this);
+
+    // Set the BaseFeature property
+    setBaseProperty(feature);
+}
+
+void Body::setBaseProperty(App::DocumentObject* feature)
+{
+    if (Body::isSolidFeature(feature)) {
+        // Set BaseFeature property to previous feature (this might be the Tip feature)
+        App::DocumentObject* prevSolidFeature = getPrevSolidFeature(feature);
+        // NULL is ok here, it just means we made the current one fiature the base solid
+        static_cast<PartDesign::Feature*>(feature)->BaseFeature.setValue(prevSolidFeature);
+
+        // Reroute the next solid feature's BaseFeature property to this feature
+        App::DocumentObject* nextSolidFeature = getNextSolidFeature(feature);
+        if (nextSolidFeature) {
+            assert ( nextSolidFeature->isDerivedFrom ( PartDesign::Feature::getClassTypeId () ) );
+            static_cast<PartDesign::Feature*>(nextSolidFeature)->BaseFeature.setValue(feature);
+        }
+    }
+}
+
+std::vector<App::DocumentObject*> Body::removeObject(App::DocumentObject* feature)
+{
+    App::DocumentObject* nextSolidFeature = getNextSolidFeature(feature);
+    App::DocumentObject* prevSolidFeature = getPrevSolidFeature(feature);
+    // This method must be called BEFORE the feature is removed from the Document!
+    if (isSolidFeature(feature)) {
+        // This is a solid feature
+        // If the next feature is solid, reroute its BaseFeature property to the previous solid feature
+        if (nextSolidFeature) {
+            assert ( nextSolidFeature->isDerivedFrom ( PartDesign::Feature::getClassTypeId () ) );
+            // Note: It's ok to remove the first solid feature, that just mean the next feature become the base one
+            static_cast<PartDesign::Feature*>(nextSolidFeature)->BaseFeature.setValue(prevSolidFeature);
+        }
+    }
+
+    std::vector<App::DocumentObject*> model = Group.getValues();
+    std::vector<App::DocumentObject*>::iterator it = std::find(model.begin(), model.end(), feature);
+
+    // Adjust Tip feature if it is pointing to the deleted object
+    if (Tip.getValue()== feature) {
+        if (prevSolidFeature) {
+            Tip.setValue(prevSolidFeature);
+        } else {
+            Tip.setValue(nextSolidFeature);
+        }
+    }
+
+    // Erase feature from Group
+    if (it != model.end()) {
+        model.erase(it);
+        Group.setValues(model);
+    }
+    std::vector<App::DocumentObject*> result = {feature};
+    return result;
+}
+
+
+App::DocumentObjectExecReturn *Body::execute(void)
+{
+    /*
+    Base::Console().Error("Body '%s':\n", getNameInDocument());
+    App::DocumentObject* tip = Tip.getValue();
+    Base::Console().Error("   Tip: %s\n", (tip == NULL) ? "None" : tip->getNameInDocument());
+    std::vector<App::DocumentObject*> model = Group.getValues();
+    Base::Console().Error("   Group:\n");
+    for (std::vector<App::DocumentObject*>::const_iterator m = model.begin(); m != model.end(); m++) {
+        if (*m == NULL) continue;
+        Base::Console().Error("      %s", (*m)->getNameInDocument());
+        if (Body::isSolidFeature(*m)) {
+            App::DocumentObject* baseFeature = static_cast<PartDesign::Feature*>(*m)->BaseFeature.getValue();
+            Base::Console().Error(", Base: %s\n", baseFeature == NULL ? "None" : baseFeature->getNameInDocument());
+        } else {
+            Base::Console().Error("\n");
+        }
+    }
+    */
+
+    App::DocumentObject* tip = Tip.getValue();
+
+    Part::TopoShape tipShape;
+    if ( tip ) {
+        if ( !tip->getTypeId().isDerivedFrom ( PartDesign::Feature::getClassTypeId() ) ) {
+            return new App::DocumentObjectExecReturn ( "Linked object is not a PartDesign feature" );
+        }
+
+        // get the shape of the tip
+        tipShape = static_cast<Part::Feature *>(tip)->Shape.getShape();
+
+        if ( tipShape.getShape().IsNull () ) {
+            return new App::DocumentObjectExecReturn ( "Tip shape is empty" );
+        }
+
+        // We should hide here the transformation of the baseFeature
+        tipShape.transformShape (tipShape.getTransform(), true );
+
+    } else {
+        tipShape = Part::TopoShape();
+    }
+
+    Shape.setValue ( tipShape );
+    return App::DocumentObject::StdReturn;
+
+}
+
+void Body::onSettingDocument() {
+
+    if(connection.connected())
+        connection.disconnect();
+
+    Part::BodyBase::onSettingDocument();
+}
+
+void Body::onChanged (const App::Property* prop) {
+    // we neither load a project nor perform undo/redo
+    if (!this->isRestoring() 
+            && this->getDocument()
+            && !this->getDocument()->isPerformingTransaction()) {
+        if (prop == &BaseFeature) {
+            FeatureBase* bf = nullptr;
+            auto first = Group.getValues().empty() ? nullptr : Group.getValues().front();
+
+            if (BaseFeature.getValue()) {
+
+                //setup the FeatureBase if needed
+                if (!first || !first->isDerivedFrom(FeatureBase::getClassTypeId())) {
+                    bf = static_cast<FeatureBase*>(getDocument()->addObject("PartDesign::FeatureBase", "BaseFeature"));
+                    insertObject(bf, first, false);
+
+                    if (!Tip.getValue())
+                        Tip.setValue(bf);
+                }
+                else {
+                    bf = static_cast<FeatureBase*>(first);
+                }
+            }
+
+            if (bf && (bf->BaseFeature.getValue() != BaseFeature.getValue()))
+                bf->BaseFeature.setValue(BaseFeature.getValue());
+        }
+        else if( prop == &Group ) {
+
+            //if the FeatureBase was deleted we set the BaseFeature link to nullptr
+            if (BaseFeature.getValue() &&
+               (Group.getValues().empty() || !Group.getValues().front()->isDerivedFrom(FeatureBase::getClassTypeId()))) {
+                    BaseFeature.setValue(nullptr);
+            }
+        }
+    }
+
+    Part::BodyBase::onChanged(prop);
+}
+
+void Body::setupObject () {
+    Part::BodyBase::setupObject ();
+}
+
+void Body::unsetupObject () {
+    Part::BodyBase::unsetupObject ();
+}
+
+PyObject *Body::getPyObject(void)
+{
+    if (PythonObject.is(Py::_None())){
+        // ref counter is set to 1
+        PythonObject = Py::Object(new BodyPy(this),true);
+    }
+    return Py::new_reference_to(PythonObject);
+}
+
+std::vector<std::string> Body::getSubObjects(int reason) const {
+    if(reason==GS_SELECT && !showTip)
+        return Part::BodyBase::getSubObjects(reason);
+    return {};
+}
+
+App::DocumentObject *Body::getSubObject(const char *subname, 
+        PyObject **pyObj, Base::Matrix4D *pmat, bool transform, int depth) const
+{
+    if(!pyObj || showTip ||
+       (subname && !Data::ComplexGeoData::isMappedElement(subname) && strchr(subname,'.')))
+        return Part::BodyBase::getSubObject(subname,pyObj,pmat,transform,depth);
+
+    // We return the shape only if there are feature visible inside
+    for(auto obj : Group.getValues()) {
+        if(obj->Visibility.getValue() && 
+           obj->isDerivedFrom(PartDesign::Feature::getClassTypeId())) 
+        {
+            return Part::BodyBase::getSubObject(subname,pyObj,pmat,transform,depth);
+        }
+    }
+    if(pmat && transform)
+        *pmat *= Placement.getValue().toMatrix();
+    return const_cast<Body*>(this);
+}
+
+void Body::onDocumentRestored()
+{
+    for(auto obj : Group.getValues()) {
+        if(obj->isDerivedFrom(PartDesign::Feature::getClassTypeId()))
+            static_cast<PartDesign::Feature*>(obj)->_Body.setValue(this);
+    }
+    DocumentObject::onDocumentRestored();
+}
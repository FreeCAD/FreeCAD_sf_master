/***************************************************************************
 *   Copyright (c) 2008 Jürgen Riegel (juergen.riegel@web.de)              *
 *                                                                         *
 *   This file is part of the FreeCAD CAx development system.              *
 *                                                                         *
 *   This library is free software; you can redistribute it and/or         *
 *   modify it under the terms of the GNU Library General Public           *
 *   License as published by the Free Software Foundation; either          *
 *   version 2 of the License, or (at your option) any later version.      *
 *                                                                         *
 *   This library  is distributed in the hope that it will be useful,      *
 *   but WITHOUT ANY WARRANTY; without even the implied warranty of        *
 *   MERCHANTABILITY or FITNESS FOR A PARTICULAR PURPOSE.  See the         *
 *   GNU Library General Public License for more details.                  *
 *                                                                         *
 *   You should have received a copy of the GNU Library General Public     *
 *   License along with this library; see the file COPYING.LIB. If not,    *
 *   write to the Free Software Foundation, Inc., 59 Temple Place,         *
 *   Suite 330, Boston, MA  02111-1307, USA                                *
 *                                                                         *
 ***************************************************************************/


#include "PreCompiled.h"
#ifndef _PreComp_
# include <Python.h>
#endif

#include <Base/Console.h>
#include <Base/PyObjectBase.h>
#include <Base/Interpreter.h>

#include "FeaturePad.h"
#include "FeatureExtrusion.h"
#include "FeatureSolid.h"
#include "FeaturePocket.h"
#include "FeatureFillet.h"
#include "FeatureSketchBased.h"
#include "FeatureRevolution.h"
#include "FeatureGroove.h"
#include "Body.h"
#include "FeatureDressUp.h"
#include "FeatureChamfer.h"
#include "FeatureDraft.h"
#include "FeatureTransformed.h"
#include "FeatureMirrored.h"
#include "FeatureLinearPattern.h"
#include "FeatureGenericPattern.h"
#include "FeaturePolarPattern.h"
#include "FeatureScaled.h"
#include "FeatureMultiTransform.h"
#include "FeatureHole.h"
#include "DatumPlane.h"
#include "DatumLine.h"
#include "DatumPoint.h"
#include "FeatureBoolean.h"
#include "FeatureSplit.h"
#include "FeaturePrimitive.h"
#include "DatumCS.h"
#include "FeatureThickness.h"
#include "FeaturePipe.h"
#include "FeatureLoft.h"
#include "ShapeBinder.h"
#include "FeatureBase.h"
<<<<<<< HEAD
#include "FeatureWrap.h"
#include "AuxGroup.h"
=======
#include "FeatureHelix.h"
>>>>>>> db9525e7

namespace PartDesign {
extern PyObject* initModule();
}

/* Python entry */
PyMOD_INIT_FUNC(_PartDesign)
{
    // load dependent module
    try {
        Base::Interpreter().runString("import Part");
        Base::Interpreter().runString("import Sketcher");
    }
    catch(const Base::Exception& e) {
        PyErr_SetString(PyExc_ImportError, e.what());
        PyMOD_Return(0);
    }

    PyObject* mod = PartDesign::initModule();
    Base::Console().Log("Loading PartDesign module... done\n");


    // NOTE: To finish the initialization of our own type objects we must
    // call PyType_Ready, otherwise we run into a segmentation fault, later on.
    // This function is responsible for adding inherited slots from a type's base class.

    PartDesign::Feature                     ::init();
    PartDesign::FeaturePython               ::init();
    PartDesign::Solid                       ::init();
    PartDesign::FeatureAddSub               ::init();
    PartDesign::FeatureAddSubPython         ::init();
    PartDesign::FeatureAdditivePython       ::init();
    PartDesign::FeatureSubtractivePython    ::init();
    PartDesign::DressUp                     ::init();
    PartDesign::ProfileBased                ::init();
    PartDesign::Transformed                 ::init();
    PartDesign::Mirrored                    ::init();
    PartDesign::LinearPattern               ::init();
    PartDesign::PolarPattern                ::init();
    PartDesign::Scaled                      ::init();
    PartDesign::GenericPattern              ::init();
    PartDesign::MultiTransform              ::init();
    PartDesign::Hole                        ::init();
    PartDesign::Body                        ::init();
    PartDesign::Pad                         ::init();
    PartDesign::Extrusion                   ::init();
    PartDesign::Pocket                      ::init();
    PartDesign::Fillet                      ::init();
    PartDesign::Revolution                  ::init();
    PartDesign::Groove                      ::init();
    PartDesign::Chamfer                     ::init();
    PartDesign::Draft                       ::init();
    PartDesign::Thickness                   ::init();
    PartDesign::Pipe                        ::init();
    PartDesign::AdditivePipe                ::init();
    PartDesign::SubtractivePipe             ::init();
    PartDesign::Loft                        ::init();
    PartDesign::AdditiveLoft                ::init();
    PartDesign::SubtractiveLoft             ::init();
    PartDesign::Helix                       ::init();
    PartDesign::AdditiveHelix               ::init();
    PartDesign::SubtractiveHelix            ::init();
    PartDesign::ShapeBinder                 ::init();
    PartDesign::SubShapeBinder              ::init();
    PartDesign::SubShapeBinderPython        ::init();
    PartDesign::Plane                       ::init();
    PartDesign::Line                        ::init();
    PartDesign::Point                       ::init();
    PartDesign::CoordinateSystem            ::init();
    PartDesign::Boolean                     ::init();
    PartDesign::Split                       ::init();
    PartDesign::FeaturePrimitive            ::init();
    PartDesign::Box                         ::init();
    PartDesign::AdditiveBox                 ::init();
    PartDesign::SubtractiveBox              ::init();
    PartDesign::Cylinder                    ::init();
    PartDesign::AdditiveCylinder            ::init();
    PartDesign::SubtractiveCylinder         ::init();
    PartDesign::Sphere                      ::init();
    PartDesign::AdditiveSphere              ::init();
    PartDesign::SubtractiveSphere           ::init();
    PartDesign::Cone                        ::init();
    PartDesign::AdditiveCone                ::init();
    PartDesign::SubtractiveCone             ::init();
    PartDesign::Ellipsoid                   ::init();
    PartDesign::AdditiveEllipsoid           ::init();
    PartDesign::SubtractiveEllipsoid        ::init();
    PartDesign::Torus                       ::init();
    PartDesign::AdditiveTorus               ::init();
    PartDesign::SubtractiveTorus            ::init();
    PartDesign::Prism                       ::init();
    PartDesign::AdditivePrism               ::init();
    PartDesign::SubtractivePrism            ::init();
    PartDesign::Wedge                       ::init();
    PartDesign::AdditiveWedge               ::init();
    PartDesign::SubtractiveWedge            ::init();
    PartDesign::FeatureBase                 ::init();
    PartDesign::FeatureWrap                 ::init();
    PartDesign::AuxGroup                    ::init();

    PyMOD_Return(mod);
}
<|MERGE_RESOLUTION|>--- conflicted
+++ resolved
@@ -1,172 +1,169 @@
-/***************************************************************************
- *   Copyright (c) 2008 Jürgen Riegel (juergen.riegel@web.de)              *
- *                                                                         *
- *   This file is part of the FreeCAD CAx development system.              *
- *                                                                         *
- *   This library is free software; you can redistribute it and/or         *
- *   modify it under the terms of the GNU Library General Public           *
- *   License as published by the Free Software Foundation; either          *
- *   version 2 of the License, or (at your option) any later version.      *
- *                                                                         *
- *   This library  is distributed in the hope that it will be useful,      *
- *   but WITHOUT ANY WARRANTY; without even the implied warranty of        *
- *   MERCHANTABILITY or FITNESS FOR A PARTICULAR PURPOSE.  See the         *
- *   GNU Library General Public License for more details.                  *
- *                                                                         *
- *   You should have received a copy of the GNU Library General Public     *
- *   License along with this library; see the file COPYING.LIB. If not,    *
- *   write to the Free Software Foundation, Inc., 59 Temple Place,         *
- *   Suite 330, Boston, MA  02111-1307, USA                                *
- *                                                                         *
- ***************************************************************************/
-
-
-#include "PreCompiled.h"
-#ifndef _PreComp_
-# include <Python.h>
-#endif
-
-#include <Base/Console.h>
-#include <Base/PyObjectBase.h>
-#include <Base/Interpreter.h>
-
-#include "FeaturePad.h"
-#include "FeatureExtrusion.h"
-#include "FeatureSolid.h"
-#include "FeaturePocket.h"
-#include "FeatureFillet.h"
-#include "FeatureSketchBased.h"
-#include "FeatureRevolution.h"
-#include "FeatureGroove.h"
-#include "Body.h"
-#include "FeatureDressUp.h"
-#include "FeatureChamfer.h"
-#include "FeatureDraft.h"
-#include "FeatureTransformed.h"
-#include "FeatureMirrored.h"
-#include "FeatureLinearPattern.h"
-#include "FeatureGenericPattern.h"
-#include "FeaturePolarPattern.h"
-#include "FeatureScaled.h"
-#include "FeatureMultiTransform.h"
-#include "FeatureHole.h"
-#include "DatumPlane.h"
-#include "DatumLine.h"
-#include "DatumPoint.h"
-#include "FeatureBoolean.h"
-#include "FeatureSplit.h"
-#include "FeaturePrimitive.h"
-#include "DatumCS.h"
-#include "FeatureThickness.h"
-#include "FeaturePipe.h"
-#include "FeatureLoft.h"
-#include "ShapeBinder.h"
-#include "FeatureBase.h"
-<<<<<<< HEAD
-#include "FeatureWrap.h"
-#include "AuxGroup.h"
-=======
-#include "FeatureHelix.h"
->>>>>>> db9525e7
-
-namespace PartDesign {
-extern PyObject* initModule();
-}
-
-/* Python entry */
-PyMOD_INIT_FUNC(_PartDesign)
-{
-    // load dependent module
-    try {
-        Base::Interpreter().runString("import Part");
-        Base::Interpreter().runString("import Sketcher");
-    }
-    catch(const Base::Exception& e) {
-        PyErr_SetString(PyExc_ImportError, e.what());
-        PyMOD_Return(0);
-    }
-
-    PyObject* mod = PartDesign::initModule();
-    Base::Console().Log("Loading PartDesign module... done\n");
-
-
-    // NOTE: To finish the initialization of our own type objects we must
-    // call PyType_Ready, otherwise we run into a segmentation fault, later on.
-    // This function is responsible for adding inherited slots from a type's base class.
-
-    PartDesign::Feature                     ::init();
-    PartDesign::FeaturePython               ::init();
-    PartDesign::Solid                       ::init();
-    PartDesign::FeatureAddSub               ::init();
-    PartDesign::FeatureAddSubPython         ::init();
-    PartDesign::FeatureAdditivePython       ::init();
-    PartDesign::FeatureSubtractivePython    ::init();
-    PartDesign::DressUp                     ::init();
-    PartDesign::ProfileBased                ::init();
-    PartDesign::Transformed                 ::init();
-    PartDesign::Mirrored                    ::init();
-    PartDesign::LinearPattern               ::init();
-    PartDesign::PolarPattern                ::init();
-    PartDesign::Scaled                      ::init();
-    PartDesign::GenericPattern              ::init();
-    PartDesign::MultiTransform              ::init();
-    PartDesign::Hole                        ::init();
-    PartDesign::Body                        ::init();
-    PartDesign::Pad                         ::init();
-    PartDesign::Extrusion                   ::init();
-    PartDesign::Pocket                      ::init();
-    PartDesign::Fillet                      ::init();
-    PartDesign::Revolution                  ::init();
-    PartDesign::Groove                      ::init();
-    PartDesign::Chamfer                     ::init();
-    PartDesign::Draft                       ::init();
-    PartDesign::Thickness                   ::init();
-    PartDesign::Pipe                        ::init();
-    PartDesign::AdditivePipe                ::init();
-    PartDesign::SubtractivePipe             ::init();
-    PartDesign::Loft                        ::init();
-    PartDesign::AdditiveLoft                ::init();
-    PartDesign::SubtractiveLoft             ::init();
-    PartDesign::Helix                       ::init();
-    PartDesign::AdditiveHelix               ::init();
-    PartDesign::SubtractiveHelix            ::init();
-    PartDesign::ShapeBinder                 ::init();
-    PartDesign::SubShapeBinder              ::init();
-    PartDesign::SubShapeBinderPython        ::init();
-    PartDesign::Plane                       ::init();
-    PartDesign::Line                        ::init();
-    PartDesign::Point                       ::init();
-    PartDesign::CoordinateSystem            ::init();
-    PartDesign::Boolean                     ::init();
-    PartDesign::Split                       ::init();
-    PartDesign::FeaturePrimitive            ::init();
-    PartDesign::Box                         ::init();
-    PartDesign::AdditiveBox                 ::init();
-    PartDesign::SubtractiveBox              ::init();
-    PartDesign::Cylinder                    ::init();
-    PartDesign::AdditiveCylinder            ::init();
-    PartDesign::SubtractiveCylinder         ::init();
-    PartDesign::Sphere                      ::init();
-    PartDesign::AdditiveSphere              ::init();
-    PartDesign::SubtractiveSphere           ::init();
-    PartDesign::Cone                        ::init();
-    PartDesign::AdditiveCone                ::init();
-    PartDesign::SubtractiveCone             ::init();
-    PartDesign::Ellipsoid                   ::init();
-    PartDesign::AdditiveEllipsoid           ::init();
-    PartDesign::SubtractiveEllipsoid        ::init();
-    PartDesign::Torus                       ::init();
-    PartDesign::AdditiveTorus               ::init();
-    PartDesign::SubtractiveTorus            ::init();
-    PartDesign::Prism                       ::init();
-    PartDesign::AdditivePrism               ::init();
-    PartDesign::SubtractivePrism            ::init();
-    PartDesign::Wedge                       ::init();
-    PartDesign::AdditiveWedge               ::init();
-    PartDesign::SubtractiveWedge            ::init();
-    PartDesign::FeatureBase                 ::init();
-    PartDesign::FeatureWrap                 ::init();
-    PartDesign::AuxGroup                    ::init();
-
-    PyMOD_Return(mod);
-}
+/***************************************************************************
+ *   Copyright (c) 2008 Jürgen Riegel (juergen.riegel@web.de)              *
+ *                                                                         *
+ *   This file is part of the FreeCAD CAx development system.              *
+ *                                                                         *
+ *   This library is free software; you can redistribute it and/or         *
+ *   modify it under the terms of the GNU Library General Public           *
+ *   License as published by the Free Software Foundation; either          *
+ *   version 2 of the License, or (at your option) any later version.      *
+ *                                                                         *
+ *   This library  is distributed in the hope that it will be useful,      *
+ *   but WITHOUT ANY WARRANTY; without even the implied warranty of        *
+ *   MERCHANTABILITY or FITNESS FOR A PARTICULAR PURPOSE.  See the         *
+ *   GNU Library General Public License for more details.                  *
+ *                                                                         *
+ *   You should have received a copy of the GNU Library General Public     *
+ *   License along with this library; see the file COPYING.LIB. If not,    *
+ *   write to the Free Software Foundation, Inc., 59 Temple Place,         *
+ *   Suite 330, Boston, MA  02111-1307, USA                                *
+ *                                                                         *
+ ***************************************************************************/
+
+
+#include "PreCompiled.h"
+#ifndef _PreComp_
+# include <Python.h>
+#endif
+
+#include <Base/Console.h>
+#include <Base/PyObjectBase.h>
+#include <Base/Interpreter.h>
+
+#include "FeaturePad.h"
+#include "FeatureExtrusion.h"
+#include "FeatureSolid.h"
+#include "FeaturePocket.h"
+#include "FeatureFillet.h"
+#include "FeatureSketchBased.h"
+#include "FeatureRevolution.h"
+#include "FeatureGroove.h"
+#include "Body.h"
+#include "FeatureDressUp.h"
+#include "FeatureChamfer.h"
+#include "FeatureDraft.h"
+#include "FeatureTransformed.h"
+#include "FeatureMirrored.h"
+#include "FeatureLinearPattern.h"
+#include "FeatureGenericPattern.h"
+#include "FeaturePolarPattern.h"
+#include "FeatureScaled.h"
+#include "FeatureMultiTransform.h"
+#include "FeatureHole.h"
+#include "DatumPlane.h"
+#include "DatumLine.h"
+#include "DatumPoint.h"
+#include "FeatureBoolean.h"
+#include "FeatureSplit.h"
+#include "FeaturePrimitive.h"
+#include "DatumCS.h"
+#include "FeatureThickness.h"
+#include "FeaturePipe.h"
+#include "FeatureLoft.h"
+#include "ShapeBinder.h"
+#include "FeatureBase.h"
+#include "FeatureWrap.h"
+#include "AuxGroup.h"
+#include "FeatureHelix.h"
+
+namespace PartDesign {
+extern PyObject* initModule();
+}
+
+/* Python entry */
+PyMOD_INIT_FUNC(_PartDesign)
+{
+    // load dependent module
+    try {
+        Base::Interpreter().runString("import Part");
+        Base::Interpreter().runString("import Sketcher");
+    }
+    catch(const Base::Exception& e) {
+        PyErr_SetString(PyExc_ImportError, e.what());
+        PyMOD_Return(0);
+    }
+
+    PyObject* mod = PartDesign::initModule();
+    Base::Console().Log("Loading PartDesign module... done\n");
+
+
+    // NOTE: To finish the initialization of our own type objects we must
+    // call PyType_Ready, otherwise we run into a segmentation fault, later on.
+    // This function is responsible for adding inherited slots from a type's base class.
+
+    PartDesign::Feature                     ::init();
+    PartDesign::FeaturePython               ::init();
+    PartDesign::Solid                       ::init();
+    PartDesign::FeatureAddSub               ::init();
+    PartDesign::FeatureAddSubPython         ::init();
+    PartDesign::FeatureAdditivePython       ::init();
+    PartDesign::FeatureSubtractivePython    ::init();
+    PartDesign::DressUp                     ::init();
+    PartDesign::ProfileBased                ::init();
+    PartDesign::Transformed                 ::init();
+    PartDesign::Mirrored                    ::init();
+    PartDesign::LinearPattern               ::init();
+    PartDesign::PolarPattern                ::init();
+    PartDesign::Scaled                      ::init();
+    PartDesign::GenericPattern              ::init();
+    PartDesign::MultiTransform              ::init();
+    PartDesign::Hole                        ::init();
+    PartDesign::Body                        ::init();
+    PartDesign::Pad                         ::init();
+    PartDesign::Extrusion                   ::init();
+    PartDesign::Pocket                      ::init();
+    PartDesign::Fillet                      ::init();
+    PartDesign::Revolution                  ::init();
+    PartDesign::Groove                      ::init();
+    PartDesign::Chamfer                     ::init();
+    PartDesign::Draft                       ::init();
+    PartDesign::Thickness                   ::init();
+    PartDesign::Pipe                        ::init();
+    PartDesign::AdditivePipe                ::init();
+    PartDesign::SubtractivePipe             ::init();
+    PartDesign::Loft                        ::init();
+    PartDesign::AdditiveLoft                ::init();
+    PartDesign::SubtractiveLoft             ::init();
+    PartDesign::Helix                       ::init();
+    PartDesign::AdditiveHelix               ::init();
+    PartDesign::SubtractiveHelix            ::init();
+    PartDesign::ShapeBinder                 ::init();
+    PartDesign::SubShapeBinder              ::init();
+    PartDesign::SubShapeBinderPython        ::init();
+    PartDesign::Plane                       ::init();
+    PartDesign::Line                        ::init();
+    PartDesign::Point                       ::init();
+    PartDesign::CoordinateSystem            ::init();
+    PartDesign::Boolean                     ::init();
+    PartDesign::Split                       ::init();
+    PartDesign::FeaturePrimitive            ::init();
+    PartDesign::Box                         ::init();
+    PartDesign::AdditiveBox                 ::init();
+    PartDesign::SubtractiveBox              ::init();
+    PartDesign::Cylinder                    ::init();
+    PartDesign::AdditiveCylinder            ::init();
+    PartDesign::SubtractiveCylinder         ::init();
+    PartDesign::Sphere                      ::init();
+    PartDesign::AdditiveSphere              ::init();
+    PartDesign::SubtractiveSphere           ::init();
+    PartDesign::Cone                        ::init();
+    PartDesign::AdditiveCone                ::init();
+    PartDesign::SubtractiveCone             ::init();
+    PartDesign::Ellipsoid                   ::init();
+    PartDesign::AdditiveEllipsoid           ::init();
+    PartDesign::SubtractiveEllipsoid        ::init();
+    PartDesign::Torus                       ::init();
+    PartDesign::AdditiveTorus               ::init();
+    PartDesign::SubtractiveTorus            ::init();
+    PartDesign::Prism                       ::init();
+    PartDesign::AdditivePrism               ::init();
+    PartDesign::SubtractivePrism            ::init();
+    PartDesign::Wedge                       ::init();
+    PartDesign::AdditiveWedge               ::init();
+    PartDesign::SubtractiveWedge            ::init();
+    PartDesign::FeatureBase                 ::init();
+    PartDesign::FeatureWrap                 ::init();
+    PartDesign::AuxGroup                    ::init();
+
+    PyMOD_Return(mod);
+}
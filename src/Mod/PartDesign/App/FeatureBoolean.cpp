/******************************************************************************
 *   Copyright (c)2013 Jan Rheinlaender <jrheinlaender@users.sourceforge.net> *
 *                                                                            *
 *   This file is part of the FreeCAD CAx development system.                 *
 *                                                                            *
 *   This library is free software; you can redistribute it and/or            *
 *   modify it under the terms of the GNU Library General Public              *
 *   License as published by the Free Software Foundation; either             *
 *   version 2 of the License, or (at your option) any later version.         *
 *                                                                            *
 *   This library  is distributed in the hope that it will be useful,         *
 *   but WITHOUT ANY WARRANTY; without even the implied warranty of           *
 *   MERCHANTABILITY or FITNESS FOR A PARTICULAR PURPOSE.  See the            *
 *   GNU Library General Public License for more details.                     *
 *                                                                            *
 *   You should have received a copy of the GNU Library General Public        *
 *   License along with this library; see the file COPYING.LIB. If not,       *
 *   write to the Free Software Foundation, Inc., 59 Temple Place,            *
 *   Suite 330, Boston, MA  02111-1307, USA                                   *
 *                                                                            *
 ******************************************************************************/


#include "PreCompiled.h"
#ifndef _PreComp_
# include <BRepAlgoAPI_Fuse.hxx>
# include <BRepAlgoAPI_Cut.hxx>
# include <BRepAlgoAPI_Common.hxx>
# include <gp_Trsf.hxx>
# include <gp_Pnt.hxx>
# include <gp_Dir.hxx>
# include <gp_Vec.hxx>
# include <gp_Ax1.hxx>
# include <Standard_Failure.hxx>
#endif

#include "Body.h"
#include "FeatureBoolean.h"

#include <Base/Console.h>
#include <Base/Exception.h>
#include <Base/Parameter.h>
#include <App/Application.h>
#include <App/Document.h>
<<<<<<< HEAD
#include <Mod/Part/App/TopoShapeOpCode.h>
=======
#include <Mod/Part/App/modelRefine.h>
>>>>>>> 052d8a70

using namespace PartDesign;

namespace PartDesign {

PROPERTY_SOURCE_WITH_EXTENSIONS(PartDesign::Boolean, PartDesign::Feature)

const char* Boolean::TypeEnums[]= {"Fuse","Cut","Common",NULL};

Boolean::Boolean()
{
    ADD_PROPERTY(Type,((long)0));
    Type.setEnums(TypeEnums);

    ADD_PROPERTY_TYPE(Refine,(0),"Part Design",(App::PropertyType)(App::Prop_None),"Refine shape (clean up redundant edges) after adding/subtracting");
    Base::Reference<ParameterGrp> hGrp = App::GetApplication().GetUserParameter()
        .GetGroup("BaseApp")->GetGroup("Preferences")->GetGroup("Mod/PartDesign");
    this->Refine.setValue(hGrp->GetBool("RefineModel", false));

    initExtension(this);
}

short Boolean::mustExecute() const
{
    if (Group.isTouched())
        return 1;
    return PartDesign::Feature::mustExecute();
}

App::DocumentObjectExecReturn *Boolean::execute(void)
{
    // Get the operation type
    std::string type = Type.getValueAsString();
   
    std::vector<App::DocumentObject*> tools = Group.getValues();
    if (tools.empty())
        return App::DocumentObject::StdReturn;

    // Get the base shape to operate on
    TopoShape baseTopShape;
    try {
        baseTopShape = getBaseShape();
    } catch (const Base::Exception&) {
        if (type == "Cut")
            return new App::DocumentObjectExecReturn("Cannot do boolean cut without BaseFeature");
    }
    if(baseTopShape.isNull()) {
        auto feature = tools.back();
        baseTopShape = getTopoShape(feature);
        tools.pop_back();
    }
        
    if (baseTopShape.getShape().IsNull())
        return new App::DocumentObjectExecReturn("Cannot do boolean operation with invalid base shape");

    //get the body this boolean feature belongs to
    Part::BodyBase* baseBody = Part::BodyBase::findBodyOf(this);

    if(!baseBody)
         return new App::DocumentObjectExecReturn("Cannot do boolean on feature which is not in a body");

    TopoShape result(0,getDocument()->getStringHasher());
    for (auto tool : tools)
    {
        auto shape = getTopoShape(tool);
        // Must not pass null shapes to the boolean operations
        if (baseTopShape.isNull())
            return new App::DocumentObjectExecReturn("Base shape is null");
        if (shape.isNull())
            return new App::DocumentObjectExecReturn("Tool shape is null");

        const char *op = 0;
        if (type == "Fuse")
            op = TOPOP_FUSE;
        else if(type == "Cut")
            op = TOPOP_CUT;
        else if(type == "Common")
            op = TOPOP_COMMON;
        else
            continue;

        try {
            result.makEShape(op,{baseTopShape,shape});
        }catch (Standard_Failure&) {
            return new App::DocumentObjectExecReturn((type + " of tools failed").c_str());
        }
        result = this->getSolid(result);
            // lets check if the result is a solid
        if (result.isNull())
            return new App::DocumentObjectExecReturn("Resulting shape is not a solid");
        baseTopShape = result; // Use result of this operation for fuse/cut of next body
    }
<<<<<<< HEAD

    if(result.countSubShapes(TopAbs_SOLID)>1){
=======

    result = refineShapeIfActive(result);

    int solidCount = countSolids(result);
    if (solidCount > 1) {
>>>>>>> 052d8a70
        return new App::DocumentObjectExecReturn("Boolean: Result has multiple solids. This is not supported at this time.");
    }

    this->Shape.setValue(result);
    return App::DocumentObject::StdReturn;
}

void Boolean::onChanged(const App::Property* prop) {
    
    if(strcmp(prop->getName(), "Group") == 0)
        touch();

    PartDesign::Feature::onChanged(prop);
}

void Boolean::handleChangedPropertyName(Base::XMLReader &reader, const char * TypeName, const char *PropName)
{
    // The App::PropertyLinkList property was Bodies in the past
    Base::Type type = Base::Type::fromName(TypeName);
    if (Group.getClassTypeId() == type && strcmp(PropName, "Bodies") == 0) {
        Group.Restore(reader);
    }
}

TopoDS_Shape Boolean::refineShapeIfActive(const TopoDS_Shape& oldShape) const
{
    if (this->Refine.getValue()) {
        try {
            Part::BRepBuilderAPI_RefineModel mkRefine(oldShape);
            TopoDS_Shape resShape = mkRefine.Shape();
            return resShape;
        }
        catch (Standard_Failure&) {
            return oldShape;
        }
    }

    return oldShape;
}

}
<|MERGE_RESOLUTION|>--- conflicted
+++ resolved
@@ -1,192 +1,167 @@
-/******************************************************************************
- *   Copyright (c)2013 Jan Rheinlaender <jrheinlaender@users.sourceforge.net> *
- *                                                                            *
- *   This file is part of the FreeCAD CAx development system.                 *
- *                                                                            *
- *   This library is free software; you can redistribute it and/or            *
- *   modify it under the terms of the GNU Library General Public              *
- *   License as published by the Free Software Foundation; either             *
- *   version 2 of the License, or (at your option) any later version.         *
- *                                                                            *
- *   This library  is distributed in the hope that it will be useful,         *
- *   but WITHOUT ANY WARRANTY; without even the implied warranty of           *
- *   MERCHANTABILITY or FITNESS FOR A PARTICULAR PURPOSE.  See the            *
- *   GNU Library General Public License for more details.                     *
- *                                                                            *
- *   You should have received a copy of the GNU Library General Public        *
- *   License along with this library; see the file COPYING.LIB. If not,       *
- *   write to the Free Software Foundation, Inc., 59 Temple Place,            *
- *   Suite 330, Boston, MA  02111-1307, USA                                   *
- *                                                                            *
- ******************************************************************************/
-
-
-#include "PreCompiled.h"
-#ifndef _PreComp_
-# include <BRepAlgoAPI_Fuse.hxx>
-# include <BRepAlgoAPI_Cut.hxx>
-# include <BRepAlgoAPI_Common.hxx>
-# include <gp_Trsf.hxx>
-# include <gp_Pnt.hxx>
-# include <gp_Dir.hxx>
-# include <gp_Vec.hxx>
-# include <gp_Ax1.hxx>
-# include <Standard_Failure.hxx>
-#endif
-
-#include "Body.h"
-#include "FeatureBoolean.h"
-
-#include <Base/Console.h>
-#include <Base/Exception.h>
-#include <Base/Parameter.h>
-#include <App/Application.h>
-#include <App/Document.h>
-<<<<<<< HEAD
-#include <Mod/Part/App/TopoShapeOpCode.h>
-=======
-#include <Mod/Part/App/modelRefine.h>
->>>>>>> 052d8a70
-
-using namespace PartDesign;
-
-namespace PartDesign {
-
-PROPERTY_SOURCE_WITH_EXTENSIONS(PartDesign::Boolean, PartDesign::Feature)
-
-const char* Boolean::TypeEnums[]= {"Fuse","Cut","Common",NULL};
-
-Boolean::Boolean()
-{
-    ADD_PROPERTY(Type,((long)0));
-    Type.setEnums(TypeEnums);
-
-    ADD_PROPERTY_TYPE(Refine,(0),"Part Design",(App::PropertyType)(App::Prop_None),"Refine shape (clean up redundant edges) after adding/subtracting");
-    Base::Reference<ParameterGrp> hGrp = App::GetApplication().GetUserParameter()
-        .GetGroup("BaseApp")->GetGroup("Preferences")->GetGroup("Mod/PartDesign");
-    this->Refine.setValue(hGrp->GetBool("RefineModel", false));
-
-    initExtension(this);
-}
-
-short Boolean::mustExecute() const
-{
-    if (Group.isTouched())
-        return 1;
-    return PartDesign::Feature::mustExecute();
-}
-
-App::DocumentObjectExecReturn *Boolean::execute(void)
-{
-    // Get the operation type
-    std::string type = Type.getValueAsString();
-   
-    std::vector<App::DocumentObject*> tools = Group.getValues();
-    if (tools.empty())
-        return App::DocumentObject::StdReturn;
-
-    // Get the base shape to operate on
-    TopoShape baseTopShape;
-    try {
-        baseTopShape = getBaseShape();
-    } catch (const Base::Exception&) {
-        if (type == "Cut")
-            return new App::DocumentObjectExecReturn("Cannot do boolean cut without BaseFeature");
-    }
-    if(baseTopShape.isNull()) {
-        auto feature = tools.back();
-        baseTopShape = getTopoShape(feature);
-        tools.pop_back();
-    }
-        
-    if (baseTopShape.getShape().IsNull())
-        return new App::DocumentObjectExecReturn("Cannot do boolean operation with invalid base shape");
-
-    //get the body this boolean feature belongs to
-    Part::BodyBase* baseBody = Part::BodyBase::findBodyOf(this);
-
-    if(!baseBody)
-         return new App::DocumentObjectExecReturn("Cannot do boolean on feature which is not in a body");
-
-    TopoShape result(0,getDocument()->getStringHasher());
-    for (auto tool : tools)
-    {
-        auto shape = getTopoShape(tool);
-        // Must not pass null shapes to the boolean operations
-        if (baseTopShape.isNull())
-            return new App::DocumentObjectExecReturn("Base shape is null");
-        if (shape.isNull())
-            return new App::DocumentObjectExecReturn("Tool shape is null");
-
-        const char *op = 0;
-        if (type == "Fuse")
-            op = TOPOP_FUSE;
-        else if(type == "Cut")
-            op = TOPOP_CUT;
-        else if(type == "Common")
-            op = TOPOP_COMMON;
-        else
-            continue;
-
-        try {
-            result.makEShape(op,{baseTopShape,shape});
-        }catch (Standard_Failure&) {
-            return new App::DocumentObjectExecReturn((type + " of tools failed").c_str());
-        }
-        result = this->getSolid(result);
-            // lets check if the result is a solid
-        if (result.isNull())
-            return new App::DocumentObjectExecReturn("Resulting shape is not a solid");
-        baseTopShape = result; // Use result of this operation for fuse/cut of next body
-    }
-<<<<<<< HEAD
-
-    if(result.countSubShapes(TopAbs_SOLID)>1){
-=======
-
-    result = refineShapeIfActive(result);
-
-    int solidCount = countSolids(result);
-    if (solidCount > 1) {
->>>>>>> 052d8a70
-        return new App::DocumentObjectExecReturn("Boolean: Result has multiple solids. This is not supported at this time.");
-    }
-
-    this->Shape.setValue(result);
-    return App::DocumentObject::StdReturn;
-}
-
-void Boolean::onChanged(const App::Property* prop) {
-    
-    if(strcmp(prop->getName(), "Group") == 0)
-        touch();
-
-    PartDesign::Feature::onChanged(prop);
-}
-
-void Boolean::handleChangedPropertyName(Base::XMLReader &reader, const char * TypeName, const char *PropName)
-{
-    // The App::PropertyLinkList property was Bodies in the past
-    Base::Type type = Base::Type::fromName(TypeName);
-    if (Group.getClassTypeId() == type && strcmp(PropName, "Bodies") == 0) {
-        Group.Restore(reader);
-    }
-}
-
-TopoDS_Shape Boolean::refineShapeIfActive(const TopoDS_Shape& oldShape) const
-{
-    if (this->Refine.getValue()) {
-        try {
-            Part::BRepBuilderAPI_RefineModel mkRefine(oldShape);
-            TopoDS_Shape resShape = mkRefine.Shape();
-            return resShape;
-        }
-        catch (Standard_Failure&) {
-            return oldShape;
-        }
-    }
-
-    return oldShape;
-}
-
-}
+/******************************************************************************
+ *   Copyright (c)2013 Jan Rheinlaender <jrheinlaender@users.sourceforge.net> *
+ *                                                                            *
+ *   This file is part of the FreeCAD CAx development system.                 *
+ *                                                                            *
+ *   This library is free software; you can redistribute it and/or            *
+ *   modify it under the terms of the GNU Library General Public              *
+ *   License as published by the Free Software Foundation; either             *
+ *   version 2 of the License, or (at your option) any later version.         *
+ *                                                                            *
+ *   This library  is distributed in the hope that it will be useful,         *
+ *   but WITHOUT ANY WARRANTY; without even the implied warranty of           *
+ *   MERCHANTABILITY or FITNESS FOR A PARTICULAR PURPOSE.  See the            *
+ *   GNU Library General Public License for more details.                     *
+ *                                                                            *
+ *   You should have received a copy of the GNU Library General Public        *
+ *   License along with this library; see the file COPYING.LIB. If not,       *
+ *   write to the Free Software Foundation, Inc., 59 Temple Place,            *
+ *   Suite 330, Boston, MA  02111-1307, USA                                   *
+ *                                                                            *
+ ******************************************************************************/
+
+
+#include "PreCompiled.h"
+#ifndef _PreComp_
+# include <BRepAlgoAPI_Fuse.hxx>
+# include <BRepAlgoAPI_Cut.hxx>
+# include <BRepAlgoAPI_Common.hxx>
+# include <gp_Trsf.hxx>
+# include <gp_Pnt.hxx>
+# include <gp_Dir.hxx>
+# include <gp_Vec.hxx>
+# include <gp_Ax1.hxx>
+# include <Standard_Failure.hxx>
+#endif
+
+#include "Body.h"
+#include "FeatureBoolean.h"
+
+#include <Base/Console.h>
+#include <Base/Exception.h>
+#include <Base/Parameter.h>
+#include <App/Application.h>
+#include <App/Document.h>
+#include <Mod/Part/App/TopoShapeOpCode.h>
+
+using namespace PartDesign;
+
+namespace PartDesign {
+
+PROPERTY_SOURCE_WITH_EXTENSIONS(PartDesign::Boolean, PartDesign::Feature)
+
+const char* Boolean::TypeEnums[]= {"Fuse","Cut","Common",NULL};
+
+Boolean::Boolean()
+{
+    ADD_PROPERTY(Type,((long)0));
+    Type.setEnums(TypeEnums);
+
+    ADD_PROPERTY_TYPE(Refine,(0),"Part Design",(App::PropertyType)(App::Prop_None),"Refine shape (clean up redundant edges) after adding/subtracting");
+    Base::Reference<ParameterGrp> hGrp = App::GetApplication().GetUserParameter()
+        .GetGroup("BaseApp")->GetGroup("Preferences")->GetGroup("Mod/PartDesign");
+    this->Refine.setValue(hGrp->GetBool("RefineModel", false));
+
+    initExtension(this);
+}
+
+short Boolean::mustExecute() const
+{
+    if (Group.isTouched())
+        return 1;
+    return PartDesign::Feature::mustExecute();
+}
+
+App::DocumentObjectExecReturn *Boolean::execute(void)
+{
+    // Get the operation type
+    std::string type = Type.getValueAsString();
+   
+    std::vector<App::DocumentObject*> tools = Group.getValues();
+    if (tools.empty())
+        return App::DocumentObject::StdReturn;
+
+    // Get the base shape to operate on
+    TopoShape baseTopShape;
+    try {
+        baseTopShape = getBaseShape();
+    } catch (const Base::Exception&) {
+        if (type == "Cut")
+            return new App::DocumentObjectExecReturn("Cannot do boolean cut without BaseFeature");
+    }
+    if(baseTopShape.isNull()) {
+        auto feature = tools.back();
+        baseTopShape = getTopoShape(feature);
+        tools.pop_back();
+    }
+        
+    if (baseTopShape.getShape().IsNull())
+        return new App::DocumentObjectExecReturn("Cannot do boolean operation with invalid base shape");
+
+    //get the body this boolean feature belongs to
+    Part::BodyBase* baseBody = Part::BodyBase::findBodyOf(this);
+
+    if(!baseBody)
+         return new App::DocumentObjectExecReturn("Cannot do boolean on feature which is not in a body");
+
+    TopoShape result(0,getDocument()->getStringHasher());
+    for (auto tool : tools)
+    {
+        auto shape = getTopoShape(tool);
+        // Must not pass null shapes to the boolean operations
+        if (baseTopShape.isNull())
+            return new App::DocumentObjectExecReturn("Base shape is null");
+        if (shape.isNull())
+            return new App::DocumentObjectExecReturn("Tool shape is null");
+
+        const char *op = 0;
+        if (type == "Fuse")
+            op = TOPOP_FUSE;
+        else if(type == "Cut")
+            op = TOPOP_CUT;
+        else if(type == "Common")
+            op = TOPOP_COMMON;
+        else
+            continue;
+
+        try {
+            result.makEShape(op,{baseTopShape,shape});
+        }catch (Standard_Failure&) {
+            return new App::DocumentObjectExecReturn((type + " of tools failed").c_str());
+        }
+        result = this->getSolid(result);
+            // lets check if the result is a solid
+        if (result.isNull())
+            return new App::DocumentObjectExecReturn("Resulting shape is not a solid");
+        baseTopShape = result; // Use result of this operation for fuse/cut of next body
+    }
+
+    if (this->Refine.getValue())
+        result = result.makERefine();
+
+    if(result.countSubShapes(TopAbs_SOLID)>1){
+        return new App::DocumentObjectExecReturn("Boolean: Result has multiple solids. This is not supported at this time.");
+    }
+
+    this->Shape.setValue(result);
+    return App::DocumentObject::StdReturn;
+}
+
+void Boolean::onChanged(const App::Property* prop) {
+    
+    if(strcmp(prop->getName(), "Group") == 0)
+        touch();
+
+    PartDesign::Feature::onChanged(prop);
+}
+
+void Boolean::handleChangedPropertyName(Base::XMLReader &reader, const char * TypeName, const char *PropName)
+{
+    // The App::PropertyLinkList property was Bodies in the past
+    Base::Type type = Base::Type::fromName(TypeName);
+    if (Group.getClassTypeId() == type && strcmp(PropName, "Bodies") == 0) {
+        Group.Restore(reader);
+    }
+}
+
+}
--- conflicted
+++ resolved
@@ -1,239 +1,232 @@
-/***************************************************************************
- *   Copyright (c) 2010 Juergen Riegel <FreeCAD@juergen-riegel.net>        *
- *                                                                         *
- *   This file is part of the FreeCAD CAx development system.              *
- *                                                                         *
- *   This library is free software; you can redistribute it and/or         *
- *   modify it under the terms of the GNU Library General Public           *
- *   License as published by the Free Software Foundation; either          *
- *   version 2 of the License, or (at your option) any later version.      *
- *                                                                         *
- *   This library  is distributed in the hope that it will be useful,      *
- *   but WITHOUT ANY WARRANTY; without even the implied warranty of        *
- *   MERCHANTABILITY or FITNESS FOR A PARTICULAR PURPOSE.  See the         *
- *   GNU Library General Public License for more details.                  *
- *                                                                         *
- *   You should have received a copy of the GNU Library General Public     *
- *   License along with this library; see the file COPYING.LIB. If not,    *
- *   write to the Free Software Foundation, Inc., 59 Temple Place,         *
- *   Suite 330, Boston, MA  02111-1307, USA                                *
- *                                                                         *
- ***************************************************************************/
-
-
-#include "PreCompiled.h"
-#ifndef _PreComp_
-#include <TopTools_IndexedMapOfShape.hxx>
-#include <TopTools_IndexedDataMapOfShapeListOfShape.hxx>
-#include <TopExp.hxx>
-#include <TopoDS.hxx>
-#include <BRep_Tool.hxx>
-#include <TopoDS_Edge.hxx>
-#include <TopExp_Explorer.hxx>
-#endif
-
-
-#include <boost/algorithm/string/predicate.hpp>
-
-#include "FeatureDressUp.h"
-#include <Base/Console.h>
-#include <App/Document.h>
-#include <Base/Exception.h>
-
-FC_LOG_LEVEL_INIT("PartDesign",true,true)
-
-using namespace PartDesign;
-
-namespace PartDesign {
-
-
-PROPERTY_SOURCE(PartDesign::DressUp, PartDesign::FeatureAddSub)
-
-DressUp::DressUp()
-{
-    ADD_PROPERTY(Base,(0));
-    Placement.setStatus(App::Property::ReadOnly, true);
-
-    ADD_PROPERTY_TYPE(SupportTransform,(true),"Base", App::Prop_None,
-            "Enable support for transformed patterns");
-
-    addSubType = Additive;
-}
-
-short DressUp::mustExecute() const
-{
-    if (Base.getValue() && Base.getValue()->isTouched())
-        return 1;
-    return PartDesign::Feature::mustExecute();
-}
-
-
-void DressUp::positionByBaseFeature(void)
-{
-    Part::Feature *base = static_cast<Part::Feature*>(BaseFeature.getValue());
-    if (base && base->getTypeId().isDerivedFrom(Part::Feature::getClassTypeId()))
-        this->Placement.setValue(base->Placement.getValue());
-}
-
-Part::Feature *DressUp::getBaseObject(bool silent) const
-{
-    Part::Feature *rv = Feature::getBaseObject(/* silent = */ true);
-    if (rv) {
-        return rv;
-    }
-
-    const char* err = nullptr;
-    App::DocumentObject* base = Base.getValue();
-    if (base) {
-        if(base->isDerivedFrom(Part::Feature::getClassTypeId())) {
-            rv = static_cast<Part::Feature*>(base);
-        } else {
-            err = "Linked object is not a Part object";
-        }
-    } else {
-        err = "No Base object linked";
-    }
-
-    if (!silent && err) {
-        throw Base::RuntimeError(err);
-    }
-
-    return rv;
-}
-
-std::vector<TopoShape> DressUp::getContiniusEdges(const TopoShape &shape) {
-    std::vector<TopoShape> ret;
-    TopTools_IndexedDataMapOfShapeListOfShape mapEdgeFace;
-    TopExp::MapShapesAndAncestors(shape.getShape(), TopAbs_EDGE, TopAbs_FACE, mapEdgeFace);
-
-    for(auto &ref : Base.getSubValues(true)) {
-        TopoDS_Shape subshape;
-        try {
-            subshape = shape.getSubShape(ref.c_str());
-        }catch(...){}
-        if(subshape.IsNull()) {
-            throw Part::NullShapeException("Invalid edge link");
-        }
-
-        if (subshape.ShapeType() == TopAbs_EDGE) {
-            TopoDS_Edge edge = TopoDS::Edge(subshape);
-            const TopTools_ListOfShape& los = mapEdgeFace.FindFromKey(edge);
-
-            if(los.Extent() != 2) {
-                FC_WARN(getFullName() << ": skip edge '" 
-                        << ref << "' with less two attaching faces");
-                continue;
-            }
-
-            const TopoDS_Shape& face1 = los.First();
-            const TopoDS_Shape& face2 = los.Last();
-            GeomAbs_Shape cont = BRep_Tool::Continuity(TopoDS::Edge(edge),
-                                                       TopoDS::Face(face1),
-                                                       TopoDS::Face(face2));
-            if (cont != GeomAbs_C0) {
-                FC_WARN(getFullName() << ": skip edge '"
-                       << ref << "' that is not C0 continuous");
-                continue;
-            }
-            ret.push_back(subshape);
-
-        } else if(subshape.ShapeType() == TopAbs_FACE) {
-            for(TopExp_Explorer exp(subshape,TopAbs_EDGE);exp.More();exp.Next())
-                ret.push_back(exp.Current());
-        } else
-            FC_WARN(getFullName() << ": skip invalid shape '"
-                    << ref << "' with type " << TopoShape::shapeName(subshape.ShapeType()));
-    }
-    return ret;
-}
-
-std::vector<TopoShape> DressUp::getFaces(const TopoShape &shape) {
-    std::vector<TopoShape> ret;
-    const auto &vals = Base.getSubValues();
-    const auto &subs = Base.getShadowSubs();
-    size_t i=0;
-    for(auto &val : vals) {
-        if(!boost::starts_with(val,"Face"))
-            continue;
-        auto &sub = subs[i++];
-        auto &ref = sub.first.size()?sub.first:val;
-        TopoShape subshape;
-        try {
-            subshape = shape.getSubTopoShape(ref.c_str());
-        }catch(...){}
-        if(subshape.isNull()) {
-            FC_ERR(getFullName() << ": invalid face reference '" << ref << "'");
-            throw Part::NullShapeException("Invalid Invalid face link");
-        }
-
-        if(subshape.shapeType() != TopAbs_FACE) {
-            FC_WARN(getFullName() << ": skip invalid shape '"
-                    << ref << "' with type " << subshape.shapeName());
-            continue;
-        }
-        ret.push_back(subshape);
-    }
-    return ret;
-}
-
-void DressUp::onChanged(const App::Property* prop)
-{
-    // the BaseFeature property should track the Base and vice-versa as long as
-    // the feature is inside a body (aka BaseFeature is nonzero)
-    if (prop == &BaseFeature) {
-        if (BaseFeature.getValue() && Base.getValue() != BaseFeature.getValue()) {
-            auto subs = Base.getSubValues();
-            auto shadows = Base.getShadowSubs();
-            for(auto &sub : subs) {
-                if(sub.size() && sub[0]!='?')
-                    sub = std::string("?") + sub;
-            }
-            Base.setValue (BaseFeature.getValue(),std::move(subs),std::move(shadows));
-        }
-    } else if (prop == &Base) {
-        // track the vice-versa changes
-        if (BaseFeature.getValue() && Base.getValue() != BaseFeature.getValue()) {
-            BaseFeature.setValue (Base.getValue());
-        }
-    } else if (prop == &Shape || prop == &SupportTransform) {
-        if (!isRestoring() && !getDocument()->isPerformingTransaction()) {
-            Part::TopoShape s(0,getDocument()->getStringHasher());
-            auto base = Base::freecad_dynamic_cast<FeatureAddSub>(getBaseObject(true));
-            if(!base) {
-                addSubType = Additive;
-                if(!SupportTransform.getValue())
-                    s = getBaseShape();
-                else
-                    s = Shape.getShape();
-            } else if (!SupportTransform.getValue()) {
-                addSubType = base->getAddSubType();
-                s = base->AddSubShape.getShape();
-            } else {
-                addSubType = base->getAddSubType();
-<<<<<<< HEAD
-                Part::TopoShape baseShape = base->getBaseShape(true);
-=======
-                Part::TopoShape baseShape = base->getBaseTopoShape(true);
->>>>>>> c782435b
-                if (baseShape.isNull() || !baseShape.hasSubShape(TopAbs_SOLID)) {
-                    s = Shape.getShape();
-                    addSubType = Additive;
-                } else if (addSubType == Additive)
-<<<<<<< HEAD
-                    s.makECut({Shape.getShape(),baseShape});
-                else
-                    s.makECut({baseShape,Shape.getShape()});
-=======
-                    s = Shape.getShape().cut(baseShape.getShape());
-                else
-                    s = baseShape.cut(Shape.getValue());
->>>>>>> c782435b
-            }
-            AddSubShape.setValue(s);
-        }
-    }
-
-    Feature::onChanged(prop);
-}
-
-}
+/***************************************************************************
+ *   Copyright (c) 2010 Juergen Riegel <FreeCAD@juergen-riegel.net>        *
+ *                                                                         *
+ *   This file is part of the FreeCAD CAx development system.              *
+ *                                                                         *
+ *   This library is free software; you can redistribute it and/or         *
+ *   modify it under the terms of the GNU Library General Public           *
+ *   License as published by the Free Software Foundation; either          *
+ *   version 2 of the License, or (at your option) any later version.      *
+ *                                                                         *
+ *   This library  is distributed in the hope that it will be useful,      *
+ *   but WITHOUT ANY WARRANTY; without even the implied warranty of        *
+ *   MERCHANTABILITY or FITNESS FOR A PARTICULAR PURPOSE.  See the         *
+ *   GNU Library General Public License for more details.                  *
+ *                                                                         *
+ *   You should have received a copy of the GNU Library General Public     *
+ *   License along with this library; see the file COPYING.LIB. If not,    *
+ *   write to the Free Software Foundation, Inc., 59 Temple Place,         *
+ *   Suite 330, Boston, MA  02111-1307, USA                                *
+ *                                                                         *
+ ***************************************************************************/
+
+
+#include "PreCompiled.h"
+#ifndef _PreComp_
+#include <TopTools_IndexedMapOfShape.hxx>
+#include <TopTools_IndexedDataMapOfShapeListOfShape.hxx>
+#include <TopExp.hxx>
+#include <TopoDS.hxx>
+#include <BRep_Tool.hxx>
+#include <TopoDS_Edge.hxx>
+#include <TopExp_Explorer.hxx>
+#endif
+
+
+#include <boost/algorithm/string/predicate.hpp>
+
+#include "FeatureDressUp.h"
+#include <Base/Console.h>
+#include <App/Document.h>
+#include <Base/Exception.h>
+
+FC_LOG_LEVEL_INIT("PartDesign",true,true)
+
+using namespace PartDesign;
+
+namespace PartDesign {
+
+
+PROPERTY_SOURCE(PartDesign::DressUp, PartDesign::FeatureAddSub)
+
+DressUp::DressUp()
+{
+    ADD_PROPERTY(Base,(0));
+    Placement.setStatus(App::Property::ReadOnly, true);
+
+    ADD_PROPERTY_TYPE(SupportTransform,(false),"Base", App::Prop_None,
+            "Enable support for transformed patterns");
+
+    addSubType = Additive;
+}
+
+short DressUp::mustExecute() const
+{
+    if (Base.getValue() && Base.getValue()->isTouched())
+        return 1;
+    return PartDesign::Feature::mustExecute();
+}
+
+void DressUp::setupObject() {
+    SupportTransform.setValue(true);
+}
+
+void DressUp::positionByBaseFeature(void)
+{
+    Part::Feature *base = static_cast<Part::Feature*>(BaseFeature.getValue());
+    if (base && base->getTypeId().isDerivedFrom(Part::Feature::getClassTypeId()))
+        this->Placement.setValue(base->Placement.getValue());
+}
+
+Part::Feature *DressUp::getBaseObject(bool silent) const
+{
+    Part::Feature *rv = Feature::getBaseObject(/* silent = */ true);
+    if (rv) {
+        return rv;
+    }
+
+    const char* err = nullptr;
+    App::DocumentObject* base = Base.getValue();
+    if (base) {
+        if(base->isDerivedFrom(Part::Feature::getClassTypeId())) {
+            rv = static_cast<Part::Feature*>(base);
+        } else {
+            err = "Linked object is not a Part object";
+        }
+    } else {
+        err = "No Base object linked";
+    }
+
+    if (!silent && err) {
+        throw Base::RuntimeError(err);
+    }
+
+    return rv;
+}
+
+std::vector<TopoShape> DressUp::getContiniusEdges(const TopoShape &shape) {
+    std::vector<TopoShape> ret;
+    TopTools_IndexedDataMapOfShapeListOfShape mapEdgeFace;
+    TopExp::MapShapesAndAncestors(shape.getShape(), TopAbs_EDGE, TopAbs_FACE, mapEdgeFace);
+
+    for(auto &ref : Base.getSubValues(true)) {
+        TopoDS_Shape subshape;
+        try {
+            subshape = shape.getSubShape(ref.c_str());
+        }catch(...){}
+        if(subshape.IsNull()) {
+            throw Part::NullShapeException("Invalid edge link");
+        }
+
+        if (subshape.ShapeType() == TopAbs_EDGE) {
+            TopoDS_Edge edge = TopoDS::Edge(subshape);
+            const TopTools_ListOfShape& los = mapEdgeFace.FindFromKey(edge);
+
+            if(los.Extent() != 2) {
+                FC_WARN(getFullName() << ": skip edge '" 
+                        << ref << "' with less two attaching faces");
+                continue;
+            }
+
+            const TopoDS_Shape& face1 = los.First();
+            const TopoDS_Shape& face2 = los.Last();
+            GeomAbs_Shape cont = BRep_Tool::Continuity(TopoDS::Edge(edge),
+                                                       TopoDS::Face(face1),
+                                                       TopoDS::Face(face2));
+            if (cont != GeomAbs_C0) {
+                FC_WARN(getFullName() << ": skip edge '"
+                       << ref << "' that is not C0 continuous");
+                continue;
+            }
+            ret.push_back(subshape);
+
+        } else if(subshape.ShapeType() == TopAbs_FACE) {
+            for(TopExp_Explorer exp(subshape,TopAbs_EDGE);exp.More();exp.Next())
+                ret.push_back(exp.Current());
+        } else
+            FC_WARN(getFullName() << ": skip invalid shape '"
+                    << ref << "' with type " << TopoShape::shapeName(subshape.ShapeType()));
+    }
+    return ret;
+}
+
+std::vector<TopoShape> DressUp::getFaces(const TopoShape &shape) {
+    std::vector<TopoShape> ret;
+    const auto &vals = Base.getSubValues();
+    const auto &subs = Base.getShadowSubs();
+    size_t i=0;
+    for(auto &val : vals) {
+        if(!boost::starts_with(val,"Face"))
+            continue;
+        auto &sub = subs[i++];
+        auto &ref = sub.first.size()?sub.first:val;
+        TopoShape subshape;
+        try {
+            subshape = shape.getSubTopoShape(ref.c_str());
+        }catch(...){}
+        if(subshape.isNull()) {
+            FC_ERR(getFullName() << ": invalid face reference '" << ref << "'");
+            throw Part::NullShapeException("Invalid Invalid face link");
+        }
+
+        if(subshape.shapeType() != TopAbs_FACE) {
+            FC_WARN(getFullName() << ": skip invalid shape '"
+                    << ref << "' with type " << subshape.shapeName());
+            continue;
+        }
+        ret.push_back(subshape);
+    }
+    return ret;
+}
+
+void DressUp::onChanged(const App::Property* prop)
+{
+    // the BaseFeature property should track the Base and vice-versa as long as
+    // the feature is inside a body (aka BaseFeature is nonzero)
+    if (prop == &BaseFeature) {
+        if (BaseFeature.getValue() && Base.getValue() != BaseFeature.getValue()) {
+            auto subs = Base.getSubValues();
+            auto shadows = Base.getShadowSubs();
+            for(auto &sub : subs) {
+                if(sub.size() && sub[0]!='?')
+                    sub = std::string("?") + sub;
+            }
+            Base.setValue (BaseFeature.getValue(),std::move(subs),std::move(shadows));
+        }
+    } else if (prop == &Base) {
+        // track the vice-versa changes
+        if (BaseFeature.getValue() && Base.getValue() != BaseFeature.getValue()) {
+            BaseFeature.setValue (Base.getValue());
+        }
+    } else if (prop == &Shape || prop == &SupportTransform) {
+        if (!isRestoring() && !getDocument()->isPerformingTransaction()) {
+            Part::TopoShape s(0,getDocument()->getStringHasher());
+            auto base = Base::freecad_dynamic_cast<FeatureAddSub>(getBaseObject(true));
+            if(!base) {
+                addSubType = Additive;
+                if(!SupportTransform.getValue())
+                    s = getBaseShape();
+                else
+                    s = Shape.getShape();
+            } else if (!SupportTransform.getValue()) {
+                addSubType = base->getAddSubType();
+                s = base->AddSubShape.getShape();
+            } else {
+                addSubType = base->getAddSubType();
+                Part::TopoShape baseShape = base->getBaseShape(true);
+                if (baseShape.isNull() || !baseShape.hasSubShape(TopAbs_SOLID)) {
+                    s = Shape.getShape();
+                    addSubType = Additive;
+                } else if (addSubType == Additive)
+                    s.makECut({Shape.getShape(),baseShape});
+                else
+                    s.makECut({baseShape,Shape.getShape()});
+            }
+            AddSubShape.setValue(s);
+        }
+    }
+
+    Feature::onChanged(prop);
+}
+
+}
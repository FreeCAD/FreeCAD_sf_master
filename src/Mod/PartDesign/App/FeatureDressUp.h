--- conflicted
+++ resolved
@@ -1,76 +1,71 @@
-/***************************************************************************
- *   Copyright (c) 2010 Juergen Riegel <FreeCAD@juergen-riegel.net>        *
- *                                                                         *
- *   This file is part of the FreeCAD CAx development system.              *
- *                                                                         *
- *   This library is free software; you can redistribute it and/or         *
- *   modify it under the terms of the GNU Library General Public           *
- *   License as published by the Free Software Foundation; either          *
- *   version 2 of the License, or (at your option) any later version.      *
- *                                                                         *
- *   This library  is distributed in the hope that it will be useful,      *
- *   but WITHOUT ANY WARRANTY; without even the implied warranty of        *
- *   MERCHANTABILITY or FITNESS FOR A PARTICULAR PURPOSE.  See the         *
- *   GNU Library General Public License for more details.                  *
- *                                                                         *
- *   You should have received a copy of the GNU Library General Public     *
- *   License along with this library; see the file COPYING.LIB. If not,    *
- *   write to the Free Software Foundation, Inc., 59 Temple Place,         *
- *   Suite 330, Boston, MA  02111-1307, USA                                *
- *                                                                         *
- ***************************************************************************/
-
-
-#ifndef PARTDESIGN_DressUp_H
-#define PARTDESIGN_DressUp_H
-
-#include <App/PropertyStandard.h>
-#include "Feature.h"
-
-namespace PartDesign
-{
-
-class PartDesignExport DressUp : public PartDesign::Feature
-{
-    PROPERTY_HEADER(PartDesign::DressUp);
-
-public:
-    DressUp();
-
-    /**
-     * Base feature and it's subelements to which dressup operation will be applied to.
-     * Unlike Feature::BaseFeature it includes Sublinks and set not only inside a body.
-     * But for consistency if BaseFeature is nonzero this links to the same body as it.
-     */
-    App::PropertyLinkSub Base;
-
-    short mustExecute() const;
-    /// updates the Placement property from the Placement of the BaseFeature
-    void positionByBaseFeature(void);
-    /**
-     * Returns the BaseFeature property's object if it's set otherwise returns Base's
-     * feature property object otherwise feature property's object (if any)
-     * @param silent if couldn't determine the base feature and silent == true,
-     *               silently return a nullptr, otherwise throw Base::Exception.
-     *               Default is false.
-     */
-    virtual Part::Feature* getBaseObject(bool silent=false) const;
-    /// extracts all edges from the subshapes (including face edges) and furthermore adds
-<<<<<<< HEAD
-    /// all C0 continuos edges to the vector
-    std::vector<TopoShape> getContiniusEdges(const TopoShape &shape);
-
-    std::vector<TopoShape> getFaces(const TopoShape &shape);
-=======
-    /// all C0 continuous edges to the vector
-    void getContiniusEdges(Part::TopoShape, std::vector< std::string >&);
->>>>>>> c0753806
-
-protected:
-    virtual void onChanged(const App::Property* prop);
-};
-
-} //namespace PartDesign
-
-
-#endif // PARTDESIGN_DressUp_H
+/***************************************************************************
+ *   Copyright (c) 2010 Juergen Riegel <FreeCAD@juergen-riegel.net>        *
+ *                                                                         *
+ *   This file is part of the FreeCAD CAx development system.              *
+ *                                                                         *
+ *   This library is free software; you can redistribute it and/or         *
+ *   modify it under the terms of the GNU Library General Public           *
+ *   License as published by the Free Software Foundation; either          *
+ *   version 2 of the License, or (at your option) any later version.      *
+ *                                                                         *
+ *   This library  is distributed in the hope that it will be useful,      *
+ *   but WITHOUT ANY WARRANTY; without even the implied warranty of        *
+ *   MERCHANTABILITY or FITNESS FOR A PARTICULAR PURPOSE.  See the         *
+ *   GNU Library General Public License for more details.                  *
+ *                                                                         *
+ *   You should have received a copy of the GNU Library General Public     *
+ *   License along with this library; see the file COPYING.LIB. If not,    *
+ *   write to the Free Software Foundation, Inc., 59 Temple Place,         *
+ *   Suite 330, Boston, MA  02111-1307, USA                                *
+ *                                                                         *
+ ***************************************************************************/
+
+
+#ifndef PARTDESIGN_DressUp_H
+#define PARTDESIGN_DressUp_H
+
+#include <App/PropertyStandard.h>
+#include "Feature.h"
+
+namespace PartDesign
+{
+
+class PartDesignExport DressUp : public PartDesign::Feature
+{
+    PROPERTY_HEADER(PartDesign::DressUp);
+
+public:
+    DressUp();
+
+    /**
+     * Base feature and it's subelements to which dressup operation will be applied to.
+     * Unlike Feature::BaseFeature it includes Sublinks and set not only inside a body.
+     * But for consistency if BaseFeature is nonzero this links to the same body as it.
+     */
+    App::PropertyLinkSub Base;
+
+    short mustExecute() const;
+    /// updates the Placement property from the Placement of the BaseFeature
+    void positionByBaseFeature(void);
+    /**
+     * Returns the BaseFeature property's object if it's set otherwise returns Base's
+     * feature property object otherwise feature property's object (if any)
+     * @param silent if couldn't determine the base feature and silent == true,
+     *               silently return a nullptr, otherwise throw Base::Exception.
+     *               Default is false.
+     */
+    virtual Part::Feature* getBaseObject(bool silent=false) const;
+    /// extracts all edges from the subshapes (including face edges) and furthermore adds
+    /// all C0 continuous edges to the vector
+    std::vector<TopoShape> getContiniusEdges(const TopoShape &shape);
+
+    std::vector<TopoShape> getFaces(const TopoShape &shape);
+
+protected:
+    virtual void onChanged(const App::Property* prop);
+};
+
+} //namespace PartDesign
+
+
+#endif // PARTDESIGN_DressUp_H
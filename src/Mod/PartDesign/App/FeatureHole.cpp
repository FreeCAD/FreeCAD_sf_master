--- conflicted
+++ resolved
@@ -1,1295 +1,1289 @@
-/***************************************************************************
- *   Copyright (c) 2011 Juergen Riegel <FreeCAD@juergen-riegel.net>        *
- *                                                                         *
- *   This file is part of the FreeCAD CAx development system.              *
- *                                                                         *
- *   This library is free software; you can redistribute it and/or         *
- *   modify it under the terms of the GNU Library General Public           *
- *   License as published by the Free Software Foundation; either          *
- *   version 2 of the License, or (at your option) any later version.      *
- *                                                                         *
- *   This library  is distributed in the hope that it will be useful,      *
- *   but WITHOUT ANY WARRANTY; without even the implied warranty of        *
- *   MERCHANTABILITY or FITNESS FOR A PARTICULAR PURPOSE.  See the         *
- *   GNU Library General Public License for more details.                  *
- *                                                                         *
- *   You should have received a copy of the GNU Library General Public     *
- *   License along with this library; see the file COPYING.LIB. If not,    *
- *   write to the Free Software Foundation, Inc., 59 Temple Place,         *
- *   Suite 330, Boston, MA  02111-1307, USA                                *
- *                                                                         *
- ***************************************************************************/
-
-
-#include "PreCompiled.h"
-#ifndef _PreComp_
-# include <Bnd_Box.hxx>
-# include <gp_Dir.hxx>
-# include <gp_Circ.hxx>
-# include <gp_Pln.hxx>
-# include <BRep_Builder.hxx>
-# include <BRepAdaptor_Surface.hxx>
-# include <BRepBndLib.hxx>
-# include <BRepPrimAPI_MakePrism.hxx>
-# include <BRepFeat_MakePrism.hxx>
-# include <BRepBuilderAPI_Copy.hxx>
-# include <BRepBuilderAPI_MakeFace.hxx>
-# include <BRepBuilderAPI_MakeEdge.hxx>
-# include <BRepBuilderAPI_MakeWire.hxx>
-# include <BRepBuilderAPI_Transform.hxx>
-# include <BRepPrimAPI_MakeRevol.hxx>
-# include <Geom_Plane.hxx>
-# include <Geom_Circle.hxx>
-# include <Geom2d_Curve.hxx>
-# include <TopoDS.hxx>
-# include <TopoDS_Face.hxx>
-# include <TopoDS_Wire.hxx>
-# include <TopExp_Explorer.hxx>
-# include <TopExp.hxx>
-# include <BRepAlgoAPI_Cut.hxx>
-# include <BRepAlgoAPI_Fuse.hxx>
-# include <Standard_Version.hxx>
-#endif
-
-#include <Base/Placement.h>
-#include <Base/Exception.h>
-#include <Base/Tools.h>
-#include <App/Document.h>
-#include <Base/Reader.h>
-#include <Mod/Part/App/TopoShape.h>
-
-#include "FeatureHole.h"
-
-using namespace PartDesign;
-
-const char* Hole::DepthTypeEnums[]                   = { "Dimension", "ThroughAll", /*, "UpToFirst", */ NULL };
-const char* Hole::ThreadTypeEnums[]                  = { "None", "ISOMetricProfile", "ISOMetricFineProfile", "UNC", "UNF", "UNEF", NULL};
-const char* Hole::ThreadFitEnums[]                   = { "Standard", "Close", NULL};
-const char* Hole::DrillPointEnums[]                  = { "Flat", "Angled", NULL};
-
-/* "None" profile */
-
-const char* Hole::HoleCutType_None_Enums[]           = { "None", "Counterbore", "Countersink", NULL };
-const char* Hole::ThreadSize_None_Enums[]            = { "None", NULL };
-const char* Hole::ThreadClass_None_Enums[]           = { "None", NULL };
-
-/* Sources:
-  http://www.engineeringtoolbox.com/metric-threads-d_777.html
-  http://www.metalmart.com/tools/miscellaneous-guides/standard-drill-size/
-
-*/
-
-const Hole::ThreadDescription Hole::threadDescription[][171] =
-{
-    /* None */
-    {
-        { "---", 	6.0, 0.0 },
-    },
-
-    /* ISO metric coarse */
-    {
-        { "M1.60", 	1.60,       0.35 },
-        { "M2.00", 	2.00,       0.40 },
-        { "M2.50", 	2.50,       0.45 },
-        { "M3", 	3.00,       0.50 },
-        { "M3.50", 	3.50,       0.60 },
-        { "M4", 	4.00,       0.70 },
-        { "M5", 	5.00,       0.80 },
-        { "M6", 	6.00,       1.00 },
-        { "M8", 	8.00,       1.25 },
-        { "M10", 	10.00,      1.50 },
-        { "M12", 	12.00,      1.75 },
-        { "M14", 	14.00,      2.00 },
-        { "M16", 	16.00,      2.00 },
-        { "M20", 	20.00,      2.50 },
-        { "M22", 	22.00,      2.50 },
-        { "M24", 	24.00,      3.00 },
-        { "M27", 	27.00,      3.00 },
-        { "M30", 	30.00,      3.50 },
-        { "M36", 	36.00,      4.00 },
-        { "M42", 	42.00,      4.50 },
-        { "M48", 	48.00,      5.00 },
-        { "M56", 	56.00,      5.50 },
-        { "M64", 	64.00,      6.00 },
-        { "M68", 	68.00,      6.00 },
-     },
-    /* ISO metric fine */
-    {
-        { "M1.0x0.2", 	1.0,    0.20 },
-        { "M1.1x0.2", 	1.1,    0.20 },
-        { "M1.2x0.2", 	1.2,    0.20 },
-        { "M1.4z0.2", 	1.4,    0.20 },
-        { "M1.6x0.2", 	1.6,    0.20 },
-        { "M1.8x0.2", 	1.8,    0.20 },
-        { "M2x0.25", 	2.0,    0.25 },
-        { "M2.2x0.25", 	2.2,    0.25 },
-        { "M2.5x0.35", 	2.5,    0.35 },
-        { "M3x0.35", 	3.0,    0.35 },
-        { "M3.5x0.35",  3.5,    0.35 },
-        { "M4x0.5", 	4.0,    0.50 },
-        { "M4.5x0.5", 	4.5,    0.50 },
-        { "M5x0.5", 	5.0,    0.50 },
-        { "M5.5x0.5", 	5.5,    0.50 },
-        { "M6x0.75", 	6.0,    0.75 },
-        { "M7x0.75", 	7.0,    0.75 },
-        { "M8x0.75", 	8.0,    0.75 },
-        { "M8x1.0", 	8.0,    1.00 },
-        { "M9x0.75", 	9.0,    0.75 },
-        { "M9x1",       9.0,    1.00 },
-        { "M10x0.75", 	10.0,   0.75 },
-        { "M10x1",      10.0,   1.00 },
-        { "M10x1.25", 	10.0,   1.25 },
-        { "M11x0.75", 	11.0,   0.75 },
-        { "M11x1",      11.0,   1.00 },
-        { "M12x1",      12.0,   1.00 },
-        { "M12x1.25", 	12.0,   1.25 },
-        { "M12x1.5", 	12.0,   1.50 },
-        { "M14x1.0", 	14.0,   1.00 },
-        { "M14x1.25", 	14.0,   1.25 },
-        { "M14x1.5", 	14.0,   1.50 },
-        { "M15x1",      15.0,   1.00 },
-        { "M15x1.5", 	15.0,   1.50 },
-        { "M16x1",      16.0,   1.00 },
-        { "M16x1.5", 	16.0,   1.50 },
-        { "M17x1.0", 	17.0,   1.00 },
-        { "M17x1.5", 	17.0,   1.50 },
-        { "M18x1.0", 	18.0,   1.00 },
-        { "M18x1.5", 	18.0,   1.50 },
-        { "M18x2.0", 	18.0,   2.00 },
-        { "M20x1.0", 	20.0,   1.00 },
-        { "M20x1.5", 	20.0,   1.50 },
-        { "M20x2.0", 	20.0,   2.00 },
-        { "M22x1.0", 	22.0,   1.00 },
-        { "M22x1.5", 	22.0,   1.50 },
-        { "M22x2.0", 	22.0,   2.00 },
-        { "M24x1.0", 	24.0,   1.00 },
-        { "M24x1.5", 	24.0,   1.50 },
-        { "M24x2.0", 	24.0,   2.00 },
-        { "M25x1.0", 	25.0,   1.00 },
-        { "M25x1.5", 	25.0,   1.50 },
-        { "M25x2.0", 	25.0,   2.00 },
-        { "M27x1.0", 	27.0,   1.00 },
-        { "M27x1.5", 	27.0,   1.50 },
-        { "M27x2.0", 	27.0,   2.00 },
-        { "M28x1.0", 	28.0,   1.00 },
-        { "M28x1.5", 	28.0,   1.50 },
-        { "M28x2.0", 	28.0,   2.00 },
-        { "M30x1.0", 	30.0,   1.00 },
-        { "M30x1.5", 	30.0,   1.50 },
-        { "M30x2.0", 	30.0,   2.00 },
-        { "M30x3.0", 	30.0,   3.00 },
-        { "M32x1.5", 	32.0,   1.50 },
-        { "M32x2.0", 	32.0,   2.00 },
-        { "M33x1.5", 	33.0,   1.50 },
-        { "M33x2.0", 	33.0,   2.00 },
-        { "M33x3.0", 	33.0,   3.00 },
-        { "M35x1.5", 	35.0,   1.50 },
-        { "M35x2.0", 	35.0,   2.00 },
-        { "M36x1.5", 	36.0,   1.50 },
-        { "M36x2.0", 	36.0,   2.00 },
-        { "M36x3.0", 	36.0,   3.00 },
-        { "M39x1.5", 	39.0,   1.50 },
-        { "M39x2.0", 	39.0,   2.00 },
-        { "M39x3.0", 	39.0,   3.00 },
-        { "M40x1.5", 	40.0,   1.50 },
-        { "M40x2.0", 	40.0,   2.00 },
-        { "M40x3.0", 	40.0,   3.00 },
-        { "M42x1.5", 	42.0,   1.50 },
-        { "M42x2.0", 	42.0,   2.00 },
-        { "M42x3.0", 	42.0,   3.00 },
-        { "M42x4.0", 	42.0,   4.00 },
-        { "M45x1.5", 	45.0,   1.50 },
-        { "M45x2.0", 	45.0,   2.00 },
-        { "M45x3.0", 	45.0,   3.00 },
-        { "M45x4.0", 	45.0,   4.00 },
-        { "M48x1.5", 	48.0,   1.50 },
-        { "M48x2.0", 	48.0,   2.00 },
-        { "M48x3.0", 	48.0,   3.00 },
-        { "M48x4.0", 	48.0,   4.00 },
-        { "M50x1.5", 	50.0,   1.50 },
-        { "M50x2.0", 	50.0,   2.00 },
-        { "M50x3.0", 	50.0,   3.00 },
-        { "M52x1.5", 	52.0,   1.50 },
-        { "M52x2.0", 	52.0,   2.00 },
-        { "M52x3.0", 	52.0,   3.00 },
-        { "M52x4.0", 	52.0,   4.00 },
-        { "M55x1.5", 	55.0,   1.50 },
-        { "M55x2.0", 	55.0,   2.00 },
-        { "M55x3.0", 	55.0,   3.00 },
-        { "M55x4.0", 	55.0,   4.00 },
-        { "M56x1.5", 	56.0,   1.50 },
-        { "M56x2.0", 	56.0,   2.00 },
-        { "M56x3.0", 	56.0,   3.00 },
-        { "M56x4.0", 	56.0,   4.00 },
-        { "M58x1.5", 	58.0,   1.50 },
-        { "M58x2.0", 	58.0,   2.00 },
-        { "M58x3.0", 	58.0,   3.00 },
-        { "M58x4.0", 	58.0,   4.00 },
-        { "M60x1.5", 	60.0,   1.50 },
-        { "M60x2.0", 	60.0,   2.00 },
-        { "M60x3.0", 	60.0,   3.00 },
-        { "M60x4.0", 	60.0,   4.00 },
-        { "M62x1.5", 	62.0,   1.50 },
-        { "M62x2.0", 	62.0,   2.00 },
-        { "M62x3.0", 	62.0,   3.00 },
-        { "M62x4.0", 	62.0,   4.00 },
-        { "M64x1.5", 	64.0,   1.50 },
-        { "M64x2.0", 	64.0,   2.00 },
-        { "M64x3.0", 	64.0,   3.00 },
-        { "M64x4.0", 	64.0,   4.00 },
-        { "M65x1.5", 	65.0,   1.50 },
-        { "M65x2.0", 	65.0,   2.00 },
-        { "M65x3.0", 	65.0,   3.00 },
-        { "M65x4.0", 	65.0,   4.00 },
-        { "M68x1.5", 	68.0,   1.50 },
-        { "M68x2.0", 	68.0,   2.00 },
-        { "M68x3.0", 	68.0,   3.00 },
-        { "M68x4.0", 	68.0,   4.00 },
-        { "M70x1.5", 	70.0,   1.50 },
-        { "M70x2.0", 	70.0,   2.00 },
-        { "M70x3.0", 	70.0,   3.00 },
-        { "M70x4.0", 	70.0,   4.00 },
-        { "M70x6.0", 	70.0,   6.00 },
-        { "M72x1.5", 	72.0,   1.50 },
-        { "M72x2.0", 	72.0,   2.00 },
-        { "M72x3.0", 	72.0,   3.00 },
-        { "M72x4.0", 	72.0,   4.00 },
-        { "M72x6.0", 	72.0,   6.00 },
-        { "M75x1.5", 	75.0,   1.50 },
-        { "M75x2.0", 	75.0,   2.00 },
-        { "M75x3.0", 	75.0,   3.00 },
-        { "M75x4.0", 	75.0,   4.00 },
-        { "M75x6.0", 	75.0,   6.00 },
-        { "M76x1.5", 	76.0,   1.50 },
-        { "M76x2.0", 	76.0,   2.00 },
-        { "M76x3.0", 	76.0,   3.00 },
-        { "M76x4.0", 	76.0,   4.00 },
-        { "M76x6.0", 	76.0,   6.00 },
-        { "M80x1.5", 	80.0,   1.50 },
-        { "M80x2.0", 	80.0,   2.00 },
-        { "M80x3.0", 	80.0,   3.00 },
-        { "M80x4.0", 	80.0,   4.00 },
-        { "M80x6.0", 	80.0,   6.00 },
-        { "M85x2.0", 	85.0,   2.00 },
-        { "M85x3.0", 	85.0,   3.00 },
-        { "M85x4.0", 	85.0,   4.00 },
-        { "M85x6.0", 	85.0,   6.00 },
-        { "M90x2.0", 	90.0,   2.00 },
-        { "M90x3.0", 	90.0,   3.00 },
-        { "M90x4.0", 	90.0,   4.00 },
-        { "M90x6.0", 	90.0,   6.00 },
-        { "M95x2.0", 	95.0,   2.00 },
-        { "M95x3.0", 	95.0,   3.00 },
-        { "M95x4.0", 	95.0,   4.00 },
-        { "M95x6.0", 	95.0,   6.00 },
-        { "M100x2.0", 	100.0,  2.00 },
-        { "M100x3.0", 	100.0,  3.00 },
-        { "M100x4.0", 	100.0,  4.00 },
-        { "M100x6.0", 	100.0,  6.00 }
-     },
-    /* UNC */
-    {
-        { "#1",         1.8542, 0.3969 },
-        { "#2",         2.1844, 0.4536 },
-        { "#3",         2.5146, 0.5292 },
-        { "#4",         2.8448, 0.6350 },
-        { "#5",         3.1750, 0.6350 },
-        { "#6",         3.5052, 0.7938 },
-        { "#8",         4.1656, 0.7938 },
-        { "#10",        4.8260, 1.0583 },
-        { "#12",        5.4864, 1.0583 },
-        { "1/4",        6.3500, 1.2700 },
-        { "5/16",       7.9375, 1.4111 },
-        { "3/8",        9.5250, 1.5875 },
-        { "7/16",       11.1125, 1.8143 },
-        { "1/2",        12.7000, 1.9538 },
-        { "9/16",       14.2875, 2.1167 },
-        { "5/8",        15.8750, 2.3091 },
-        { "3/4",        19.0500, 2.5400 },
-        { "7/8",        22.2250, 2.8222 },
-        { "1",          25.4000, 3.1750 },
-    },
-    /* UNF */
-    {
-        { "#0",         1.5240, 0.3175 },
-        { "#1",         1.8542, 0.3528 },
-        { "#2",         2.1844, 0.3969 },
-        { "#3",         2.5146, 0.4536 },
-        { "#4",         2.8448, 0.5292 },
-        { "#5",         3.1750, 0.5773 },
-        { "#6",         3.5052, 0.6350 },
-        { "#8",         4.1656, 0.7056 },
-        { "#10",        4.8260, 0.7938 },
-        { "#12",        5.4864, 0.9071 },
-        { "1/4",        6.3500, 0.9071 },
-        { "5/16",       7.9375, 1.0583 },
-        { "3/8",        9.5250, 1.0583 },
-        { "7/16",       11.1125, 1.2700 },
-        { "1/2",        12.7000, 1.2700 },
-        { "9/16",       14.2875, 1.4111 },
-        { "5/8",        15.8750, 1.4111 },
-        { "3/4",        19.0500, 1.5875 },
-        { "7/8",        22.2250, 1.8143 },
-        { "1",          25.4000, 2.1167 },
-    }    ,
-    /* UNEF */
-    {
-        { "#12",        5.4864, 0.7938 },
-        { "1/4",        6.3500, 0.7938 },
-        { "5/16",       7.9375, 0.7938 },
-        { "3/8",        9.5250, 0.7938 },
-        { "7/16",       11.1125, 0.9071 },
-        { "1/2",        12.7000, 0.9071 },
-        { "9/16",       14.2875, 1.0583 },
-        { "5/8",        15.8750, 1.0583 },
-        { "3/4",        19.0500, 1.2700 },
-        { "7/8",        22.2250, 1.2700 },
-        { "1",          25.4000, 1.2700 },
-    }
-
-};
-
-/* ISO coarse metric enums */
-const char* Hole::HoleCutType_ISOmetric_Enums[]  = { "None", "Counterbore", "Countersink", "Cheesehead", "Countersink socket screw", "Cap screw", NULL};
-const char* Hole::ThreadSize_ISOmetric_Enums[]   = { "M1.60", "M2",  "M2.50", "M3",
-                                                     "M3.50", "M4",  "M5",    "M6",
-                                                     "M8", 	  "M10", "M12",   "M14",
-                                                     "M16",   "M20", "M22",   "M24",
-                                                     "M27",   "M30", "M36",   "M42",
-                                                     "M48",   "M56", "M64",   "M68", NULL };
-const char* Hole::ThreadClass_ISOmetric_Enums[]  = { "4G", "4H", "5G", "5H", "6G", "6H", "7G", "7H","8G", "8H", NULL };
-
-const char* Hole::HoleCutType_ISOmetricfine_Enums[]  = { "None", "Counterbore", "Countersink", "Cheesehead", "Countersink socket screw", "Cap screw", NULL};
-const char* Hole::ThreadSize_ISOmetricfine_Enums[]   = {
-    "M1.0x0.2",    "M1.1x0.2",    "M1.2x0.2",    "M1.4z0.2",
-    "M1.6x0.2",    "M1.8x0.2",    "M2x0.25",     "M2.2x0.25",
-    "M2.5x0.35",   "M3x0.35",     "M3.5x0.35",
-    "M4x0.5",      "M4.5x0.5",    "M5x0.5",      "M5.5x0.5",
-    "M6x0.75",     "M7x0.75",     "M8x0.75",     "M8x1.0",
-    "M9x0.75",     "M9x 1",       "M10x0.75",    "M10x1",
-    "M10x1.25",    "M11x0.75",    "M11x1",       "M12x1",
-    "M12x1.25",    "M12x1.5",     "M14x1.0",     "M14x1.25",
-    "M14x1.5",     "M15x1",       "M15x1.5",     "M16x1",
-    "M16x1.5",     "M17x1.0",     "M17x1.5",     "M18x1.0",
-    "M18x1.5",     "M18x2.0",     "M20x1.0",     "M20x1.5",
-    "M20x2.0",     "M22x1.0",     "M22x1.5",     "M22x2.0",
-    "M24x1.0",     "M24x1.5",     "M24x2.0",     "M25x1.0",
-    "M25x1.5",     "M25x2.0",     "M27x1.0",     "M27x1.5",
-    "M27x2.0",     "M28x1.0",     "M28x1.5",     "M28x2.0",
-    "M30x1.0",     "M30x1.5",     "M30x2.0",     "M30x3.0",
-    "M32x1.5",     "M32x2.0",     "M33x1.5",     "M33x2.0",
-    "M33x3.0",     "M35x1.5",     "M35x2.0",     "M36x1.5",
-    "M36x2.0",     "M36x3.0",     "M39x1.5",     "M39x2.0",
-    "M39x3.0",     "M40x1.5",     "M40x2.0",     "M40x3.0",
-    "M42x1.5",     "M42x2.0",     "M42x3.0",     "M42x4.0",
-    "M45x1.5",     "M45x2.0",     "M45x3.0",     "M45x4.0",
-    "M48x1.5",     "M48x2.0",     "M48x3.0",     "M48x4.0",
-    "M50x1.5",     "M50x2.0",     "M50x3.0",     "M52x1.5",
-    "M52x2.0",     "M52x3.0",     "M52x4.0",     "M55x1.5",
-    "M55x2.0",     "M55x3.0",     "M55x4.0",     "M56x1.5",
-    "M56x2.0",     "M56x3.0",     "M56x4.0",     "M58x1.5",
-    "M58x2.0",     "M58x3.0",     "M58x4.0",     "M60x1.5",
-    "M60x2.0",     "M60x3.0",     "M60x4.0",     "M62x1.5",
-    "M62x2.0",     "M62x3.0",     "M62x4.0",     "M64x1.5",
-    "M64x2.0",     "M64x3.0",     "M64x4.0",     "M65x1.5",
-    "M65x2.0",     "M65x3.0",     "M65x4.0",     "M68x1.5",
-    "M68x2.0",     "M68x3.0",     "M68x4.0",     "M70x1.5",
-    "M70x2.0",     "M70x3.0",     "M70x4.0",     "M70x6.0",
-    "M72x1.5",     "M72x2.0",     "M72x3.0",     "M72x4.0",
-    "M72x6.0",     "M75x1.5",     "M75x2.0",     "M75x3.0",
-    "M75x4.0",     "M75x6.0",     "M76x1.5",     "M76x2.0",
-    "M76x3.0",     "M76x4.0",     "M76x6.0",     "M80x1.5",
-    "M80x2.0",     "M80x3.0",     "M80x4.0",     "M80x6.0",
-    "M85x2.0",     "M85x3.0",     "M85x4.0",     "M85x6.0",
-    "M90x2.0",     "M90x3.0",     "M90x4.0",     "M90x6.0",
-    "M95x2.0",     "M95x3.0",     "M95x4.0",     "M95x6.0",
-    "M100x2.0",    "M100x3.0",    "M100x4.0",    "M100x6.0", NULL };
-const char* Hole::ThreadClass_ISOmetricfine_Enums[]  = { "4G", "4H", "5G", "5H", "6G", "6H", "7G", "7H","8G", "8H", NULL };
-
-/* Details from https://en.wikipedia.org/wiki/Unified_Thread_Standard */
-
-/* UTS coarse */
-const char* Hole::HoleCutType_UNC_Enums[]  = { "None", "Counterbore", "Countersink", NULL};
-const char* Hole::ThreadSize_UNC_Enums[]   = { "#1", "#2", "#3", "#4", "#5", "#6",
-                                               "#8",  "#10", "#12",
-                                               "1/4", "5/16", "3/8", "7/16", "1/2",
-                                               "9/16", "5/8", "3/4", "7/8", "1", NULL };
-const char* Hole::ThreadClass_UNC_Enums[]  = { "1B", "2B", "3B", NULL };
-
-/* UTS fine */
-const char* Hole::HoleCutType_UNF_Enums[]  = { "None", "Counterbore", "Countersink", NULL};
-const char* Hole::ThreadSize_UNF_Enums[]   = { "#1", "#2", "#3", "#4", "#5", "#6",
-                                               "#8", "#10", "#12",
-                                               "1/4", "5/16", "3/8", "7/16", "1/2",
-                                               "9/16", "5/8", "3/4", "7/8", "1", NULL };
-const char* Hole::ThreadClass_UNF_Enums[]  = { "1B", "2B", "3B", NULL };
-
-/* UTS extrafine */
-const char* Hole::HoleCutType_UNEF_Enums[] = { "None", "Counterbore", "Countersink", NULL};
-const char* Hole::ThreadSize_UNEF_Enums[]  = { "#12", "1/4", "5/16", "3/8", "7/16", "1/2",
-                                               "9/16", "5/8", "3/4", "7/8", "1", NULL };
-const char* Hole::ThreadClass_UNEF_Enums[] = { "1B", "2B", "3B", NULL };
-
-const char* Hole::ThreadDirectionEnums[]  = { "Right", "Left", NULL};
-
-PROPERTY_SOURCE(PartDesign::Hole, PartDesign::ProfileBased)
-
-Hole::Hole()
-{
-    addSubType = FeatureAddSub::Subtractive;
-
-    ADD_PROPERTY_TYPE(Threaded, ((long)0), "Hole", App::Prop_None, "Threaded");
-
-    ADD_PROPERTY_TYPE(ModelActualThread, ((long)0), "Hole", App::Prop_None, "Model actual thread");
-    ADD_PROPERTY_TYPE(ThreadPitch, ((long)0), "Hole", App::Prop_None, "Thread pitch");
-    ADD_PROPERTY_TYPE(ThreadAngle, ((long)0), "Hole", App::Prop_None, "Thread angle");
-    ADD_PROPERTY_TYPE(ThreadCutOffInner, ((long)0), "Hole", App::Prop_None, "Thread CutOff Inner");
-    ADD_PROPERTY_TYPE(ThreadCutOffOuter, ((long)0), "Hole", App::Prop_None, "Thread CutOff Outer");
-
-    ADD_PROPERTY_TYPE(ThreadType, ((long)0), "Hole", App::Prop_None, "Thread type");
-    ThreadType.setEnums(ThreadTypeEnums);
-    
-    ADD_PROPERTY_TYPE(ThreadSize, ((long)0), "Hole", App::Prop_None, "Thread size");
-    ThreadSize.setEnums(ThreadSize_None_Enums);
-    
-    ADD_PROPERTY_TYPE(ThreadClass, ((long)0), "Hole", App::Prop_None, "Thread class");
-    ThreadClass.setEnums(ThreadClass_None_Enums);
-    
-    ADD_PROPERTY_TYPE(ThreadFit, ((long)0), "Hole", App::Prop_None, "Thread fit");
-    ThreadFit.setEnums(ThreadFitEnums);
-    
-    ADD_PROPERTY_TYPE(Diameter, (6.0), "Hole", App::Prop_None, "Diameter");
-    
-    ADD_PROPERTY_TYPE(ThreadDirection, ((long)0), "Hole", App::Prop_None, "Thread direction");
-    ThreadDirection.setEnums(ThreadDirectionEnums);
-    
-    ADD_PROPERTY_TYPE(HoleCutType, ((long)0), "Hole", App::Prop_None, "Head cut type");
-    HoleCutType.setEnums(HoleCutType_None_Enums);
-    
-    ADD_PROPERTY_TYPE(HoleCutDiameter, (0.0), "Hole", App::Prop_None, "Head cut diameter");
-    
-    ADD_PROPERTY_TYPE(HoleCutDepth, (0.0), "Hole", App::Prop_None, "Head cut deth");
-    
-    ADD_PROPERTY_TYPE(HoleCutCountersinkAngle, (90.0), "Hole", App::Prop_None, "Head cut countersink angle");
-    
-    ADD_PROPERTY_TYPE(DepthType, ((long)0), "Hole", App::Prop_None, "Type");
-    DepthType.setEnums(DepthTypeEnums);
-
-    ADD_PROPERTY_TYPE(Depth, (25.0), "Hole", App::Prop_None, "Length");
-    
-    ADD_PROPERTY_TYPE(DrillPoint, ((long)1), "Hole", App::Prop_None, "Drill point type");
-    DrillPoint.setEnums(DrillPointEnums);
-    
-    ADD_PROPERTY_TYPE(DrillPointAngle, (118.0), "Hole", App::Prop_None, "Drill point angle");
-    
-    ADD_PROPERTY_TYPE(Tapered, ((bool)false),"Hole",  App::Prop_None, "Tapered");
-    
-    ADD_PROPERTY_TYPE(TaperedAngle, (90.0), "Hole", App::Prop_None, "Tapered angle");
-}
-
-void Hole::updateHoleCutParams()
-{
-    std::string threadType = ThreadType.getValueAsString();
-
-    if (threadType == "ISOMetricProfile" || threadType == "ISOMetricFineProfile") {
-        std::string holeCutType = HoleCutType.getValueAsString();
-        if (ThreadType.getValue() < 0)
-            throw Base::IndexError("Thread type out of range");
-        if (ThreadSize.getValue() < 0)
-            throw Base::IndexError("Thread size out of range");
-        double diameter = PartDesign::Hole::threadDescription[ThreadType.getValue()][ThreadSize.getValue()].diameter;
-        double f = 1.0;
-        double depth = 0;
-
-        if (holeCutType == "Counterbore") {
-            f = 2.0;
-            depth = 0.6;
-        }
-        else if (holeCutType == "Countersink") {
-            f = 2.0;
-            depth = 0;
-        }
-        else if (holeCutType == "Cheesehead") {
-            f = 1.6;
-            depth = 0.6;
-        }
-        else if (holeCutType == "Countersink socket screw") {
-            f = 2.0;
-            depth = 0;
-        }
-        else if (holeCutType == "Cap screw") {
-            f = 1.5;
-            depth = 1.25;
-        }
-        HoleCutDiameter.setValue(diameter * f);
-        HoleCutDepth.setValue(diameter * depth);
-    }
-}
-
-void Hole::updateDiameterParam()
-{
-    // Diameter parameter depends on Threaded, ThreadType, ThreadSize, and ThreadFit
-
-    int threadType = ThreadType.getValue();
-    int threadSize = ThreadSize.getValue();
-    if (threadType < 0)
-        throw Base::IndexError("Thread type out of range");
-    if (threadSize < 0)
-        throw Base::IndexError("Thread size out of range");
-    double diameter = threadDescription[threadType][threadSize].diameter;
-    double pitch = threadDescription[threadType][threadSize].pitch;
-
-    if (threadType == 0)
-        return;
-
-    if (Threaded.getValue()) {
-        if (std::string(ThreadType.getValueAsString()) != "None") {
-            double h = pitch * sqrt(3) / 2;
-            
-            // Basic profile for ISO and UTS threads
-            ThreadPitch.setValue(pitch);
-            ThreadAngle.setValue(60);
-            ThreadCutOffInner.setValue(h/8);
-            ThreadCutOffOuter.setValue(h/4);
-        }
-
-        if (ModelActualThread.getValue()) {
-            pitch = ThreadPitch.getValue();
-        }
-        
-        /* Use thread tap diameter, normall D - pitch */
-        diameter = diameter - pitch;
-    }
-    else {
-        switch ( ThreadFit.getValue() ) {
-        case 0: /* standard */
-            diameter = ( 5 * ( (int)( ( diameter * 110 ) / 5 ) ) ) / 100.0;
-            break;
-        case 1: /* close */
-            diameter = ( 5 * ( (int)( ( diameter * 105 ) / 5 ) ) ) / 100.0;
-            break;
-        default:
-            assert( 0 );
-        }
-    }
-    Diameter.setValue(diameter);
-}
-
-void Hole::onChanged(const App::Property *prop)
-{
-    if (prop == &ThreadType) {
-        std::string type(ThreadType.getValueAsString());
-        std::string holeCutType(HoleCutType.getValueAsString());
-
-        if (type == "None" ) {
-            ThreadSize.setEnums(ThreadSize_None_Enums);
-            ThreadClass.setEnums(ThreadClass_None_Enums);
-            HoleCutType.setEnums(HoleCutType_None_Enums);
-            Threaded.setReadOnly(true);
-            ThreadSize.setReadOnly(true);
-            ThreadFit.setReadOnly(true);
-            ThreadClass.setReadOnly(true);
-            Diameter.setReadOnly(false);
-
-            if (holeCutType == "None") {
-                HoleCutDiameter.setReadOnly(true);
-                HoleCutDepth.setReadOnly(true);
-                HoleCutCountersinkAngle.setReadOnly(true);
-            }
-            else if (holeCutType == "Counterbore") {
-                HoleCutDiameter.setReadOnly(false);
-                HoleCutDepth.setReadOnly(false);
-                HoleCutCountersinkAngle.setReadOnly(true);
-
-            }
-            else if (holeCutType == "Countersink") {
-                HoleCutDiameter.setReadOnly(false);
-                HoleCutDepth.setReadOnly(true);
-                HoleCutCountersinkAngle.setReadOnly(false);
-            }
-            Threaded.setValue(0);
-        }
-        else if ( type == "ISOMetricProfile" ) {
-            ThreadSize.setEnums(ThreadSize_ISOmetric_Enums);
-            ThreadClass.setEnums(ThreadClass_ISOmetric_Enums);
-            HoleCutType.setEnums(HoleCutType_ISOmetric_Enums);
-            Threaded.setReadOnly(false);
-            ThreadSize.setReadOnly(false);
-            ThreadFit.setReadOnly(false);
-            ThreadClass.setReadOnly(false);
-            Diameter.setReadOnly(true);
-            HoleCutDiameter.setReadOnly(true);
-            HoleCutDepth.setReadOnly(true);
-            HoleCutCountersinkAngle.setReadOnly(true);
-        }
-        else if ( type == "ISOMetricFineProfile" ) {
-            ThreadSize.setEnums(ThreadSize_ISOmetricfine_Enums);
-            ThreadClass.setEnums(ThreadClass_ISOmetricfine_Enums);
-            HoleCutType.setEnums(HoleCutType_ISOmetricfine_Enums);
-            Threaded.setReadOnly(false);
-            ThreadSize.setReadOnly(false);
-            ThreadFit.setReadOnly(false);
-            ThreadClass.setReadOnly(false);
-            Diameter.setReadOnly(true);
-            HoleCutDiameter.setReadOnly(true);
-            HoleCutDepth.setReadOnly(true);
-            HoleCutCountersinkAngle.setReadOnly(true);
-        }
-        else if ( type == "UNC" ) {
-            ThreadSize.setEnums(ThreadSize_UNC_Enums);
-            ThreadClass.setEnums(ThreadClass_UNC_Enums);
-            HoleCutType.setEnums(HoleCutType_UNC_Enums);
-            Threaded.setReadOnly(false);
-            ThreadSize.setReadOnly(false);
-            ThreadFit.setReadOnly(false);
-            ThreadClass.setReadOnly(false);
-            Diameter.setReadOnly(true);
-
-            if (holeCutType == "None") {
-                HoleCutDiameter.setReadOnly(true);
-                HoleCutDepth.setReadOnly(true);
-                HoleCutCountersinkAngle.setReadOnly(true);
-            }
-            else if (holeCutType == "Counterbore") {
-                HoleCutDiameter.setReadOnly(false);
-                HoleCutDepth.setReadOnly(false);
-                HoleCutCountersinkAngle.setReadOnly(true);
-
-            }
-            else if (holeCutType == "Countersink") {
-                HoleCutDiameter.setReadOnly(false);
-                HoleCutDepth.setReadOnly(true);
-                HoleCutCountersinkAngle.setReadOnly(false);
-            }
-        }
-        else if ( type == "UNF" ) {
-            ThreadSize.setEnums(ThreadSize_UNF_Enums);
-            ThreadClass.setEnums(ThreadClass_UNF_Enums);
-            HoleCutType.setEnums(HoleCutType_UNF_Enums);
-            Threaded.setReadOnly(false);
-            ThreadSize.setReadOnly(false);
-            ThreadFit.setReadOnly(false);
-            ThreadClass.setReadOnly(false);
-            Diameter.setReadOnly(true);
-
-            if (holeCutType == "None") {
-                HoleCutDiameter.setReadOnly(true);
-                HoleCutDepth.setReadOnly(true);
-                HoleCutCountersinkAngle.setReadOnly(true);
-            }
-            else if (holeCutType == "Counterbore") {
-                HoleCutDiameter.setReadOnly(false);
-                HoleCutDepth.setReadOnly(false);
-                HoleCutCountersinkAngle.setReadOnly(true);
-
-            }
-            else if (holeCutType == "Countersink") {
-                HoleCutDiameter.setReadOnly(false);
-                HoleCutDepth.setReadOnly(true);
-                HoleCutCountersinkAngle.setReadOnly(false);
-            }
-        }
-        else if ( type == "UNEF" ) {
-            ThreadSize.setEnums(ThreadSize_UNEF_Enums);
-            ThreadClass.setEnums(ThreadClass_UNEF_Enums);
-            HoleCutType.setEnums(HoleCutType_UNEF_Enums);
-            Threaded.setReadOnly(false);
-            ThreadSize.setReadOnly(false);
-            ThreadFit.setReadOnly(false);
-            ThreadClass.setReadOnly(false);
-            Diameter.setReadOnly(true);
-
-            if (holeCutType == "None") {
-                HoleCutDiameter.setReadOnly(true);
-                HoleCutDepth.setReadOnly(true);
-                HoleCutCountersinkAngle.setReadOnly(true);
-            }
-            else if (holeCutType == "Counterbore") {
-                HoleCutDiameter.setReadOnly(false);
-                HoleCutDepth.setReadOnly(false);
-                HoleCutCountersinkAngle.setReadOnly(true);
-
-            }
-            else if (holeCutType == "Countersink") {
-                HoleCutDiameter.setReadOnly(false);
-                HoleCutDepth.setReadOnly(true);
-                HoleCutCountersinkAngle.setReadOnly(false);
-            }
-        }
-
-        if (type == "ISOMetricProfile" || type == "ISOMetricFineProfile")
-            HoleCutCountersinkAngle.setValue(90.0);
-        else if (type == "UNC" || type == "UNF" || type == "UNEF")
-            HoleCutCountersinkAngle.setValue(82.0);
-       
-        // Signal changes to these
-        ProfileBased::onChanged(&ThreadSize);
-        ProfileBased::onChanged(&ThreadClass);
-        ProfileBased::onChanged(&HoleCutType);
-        ProfileBased::onChanged(&Threaded);
-        
-        bool v = (type != "None") || !Threaded.getValue() || !ModelActualThread.getValue();
-        ThreadPitch.setReadOnly(v);
-        ThreadAngle.setReadOnly(v);
-        ThreadCutOffInner.setReadOnly(v);
-        ThreadCutOffOuter.setReadOnly(v);
-
-        // Diameter parameter depends on this
-        if (type != "None" )
-            updateDiameterParam();
-    }
-    else if (prop == &Threaded) {
-        std::string type(ThreadType.getValueAsString());
-
-        if (Threaded.getValue()) {
-            ThreadDirection.setReadOnly(false);
-            ThreadFit.setReadOnly(true);
-            ModelActualThread.setReadOnly(true); // For now set this one to read only
-        }
-        else {
-            ThreadDirection.setReadOnly(true);
-            if (type == "None")
-                ThreadFit.setReadOnly(true);
-            else
-                ThreadFit.setReadOnly(false);
-            ModelActualThread.setReadOnly(true);
-        }
-
-        // Diameter parameter depends on this
-        updateDiameterParam();
-    }
-    else if (prop == &ModelActualThread) {
-        bool v =(!ModelActualThread.getValue()) ||
-                (Threaded.isReadOnly()) ||
-                (std::string(ThreadType.getValueAsString()) != "None");
-       
-        ThreadPitch.setReadOnly(v);
-        ThreadAngle.setReadOnly(v);
-        ThreadCutOffInner.setReadOnly(v);
-        ThreadCutOffOuter.setReadOnly(v);
-    }
-    else if (prop == &DrillPoint) {
-        if (DrillPoint.getValue() == 1)
-            DrillPointAngle.setReadOnly(false);
-        else
-            DrillPointAngle.setReadOnly(true);
-    }
-    else if (prop == &Tapered) {
-        if (Tapered.getValue())
-            TaperedAngle.setReadOnly(false);
-        else
-            TaperedAngle.setReadOnly(true);
-    }
-    else if (prop == &ThreadSize) {
-        updateDiameterParam();
-        updateHoleCutParams();
-    }
-    else if (prop == &ThreadFit) {
-        updateDiameterParam();
-    }
-    else if (prop == &HoleCutType) {
-        std::string threadType = ThreadType.getValueAsString();
-        std::string holeCutType = HoleCutType.getValueAsString();
-        bool holeCutEnable = ( threadType != "ISOMetricProfile" &&
-                threadType !="ISOMetricFineProfile" &&
-                (holeCutType != "None"));
-
-        HoleCutDiameter.setReadOnly(!holeCutEnable);
-
-        if (holeCutType == "Countersink" || holeCutType == "Countersink socket screw")
-            HoleCutDepth.setReadOnly(true);
-        else
-            HoleCutDepth.setReadOnly(!holeCutEnable);
-
-        if (holeCutType != "Countersink" && holeCutType != "Countersink socket screw")
-            HoleCutCountersinkAngle.setReadOnly(true);
-        else
-            HoleCutCountersinkAngle.setReadOnly(!holeCutEnable);
-
-        updateHoleCutParams();
-    }
-    else if (prop == &DepthType) {
-        Depth.setReadOnly((std::string(DepthType.getValueAsString()) != "Dimension"));
-    }
-    ProfileBased::onChanged(prop);
-}
-
-/**
-  * Compute 2D intersection between the lines (pa1, pa2) and (pb1, pb2).
-  * The lines are assumed to be crossing, and it is an error
-  * to specify parallel lines.
-  *
-  * Only the x and y coordinates are used to compute the 2D intersection.
-  *
-  */
-
-static void computeIntersection(gp_Pnt pa1, gp_Pnt pa2, gp_Pnt pb1, gp_Pnt pb2, double & x, double & y)
-{
-    double vx1 = pa1.X() - pa2.X();
-    double vy1 = pa1.Y() - pa2.Y();
-    double vx2 = pb1.X() - pb2.X();
-    double vy2 = pb1.Y() - pb2.Y();
-    double x1 = pa1.X();
-    double y1 = pa1.Y();
-    double x2 = pb1.X();
-    double y2 = pb1.Y();
-
-    /* Solve the system
-        x1 + t1 * vx1 = x2 + t2 * vx2
-        y1 + t1 * vy1 = y2 + t2 * vy2
-
-        =>
-
-       [ vx1    -vx2 ] [ t1 ] = [ x2 - x1 ]
-       [ vy1    -vy2 ] [ t2 ] = [ y2 - y1 ]
-
-       =>
-
-       [ t1 ] = f * [ -vy2  vx2 ] [ x2 - x1 ]
-       [ t2 ] =     [ -vy1  vx1 ] [ y2 - y1 ]
-
-     */
-
-    assert( ( ( vx1 * - vy2 ) - ( -vx2 * vy1 ) ) != 0 );
-
-    double f = 1 / ( ( vx1 * - vy2 ) - ( -vx2 * vy1 ) );
-
-    double t1 = -vy2 * f * ( x2 - x1 ) + vx2 * f * ( y2 - y1 );
-    
-#ifdef _DEBUG    
-    double t2 = -vy1 * f * ( x2 - x1 ) + vx1 * f * ( y2 - y1 );
-
-    assert( ( x1 + t1 * vx1 ) - ( x2 + t2 * vx2 ) < 1e-6 );
-    assert( ( y1 + t1 * vy1 ) - ( y2 + t2 * vy2 ) < 1e-6 );
-#endif    
-
-    x = x1 + t1 * vx1;
-    y = y1 + t1 * vy1;
-}
-
-short Hole::mustExecute() const
-{
-    if ( ThreadType.isTouched() ||
-         Threaded.isTouched() ||
-         ModelActualThread.isTouched() ||
-         ThreadPitch.isTouched() ||
-         ThreadAngle.isTouched() ||
-         ThreadCutOffInner.isTouched() ||
-         ThreadCutOffOuter.isTouched() ||
-         ThreadSize.isTouched() ||
-         ThreadClass.isTouched() ||
-         ThreadFit.isTouched() ||
-         Diameter.isTouched() ||
-         ThreadDirection.isTouched() ||
-         HoleCutType.isTouched() ||
-         HoleCutDiameter.isTouched() ||
-         HoleCutDepth.isTouched() ||
-         HoleCutCountersinkAngle.isTouched() ||
-         DepthType.isTouched() ||
-         Depth.isTouched() ||
-         DrillPoint.isTouched() ||
-         DrillPointAngle.isTouched() ||
-         Tapered.isTouched() ||
-         TaperedAngle.isTouched() )
-        return 1;
-    return ProfileBased::mustExecute();
-}
-
-void Hole::Restore(Base::XMLReader &reader)
-{
-    ProfileBased::Restore(reader);
-
-    updateProps();
-}
-
-void Hole::updateProps()
-{
-    onChanged(&Threaded);
-    onChanged(&ModelActualThread);
-    onChanged(&ThreadPitch);
-    onChanged(&ThreadAngle);
-    onChanged(&ThreadCutOffInner);
-    onChanged(&ThreadCutOffOuter);
-    onChanged(&ThreadType);
-    onChanged(&ThreadSize);
-    onChanged(&ThreadClass);
-    onChanged(&ThreadFit);
-    onChanged(&Diameter);
-    onChanged(&ThreadDirection);
-    onChanged(&HoleCutType);
-    onChanged(&HoleCutDiameter);
-    onChanged(&HoleCutDepth);
-    onChanged(&HoleCutCountersinkAngle);
-    onChanged(&DepthType);
-    onChanged(&Depth);
-    onChanged(&DrillPoint);
-    onChanged(&DrillPointAngle);
-    onChanged(&Tapered);
-    onChanged(&TaperedAngle);
-}
-
-static gp_Pnt toPnt(gp_Vec dir)
-{
-    return gp_Pnt(dir.X(), dir.Y(), dir.Z());
-}
-
-App::DocumentObjectExecReturn *Hole::execute(void)
-{
-    Part::Feature* profile = 0;
-    TopoShape profileshape;
-    try {
-        profile = getVerifiedObject();
-        profileshape = getVerifiedFace();
-    } catch (const Base::Exception& e) {
-        return new App::DocumentObjectExecReturn(e.what());
-    }
-
-    // Find the base shape
-    TopoShape base;
-    try {
-        base = getBaseShape();
-    } catch (const Base::Exception&) {
-        return new App::DocumentObjectExecReturn("No sketch support and no base shape: Please tell me where to remove the material of the hole!");
-    }
-
-    try {
-        std::string method(DepthType.getValueAsString());
-        double length = 0.0;
-
-        this->positionByPrevious();
-        auto invObjLoc = this->getLocation().Inverted();
-
-        base.move(invObjLoc);
-
-        if (profileshape.isNull())
-            return new App::DocumentObjectExecReturn("Pocket: Creating a face from sketch failed");
-        profileshape.move(invObjLoc);
-
-        /* Build the prototype hole */
-
-        // Get vector normal to profile
-        Base::Vector3d  SketchVector = getProfileNormal();
-
-        // Define this as zDir
-        gp_Vec zDir(SketchVector.x, SketchVector.y, SketchVector.z);
-        zDir.Transform(invObjLoc.Transformation());
-
-        // Define xDir
-        gp_Vec xDir;
-
-        /* Compute xDir normal to zDir */
-        if (std::abs(zDir.Z() - zDir.X()) > Precision::Confusion())
-            xDir = gp_Vec(zDir.Z(), 0, -zDir.X());
-        else if (std::abs(zDir.Z() - zDir.Y()) > Precision::Confusion())
-            xDir = gp_Vec(zDir.Y(), -zDir.X(), 0);
-        else
-            xDir = gp_Vec(0, -zDir.Z(), zDir.Y());
-
-        // Normalize xDir; this is needed as the computation above does not necessarily give a unit-length vector.
-        xDir.Normalize();
-
-        if ( method == "Dimension" )
-            length = Depth.getValue();
-        else if ( method == "UpToFirst" ) {
-            /* FIXME */
-        }
-        else if ( method == "ThroughAll" ) {
-            // Use a large (10m), but finite length
-            length = 1e4;
-        }
-        else
-            return new App::DocumentObjectExecReturn("Hole: Unsupported length specification.");
-
-        if (length <= 0)
-            return new App::DocumentObjectExecReturn("Hole: Invalid hole depth");
-
-        BRepBuilderAPI_MakeWire mkWire;
-        std::string holeCutType = HoleCutType.getValueAsString();
-        bool isCountersink = (holeCutType == "Countersink" || holeCutType == "Countersink socket screw");
-        bool isCounterbore = (holeCutType == "Counterbore" || holeCutType == "Cheesehead" || holeCutType == "Cap screw");
-        double hasTaperedAngle = Tapered.getValue() ? Base::toRadians( TaperedAngle.getValue() ) : Base::toRadians(90.0);
-        double radiusBottom = Diameter.getValue() / 2.0 - length * cos( hasTaperedAngle );
-        double radius = Diameter.getValue() / 2.0;
-        double holeCutRadius = HoleCutDiameter.getValue() / 2.0;
-        gp_Pnt firstPoint(0, 0, 0);
-        gp_Pnt lastPoint(0, 0, 0);
-        double length1 = 0;
-
-        if ( hasTaperedAngle <= 0 || hasTaperedAngle > Base::toRadians( 180.0 ) )
-            return new App::DocumentObjectExecReturn("Hole: Invalid taper angle.");
-
-        if ( isCountersink ) {
-            double x, z;
-            double countersinkAngle = Base::toRadians( HoleCutCountersinkAngle.getValue() / 2.0 );
-
-            if ( countersinkAngle <= 0 || countersinkAngle > Base::toRadians( 180.0 ) )
-                return new App::DocumentObjectExecReturn("Hole: Invalid countersink angle.");
-
-            if (holeCutRadius < radius)
-                return new App::DocumentObjectExecReturn("Hole: Hole cut diameter too small.");
-
-            // Top point
-            gp_Pnt newPoint = toPnt(holeCutRadius * xDir);
-            mkWire.Add( BRepBuilderAPI_MakeEdge(lastPoint, newPoint) );
-            lastPoint = newPoint;
-
-            computeIntersection(gp_Pnt( holeCutRadius, 0, 0 ),
-                                gp_Pnt( holeCutRadius - sin( countersinkAngle ), -cos( countersinkAngle ), 0 ),
-                                gp_Pnt( radius, 0, 0 ),
-                                gp_Pnt( radiusBottom, -length, 0), x, z );
-            if (-length > z)
-                return new App::DocumentObjectExecReturn("Hole: Invalid countersink.");
-
-            length1 = z;
-
-            newPoint = toPnt(x * xDir + z * zDir);
-            mkWire.Add( BRepBuilderAPI_MakeEdge( lastPoint, newPoint ) );
-            lastPoint = newPoint;
-        }
-        else if ( isCounterbore ) {
-            double holeCutDepth = HoleCutDepth.getValue();
-            double x, z;
-
-            if (holeCutDepth <= 0)
-                return new App::DocumentObjectExecReturn("Hole: Hole cut depth must be greater than zero.");
-
-            if (holeCutDepth > length)
-                return new App::DocumentObjectExecReturn("Hole: Hole cut depth must be less than hole depth.");
-
-            if (holeCutRadius < radius)
-                return new App::DocumentObjectExecReturn("Hole: Hole cut diameter too small.");
-
-            // Top point
-            gp_Pnt newPoint = toPnt(holeCutRadius * xDir);
-            mkWire.Add(BRepBuilderAPI_MakeEdge(lastPoint, newPoint));
-            lastPoint = newPoint;
-
-            // Bottom of counterbore
-            newPoint = toPnt(holeCutRadius * xDir -holeCutDepth * zDir);
-            mkWire.Add(BRepBuilderAPI_MakeEdge(lastPoint, newPoint));
-            lastPoint = newPoint;
-
-            // Compute intersection of tapered edge and line at bottom of counterbore hole
-            computeIntersection(gp_Pnt( 0, -holeCutDepth, 0 ),
-                                gp_Pnt( holeCutRadius, -holeCutDepth, 0 ),
-                                gp_Pnt( radius, 0, 0 ),
-                                gp_Pnt( radiusBottom, length, 0 ), x, z );
-
-            length1 = z;
-            newPoint = toPnt(x * xDir + z * zDir);
-            mkWire.Add(BRepBuilderAPI_MakeEdge(lastPoint, newPoint));
-            lastPoint = newPoint;
-        }
-        else {
-            gp_Pnt newPoint = toPnt(radius * xDir);
-            mkWire.Add(BRepBuilderAPI_MakeEdge(lastPoint, newPoint));
-            lastPoint = newPoint;
-            length1 = 0;
-        }
-
-        std::string drillPoint = DrillPoint.getValueAsString();
-        if (drillPoint == "Flat") {
-            gp_Pnt newPoint = toPnt(radiusBottom * xDir + -length * zDir);
-            mkWire.Add(BRepBuilderAPI_MakeEdge(lastPoint, newPoint));
-            lastPoint = newPoint;
-
-            newPoint = toPnt(-length * zDir);
-            mkWire.Add( BRepBuilderAPI_MakeEdge( lastPoint, newPoint ) );
-            lastPoint = newPoint;
-        }
-        else if (drillPoint == "Angled") {
-            double drillPointAngle = Base::toRadians( ( 180.0 - DrillPointAngle.getValue() ) / 2.0 );
-            double x, z;
-            gp_Pnt newPoint;
-
-            if ( drillPointAngle <= 0 || drillPointAngle > Base::toRadians( 180.0 ) )
-                return new App::DocumentObjectExecReturn("Hole: Invalid drill point angle.");
-
-            computeIntersection(gp_Pnt( 0, -length, 0 ),
-                                gp_Pnt( cos( drillPointAngle ), -length + sin( drillPointAngle ), 0),
-                                gp_Pnt(radius, 0, 0),
-                                gp_Pnt(radiusBottom, -length, 0), x, z);
-
-            if (z > 0 || z >= length1)
-                return new App::DocumentObjectExecReturn("Hole: Invalid drill point.");
-
-            newPoint = toPnt(x * xDir + z * zDir);
-            mkWire.Add(BRepBuilderAPI_MakeEdge(lastPoint, newPoint));
-            lastPoint = newPoint;
-
-            newPoint = toPnt(-length * zDir);
-            mkWire.Add(BRepBuilderAPI_MakeEdge(lastPoint, newPoint));
-            lastPoint = newPoint;
-        }
-        mkWire.Add( BRepBuilderAPI_MakeEdge(lastPoint, firstPoint) );
-
-        
-        TopoDS_Wire wire = mkWire.Wire();
-
-        TopoDS_Face face = BRepBuilderAPI_MakeFace(wire);
-
-        double angle = Base::toRadians<double>(360.0);
-        BRepPrimAPI_MakeRevol RevolMaker(face, gp_Ax1(firstPoint, zDir), angle);
-
-        TopoDS_Shape protoHole;
-        if (RevolMaker.IsDone()) {
-            protoHole = RevolMaker.Shape();
-
-            if (protoHole.IsNull())
-                return new App::DocumentObjectExecReturn("Hole: Resulting shape is empty");
-        }
-        else
-            return new App::DocumentObjectExecReturn("Hole: Could not revolve sketch!");
-
-#if 0
-        // Make thread
-
-        // This code is work in progress; making threas in OCC is not very easy, so
-        // this work is postponed until later
-        if (ModelActualThread.getValue()) {
-            BRepBuilderAPI_MakeWire mkThreadWire;
-            double z = 0;
-            double d_min = Diameter.getValue() + ThreadCutOffInner.getValue();
-            double d_maj = Diameter.getValue() - ThreadCutOffInner.getValue();            
-            int i = 0;
-
-            firstPoint = toPnt(xDir * d_min);
-            
-            mkThreadWire.Add(BRepBuilderAPI_MakeEdge(gp_Pnt(0, 0, 0), firstPoint));
-            while (z < length) {
-                double z1 = i * ThreadPitch.getValue() + ThreadPitch.getValue() * 0.1;
-                double z2 = i * ThreadPitch.getValue() + ThreadPitch.getValue() * 0.45;
-                double z3 = i * ThreadPitch.getValue() + ThreadPitch.getValue() * 0.55;
-                double z4 = i * ThreadPitch.getValue() + ThreadPitch.getValue() * 0.9;
-                
-                gp_Pnt p2 = toPnt(xDir * d_min - zDir * z1);
-                gp_Pnt p3 = toPnt(xDir * d_maj - zDir * z2);
-                gp_Pnt p4 = toPnt(xDir * d_maj - zDir * z3);
-                gp_Pnt p5 = toPnt(xDir * d_min - zDir * z4);
-                
-                mkThreadWire.Add(BRepBuilderAPI_MakeEdge(firstPoint, p2));
-                mkThreadWire.Add(BRepBuilderAPI_MakeEdge(p2, p3));
-                mkThreadWire.Add(BRepBuilderAPI_MakeEdge(p3, p4));
-                mkThreadWire.Add(BRepBuilderAPI_MakeEdge(p4, p5));
-                firstPoint = p5;
-                
-                ++i;
-                z += ThreadPitch.getValue();
-            }
-            mkThreadWire.Add(BRepBuilderAPI_MakeEdge(firstPoint, toPnt(-z * zDir)));
-            mkThreadWire.Add(BRepBuilderAPI_MakeEdge(toPnt(-z * zDir), gp_Pnt(0, 0, 0)));
-            
-            TopoDS_Wire threadWire = mkThreadWire.Wire();
-    
-            TopoDS_Face threadFace = BRepBuilderAPI_MakeFace(threadWire);
-    
-            //TopoDS_Wire helix = TopoShape::makeHelix(ThreadPitch.getValue(), ThreadPitch.getValue(), Diameter.getValue());
-            
-            double angle = Base::toRadians<double>(360.0);
-            BRepPrimAPI_MakeRevol RevolMaker2(threadFace, gp_Ax1(gp_Pnt(0,0,0), zDir), angle);
-    
-            //TopoDS_Shape protoHole;
-            if (RevolMaker2.IsDone()) {
-                protoHole = RevolMaker2.Shape();
-    
-                if (protoHole.IsNull())
-                    return new App::DocumentObjectExecReturn("Hole: Resulting shape is empty");
-            }
-            else
-                return new App::DocumentObjectExecReturn("Hole: Could not revolve sketch!");
-        }
-#endif
-
-        std::vector<TopoShape> holes;
-
-        TopoShape result(0,getDocument()->getStringHasher());
-
-        TopTools_IndexedMapOfShape edgeMap;
-        TopExp::MapShapes(profileshape.getShape(), TopAbs_EDGE, edgeMap);
-        for ( int i=1 ; i<=edgeMap.Extent() ; i++ ) {
-            Standard_Real c_start;
-            Standard_Real c_end;
-            TopoDS_Edge edge = TopoDS::Edge(edgeMap(i));
-            Handle(Geom_Curve) c = BRep_Tool::Curve(edge, c_start, c_end);
-
-            // Circle?
-            if (c->DynamicType() != STANDARD_TYPE(Geom_Circle))
-                continue;
-
-            Handle(Geom_Circle) circle = Handle(Geom_Circle)::DownCast(c);
-
-            const gp_Pnt& loc = circle->Axis().Location();
-
-            gp_Trsf sketchTransformation;
-            gp_Trsf localSketchTransformation;
-            Base::Placement SketchPos = profile->Placement.getValue();
-            Base::Matrix4D mat = SketchPos.toMatrix();
-            sketchTransformation.SetValues(
-                        mat[0][0], mat[0][1], mat[0][2], mat[0][3],
-                        mat[1][0], mat[1][1], mat[1][2], mat[1][3],
-                        mat[2][0], mat[2][1], mat[2][2], mat[2][3]
-#if OCC_VERSION_HEX < 0x060800
-                        , 0.00001, 0.00001
-#endif
-                    ); //precision was removed in OCCT CR0025194
-            localSketchTransformation.SetTranslation( gp_Pnt( 0, 0, 0 ),
-                                                      gp_Pnt(loc.X(), loc.Y(), loc.Z()) );
-
-            std::string name("Edge");
-            name += std::to_string(i);
-            const char *mapped = profileshape.getElementName(name.c_str(),true);
-            if(mapped != name.c_str())
-                name = std::string(mapped);
-
-            TopoShape hole(profile->getID());
-            hole.setShape(protoHole);
-            // transform and generate element map.
-            hole = hole.makETransform(localSketchTransformation,mapped);
-            holes.push_back(hole);
-
-            try {
-                result.makECut({base,hole});
-            }catch(Standard_Failure &) {
-                std::string msg("Hole: Cut failed on profile edge ");
-                msg += name;
-                return new App::DocumentObjectExecReturn(msg.c_str());
-            }
-            base = getSolid(result);
-            if (base.isNull()) {
-                std::string msg("Hole: Cut produced non-solid on profile edge ");
-                msg += name;
-                return new App::DocumentObjectExecReturn(msg.c_str());
-            }
-        }
-
-<<<<<<< HEAD
-=======
-        // Do not apply a placement to the AddSubShape property (#0003547)
-        //holes.Move( this->getLocation().Inverted() );
-
->>>>>>> 73df4e6f
-        // set the subtractive shape property for later usage in e.g. pattern
-        this->AddSubShape.setValue(TopoShape().makECompound(holes).moved(invObjLoc));
-
-        remapSupportShape(base.getShape());
-        if(base.countSubShapes(TopAbs_SOLID)>1)
-            return new App::DocumentObjectExecReturn("Hole: Result has multiple solids. This is not supported at this time.");
-
-        this->Shape.setValue(base);
-
-        return App::DocumentObject::StdReturn;
-    }
-    catch (Standard_Failure& e) {
-        if (std::string(e.GetMessageString()) == "TopoDS::Face" &&
-            (std::string(DepthType.getValueAsString()) == "UpToFirst" || std::string(DepthType.getValueAsString()) == "UpToFace"))
-            return new App::DocumentObjectExecReturn("Could not create face from sketch.\n"
-                "Intersecting sketch entities or multiple faces in a sketch are not allowed "
-                "for making a pocket up to a face.");
-        else
-            return new App::DocumentObjectExecReturn(e.GetMessageString());
-    }
-    catch (Base::Exception& e) {
-        return new App::DocumentObjectExecReturn(e.what());
-    }
-}
-
+/***************************************************************************
+ *   Copyright (c) 2011 Juergen Riegel <FreeCAD@juergen-riegel.net>        *
+ *                                                                         *
+ *   This file is part of the FreeCAD CAx development system.              *
+ *                                                                         *
+ *   This library is free software; you can redistribute it and/or         *
+ *   modify it under the terms of the GNU Library General Public           *
+ *   License as published by the Free Software Foundation; either          *
+ *   version 2 of the License, or (at your option) any later version.      *
+ *                                                                         *
+ *   This library  is distributed in the hope that it will be useful,      *
+ *   but WITHOUT ANY WARRANTY; without even the implied warranty of        *
+ *   MERCHANTABILITY or FITNESS FOR A PARTICULAR PURPOSE.  See the         *
+ *   GNU Library General Public License for more details.                  *
+ *                                                                         *
+ *   You should have received a copy of the GNU Library General Public     *
+ *   License along with this library; see the file COPYING.LIB. If not,    *
+ *   write to the Free Software Foundation, Inc., 59 Temple Place,         *
+ *   Suite 330, Boston, MA  02111-1307, USA                                *
+ *                                                                         *
+ ***************************************************************************/
+
+
+#include "PreCompiled.h"
+#ifndef _PreComp_
+# include <Bnd_Box.hxx>
+# include <gp_Dir.hxx>
+# include <gp_Circ.hxx>
+# include <gp_Pln.hxx>
+# include <BRep_Builder.hxx>
+# include <BRepAdaptor_Surface.hxx>
+# include <BRepBndLib.hxx>
+# include <BRepPrimAPI_MakePrism.hxx>
+# include <BRepFeat_MakePrism.hxx>
+# include <BRepBuilderAPI_Copy.hxx>
+# include <BRepBuilderAPI_MakeFace.hxx>
+# include <BRepBuilderAPI_MakeEdge.hxx>
+# include <BRepBuilderAPI_MakeWire.hxx>
+# include <BRepBuilderAPI_Transform.hxx>
+# include <BRepPrimAPI_MakeRevol.hxx>
+# include <Geom_Plane.hxx>
+# include <Geom_Circle.hxx>
+# include <Geom2d_Curve.hxx>
+# include <TopoDS.hxx>
+# include <TopoDS_Face.hxx>
+# include <TopoDS_Wire.hxx>
+# include <TopExp_Explorer.hxx>
+# include <TopExp.hxx>
+# include <BRepAlgoAPI_Cut.hxx>
+# include <BRepAlgoAPI_Fuse.hxx>
+# include <Standard_Version.hxx>
+#endif
+
+#include <Base/Placement.h>
+#include <Base/Exception.h>
+#include <Base/Tools.h>
+#include <App/Document.h>
+#include <Base/Reader.h>
+#include <Mod/Part/App/TopoShape.h>
+
+#include "FeatureHole.h"
+
+using namespace PartDesign;
+
+const char* Hole::DepthTypeEnums[]                   = { "Dimension", "ThroughAll", /*, "UpToFirst", */ NULL };
+const char* Hole::ThreadTypeEnums[]                  = { "None", "ISOMetricProfile", "ISOMetricFineProfile", "UNC", "UNF", "UNEF", NULL};
+const char* Hole::ThreadFitEnums[]                   = { "Standard", "Close", NULL};
+const char* Hole::DrillPointEnums[]                  = { "Flat", "Angled", NULL};
+
+/* "None" profile */
+
+const char* Hole::HoleCutType_None_Enums[]           = { "None", "Counterbore", "Countersink", NULL };
+const char* Hole::ThreadSize_None_Enums[]            = { "None", NULL };
+const char* Hole::ThreadClass_None_Enums[]           = { "None", NULL };
+
+/* Sources:
+  http://www.engineeringtoolbox.com/metric-threads-d_777.html
+  http://www.metalmart.com/tools/miscellaneous-guides/standard-drill-size/
+
+*/
+
+const Hole::ThreadDescription Hole::threadDescription[][171] =
+{
+    /* None */
+    {
+        { "---", 	6.0, 0.0 },
+    },
+
+    /* ISO metric coarse */
+    {
+        { "M1.60", 	1.60,       0.35 },
+        { "M2.00", 	2.00,       0.40 },
+        { "M2.50", 	2.50,       0.45 },
+        { "M3", 	3.00,       0.50 },
+        { "M3.50", 	3.50,       0.60 },
+        { "M4", 	4.00,       0.70 },
+        { "M5", 	5.00,       0.80 },
+        { "M6", 	6.00,       1.00 },
+        { "M8", 	8.00,       1.25 },
+        { "M10", 	10.00,      1.50 },
+        { "M12", 	12.00,      1.75 },
+        { "M14", 	14.00,      2.00 },
+        { "M16", 	16.00,      2.00 },
+        { "M20", 	20.00,      2.50 },
+        { "M22", 	22.00,      2.50 },
+        { "M24", 	24.00,      3.00 },
+        { "M27", 	27.00,      3.00 },
+        { "M30", 	30.00,      3.50 },
+        { "M36", 	36.00,      4.00 },
+        { "M42", 	42.00,      4.50 },
+        { "M48", 	48.00,      5.00 },
+        { "M56", 	56.00,      5.50 },
+        { "M64", 	64.00,      6.00 },
+        { "M68", 	68.00,      6.00 },
+     },
+    /* ISO metric fine */
+    {
+        { "M1.0x0.2", 	1.0,    0.20 },
+        { "M1.1x0.2", 	1.1,    0.20 },
+        { "M1.2x0.2", 	1.2,    0.20 },
+        { "M1.4z0.2", 	1.4,    0.20 },
+        { "M1.6x0.2", 	1.6,    0.20 },
+        { "M1.8x0.2", 	1.8,    0.20 },
+        { "M2x0.25", 	2.0,    0.25 },
+        { "M2.2x0.25", 	2.2,    0.25 },
+        { "M2.5x0.35", 	2.5,    0.35 },
+        { "M3x0.35", 	3.0,    0.35 },
+        { "M3.5x0.35",  3.5,    0.35 },
+        { "M4x0.5", 	4.0,    0.50 },
+        { "M4.5x0.5", 	4.5,    0.50 },
+        { "M5x0.5", 	5.0,    0.50 },
+        { "M5.5x0.5", 	5.5,    0.50 },
+        { "M6x0.75", 	6.0,    0.75 },
+        { "M7x0.75", 	7.0,    0.75 },
+        { "M8x0.75", 	8.0,    0.75 },
+        { "M8x1.0", 	8.0,    1.00 },
+        { "M9x0.75", 	9.0,    0.75 },
+        { "M9x1",       9.0,    1.00 },
+        { "M10x0.75", 	10.0,   0.75 },
+        { "M10x1",      10.0,   1.00 },
+        { "M10x1.25", 	10.0,   1.25 },
+        { "M11x0.75", 	11.0,   0.75 },
+        { "M11x1",      11.0,   1.00 },
+        { "M12x1",      12.0,   1.00 },
+        { "M12x1.25", 	12.0,   1.25 },
+        { "M12x1.5", 	12.0,   1.50 },
+        { "M14x1.0", 	14.0,   1.00 },
+        { "M14x1.25", 	14.0,   1.25 },
+        { "M14x1.5", 	14.0,   1.50 },
+        { "M15x1",      15.0,   1.00 },
+        { "M15x1.5", 	15.0,   1.50 },
+        { "M16x1",      16.0,   1.00 },
+        { "M16x1.5", 	16.0,   1.50 },
+        { "M17x1.0", 	17.0,   1.00 },
+        { "M17x1.5", 	17.0,   1.50 },
+        { "M18x1.0", 	18.0,   1.00 },
+        { "M18x1.5", 	18.0,   1.50 },
+        { "M18x2.0", 	18.0,   2.00 },
+        { "M20x1.0", 	20.0,   1.00 },
+        { "M20x1.5", 	20.0,   1.50 },
+        { "M20x2.0", 	20.0,   2.00 },
+        { "M22x1.0", 	22.0,   1.00 },
+        { "M22x1.5", 	22.0,   1.50 },
+        { "M22x2.0", 	22.0,   2.00 },
+        { "M24x1.0", 	24.0,   1.00 },
+        { "M24x1.5", 	24.0,   1.50 },
+        { "M24x2.0", 	24.0,   2.00 },
+        { "M25x1.0", 	25.0,   1.00 },
+        { "M25x1.5", 	25.0,   1.50 },
+        { "M25x2.0", 	25.0,   2.00 },
+        { "M27x1.0", 	27.0,   1.00 },
+        { "M27x1.5", 	27.0,   1.50 },
+        { "M27x2.0", 	27.0,   2.00 },
+        { "M28x1.0", 	28.0,   1.00 },
+        { "M28x1.5", 	28.0,   1.50 },
+        { "M28x2.0", 	28.0,   2.00 },
+        { "M30x1.0", 	30.0,   1.00 },
+        { "M30x1.5", 	30.0,   1.50 },
+        { "M30x2.0", 	30.0,   2.00 },
+        { "M30x3.0", 	30.0,   3.00 },
+        { "M32x1.5", 	32.0,   1.50 },
+        { "M32x2.0", 	32.0,   2.00 },
+        { "M33x1.5", 	33.0,   1.50 },
+        { "M33x2.0", 	33.0,   2.00 },
+        { "M33x3.0", 	33.0,   3.00 },
+        { "M35x1.5", 	35.0,   1.50 },
+        { "M35x2.0", 	35.0,   2.00 },
+        { "M36x1.5", 	36.0,   1.50 },
+        { "M36x2.0", 	36.0,   2.00 },
+        { "M36x3.0", 	36.0,   3.00 },
+        { "M39x1.5", 	39.0,   1.50 },
+        { "M39x2.0", 	39.0,   2.00 },
+        { "M39x3.0", 	39.0,   3.00 },
+        { "M40x1.5", 	40.0,   1.50 },
+        { "M40x2.0", 	40.0,   2.00 },
+        { "M40x3.0", 	40.0,   3.00 },
+        { "M42x1.5", 	42.0,   1.50 },
+        { "M42x2.0", 	42.0,   2.00 },
+        { "M42x3.0", 	42.0,   3.00 },
+        { "M42x4.0", 	42.0,   4.00 },
+        { "M45x1.5", 	45.0,   1.50 },
+        { "M45x2.0", 	45.0,   2.00 },
+        { "M45x3.0", 	45.0,   3.00 },
+        { "M45x4.0", 	45.0,   4.00 },
+        { "M48x1.5", 	48.0,   1.50 },
+        { "M48x2.0", 	48.0,   2.00 },
+        { "M48x3.0", 	48.0,   3.00 },
+        { "M48x4.0", 	48.0,   4.00 },
+        { "M50x1.5", 	50.0,   1.50 },
+        { "M50x2.0", 	50.0,   2.00 },
+        { "M50x3.0", 	50.0,   3.00 },
+        { "M52x1.5", 	52.0,   1.50 },
+        { "M52x2.0", 	52.0,   2.00 },
+        { "M52x3.0", 	52.0,   3.00 },
+        { "M52x4.0", 	52.0,   4.00 },
+        { "M55x1.5", 	55.0,   1.50 },
+        { "M55x2.0", 	55.0,   2.00 },
+        { "M55x3.0", 	55.0,   3.00 },
+        { "M55x4.0", 	55.0,   4.00 },
+        { "M56x1.5", 	56.0,   1.50 },
+        { "M56x2.0", 	56.0,   2.00 },
+        { "M56x3.0", 	56.0,   3.00 },
+        { "M56x4.0", 	56.0,   4.00 },
+        { "M58x1.5", 	58.0,   1.50 },
+        { "M58x2.0", 	58.0,   2.00 },
+        { "M58x3.0", 	58.0,   3.00 },
+        { "M58x4.0", 	58.0,   4.00 },
+        { "M60x1.5", 	60.0,   1.50 },
+        { "M60x2.0", 	60.0,   2.00 },
+        { "M60x3.0", 	60.0,   3.00 },
+        { "M60x4.0", 	60.0,   4.00 },
+        { "M62x1.5", 	62.0,   1.50 },
+        { "M62x2.0", 	62.0,   2.00 },
+        { "M62x3.0", 	62.0,   3.00 },
+        { "M62x4.0", 	62.0,   4.00 },
+        { "M64x1.5", 	64.0,   1.50 },
+        { "M64x2.0", 	64.0,   2.00 },
+        { "M64x3.0", 	64.0,   3.00 },
+        { "M64x4.0", 	64.0,   4.00 },
+        { "M65x1.5", 	65.0,   1.50 },
+        { "M65x2.0", 	65.0,   2.00 },
+        { "M65x3.0", 	65.0,   3.00 },
+        { "M65x4.0", 	65.0,   4.00 },
+        { "M68x1.5", 	68.0,   1.50 },
+        { "M68x2.0", 	68.0,   2.00 },
+        { "M68x3.0", 	68.0,   3.00 },
+        { "M68x4.0", 	68.0,   4.00 },
+        { "M70x1.5", 	70.0,   1.50 },
+        { "M70x2.0", 	70.0,   2.00 },
+        { "M70x3.0", 	70.0,   3.00 },
+        { "M70x4.0", 	70.0,   4.00 },
+        { "M70x6.0", 	70.0,   6.00 },
+        { "M72x1.5", 	72.0,   1.50 },
+        { "M72x2.0", 	72.0,   2.00 },
+        { "M72x3.0", 	72.0,   3.00 },
+        { "M72x4.0", 	72.0,   4.00 },
+        { "M72x6.0", 	72.0,   6.00 },
+        { "M75x1.5", 	75.0,   1.50 },
+        { "M75x2.0", 	75.0,   2.00 },
+        { "M75x3.0", 	75.0,   3.00 },
+        { "M75x4.0", 	75.0,   4.00 },
+        { "M75x6.0", 	75.0,   6.00 },
+        { "M76x1.5", 	76.0,   1.50 },
+        { "M76x2.0", 	76.0,   2.00 },
+        { "M76x3.0", 	76.0,   3.00 },
+        { "M76x4.0", 	76.0,   4.00 },
+        { "M76x6.0", 	76.0,   6.00 },
+        { "M80x1.5", 	80.0,   1.50 },
+        { "M80x2.0", 	80.0,   2.00 },
+        { "M80x3.0", 	80.0,   3.00 },
+        { "M80x4.0", 	80.0,   4.00 },
+        { "M80x6.0", 	80.0,   6.00 },
+        { "M85x2.0", 	85.0,   2.00 },
+        { "M85x3.0", 	85.0,   3.00 },
+        { "M85x4.0", 	85.0,   4.00 },
+        { "M85x6.0", 	85.0,   6.00 },
+        { "M90x2.0", 	90.0,   2.00 },
+        { "M90x3.0", 	90.0,   3.00 },
+        { "M90x4.0", 	90.0,   4.00 },
+        { "M90x6.0", 	90.0,   6.00 },
+        { "M95x2.0", 	95.0,   2.00 },
+        { "M95x3.0", 	95.0,   3.00 },
+        { "M95x4.0", 	95.0,   4.00 },
+        { "M95x6.0", 	95.0,   6.00 },
+        { "M100x2.0", 	100.0,  2.00 },
+        { "M100x3.0", 	100.0,  3.00 },
+        { "M100x4.0", 	100.0,  4.00 },
+        { "M100x6.0", 	100.0,  6.00 }
+     },
+    /* UNC */
+    {
+        { "#1",         1.8542, 0.3969 },
+        { "#2",         2.1844, 0.4536 },
+        { "#3",         2.5146, 0.5292 },
+        { "#4",         2.8448, 0.6350 },
+        { "#5",         3.1750, 0.6350 },
+        { "#6",         3.5052, 0.7938 },
+        { "#8",         4.1656, 0.7938 },
+        { "#10",        4.8260, 1.0583 },
+        { "#12",        5.4864, 1.0583 },
+        { "1/4",        6.3500, 1.2700 },
+        { "5/16",       7.9375, 1.4111 },
+        { "3/8",        9.5250, 1.5875 },
+        { "7/16",       11.1125, 1.8143 },
+        { "1/2",        12.7000, 1.9538 },
+        { "9/16",       14.2875, 2.1167 },
+        { "5/8",        15.8750, 2.3091 },
+        { "3/4",        19.0500, 2.5400 },
+        { "7/8",        22.2250, 2.8222 },
+        { "1",          25.4000, 3.1750 },
+    },
+    /* UNF */
+    {
+        { "#0",         1.5240, 0.3175 },
+        { "#1",         1.8542, 0.3528 },
+        { "#2",         2.1844, 0.3969 },
+        { "#3",         2.5146, 0.4536 },
+        { "#4",         2.8448, 0.5292 },
+        { "#5",         3.1750, 0.5773 },
+        { "#6",         3.5052, 0.6350 },
+        { "#8",         4.1656, 0.7056 },
+        { "#10",        4.8260, 0.7938 },
+        { "#12",        5.4864, 0.9071 },
+        { "1/4",        6.3500, 0.9071 },
+        { "5/16",       7.9375, 1.0583 },
+        { "3/8",        9.5250, 1.0583 },
+        { "7/16",       11.1125, 1.2700 },
+        { "1/2",        12.7000, 1.2700 },
+        { "9/16",       14.2875, 1.4111 },
+        { "5/8",        15.8750, 1.4111 },
+        { "3/4",        19.0500, 1.5875 },
+        { "7/8",        22.2250, 1.8143 },
+        { "1",          25.4000, 2.1167 },
+    }    ,
+    /* UNEF */
+    {
+        { "#12",        5.4864, 0.7938 },
+        { "1/4",        6.3500, 0.7938 },
+        { "5/16",       7.9375, 0.7938 },
+        { "3/8",        9.5250, 0.7938 },
+        { "7/16",       11.1125, 0.9071 },
+        { "1/2",        12.7000, 0.9071 },
+        { "9/16",       14.2875, 1.0583 },
+        { "5/8",        15.8750, 1.0583 },
+        { "3/4",        19.0500, 1.2700 },
+        { "7/8",        22.2250, 1.2700 },
+        { "1",          25.4000, 1.2700 },
+    }
+
+};
+
+/* ISO coarse metric enums */
+const char* Hole::HoleCutType_ISOmetric_Enums[]  = { "None", "Counterbore", "Countersink", "Cheesehead", "Countersink socket screw", "Cap screw", NULL};
+const char* Hole::ThreadSize_ISOmetric_Enums[]   = { "M1.60", "M2",  "M2.50", "M3",
+                                                     "M3.50", "M4",  "M5",    "M6",
+                                                     "M8", 	  "M10", "M12",   "M14",
+                                                     "M16",   "M20", "M22",   "M24",
+                                                     "M27",   "M30", "M36",   "M42",
+                                                     "M48",   "M56", "M64",   "M68", NULL };
+const char* Hole::ThreadClass_ISOmetric_Enums[]  = { "4G", "4H", "5G", "5H", "6G", "6H", "7G", "7H","8G", "8H", NULL };
+
+const char* Hole::HoleCutType_ISOmetricfine_Enums[]  = { "None", "Counterbore", "Countersink", "Cheesehead", "Countersink socket screw", "Cap screw", NULL};
+const char* Hole::ThreadSize_ISOmetricfine_Enums[]   = {
+    "M1.0x0.2",    "M1.1x0.2",    "M1.2x0.2",    "M1.4z0.2",
+    "M1.6x0.2",    "M1.8x0.2",    "M2x0.25",     "M2.2x0.25",
+    "M2.5x0.35",   "M3x0.35",     "M3.5x0.35",
+    "M4x0.5",      "M4.5x0.5",    "M5x0.5",      "M5.5x0.5",
+    "M6x0.75",     "M7x0.75",     "M8x0.75",     "M8x1.0",
+    "M9x0.75",     "M9x 1",       "M10x0.75",    "M10x1",
+    "M10x1.25",    "M11x0.75",    "M11x1",       "M12x1",
+    "M12x1.25",    "M12x1.5",     "M14x1.0",     "M14x1.25",
+    "M14x1.5",     "M15x1",       "M15x1.5",     "M16x1",
+    "M16x1.5",     "M17x1.0",     "M17x1.5",     "M18x1.0",
+    "M18x1.5",     "M18x2.0",     "M20x1.0",     "M20x1.5",
+    "M20x2.0",     "M22x1.0",     "M22x1.5",     "M22x2.0",
+    "M24x1.0",     "M24x1.5",     "M24x2.0",     "M25x1.0",
+    "M25x1.5",     "M25x2.0",     "M27x1.0",     "M27x1.5",
+    "M27x2.0",     "M28x1.0",     "M28x1.5",     "M28x2.0",
+    "M30x1.0",     "M30x1.5",     "M30x2.0",     "M30x3.0",
+    "M32x1.5",     "M32x2.0",     "M33x1.5",     "M33x2.0",
+    "M33x3.0",     "M35x1.5",     "M35x2.0",     "M36x1.5",
+    "M36x2.0",     "M36x3.0",     "M39x1.5",     "M39x2.0",
+    "M39x3.0",     "M40x1.5",     "M40x2.0",     "M40x3.0",
+    "M42x1.5",     "M42x2.0",     "M42x3.0",     "M42x4.0",
+    "M45x1.5",     "M45x2.0",     "M45x3.0",     "M45x4.0",
+    "M48x1.5",     "M48x2.0",     "M48x3.0",     "M48x4.0",
+    "M50x1.5",     "M50x2.0",     "M50x3.0",     "M52x1.5",
+    "M52x2.0",     "M52x3.0",     "M52x4.0",     "M55x1.5",
+    "M55x2.0",     "M55x3.0",     "M55x4.0",     "M56x1.5",
+    "M56x2.0",     "M56x3.0",     "M56x4.0",     "M58x1.5",
+    "M58x2.0",     "M58x3.0",     "M58x4.0",     "M60x1.5",
+    "M60x2.0",     "M60x3.0",     "M60x4.0",     "M62x1.5",
+    "M62x2.0",     "M62x3.0",     "M62x4.0",     "M64x1.5",
+    "M64x2.0",     "M64x3.0",     "M64x4.0",     "M65x1.5",
+    "M65x2.0",     "M65x3.0",     "M65x4.0",     "M68x1.5",
+    "M68x2.0",     "M68x3.0",     "M68x4.0",     "M70x1.5",
+    "M70x2.0",     "M70x3.0",     "M70x4.0",     "M70x6.0",
+    "M72x1.5",     "M72x2.0",     "M72x3.0",     "M72x4.0",
+    "M72x6.0",     "M75x1.5",     "M75x2.0",     "M75x3.0",
+    "M75x4.0",     "M75x6.0",     "M76x1.5",     "M76x2.0",
+    "M76x3.0",     "M76x4.0",     "M76x6.0",     "M80x1.5",
+    "M80x2.0",     "M80x3.0",     "M80x4.0",     "M80x6.0",
+    "M85x2.0",     "M85x3.0",     "M85x4.0",     "M85x6.0",
+    "M90x2.0",     "M90x3.0",     "M90x4.0",     "M90x6.0",
+    "M95x2.0",     "M95x3.0",     "M95x4.0",     "M95x6.0",
+    "M100x2.0",    "M100x3.0",    "M100x4.0",    "M100x6.0", NULL };
+const char* Hole::ThreadClass_ISOmetricfine_Enums[]  = { "4G", "4H", "5G", "5H", "6G", "6H", "7G", "7H","8G", "8H", NULL };
+
+/* Details from https://en.wikipedia.org/wiki/Unified_Thread_Standard */
+
+/* UTS coarse */
+const char* Hole::HoleCutType_UNC_Enums[]  = { "None", "Counterbore", "Countersink", NULL};
+const char* Hole::ThreadSize_UNC_Enums[]   = { "#1", "#2", "#3", "#4", "#5", "#6",
+                                               "#8",  "#10", "#12",
+                                               "1/4", "5/16", "3/8", "7/16", "1/2",
+                                               "9/16", "5/8", "3/4", "7/8", "1", NULL };
+const char* Hole::ThreadClass_UNC_Enums[]  = { "1B", "2B", "3B", NULL };
+
+/* UTS fine */
+const char* Hole::HoleCutType_UNF_Enums[]  = { "None", "Counterbore", "Countersink", NULL};
+const char* Hole::ThreadSize_UNF_Enums[]   = { "#1", "#2", "#3", "#4", "#5", "#6",
+                                               "#8", "#10", "#12",
+                                               "1/4", "5/16", "3/8", "7/16", "1/2",
+                                               "9/16", "5/8", "3/4", "7/8", "1", NULL };
+const char* Hole::ThreadClass_UNF_Enums[]  = { "1B", "2B", "3B", NULL };
+
+/* UTS extrafine */
+const char* Hole::HoleCutType_UNEF_Enums[] = { "None", "Counterbore", "Countersink", NULL};
+const char* Hole::ThreadSize_UNEF_Enums[]  = { "#12", "1/4", "5/16", "3/8", "7/16", "1/2",
+                                               "9/16", "5/8", "3/4", "7/8", "1", NULL };
+const char* Hole::ThreadClass_UNEF_Enums[] = { "1B", "2B", "3B", NULL };
+
+const char* Hole::ThreadDirectionEnums[]  = { "Right", "Left", NULL};
+
+PROPERTY_SOURCE(PartDesign::Hole, PartDesign::ProfileBased)
+
+Hole::Hole()
+{
+    addSubType = FeatureAddSub::Subtractive;
+
+    ADD_PROPERTY_TYPE(Threaded, ((long)0), "Hole", App::Prop_None, "Threaded");
+
+    ADD_PROPERTY_TYPE(ModelActualThread, ((long)0), "Hole", App::Prop_None, "Model actual thread");
+    ADD_PROPERTY_TYPE(ThreadPitch, ((long)0), "Hole", App::Prop_None, "Thread pitch");
+    ADD_PROPERTY_TYPE(ThreadAngle, ((long)0), "Hole", App::Prop_None, "Thread angle");
+    ADD_PROPERTY_TYPE(ThreadCutOffInner, ((long)0), "Hole", App::Prop_None, "Thread CutOff Inner");
+    ADD_PROPERTY_TYPE(ThreadCutOffOuter, ((long)0), "Hole", App::Prop_None, "Thread CutOff Outer");
+
+    ADD_PROPERTY_TYPE(ThreadType, ((long)0), "Hole", App::Prop_None, "Thread type");
+    ThreadType.setEnums(ThreadTypeEnums);
+    
+    ADD_PROPERTY_TYPE(ThreadSize, ((long)0), "Hole", App::Prop_None, "Thread size");
+    ThreadSize.setEnums(ThreadSize_None_Enums);
+    
+    ADD_PROPERTY_TYPE(ThreadClass, ((long)0), "Hole", App::Prop_None, "Thread class");
+    ThreadClass.setEnums(ThreadClass_None_Enums);
+    
+    ADD_PROPERTY_TYPE(ThreadFit, ((long)0), "Hole", App::Prop_None, "Thread fit");
+    ThreadFit.setEnums(ThreadFitEnums);
+    
+    ADD_PROPERTY_TYPE(Diameter, (6.0), "Hole", App::Prop_None, "Diameter");
+    
+    ADD_PROPERTY_TYPE(ThreadDirection, ((long)0), "Hole", App::Prop_None, "Thread direction");
+    ThreadDirection.setEnums(ThreadDirectionEnums);
+    
+    ADD_PROPERTY_TYPE(HoleCutType, ((long)0), "Hole", App::Prop_None, "Head cut type");
+    HoleCutType.setEnums(HoleCutType_None_Enums);
+    
+    ADD_PROPERTY_TYPE(HoleCutDiameter, (0.0), "Hole", App::Prop_None, "Head cut diameter");
+    
+    ADD_PROPERTY_TYPE(HoleCutDepth, (0.0), "Hole", App::Prop_None, "Head cut deth");
+    
+    ADD_PROPERTY_TYPE(HoleCutCountersinkAngle, (90.0), "Hole", App::Prop_None, "Head cut countersink angle");
+    
+    ADD_PROPERTY_TYPE(DepthType, ((long)0), "Hole", App::Prop_None, "Type");
+    DepthType.setEnums(DepthTypeEnums);
+
+    ADD_PROPERTY_TYPE(Depth, (25.0), "Hole", App::Prop_None, "Length");
+    
+    ADD_PROPERTY_TYPE(DrillPoint, ((long)1), "Hole", App::Prop_None, "Drill point type");
+    DrillPoint.setEnums(DrillPointEnums);
+    
+    ADD_PROPERTY_TYPE(DrillPointAngle, (118.0), "Hole", App::Prop_None, "Drill point angle");
+    
+    ADD_PROPERTY_TYPE(Tapered, ((bool)false),"Hole",  App::Prop_None, "Tapered");
+    
+    ADD_PROPERTY_TYPE(TaperedAngle, (90.0), "Hole", App::Prop_None, "Tapered angle");
+}
+
+void Hole::updateHoleCutParams()
+{
+    std::string threadType = ThreadType.getValueAsString();
+
+    if (threadType == "ISOMetricProfile" || threadType == "ISOMetricFineProfile") {
+        std::string holeCutType = HoleCutType.getValueAsString();
+        if (ThreadType.getValue() < 0)
+            throw Base::IndexError("Thread type out of range");
+        if (ThreadSize.getValue() < 0)
+            throw Base::IndexError("Thread size out of range");
+        double diameter = PartDesign::Hole::threadDescription[ThreadType.getValue()][ThreadSize.getValue()].diameter;
+        double f = 1.0;
+        double depth = 0;
+
+        if (holeCutType == "Counterbore") {
+            f = 2.0;
+            depth = 0.6;
+        }
+        else if (holeCutType == "Countersink") {
+            f = 2.0;
+            depth = 0;
+        }
+        else if (holeCutType == "Cheesehead") {
+            f = 1.6;
+            depth = 0.6;
+        }
+        else if (holeCutType == "Countersink socket screw") {
+            f = 2.0;
+            depth = 0;
+        }
+        else if (holeCutType == "Cap screw") {
+            f = 1.5;
+            depth = 1.25;
+        }
+        HoleCutDiameter.setValue(diameter * f);
+        HoleCutDepth.setValue(diameter * depth);
+    }
+}
+
+void Hole::updateDiameterParam()
+{
+    // Diameter parameter depends on Threaded, ThreadType, ThreadSize, and ThreadFit
+
+    int threadType = ThreadType.getValue();
+    int threadSize = ThreadSize.getValue();
+    if (threadType < 0)
+        throw Base::IndexError("Thread type out of range");
+    if (threadSize < 0)
+        throw Base::IndexError("Thread size out of range");
+    double diameter = threadDescription[threadType][threadSize].diameter;
+    double pitch = threadDescription[threadType][threadSize].pitch;
+
+    if (threadType == 0)
+        return;
+
+    if (Threaded.getValue()) {
+        if (std::string(ThreadType.getValueAsString()) != "None") {
+            double h = pitch * sqrt(3) / 2;
+            
+            // Basic profile for ISO and UTS threads
+            ThreadPitch.setValue(pitch);
+            ThreadAngle.setValue(60);
+            ThreadCutOffInner.setValue(h/8);
+            ThreadCutOffOuter.setValue(h/4);
+        }
+
+        if (ModelActualThread.getValue()) {
+            pitch = ThreadPitch.getValue();
+        }
+        
+        /* Use thread tap diameter, normall D - pitch */
+        diameter = diameter - pitch;
+    }
+    else {
+        switch ( ThreadFit.getValue() ) {
+        case 0: /* standard */
+            diameter = ( 5 * ( (int)( ( diameter * 110 ) / 5 ) ) ) / 100.0;
+            break;
+        case 1: /* close */
+            diameter = ( 5 * ( (int)( ( diameter * 105 ) / 5 ) ) ) / 100.0;
+            break;
+        default:
+            assert( 0 );
+        }
+    }
+    Diameter.setValue(diameter);
+}
+
+void Hole::onChanged(const App::Property *prop)
+{
+    if (prop == &ThreadType) {
+        std::string type(ThreadType.getValueAsString());
+        std::string holeCutType(HoleCutType.getValueAsString());
+
+        if (type == "None" ) {
+            ThreadSize.setEnums(ThreadSize_None_Enums);
+            ThreadClass.setEnums(ThreadClass_None_Enums);
+            HoleCutType.setEnums(HoleCutType_None_Enums);
+            Threaded.setReadOnly(true);
+            ThreadSize.setReadOnly(true);
+            ThreadFit.setReadOnly(true);
+            ThreadClass.setReadOnly(true);
+            Diameter.setReadOnly(false);
+
+            if (holeCutType == "None") {
+                HoleCutDiameter.setReadOnly(true);
+                HoleCutDepth.setReadOnly(true);
+                HoleCutCountersinkAngle.setReadOnly(true);
+            }
+            else if (holeCutType == "Counterbore") {
+                HoleCutDiameter.setReadOnly(false);
+                HoleCutDepth.setReadOnly(false);
+                HoleCutCountersinkAngle.setReadOnly(true);
+
+            }
+            else if (holeCutType == "Countersink") {
+                HoleCutDiameter.setReadOnly(false);
+                HoleCutDepth.setReadOnly(true);
+                HoleCutCountersinkAngle.setReadOnly(false);
+            }
+            Threaded.setValue(0);
+        }
+        else if ( type == "ISOMetricProfile" ) {
+            ThreadSize.setEnums(ThreadSize_ISOmetric_Enums);
+            ThreadClass.setEnums(ThreadClass_ISOmetric_Enums);
+            HoleCutType.setEnums(HoleCutType_ISOmetric_Enums);
+            Threaded.setReadOnly(false);
+            ThreadSize.setReadOnly(false);
+            ThreadFit.setReadOnly(false);
+            ThreadClass.setReadOnly(false);
+            Diameter.setReadOnly(true);
+            HoleCutDiameter.setReadOnly(true);
+            HoleCutDepth.setReadOnly(true);
+            HoleCutCountersinkAngle.setReadOnly(true);
+        }
+        else if ( type == "ISOMetricFineProfile" ) {
+            ThreadSize.setEnums(ThreadSize_ISOmetricfine_Enums);
+            ThreadClass.setEnums(ThreadClass_ISOmetricfine_Enums);
+            HoleCutType.setEnums(HoleCutType_ISOmetricfine_Enums);
+            Threaded.setReadOnly(false);
+            ThreadSize.setReadOnly(false);
+            ThreadFit.setReadOnly(false);
+            ThreadClass.setReadOnly(false);
+            Diameter.setReadOnly(true);
+            HoleCutDiameter.setReadOnly(true);
+            HoleCutDepth.setReadOnly(true);
+            HoleCutCountersinkAngle.setReadOnly(true);
+        }
+        else if ( type == "UNC" ) {
+            ThreadSize.setEnums(ThreadSize_UNC_Enums);
+            ThreadClass.setEnums(ThreadClass_UNC_Enums);
+            HoleCutType.setEnums(HoleCutType_UNC_Enums);
+            Threaded.setReadOnly(false);
+            ThreadSize.setReadOnly(false);
+            ThreadFit.setReadOnly(false);
+            ThreadClass.setReadOnly(false);
+            Diameter.setReadOnly(true);
+
+            if (holeCutType == "None") {
+                HoleCutDiameter.setReadOnly(true);
+                HoleCutDepth.setReadOnly(true);
+                HoleCutCountersinkAngle.setReadOnly(true);
+            }
+            else if (holeCutType == "Counterbore") {
+                HoleCutDiameter.setReadOnly(false);
+                HoleCutDepth.setReadOnly(false);
+                HoleCutCountersinkAngle.setReadOnly(true);
+
+            }
+            else if (holeCutType == "Countersink") {
+                HoleCutDiameter.setReadOnly(false);
+                HoleCutDepth.setReadOnly(true);
+                HoleCutCountersinkAngle.setReadOnly(false);
+            }
+        }
+        else if ( type == "UNF" ) {
+            ThreadSize.setEnums(ThreadSize_UNF_Enums);
+            ThreadClass.setEnums(ThreadClass_UNF_Enums);
+            HoleCutType.setEnums(HoleCutType_UNF_Enums);
+            Threaded.setReadOnly(false);
+            ThreadSize.setReadOnly(false);
+            ThreadFit.setReadOnly(false);
+            ThreadClass.setReadOnly(false);
+            Diameter.setReadOnly(true);
+
+            if (holeCutType == "None") {
+                HoleCutDiameter.setReadOnly(true);
+                HoleCutDepth.setReadOnly(true);
+                HoleCutCountersinkAngle.setReadOnly(true);
+            }
+            else if (holeCutType == "Counterbore") {
+                HoleCutDiameter.setReadOnly(false);
+                HoleCutDepth.setReadOnly(false);
+                HoleCutCountersinkAngle.setReadOnly(true);
+
+            }
+            else if (holeCutType == "Countersink") {
+                HoleCutDiameter.setReadOnly(false);
+                HoleCutDepth.setReadOnly(true);
+                HoleCutCountersinkAngle.setReadOnly(false);
+            }
+        }
+        else if ( type == "UNEF" ) {
+            ThreadSize.setEnums(ThreadSize_UNEF_Enums);
+            ThreadClass.setEnums(ThreadClass_UNEF_Enums);
+            HoleCutType.setEnums(HoleCutType_UNEF_Enums);
+            Threaded.setReadOnly(false);
+            ThreadSize.setReadOnly(false);
+            ThreadFit.setReadOnly(false);
+            ThreadClass.setReadOnly(false);
+            Diameter.setReadOnly(true);
+
+            if (holeCutType == "None") {
+                HoleCutDiameter.setReadOnly(true);
+                HoleCutDepth.setReadOnly(true);
+                HoleCutCountersinkAngle.setReadOnly(true);
+            }
+            else if (holeCutType == "Counterbore") {
+                HoleCutDiameter.setReadOnly(false);
+                HoleCutDepth.setReadOnly(false);
+                HoleCutCountersinkAngle.setReadOnly(true);
+
+            }
+            else if (holeCutType == "Countersink") {
+                HoleCutDiameter.setReadOnly(false);
+                HoleCutDepth.setReadOnly(true);
+                HoleCutCountersinkAngle.setReadOnly(false);
+            }
+        }
+
+        if (type == "ISOMetricProfile" || type == "ISOMetricFineProfile")
+            HoleCutCountersinkAngle.setValue(90.0);
+        else if (type == "UNC" || type == "UNF" || type == "UNEF")
+            HoleCutCountersinkAngle.setValue(82.0);
+       
+        // Signal changes to these
+        ProfileBased::onChanged(&ThreadSize);
+        ProfileBased::onChanged(&ThreadClass);
+        ProfileBased::onChanged(&HoleCutType);
+        ProfileBased::onChanged(&Threaded);
+        
+        bool v = (type != "None") || !Threaded.getValue() || !ModelActualThread.getValue();
+        ThreadPitch.setReadOnly(v);
+        ThreadAngle.setReadOnly(v);
+        ThreadCutOffInner.setReadOnly(v);
+        ThreadCutOffOuter.setReadOnly(v);
+
+        // Diameter parameter depends on this
+        if (type != "None" )
+            updateDiameterParam();
+    }
+    else if (prop == &Threaded) {
+        std::string type(ThreadType.getValueAsString());
+
+        if (Threaded.getValue()) {
+            ThreadDirection.setReadOnly(false);
+            ThreadFit.setReadOnly(true);
+            ModelActualThread.setReadOnly(true); // For now set this one to read only
+        }
+        else {
+            ThreadDirection.setReadOnly(true);
+            if (type == "None")
+                ThreadFit.setReadOnly(true);
+            else
+                ThreadFit.setReadOnly(false);
+            ModelActualThread.setReadOnly(true);
+        }
+
+        // Diameter parameter depends on this
+        updateDiameterParam();
+    }
+    else if (prop == &ModelActualThread) {
+        bool v =(!ModelActualThread.getValue()) ||
+                (Threaded.isReadOnly()) ||
+                (std::string(ThreadType.getValueAsString()) != "None");
+       
+        ThreadPitch.setReadOnly(v);
+        ThreadAngle.setReadOnly(v);
+        ThreadCutOffInner.setReadOnly(v);
+        ThreadCutOffOuter.setReadOnly(v);
+    }
+    else if (prop == &DrillPoint) {
+        if (DrillPoint.getValue() == 1)
+            DrillPointAngle.setReadOnly(false);
+        else
+            DrillPointAngle.setReadOnly(true);
+    }
+    else if (prop == &Tapered) {
+        if (Tapered.getValue())
+            TaperedAngle.setReadOnly(false);
+        else
+            TaperedAngle.setReadOnly(true);
+    }
+    else if (prop == &ThreadSize) {
+        updateDiameterParam();
+        updateHoleCutParams();
+    }
+    else if (prop == &ThreadFit) {
+        updateDiameterParam();
+    }
+    else if (prop == &HoleCutType) {
+        std::string threadType = ThreadType.getValueAsString();
+        std::string holeCutType = HoleCutType.getValueAsString();
+        bool holeCutEnable = ( threadType != "ISOMetricProfile" &&
+                threadType !="ISOMetricFineProfile" &&
+                (holeCutType != "None"));
+
+        HoleCutDiameter.setReadOnly(!holeCutEnable);
+
+        if (holeCutType == "Countersink" || holeCutType == "Countersink socket screw")
+            HoleCutDepth.setReadOnly(true);
+        else
+            HoleCutDepth.setReadOnly(!holeCutEnable);
+
+        if (holeCutType != "Countersink" && holeCutType != "Countersink socket screw")
+            HoleCutCountersinkAngle.setReadOnly(true);
+        else
+            HoleCutCountersinkAngle.setReadOnly(!holeCutEnable);
+
+        updateHoleCutParams();
+    }
+    else if (prop == &DepthType) {
+        Depth.setReadOnly((std::string(DepthType.getValueAsString()) != "Dimension"));
+    }
+    ProfileBased::onChanged(prop);
+}
+
+/**
+  * Compute 2D intersection between the lines (pa1, pa2) and (pb1, pb2).
+  * The lines are assumed to be crossing, and it is an error
+  * to specify parallel lines.
+  *
+  * Only the x and y coordinates are used to compute the 2D intersection.
+  *
+  */
+
+static void computeIntersection(gp_Pnt pa1, gp_Pnt pa2, gp_Pnt pb1, gp_Pnt pb2, double & x, double & y)
+{
+    double vx1 = pa1.X() - pa2.X();
+    double vy1 = pa1.Y() - pa2.Y();
+    double vx2 = pb1.X() - pb2.X();
+    double vy2 = pb1.Y() - pb2.Y();
+    double x1 = pa1.X();
+    double y1 = pa1.Y();
+    double x2 = pb1.X();
+    double y2 = pb1.Y();
+
+    /* Solve the system
+        x1 + t1 * vx1 = x2 + t2 * vx2
+        y1 + t1 * vy1 = y2 + t2 * vy2
+
+        =>
+
+       [ vx1    -vx2 ] [ t1 ] = [ x2 - x1 ]
+       [ vy1    -vy2 ] [ t2 ] = [ y2 - y1 ]
+
+       =>
+
+       [ t1 ] = f * [ -vy2  vx2 ] [ x2 - x1 ]
+       [ t2 ] =     [ -vy1  vx1 ] [ y2 - y1 ]
+
+     */
+
+    assert( ( ( vx1 * - vy2 ) - ( -vx2 * vy1 ) ) != 0 );
+
+    double f = 1 / ( ( vx1 * - vy2 ) - ( -vx2 * vy1 ) );
+
+    double t1 = -vy2 * f * ( x2 - x1 ) + vx2 * f * ( y2 - y1 );
+    
+#ifdef _DEBUG    
+    double t2 = -vy1 * f * ( x2 - x1 ) + vx1 * f * ( y2 - y1 );
+
+    assert( ( x1 + t1 * vx1 ) - ( x2 + t2 * vx2 ) < 1e-6 );
+    assert( ( y1 + t1 * vy1 ) - ( y2 + t2 * vy2 ) < 1e-6 );
+#endif    
+
+    x = x1 + t1 * vx1;
+    y = y1 + t1 * vy1;
+}
+
+short Hole::mustExecute() const
+{
+    if ( ThreadType.isTouched() ||
+         Threaded.isTouched() ||
+         ModelActualThread.isTouched() ||
+         ThreadPitch.isTouched() ||
+         ThreadAngle.isTouched() ||
+         ThreadCutOffInner.isTouched() ||
+         ThreadCutOffOuter.isTouched() ||
+         ThreadSize.isTouched() ||
+         ThreadClass.isTouched() ||
+         ThreadFit.isTouched() ||
+         Diameter.isTouched() ||
+         ThreadDirection.isTouched() ||
+         HoleCutType.isTouched() ||
+         HoleCutDiameter.isTouched() ||
+         HoleCutDepth.isTouched() ||
+         HoleCutCountersinkAngle.isTouched() ||
+         DepthType.isTouched() ||
+         Depth.isTouched() ||
+         DrillPoint.isTouched() ||
+         DrillPointAngle.isTouched() ||
+         Tapered.isTouched() ||
+         TaperedAngle.isTouched() )
+        return 1;
+    return ProfileBased::mustExecute();
+}
+
+void Hole::Restore(Base::XMLReader &reader)
+{
+    ProfileBased::Restore(reader);
+
+    updateProps();
+}
+
+void Hole::updateProps()
+{
+    onChanged(&Threaded);
+    onChanged(&ModelActualThread);
+    onChanged(&ThreadPitch);
+    onChanged(&ThreadAngle);
+    onChanged(&ThreadCutOffInner);
+    onChanged(&ThreadCutOffOuter);
+    onChanged(&ThreadType);
+    onChanged(&ThreadSize);
+    onChanged(&ThreadClass);
+    onChanged(&ThreadFit);
+    onChanged(&Diameter);
+    onChanged(&ThreadDirection);
+    onChanged(&HoleCutType);
+    onChanged(&HoleCutDiameter);
+    onChanged(&HoleCutDepth);
+    onChanged(&HoleCutCountersinkAngle);
+    onChanged(&DepthType);
+    onChanged(&Depth);
+    onChanged(&DrillPoint);
+    onChanged(&DrillPointAngle);
+    onChanged(&Tapered);
+    onChanged(&TaperedAngle);
+}
+
+static gp_Pnt toPnt(gp_Vec dir)
+{
+    return gp_Pnt(dir.X(), dir.Y(), dir.Z());
+}
+
+App::DocumentObjectExecReturn *Hole::execute(void)
+{
+    Part::Feature* profile = 0;
+    TopoShape profileshape;
+    try {
+        profile = getVerifiedObject();
+        profileshape = getVerifiedFace();
+    } catch (const Base::Exception& e) {
+        return new App::DocumentObjectExecReturn(e.what());
+    }
+
+    // Find the base shape
+    TopoShape base;
+    try {
+        base = getBaseShape();
+    } catch (const Base::Exception&) {
+        return new App::DocumentObjectExecReturn("No sketch support and no base shape: Please tell me where to remove the material of the hole!");
+    }
+
+    try {
+        std::string method(DepthType.getValueAsString());
+        double length = 0.0;
+
+        this->positionByPrevious();
+        auto invObjLoc = this->getLocation().Inverted();
+
+        base.move(invObjLoc);
+
+        if (profileshape.isNull())
+            return new App::DocumentObjectExecReturn("Pocket: Creating a face from sketch failed");
+        profileshape.move(invObjLoc);
+
+        /* Build the prototype hole */
+
+        // Get vector normal to profile
+        Base::Vector3d  SketchVector = getProfileNormal();
+
+        // Define this as zDir
+        gp_Vec zDir(SketchVector.x, SketchVector.y, SketchVector.z);
+        zDir.Transform(invObjLoc.Transformation());
+
+        // Define xDir
+        gp_Vec xDir;
+
+        /* Compute xDir normal to zDir */
+        if (std::abs(zDir.Z() - zDir.X()) > Precision::Confusion())
+            xDir = gp_Vec(zDir.Z(), 0, -zDir.X());
+        else if (std::abs(zDir.Z() - zDir.Y()) > Precision::Confusion())
+            xDir = gp_Vec(zDir.Y(), -zDir.X(), 0);
+        else
+            xDir = gp_Vec(0, -zDir.Z(), zDir.Y());
+
+        // Normalize xDir; this is needed as the computation above does not necessarily give a unit-length vector.
+        xDir.Normalize();
+
+        if ( method == "Dimension" )
+            length = Depth.getValue();
+        else if ( method == "UpToFirst" ) {
+            /* FIXME */
+        }
+        else if ( method == "ThroughAll" ) {
+            // Use a large (10m), but finite length
+            length = 1e4;
+        }
+        else
+            return new App::DocumentObjectExecReturn("Hole: Unsupported length specification.");
+
+        if (length <= 0)
+            return new App::DocumentObjectExecReturn("Hole: Invalid hole depth");
+
+        BRepBuilderAPI_MakeWire mkWire;
+        std::string holeCutType = HoleCutType.getValueAsString();
+        bool isCountersink = (holeCutType == "Countersink" || holeCutType == "Countersink socket screw");
+        bool isCounterbore = (holeCutType == "Counterbore" || holeCutType == "Cheesehead" || holeCutType == "Cap screw");
+        double hasTaperedAngle = Tapered.getValue() ? Base::toRadians( TaperedAngle.getValue() ) : Base::toRadians(90.0);
+        double radiusBottom = Diameter.getValue() / 2.0 - length * cos( hasTaperedAngle );
+        double radius = Diameter.getValue() / 2.0;
+        double holeCutRadius = HoleCutDiameter.getValue() / 2.0;
+        gp_Pnt firstPoint(0, 0, 0);
+        gp_Pnt lastPoint(0, 0, 0);
+        double length1 = 0;
+
+        if ( hasTaperedAngle <= 0 || hasTaperedAngle > Base::toRadians( 180.0 ) )
+            return new App::DocumentObjectExecReturn("Hole: Invalid taper angle.");
+
+        if ( isCountersink ) {
+            double x, z;
+            double countersinkAngle = Base::toRadians( HoleCutCountersinkAngle.getValue() / 2.0 );
+
+            if ( countersinkAngle <= 0 || countersinkAngle > Base::toRadians( 180.0 ) )
+                return new App::DocumentObjectExecReturn("Hole: Invalid countersink angle.");
+
+            if (holeCutRadius < radius)
+                return new App::DocumentObjectExecReturn("Hole: Hole cut diameter too small.");
+
+            // Top point
+            gp_Pnt newPoint = toPnt(holeCutRadius * xDir);
+            mkWire.Add( BRepBuilderAPI_MakeEdge(lastPoint, newPoint) );
+            lastPoint = newPoint;
+
+            computeIntersection(gp_Pnt( holeCutRadius, 0, 0 ),
+                                gp_Pnt( holeCutRadius - sin( countersinkAngle ), -cos( countersinkAngle ), 0 ),
+                                gp_Pnt( radius, 0, 0 ),
+                                gp_Pnt( radiusBottom, -length, 0), x, z );
+            if (-length > z)
+                return new App::DocumentObjectExecReturn("Hole: Invalid countersink.");
+
+            length1 = z;
+
+            newPoint = toPnt(x * xDir + z * zDir);
+            mkWire.Add( BRepBuilderAPI_MakeEdge( lastPoint, newPoint ) );
+            lastPoint = newPoint;
+        }
+        else if ( isCounterbore ) {
+            double holeCutDepth = HoleCutDepth.getValue();
+            double x, z;
+
+            if (holeCutDepth <= 0)
+                return new App::DocumentObjectExecReturn("Hole: Hole cut depth must be greater than zero.");
+
+            if (holeCutDepth > length)
+                return new App::DocumentObjectExecReturn("Hole: Hole cut depth must be less than hole depth.");
+
+            if (holeCutRadius < radius)
+                return new App::DocumentObjectExecReturn("Hole: Hole cut diameter too small.");
+
+            // Top point
+            gp_Pnt newPoint = toPnt(holeCutRadius * xDir);
+            mkWire.Add(BRepBuilderAPI_MakeEdge(lastPoint, newPoint));
+            lastPoint = newPoint;
+
+            // Bottom of counterbore
+            newPoint = toPnt(holeCutRadius * xDir -holeCutDepth * zDir);
+            mkWire.Add(BRepBuilderAPI_MakeEdge(lastPoint, newPoint));
+            lastPoint = newPoint;
+
+            // Compute intersection of tapered edge and line at bottom of counterbore hole
+            computeIntersection(gp_Pnt( 0, -holeCutDepth, 0 ),
+                                gp_Pnt( holeCutRadius, -holeCutDepth, 0 ),
+                                gp_Pnt( radius, 0, 0 ),
+                                gp_Pnt( radiusBottom, length, 0 ), x, z );
+
+            length1 = z;
+            newPoint = toPnt(x * xDir + z * zDir);
+            mkWire.Add(BRepBuilderAPI_MakeEdge(lastPoint, newPoint));
+            lastPoint = newPoint;
+        }
+        else {
+            gp_Pnt newPoint = toPnt(radius * xDir);
+            mkWire.Add(BRepBuilderAPI_MakeEdge(lastPoint, newPoint));
+            lastPoint = newPoint;
+            length1 = 0;
+        }
+
+        std::string drillPoint = DrillPoint.getValueAsString();
+        if (drillPoint == "Flat") {
+            gp_Pnt newPoint = toPnt(radiusBottom * xDir + -length * zDir);
+            mkWire.Add(BRepBuilderAPI_MakeEdge(lastPoint, newPoint));
+            lastPoint = newPoint;
+
+            newPoint = toPnt(-length * zDir);
+            mkWire.Add( BRepBuilderAPI_MakeEdge( lastPoint, newPoint ) );
+            lastPoint = newPoint;
+        }
+        else if (drillPoint == "Angled") {
+            double drillPointAngle = Base::toRadians( ( 180.0 - DrillPointAngle.getValue() ) / 2.0 );
+            double x, z;
+            gp_Pnt newPoint;
+
+            if ( drillPointAngle <= 0 || drillPointAngle > Base::toRadians( 180.0 ) )
+                return new App::DocumentObjectExecReturn("Hole: Invalid drill point angle.");
+
+            computeIntersection(gp_Pnt( 0, -length, 0 ),
+                                gp_Pnt( cos( drillPointAngle ), -length + sin( drillPointAngle ), 0),
+                                gp_Pnt(radius, 0, 0),
+                                gp_Pnt(radiusBottom, -length, 0), x, z);
+
+            if (z > 0 || z >= length1)
+                return new App::DocumentObjectExecReturn("Hole: Invalid drill point.");
+
+            newPoint = toPnt(x * xDir + z * zDir);
+            mkWire.Add(BRepBuilderAPI_MakeEdge(lastPoint, newPoint));
+            lastPoint = newPoint;
+
+            newPoint = toPnt(-length * zDir);
+            mkWire.Add(BRepBuilderAPI_MakeEdge(lastPoint, newPoint));
+            lastPoint = newPoint;
+        }
+        mkWire.Add( BRepBuilderAPI_MakeEdge(lastPoint, firstPoint) );
+
+        
+        TopoDS_Wire wire = mkWire.Wire();
+
+        TopoDS_Face face = BRepBuilderAPI_MakeFace(wire);
+
+        double angle = Base::toRadians<double>(360.0);
+        BRepPrimAPI_MakeRevol RevolMaker(face, gp_Ax1(firstPoint, zDir), angle);
+
+        TopoDS_Shape protoHole;
+        if (RevolMaker.IsDone()) {
+            protoHole = RevolMaker.Shape();
+
+            if (protoHole.IsNull())
+                return new App::DocumentObjectExecReturn("Hole: Resulting shape is empty");
+        }
+        else
+            return new App::DocumentObjectExecReturn("Hole: Could not revolve sketch!");
+
+#if 0
+        // Make thread
+
+        // This code is work in progress; making threas in OCC is not very easy, so
+        // this work is postponed until later
+        if (ModelActualThread.getValue()) {
+            BRepBuilderAPI_MakeWire mkThreadWire;
+            double z = 0;
+            double d_min = Diameter.getValue() + ThreadCutOffInner.getValue();
+            double d_maj = Diameter.getValue() - ThreadCutOffInner.getValue();            
+            int i = 0;
+
+            firstPoint = toPnt(xDir * d_min);
+            
+            mkThreadWire.Add(BRepBuilderAPI_MakeEdge(gp_Pnt(0, 0, 0), firstPoint));
+            while (z < length) {
+                double z1 = i * ThreadPitch.getValue() + ThreadPitch.getValue() * 0.1;
+                double z2 = i * ThreadPitch.getValue() + ThreadPitch.getValue() * 0.45;
+                double z3 = i * ThreadPitch.getValue() + ThreadPitch.getValue() * 0.55;
+                double z4 = i * ThreadPitch.getValue() + ThreadPitch.getValue() * 0.9;
+                
+                gp_Pnt p2 = toPnt(xDir * d_min - zDir * z1);
+                gp_Pnt p3 = toPnt(xDir * d_maj - zDir * z2);
+                gp_Pnt p4 = toPnt(xDir * d_maj - zDir * z3);
+                gp_Pnt p5 = toPnt(xDir * d_min - zDir * z4);
+                
+                mkThreadWire.Add(BRepBuilderAPI_MakeEdge(firstPoint, p2));
+                mkThreadWire.Add(BRepBuilderAPI_MakeEdge(p2, p3));
+                mkThreadWire.Add(BRepBuilderAPI_MakeEdge(p3, p4));
+                mkThreadWire.Add(BRepBuilderAPI_MakeEdge(p4, p5));
+                firstPoint = p5;
+                
+                ++i;
+                z += ThreadPitch.getValue();
+            }
+            mkThreadWire.Add(BRepBuilderAPI_MakeEdge(firstPoint, toPnt(-z * zDir)));
+            mkThreadWire.Add(BRepBuilderAPI_MakeEdge(toPnt(-z * zDir), gp_Pnt(0, 0, 0)));
+            
+            TopoDS_Wire threadWire = mkThreadWire.Wire();
+    
+            TopoDS_Face threadFace = BRepBuilderAPI_MakeFace(threadWire);
+    
+            //TopoDS_Wire helix = TopoShape::makeHelix(ThreadPitch.getValue(), ThreadPitch.getValue(), Diameter.getValue());
+            
+            double angle = Base::toRadians<double>(360.0);
+            BRepPrimAPI_MakeRevol RevolMaker2(threadFace, gp_Ax1(gp_Pnt(0,0,0), zDir), angle);
+    
+            //TopoDS_Shape protoHole;
+            if (RevolMaker2.IsDone()) {
+                protoHole = RevolMaker2.Shape();
+    
+                if (protoHole.IsNull())
+                    return new App::DocumentObjectExecReturn("Hole: Resulting shape is empty");
+            }
+            else
+                return new App::DocumentObjectExecReturn("Hole: Could not revolve sketch!");
+        }
+#endif
+
+        std::vector<TopoShape> holes;
+
+        TopoShape result(0,getDocument()->getStringHasher());
+
+        TopTools_IndexedMapOfShape edgeMap;
+        TopExp::MapShapes(profileshape.getShape(), TopAbs_EDGE, edgeMap);
+        for ( int i=1 ; i<=edgeMap.Extent() ; i++ ) {
+            Standard_Real c_start;
+            Standard_Real c_end;
+            TopoDS_Edge edge = TopoDS::Edge(edgeMap(i));
+            Handle(Geom_Curve) c = BRep_Tool::Curve(edge, c_start, c_end);
+
+            // Circle?
+            if (c->DynamicType() != STANDARD_TYPE(Geom_Circle))
+                continue;
+
+            Handle(Geom_Circle) circle = Handle(Geom_Circle)::DownCast(c);
+
+            const gp_Pnt& loc = circle->Axis().Location();
+
+            gp_Trsf sketchTransformation;
+            gp_Trsf localSketchTransformation;
+            Base::Placement SketchPos = profile->Placement.getValue();
+            Base::Matrix4D mat = SketchPos.toMatrix();
+            sketchTransformation.SetValues(
+                        mat[0][0], mat[0][1], mat[0][2], mat[0][3],
+                        mat[1][0], mat[1][1], mat[1][2], mat[1][3],
+                        mat[2][0], mat[2][1], mat[2][2], mat[2][3]
+#if OCC_VERSION_HEX < 0x060800
+                        , 0.00001, 0.00001
+#endif
+                    ); //precision was removed in OCCT CR0025194
+            localSketchTransformation.SetTranslation( gp_Pnt( 0, 0, 0 ),
+                                                      gp_Pnt(loc.X(), loc.Y(), loc.Z()) );
+
+            std::string name("Edge");
+            name += std::to_string(i);
+            const char *mapped = profileshape.getElementName(name.c_str(),true);
+            if(mapped != name.c_str())
+                name = std::string(mapped);
+
+            TopoShape hole(profile->getID());
+            hole.setShape(protoHole);
+            // transform and generate element map.
+            hole = hole.makETransform(localSketchTransformation,mapped);
+            holes.push_back(hole);
+
+            try {
+                result.makECut({base,hole});
+            }catch(Standard_Failure &) {
+                std::string msg("Hole: Cut failed on profile edge ");
+                msg += name;
+                return new App::DocumentObjectExecReturn(msg.c_str());
+            }
+            base = getSolid(result);
+            if (base.isNull()) {
+                std::string msg("Hole: Cut produced non-solid on profile edge ");
+                msg += name;
+                return new App::DocumentObjectExecReturn(msg.c_str());
+            }
+        }
+
+        // set the subtractive shape property for later usage in e.g. pattern
+        this->AddSubShape.setValue(TopoShape().makECompound(holes));
+
+        remapSupportShape(base.getShape());
+        if(base.countSubShapes(TopAbs_SOLID)>1)
+            return new App::DocumentObjectExecReturn("Hole: Result has multiple solids. This is not supported at this time.");
+
+        this->Shape.setValue(base);
+
+        return App::DocumentObject::StdReturn;
+    }
+    catch (Standard_Failure& e) {
+        if (std::string(e.GetMessageString()) == "TopoDS::Face" &&
+            (std::string(DepthType.getValueAsString()) == "UpToFirst" || std::string(DepthType.getValueAsString()) == "UpToFace"))
+            return new App::DocumentObjectExecReturn("Could not create face from sketch.\n"
+                "Intersecting sketch entities or multiple faces in a sketch are not allowed "
+                "for making a pocket up to a face.");
+        else
+            return new App::DocumentObjectExecReturn(e.GetMessageString());
+    }
+    catch (Base::Exception& e) {
+        return new App::DocumentObjectExecReturn(e.what());
+    }
+}
+
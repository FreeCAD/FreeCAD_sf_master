--- conflicted
+++ resolved
@@ -56,12 +56,9 @@
     TaskPrimitiveParameters.h
     TaskPipeParameters.h
     TaskLoftParameters.h
-<<<<<<< HEAD
     TaskWrapParameters.h
+    TaskHelixParameters.h
     Utils.h
-=======
-    TaskHelixParameters.h
->>>>>>> db9525e7
 )
 fc_wrap_cpp(PartDesignGui_MOC_SRCS ${PartDesignGui_MOC_HDRS})
 SOURCE_GROUP("Moc" FILES ${PartDesignGui_MOC_SRCS})
@@ -264,15 +261,12 @@
     TaskLoftParameters.ui
     TaskLoftParameters.h
     TaskLoftParameters.cpp
-<<<<<<< HEAD
     TaskWrapParameters.h
     TaskWrapParameters.cpp
     TaskWrapParameters.ui
-=======
     TaskHelixParameters.ui
     TaskHelixParameters.h
     TaskHelixParameters.cpp
->>>>>>> db9525e7
 )
 SOURCE_GROUP("TaskDialogs" FILES ${PartDesignGuiTaskDlgs_SRCS})
 

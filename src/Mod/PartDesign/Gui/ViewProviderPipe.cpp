/***************************************************************************
 *   Copyright (c) 2015 Stefan Tröger <stefantroeger@gmx.net>              *
 *                                                                         *
 *   This file is part of the FreeCAD CAx development system.              *
 *                                                                         *
 *   This library is free software; you can redistribute it and/or         *
 *   modify it under the terms of the GNU Library General Public           *
 *   License as published by the Free Software Foundation; either          *
 *   version 2 of the License, or (at your option) any later version.      *
 *                                                                         *
 *   This library  is distributed in the hope that it will be useful,      *
 *   but WITHOUT ANY WARRANTY; without even the implied warranty of        *
 *   MERCHANTABILITY or FITNESS FOR A PARTICULAR PURPOSE.  See the         *
 *   GNU Library General Public License for more details.                  *
 *                                                                         *
 *   You should have received a copy of the GNU Library General Public     *
 *   License along with this library; see the file COPYING.LIB. If not,    *
 *   write to the Free Software Foundation, Inc., 59 Temple Place,         *
 *   Suite 330, Boston, MA  02111-1307, USA                                *
 *                                                                         *
 ***************************************************************************/


#include "PreCompiled.h"

#ifndef _PreComp_
# include <QMessageBox>
#include <QMenu>
#endif

#include "Utils.h"
#include "ViewProviderPipe.h"
//#include "TaskPipeParameters.h"
#include "TaskPipeParameters.h"
#include <Mod/PartDesign/App/Body.h>
#include <Mod/PartDesign/App/FeaturePipe.h>
#include <Mod/Sketcher/App/SketchObject.h>
#include <Gui/Control.h>
#include <Gui/Command.h>
#include <Gui/Application.h>
#include <Gui/BitmapFactory.h>
#include <TopExp.hxx>
#include <TopTools_IndexedMapOfShape.hxx>

using namespace PartDesignGui;

PROPERTY_SOURCE(PartDesignGui::ViewProviderPipe,PartDesignGui::ViewProvider)

ViewProviderPipe::ViewProviderPipe()
{
}

ViewProviderPipe::~ViewProviderPipe()
{
}

std::vector<App::DocumentObject*> ViewProviderPipe::claimChildren(void)const
{
    std::vector<App::DocumentObject*> temp;

    PartDesign::Pipe* pcPipe = static_cast<PartDesign::Pipe*>(getObject());

    App::DocumentObject* sketch = pcPipe->getVerifiedSketch(true);
    if (sketch != NULL)
        temp.push_back(sketch);

    for(App::DocumentObject* obj : pcPipe->Sections.getValues()) {
        if (obj != NULL && obj->isDerivedFrom(Part::Part2DObject::getClassTypeId()))
            temp.push_back(obj);
    }

    App::DocumentObject* spine = pcPipe->Spine.getValue();
    if (spine != NULL && spine->isDerivedFrom(Part::Part2DObject::getClassTypeId()))
        temp.push_back(spine);

    App::DocumentObject* auxspine = pcPipe->AuxillerySpine.getValue();
    if (auxspine != NULL && auxspine->isDerivedFrom(Part::Part2DObject::getClassTypeId()))
        temp.push_back(auxspine);

    return temp;
}

void ViewProviderPipe::setupContextMenu(QMenu* menu, QObject* receiver, const char* member)
{
    QAction* act;
    act = menu->addAction(QObject::tr("Edit pipe"), receiver, member);
    act->setData(QVariant((int)ViewProvider::Default));
<<<<<<< HEAD
    ViewProvider::setupContextMenu(menu,receiver,member);
=======
    PartDesignGui::ViewProvider::setupContextMenu(menu, receiver, member);
>>>>>>> 73df4e6f
}

bool ViewProviderPipe::doubleClicked(void)
{
    return PartDesignGui::setEdit(pcObject);
}

bool ViewProviderPipe::setEdit(int ModNum) {
    if (ModNum == ViewProvider::Default ) 
        setPreviewDisplayMode(true);
    
    return PartDesignGui::ViewProvider::setEdit(ModNum);
}

void ViewProviderPipe::unsetEdit(int ModNum) {
    setPreviewDisplayMode(false);
    PartDesignGui::ViewProvider::unsetEdit(ModNum);
}


TaskDlgFeatureParameters* ViewProviderPipe::getEditDialog() {
    return new TaskDlgPipeParameters(this, false);
}

bool ViewProviderPipe::onDelete(const std::vector<std::string> &s)
{/*
    PartDesign::Pipe* pcPipe = static_cast<PartDesign::Pipe*>(getObject());

    // get the Sketch
    Sketcher::SketchObject *pcSketch = 0;
    if (pcPipe->Sketch.getValue())
        pcSketch = static_cast<Sketcher::SketchObject*>(pcPipe->Sketch.getValue());

    // if abort command deleted the object the sketch is visible again
    if (pcSketch && Gui::Application::Instance->getViewProvider(pcSketch))
        Gui::Application::Instance->getViewProvider(pcSketch)->show();
*/
    return ViewProvider::onDelete(s);
}



void ViewProviderPipe::highlightReferences(const bool on, bool auxiliary)
{
    PartDesign::Pipe* pcPipe = static_cast<PartDesign::Pipe*>(getObject());
    Part::Feature* base;
    if(!auxiliary)
        base = static_cast<Part::Feature*>(pcPipe->Spine.getValue());
    else 
        base = static_cast<Part::Feature*>(pcPipe->AuxillerySpine.getValue());
    
    if (base == NULL) return;
    PartGui::ViewProviderPart* svp = dynamic_cast<PartGui::ViewProviderPart*>(
                Gui::Application::Instance->getViewProvider(base));
    if (svp == NULL) return;

    std::vector<std::string> edges;
    if(!auxiliary)
        edges = pcPipe->Spine.getSubValuesStartsWith("Edge");
    else 
        edges = pcPipe->AuxillerySpine.getSubValuesStartsWith("Edge");

    if (on) {        
         if (!edges.empty() && originalLineColors.empty()) {
            TopTools_IndexedMapOfShape eMap;
            TopExp::MapShapes(base->Shape.getValue(), TopAbs_EDGE, eMap);
            originalLineColors = svp->LineColorArray.getValues();
            std::vector<App::Color> colors = originalLineColors;
            colors.resize(eMap.Extent(), svp->LineColor.getValue());

            for (std::string e : edges) {
                int idx = std::stoi(e.substr(4)) - 1;
                assert ( idx >= 0 );
                if ( idx < (ssize_t) colors.size() )
                    colors[idx] = App::Color(1.0,0.0,1.0); // magenta
            }
            svp->LineColorArray.setValues(colors);
        }
    } else {
        if (!edges.empty() && !originalLineColors.empty()) {
            svp->LineColorArray.setValues(originalLineColors);
            originalLineColors.clear();
        }
    }
}

QIcon ViewProviderPipe::getIcon(void) const {
    QString str = QString::fromLatin1("PartDesign_");
    auto* prim = static_cast<PartDesign::Pipe*>(getObject());
    if(prim->getAddSubType() == PartDesign::FeatureAddSub::Additive)
        str += QString::fromLatin1("Additive_");
    else
        str += QString::fromLatin1("Subtractive_");
 
    str += QString::fromLatin1("Pipe.svg");
    return Gui::BitmapFactory().pixmap(str.toStdString().c_str());
}

<|MERGE_RESOLUTION|>--- conflicted
+++ resolved
@@ -1,190 +1,186 @@
-/***************************************************************************
- *   Copyright (c) 2015 Stefan Tröger <stefantroeger@gmx.net>              *
- *                                                                         *
- *   This file is part of the FreeCAD CAx development system.              *
- *                                                                         *
- *   This library is free software; you can redistribute it and/or         *
- *   modify it under the terms of the GNU Library General Public           *
- *   License as published by the Free Software Foundation; either          *
- *   version 2 of the License, or (at your option) any later version.      *
- *                                                                         *
- *   This library  is distributed in the hope that it will be useful,      *
- *   but WITHOUT ANY WARRANTY; without even the implied warranty of        *
- *   MERCHANTABILITY or FITNESS FOR A PARTICULAR PURPOSE.  See the         *
- *   GNU Library General Public License for more details.                  *
- *                                                                         *
- *   You should have received a copy of the GNU Library General Public     *
- *   License along with this library; see the file COPYING.LIB. If not,    *
- *   write to the Free Software Foundation, Inc., 59 Temple Place,         *
- *   Suite 330, Boston, MA  02111-1307, USA                                *
- *                                                                         *
- ***************************************************************************/
-
-
-#include "PreCompiled.h"
-
-#ifndef _PreComp_
-# include <QMessageBox>
-#include <QMenu>
-#endif
-
-#include "Utils.h"
-#include "ViewProviderPipe.h"
-//#include "TaskPipeParameters.h"
-#include "TaskPipeParameters.h"
-#include <Mod/PartDesign/App/Body.h>
-#include <Mod/PartDesign/App/FeaturePipe.h>
-#include <Mod/Sketcher/App/SketchObject.h>
-#include <Gui/Control.h>
-#include <Gui/Command.h>
-#include <Gui/Application.h>
-#include <Gui/BitmapFactory.h>
-#include <TopExp.hxx>
-#include <TopTools_IndexedMapOfShape.hxx>
-
-using namespace PartDesignGui;
-
-PROPERTY_SOURCE(PartDesignGui::ViewProviderPipe,PartDesignGui::ViewProvider)
-
-ViewProviderPipe::ViewProviderPipe()
-{
-}
-
-ViewProviderPipe::~ViewProviderPipe()
-{
-}
-
-std::vector<App::DocumentObject*> ViewProviderPipe::claimChildren(void)const
-{
-    std::vector<App::DocumentObject*> temp;
-
-    PartDesign::Pipe* pcPipe = static_cast<PartDesign::Pipe*>(getObject());
-
-    App::DocumentObject* sketch = pcPipe->getVerifiedSketch(true);
-    if (sketch != NULL)
-        temp.push_back(sketch);
-
-    for(App::DocumentObject* obj : pcPipe->Sections.getValues()) {
-        if (obj != NULL && obj->isDerivedFrom(Part::Part2DObject::getClassTypeId()))
-            temp.push_back(obj);
-    }
-
-    App::DocumentObject* spine = pcPipe->Spine.getValue();
-    if (spine != NULL && spine->isDerivedFrom(Part::Part2DObject::getClassTypeId()))
-        temp.push_back(spine);
-
-    App::DocumentObject* auxspine = pcPipe->AuxillerySpine.getValue();
-    if (auxspine != NULL && auxspine->isDerivedFrom(Part::Part2DObject::getClassTypeId()))
-        temp.push_back(auxspine);
-
-    return temp;
-}
-
-void ViewProviderPipe::setupContextMenu(QMenu* menu, QObject* receiver, const char* member)
-{
-    QAction* act;
-    act = menu->addAction(QObject::tr("Edit pipe"), receiver, member);
-    act->setData(QVariant((int)ViewProvider::Default));
-<<<<<<< HEAD
-    ViewProvider::setupContextMenu(menu,receiver,member);
-=======
-    PartDesignGui::ViewProvider::setupContextMenu(menu, receiver, member);
->>>>>>> 73df4e6f
-}
-
-bool ViewProviderPipe::doubleClicked(void)
-{
-    return PartDesignGui::setEdit(pcObject);
-}
-
-bool ViewProviderPipe::setEdit(int ModNum) {
-    if (ModNum == ViewProvider::Default ) 
-        setPreviewDisplayMode(true);
-    
-    return PartDesignGui::ViewProvider::setEdit(ModNum);
-}
-
-void ViewProviderPipe::unsetEdit(int ModNum) {
-    setPreviewDisplayMode(false);
-    PartDesignGui::ViewProvider::unsetEdit(ModNum);
-}
-
-
-TaskDlgFeatureParameters* ViewProviderPipe::getEditDialog() {
-    return new TaskDlgPipeParameters(this, false);
-}
-
-bool ViewProviderPipe::onDelete(const std::vector<std::string> &s)
-{/*
-    PartDesign::Pipe* pcPipe = static_cast<PartDesign::Pipe*>(getObject());
-
-    // get the Sketch
-    Sketcher::SketchObject *pcSketch = 0;
-    if (pcPipe->Sketch.getValue())
-        pcSketch = static_cast<Sketcher::SketchObject*>(pcPipe->Sketch.getValue());
-
-    // if abort command deleted the object the sketch is visible again
-    if (pcSketch && Gui::Application::Instance->getViewProvider(pcSketch))
-        Gui::Application::Instance->getViewProvider(pcSketch)->show();
-*/
-    return ViewProvider::onDelete(s);
-}
-
-
-
-void ViewProviderPipe::highlightReferences(const bool on, bool auxiliary)
-{
-    PartDesign::Pipe* pcPipe = static_cast<PartDesign::Pipe*>(getObject());
-    Part::Feature* base;
-    if(!auxiliary)
-        base = static_cast<Part::Feature*>(pcPipe->Spine.getValue());
-    else 
-        base = static_cast<Part::Feature*>(pcPipe->AuxillerySpine.getValue());
-    
-    if (base == NULL) return;
-    PartGui::ViewProviderPart* svp = dynamic_cast<PartGui::ViewProviderPart*>(
-                Gui::Application::Instance->getViewProvider(base));
-    if (svp == NULL) return;
-
-    std::vector<std::string> edges;
-    if(!auxiliary)
-        edges = pcPipe->Spine.getSubValuesStartsWith("Edge");
-    else 
-        edges = pcPipe->AuxillerySpine.getSubValuesStartsWith("Edge");
-
-    if (on) {        
-         if (!edges.empty() && originalLineColors.empty()) {
-            TopTools_IndexedMapOfShape eMap;
-            TopExp::MapShapes(base->Shape.getValue(), TopAbs_EDGE, eMap);
-            originalLineColors = svp->LineColorArray.getValues();
-            std::vector<App::Color> colors = originalLineColors;
-            colors.resize(eMap.Extent(), svp->LineColor.getValue());
-
-            for (std::string e : edges) {
-                int idx = std::stoi(e.substr(4)) - 1;
-                assert ( idx >= 0 );
-                if ( idx < (ssize_t) colors.size() )
-                    colors[idx] = App::Color(1.0,0.0,1.0); // magenta
-            }
-            svp->LineColorArray.setValues(colors);
-        }
-    } else {
-        if (!edges.empty() && !originalLineColors.empty()) {
-            svp->LineColorArray.setValues(originalLineColors);
-            originalLineColors.clear();
-        }
-    }
-}
-
-QIcon ViewProviderPipe::getIcon(void) const {
-    QString str = QString::fromLatin1("PartDesign_");
-    auto* prim = static_cast<PartDesign::Pipe*>(getObject());
-    if(prim->getAddSubType() == PartDesign::FeatureAddSub::Additive)
-        str += QString::fromLatin1("Additive_");
-    else
-        str += QString::fromLatin1("Subtractive_");
- 
-    str += QString::fromLatin1("Pipe.svg");
-    return Gui::BitmapFactory().pixmap(str.toStdString().c_str());
-}
-
+/***************************************************************************
+ *   Copyright (c) 2015 Stefan Tröger <stefantroeger@gmx.net>              *
+ *                                                                         *
+ *   This file is part of the FreeCAD CAx development system.              *
+ *                                                                         *
+ *   This library is free software; you can redistribute it and/or         *
+ *   modify it under the terms of the GNU Library General Public           *
+ *   License as published by the Free Software Foundation; either          *
+ *   version 2 of the License, or (at your option) any later version.      *
+ *                                                                         *
+ *   This library  is distributed in the hope that it will be useful,      *
+ *   but WITHOUT ANY WARRANTY; without even the implied warranty of        *
+ *   MERCHANTABILITY or FITNESS FOR A PARTICULAR PURPOSE.  See the         *
+ *   GNU Library General Public License for more details.                  *
+ *                                                                         *
+ *   You should have received a copy of the GNU Library General Public     *
+ *   License along with this library; see the file COPYING.LIB. If not,    *
+ *   write to the Free Software Foundation, Inc., 59 Temple Place,         *
+ *   Suite 330, Boston, MA  02111-1307, USA                                *
+ *                                                                         *
+ ***************************************************************************/
+
+
+#include "PreCompiled.h"
+
+#ifndef _PreComp_
+# include <QMessageBox>
+#include <QMenu>
+#endif
+
+#include "Utils.h"
+#include "ViewProviderPipe.h"
+//#include "TaskPipeParameters.h"
+#include "TaskPipeParameters.h"
+#include <Mod/PartDesign/App/Body.h>
+#include <Mod/PartDesign/App/FeaturePipe.h>
+#include <Mod/Sketcher/App/SketchObject.h>
+#include <Gui/Control.h>
+#include <Gui/Command.h>
+#include <Gui/Application.h>
+#include <Gui/BitmapFactory.h>
+#include <TopExp.hxx>
+#include <TopTools_IndexedMapOfShape.hxx>
+
+using namespace PartDesignGui;
+
+PROPERTY_SOURCE(PartDesignGui::ViewProviderPipe,PartDesignGui::ViewProvider)
+
+ViewProviderPipe::ViewProviderPipe()
+{
+}
+
+ViewProviderPipe::~ViewProviderPipe()
+{
+}
+
+std::vector<App::DocumentObject*> ViewProviderPipe::claimChildren(void)const
+{
+    std::vector<App::DocumentObject*> temp;
+
+    PartDesign::Pipe* pcPipe = static_cast<PartDesign::Pipe*>(getObject());
+
+    App::DocumentObject* sketch = pcPipe->getVerifiedSketch(true);
+    if (sketch != NULL)
+        temp.push_back(sketch);
+
+    for(App::DocumentObject* obj : pcPipe->Sections.getValues()) {
+        if (obj != NULL && obj->isDerivedFrom(Part::Part2DObject::getClassTypeId()))
+            temp.push_back(obj);
+    }
+
+    App::DocumentObject* spine = pcPipe->Spine.getValue();
+    if (spine != NULL && spine->isDerivedFrom(Part::Part2DObject::getClassTypeId()))
+        temp.push_back(spine);
+
+    App::DocumentObject* auxspine = pcPipe->AuxillerySpine.getValue();
+    if (auxspine != NULL && auxspine->isDerivedFrom(Part::Part2DObject::getClassTypeId()))
+        temp.push_back(auxspine);
+
+    return temp;
+}
+
+void ViewProviderPipe::setupContextMenu(QMenu* menu, QObject* receiver, const char* member)
+{
+    QAction* act;
+    act = menu->addAction(QObject::tr("Edit pipe"), receiver, member);
+    act->setData(QVariant((int)ViewProvider::Default));
+    PartDesignGui::ViewProvider::setupContextMenu(menu, receiver, member);
+}
+
+bool ViewProviderPipe::doubleClicked(void)
+{
+    return PartDesignGui::setEdit(pcObject);
+}
+
+bool ViewProviderPipe::setEdit(int ModNum) {
+    if (ModNum == ViewProvider::Default ) 
+        setPreviewDisplayMode(true);
+    
+    return PartDesignGui::ViewProvider::setEdit(ModNum);
+}
+
+void ViewProviderPipe::unsetEdit(int ModNum) {
+    setPreviewDisplayMode(false);
+    PartDesignGui::ViewProvider::unsetEdit(ModNum);
+}
+
+
+TaskDlgFeatureParameters* ViewProviderPipe::getEditDialog() {
+    return new TaskDlgPipeParameters(this, false);
+}
+
+bool ViewProviderPipe::onDelete(const std::vector<std::string> &s)
+{/*
+    PartDesign::Pipe* pcPipe = static_cast<PartDesign::Pipe*>(getObject());
+
+    // get the Sketch
+    Sketcher::SketchObject *pcSketch = 0;
+    if (pcPipe->Sketch.getValue())
+        pcSketch = static_cast<Sketcher::SketchObject*>(pcPipe->Sketch.getValue());
+
+    // if abort command deleted the object the sketch is visible again
+    if (pcSketch && Gui::Application::Instance->getViewProvider(pcSketch))
+        Gui::Application::Instance->getViewProvider(pcSketch)->show();
+*/
+    return ViewProvider::onDelete(s);
+}
+
+
+
+void ViewProviderPipe::highlightReferences(const bool on, bool auxiliary)
+{
+    PartDesign::Pipe* pcPipe = static_cast<PartDesign::Pipe*>(getObject());
+    Part::Feature* base;
+    if(!auxiliary)
+        base = static_cast<Part::Feature*>(pcPipe->Spine.getValue());
+    else 
+        base = static_cast<Part::Feature*>(pcPipe->AuxillerySpine.getValue());
+    
+    if (base == NULL) return;
+    PartGui::ViewProviderPart* svp = dynamic_cast<PartGui::ViewProviderPart*>(
+                Gui::Application::Instance->getViewProvider(base));
+    if (svp == NULL) return;
+
+    std::vector<std::string> edges;
+    if(!auxiliary)
+        edges = pcPipe->Spine.getSubValuesStartsWith("Edge");
+    else 
+        edges = pcPipe->AuxillerySpine.getSubValuesStartsWith("Edge");
+
+    if (on) {        
+         if (!edges.empty() && originalLineColors.empty()) {
+            TopTools_IndexedMapOfShape eMap;
+            TopExp::MapShapes(base->Shape.getValue(), TopAbs_EDGE, eMap);
+            originalLineColors = svp->LineColorArray.getValues();
+            std::vector<App::Color> colors = originalLineColors;
+            colors.resize(eMap.Extent(), svp->LineColor.getValue());
+
+            for (std::string e : edges) {
+                int idx = std::stoi(e.substr(4)) - 1;
+                assert ( idx >= 0 );
+                if ( idx < (ssize_t) colors.size() )
+                    colors[idx] = App::Color(1.0,0.0,1.0); // magenta
+            }
+            svp->LineColorArray.setValues(colors);
+        }
+    } else {
+        if (!edges.empty() && !originalLineColors.empty()) {
+            svp->LineColorArray.setValues(originalLineColors);
+            originalLineColors.clear();
+        }
+    }
+}
+
+QIcon ViewProviderPipe::getIcon(void) const {
+    QString str = QString::fromLatin1("PartDesign_");
+    auto* prim = static_cast<PartDesign::Pipe*>(getObject());
+    if(prim->getAddSubType() == PartDesign::FeatureAddSub::Additive)
+        str += QString::fromLatin1("Additive_");
+    else
+        str += QString::fromLatin1("Subtractive_");
+ 
+    str += QString::fromLatin1("Pipe.svg");
+    return Gui::BitmapFactory().pixmap(str.toStdString().c_str());
+}
+
/***************************************************************************
 *   Copyright (c) 2012 Jan Rheinländer                                    *
 *                                   <jrheinlaender@users.sourceforge.net> *
 *                                                                         *
 *   This file is part of the FreeCAD CAx development system.              *
 *                                                                         *
 *   This library is free software; you can redistribute it and/or         *
 *   modify it under the terms of the GNU Library General Public           *
 *   License as published by the Free Software Foundation; either          *
 *   version 2 of the License, or (at your option) any later version.      *
 *                                                                         *
 *   This library  is distributed in the hope that it will be useful,      *
 *   but WITHOUT ANY WARRANTY; without even the implied warranty of        *
 *   MERCHANTABILITY or FITNESS FOR A PARTICULAR PURPOSE.  See the         *
 *   GNU Library General Public License for more details.                  *
 *                                                                         *
 *   You should have received a copy of the GNU Library General Public     *
 *   License along with this library; see the file COPYING.LIB. If not,    *
 *   write to the Free Software Foundation, Inc., 59 Temple Place,         *
 *   Suite 330, Boston, MA  02111-1307, USA                                *
 *                                                                         *
 ***************************************************************************/


#ifndef GUI_TASKVIEW_TaskDressUpParameters_H
#define GUI_TASKVIEW_TaskDressUpParameters_H

#include <Gui/TaskView/TaskView.h>
#include <Gui/Selection.h>

#include "TaskFeatureParameters.h"
#include "ViewProviderDressUp.h"

class QListWidget;

namespace Part {
    class Feature;
}

namespace PartDesignGui {

class TaskDressUpParameters : public Gui::TaskView::TaskBox, public Gui::SelectionObserver
{
    Q_OBJECT

public:
    TaskDressUpParameters(ViewProviderDressUp *DressUpView, bool selectEdges, bool selectFaces, QWidget* parent = 0);
    virtual ~TaskDressUpParameters();

    const std::vector<std::string> getReferences(void) const;
    Part::Feature *getBase(void) const;

    void hideObject();
    void showObject();
    void setupTransaction();
<<<<<<< HEAD

    void setup(QListWidget *widget);
=======
>>>>>>> c0753806

    /// Apply the changes made to the object to it
    virtual void apply() {};

protected Q_SLOTS:
    void onButtonRefAdd(const bool checked);
    void onButtonRefRemove(const bool checked);
    virtual void onRefDeleted(void)=0;

protected:
    void exitSelectionMode();
    bool referenceSelected(const Gui::SelectionChanges& msg);

protected:
    enum selectionModes { none, refAdd, refRemove, plane, line };
    virtual void clearButtons(const selectionModes notThis) = 0;
    virtual void changeEvent(QEvent *e) = 0;
    static void removeItemFromListWidget(QListWidget* widget, const char* itemstr);

    ViewProviderDressUp* getDressUpView() const
    { return DressUpView; }

protected:
    QWidget* proxy;
    ViewProviderDressUp *DressUpView;

    bool allowFaces, allowEdges;
    selectionModes selectionMode;    
    int transactionID;
};

/// simulation dialog for the TaskView
class TaskDlgDressUpParameters : public TaskDlgFeatureParameters
{
    Q_OBJECT

public:
    TaskDlgDressUpParameters(ViewProviderDressUp *DressUpView);
    virtual ~TaskDlgDressUpParameters();

    ViewProviderDressUp* getDressUpView() const
    { return static_cast<ViewProviderDressUp*>(vp); }

public:
    /// is called by the framework if the dialog is accepted (Ok)
    virtual bool accept();
    virtual bool reject();

protected:
    TaskDressUpParameters  *parameter;
};

} //namespace PartDesignGui

#endif // GUI_TASKVIEW_TaskDressUpParameters_H
<|MERGE_RESOLUTION|>--- conflicted
+++ resolved
@@ -1,115 +1,112 @@
-/***************************************************************************
- *   Copyright (c) 2012 Jan Rheinländer                                    *
- *                                   <jrheinlaender@users.sourceforge.net> *
- *                                                                         *
- *   This file is part of the FreeCAD CAx development system.              *
- *                                                                         *
- *   This library is free software; you can redistribute it and/or         *
- *   modify it under the terms of the GNU Library General Public           *
- *   License as published by the Free Software Foundation; either          *
- *   version 2 of the License, or (at your option) any later version.      *
- *                                                                         *
- *   This library  is distributed in the hope that it will be useful,      *
- *   but WITHOUT ANY WARRANTY; without even the implied warranty of        *
- *   MERCHANTABILITY or FITNESS FOR A PARTICULAR PURPOSE.  See the         *
- *   GNU Library General Public License for more details.                  *
- *                                                                         *
- *   You should have received a copy of the GNU Library General Public     *
- *   License along with this library; see the file COPYING.LIB. If not,    *
- *   write to the Free Software Foundation, Inc., 59 Temple Place,         *
- *   Suite 330, Boston, MA  02111-1307, USA                                *
- *                                                                         *
- ***************************************************************************/
-
-
-#ifndef GUI_TASKVIEW_TaskDressUpParameters_H
-#define GUI_TASKVIEW_TaskDressUpParameters_H
-
-#include <Gui/TaskView/TaskView.h>
-#include <Gui/Selection.h>
-
-#include "TaskFeatureParameters.h"
-#include "ViewProviderDressUp.h"
-
-class QListWidget;
-
-namespace Part {
-    class Feature;
-}
-
-namespace PartDesignGui {
-
-class TaskDressUpParameters : public Gui::TaskView::TaskBox, public Gui::SelectionObserver
-{
-    Q_OBJECT
-
-public:
-    TaskDressUpParameters(ViewProviderDressUp *DressUpView, bool selectEdges, bool selectFaces, QWidget* parent = 0);
-    virtual ~TaskDressUpParameters();
-
-    const std::vector<std::string> getReferences(void) const;
-    Part::Feature *getBase(void) const;
-
-    void hideObject();
-    void showObject();
-    void setupTransaction();
-<<<<<<< HEAD
-
-    void setup(QListWidget *widget);
-=======
->>>>>>> c0753806
-
-    /// Apply the changes made to the object to it
-    virtual void apply() {};
-
-protected Q_SLOTS:
-    void onButtonRefAdd(const bool checked);
-    void onButtonRefRemove(const bool checked);
-    virtual void onRefDeleted(void)=0;
-
-protected:
-    void exitSelectionMode();
-    bool referenceSelected(const Gui::SelectionChanges& msg);
-
-protected:
-    enum selectionModes { none, refAdd, refRemove, plane, line };
-    virtual void clearButtons(const selectionModes notThis) = 0;
-    virtual void changeEvent(QEvent *e) = 0;
-    static void removeItemFromListWidget(QListWidget* widget, const char* itemstr);
-
-    ViewProviderDressUp* getDressUpView() const
-    { return DressUpView; }
-
-protected:
-    QWidget* proxy;
-    ViewProviderDressUp *DressUpView;
-
-    bool allowFaces, allowEdges;
-    selectionModes selectionMode;    
-    int transactionID;
-};
-
-/// simulation dialog for the TaskView
-class TaskDlgDressUpParameters : public TaskDlgFeatureParameters
-{
-    Q_OBJECT
-
-public:
-    TaskDlgDressUpParameters(ViewProviderDressUp *DressUpView);
-    virtual ~TaskDlgDressUpParameters();
-
-    ViewProviderDressUp* getDressUpView() const
-    { return static_cast<ViewProviderDressUp*>(vp); }
-
-public:
-    /// is called by the framework if the dialog is accepted (Ok)
-    virtual bool accept();
-    virtual bool reject();
-
-protected:
-    TaskDressUpParameters  *parameter;
-};
-
-} //namespace PartDesignGui
-
-#endif // GUI_TASKVIEW_TaskDressUpParameters_H
+/***************************************************************************
+ *   Copyright (c) 2012 Jan Rheinländer                                    *
+ *                                   <jrheinlaender@users.sourceforge.net> *
+ *                                                                         *
+ *   This file is part of the FreeCAD CAx development system.              *
+ *                                                                         *
+ *   This library is free software; you can redistribute it and/or         *
+ *   modify it under the terms of the GNU Library General Public           *
+ *   License as published by the Free Software Foundation; either          *
+ *   version 2 of the License, or (at your option) any later version.      *
+ *                                                                         *
+ *   This library  is distributed in the hope that it will be useful,      *
+ *   but WITHOUT ANY WARRANTY; without even the implied warranty of        *
+ *   MERCHANTABILITY or FITNESS FOR A PARTICULAR PURPOSE.  See the         *
+ *   GNU Library General Public License for more details.                  *
+ *                                                                         *
+ *   You should have received a copy of the GNU Library General Public     *
+ *   License along with this library; see the file COPYING.LIB. If not,    *
+ *   write to the Free Software Foundation, Inc., 59 Temple Place,         *
+ *   Suite 330, Boston, MA  02111-1307, USA                                *
+ *                                                                         *
+ ***************************************************************************/
+
+
+#ifndef GUI_TASKVIEW_TaskDressUpParameters_H
+#define GUI_TASKVIEW_TaskDressUpParameters_H
+
+#include <Gui/TaskView/TaskView.h>
+#include <Gui/Selection.h>
+
+#include "TaskFeatureParameters.h"
+#include "ViewProviderDressUp.h"
+
+class QListWidget;
+
+namespace Part {
+    class Feature;
+}
+
+namespace PartDesignGui {
+
+class TaskDressUpParameters : public Gui::TaskView::TaskBox, public Gui::SelectionObserver
+{
+    Q_OBJECT
+
+public:
+    TaskDressUpParameters(ViewProviderDressUp *DressUpView, bool selectEdges, bool selectFaces, QWidget* parent = 0);
+    virtual ~TaskDressUpParameters();
+
+    const std::vector<std::string> getReferences(void) const;
+    Part::Feature *getBase(void) const;
+
+    void hideObject();
+    void showObject();
+    void setupTransaction();
+
+    void setup(QListWidget *widget);
+
+    /// Apply the changes made to the object to it
+    virtual void apply() {};
+
+protected Q_SLOTS:
+    void onButtonRefAdd(const bool checked);
+    void onButtonRefRemove(const bool checked);
+    virtual void onRefDeleted(void)=0;
+
+protected:
+    void exitSelectionMode();
+    bool referenceSelected(const Gui::SelectionChanges& msg);
+
+protected:
+    enum selectionModes { none, refAdd, refRemove, plane, line };
+    virtual void clearButtons(const selectionModes notThis) = 0;
+    virtual void changeEvent(QEvent *e) = 0;
+    static void removeItemFromListWidget(QListWidget* widget, const char* itemstr);
+
+    ViewProviderDressUp* getDressUpView() const
+    { return DressUpView; }
+
+protected:
+    QWidget* proxy;
+    ViewProviderDressUp *DressUpView;
+
+    bool allowFaces, allowEdges;
+    selectionModes selectionMode;    
+    int transactionID;
+};
+
+/// simulation dialog for the TaskView
+class TaskDlgDressUpParameters : public TaskDlgFeatureParameters
+{
+    Q_OBJECT
+
+public:
+    TaskDlgDressUpParameters(ViewProviderDressUp *DressUpView);
+    virtual ~TaskDlgDressUpParameters();
+
+    ViewProviderDressUp* getDressUpView() const
+    { return static_cast<ViewProviderDressUp*>(vp); }
+
+public:
+    /// is called by the framework if the dialog is accepted (Ok)
+    virtual bool accept();
+    virtual bool reject();
+
+protected:
+    TaskDressUpParameters  *parameter;
+};
+
+} //namespace PartDesignGui
+
+#endif // GUI_TASKVIEW_TaskDressUpParameters_H
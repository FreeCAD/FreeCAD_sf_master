/***************************************************************************
 *   Copyright (c) 2011 Juergen Riegel <FreeCAD@juergen-riegel.net>        *
 *                                                                         *
 *   This file is part of the FreeCAD CAx development system.              *
 *                                                                         *
 *   This library is free software; you can redistribute it and/or         *
 *   modify it under the terms of the GNU Library General Public           *
 *   License as published by the Free Software Foundation; either          *
 *   version 2 of the License, or (at your option) any later version.      *
 *                                                                         *
 *   This library  is distributed in the hope that it will be useful,      *
 *   but WITHOUT ANY WARRANTY; without even the implied warranty of        *
 *   MERCHANTABILITY or FITNESS FOR A PARTICULAR PURPOSE.  See the         *
 *   GNU Library General Public License for more details.                  *
 *                                                                         *
 *   You should have received a copy of the GNU Library General Public     *
 *   License along with this library; see the file COPYING.LIB. If not,    *
 *   write to the Free Software Foundation, Inc., 59 Temple Place,         *
 *   Suite 330, Boston, MA  02111-1307, USA                                *
 *                                                                         *
 ***************************************************************************/

#include "PreCompiled.h"

#ifndef _PreComp_
# include <QMessageBox>
# include <boost_bind_bind.hpp>
#endif

#include "ui_TaskHoleParameters.h"
#include "TaskHoleParameters.h"
#include <Base/Console.h>
#include <Base/Tools.h>
#include <Gui/Application.h>
#include <Gui/BitmapFactory.h>
#include <Gui/Command.h>
#include <Gui/Document.h>
#include <Gui/Selection.h>
#include <Gui/ViewProvider.h>
#include <Gui/WaitCursor.h>
#include <Mod/PartDesign/App/FeatureHole.h>

using namespace PartDesignGui;
using namespace Gui;
namespace bp = boost::placeholders;

/* TRANSLATOR PartDesignGui::TaskHoleParameters */

// See Hole::HoleCutType_ISOmetric_Enums
// and Hole::HoleCutType_ISOmetricfine_Enums
#if 0 // needed for Qt's lupdate utility
    qApp->translate("PartDesignGui::TaskHoleParameters", "Counterbore");
    qApp->translate("PartDesignGui::TaskHoleParameters", "Countersink");
    qApp->translate("PartDesignGui::TaskHoleParameters", "Cheesehead (deprecated)");
    qApp->translate("PartDesignGui::TaskHoleParameters", "Countersink socket screw (deprecated)");
    qApp->translate("PartDesignGui::TaskHoleParameters", "Cap screw (deprecated)");
#endif

TaskHoleParameters::TaskHoleParameters(ViewProviderHole *HoleView, QWidget *parent)
    : TaskSketchBasedParameters(HoleView, parent, "PartDesign_Hole", tr("Hole parameters"))
    , observer(new Observer(this, static_cast<PartDesign::Hole*>(vp->getObject())))
    , isApplying(false)
    , ui(new Ui_TaskHoleParameters)
{
    // we need a separate container widget to add all controls to
    proxy = new QWidget(this);
    ui->setupUi(proxy);
    QMetaObject::connectSlotsByName(this);

<<<<<<< HEAD
    addNewSolidCheckBox(proxy);
    addUpdateViewCheckBox(proxy);
    refresh();

    /* Remove actual threading parameters for now */
    ui->ModelActualThread->setVisible(false);
    ui->ThreadPitch->setVisible(false);
    ui->ThreadCutOffInner->setVisible(false);
    ui->ThreadCutOffOuter->setVisible(false);
    ui->ThreadAngle->setVisible(false);
    ui->label_Pitch->setVisible(false);
    ui->label_CutoffInner->setVisible(false);
    ui->label_CutoffOuter->setVisible(false);
    ui->label_Angle->setVisible(false);

=======
>>>>>>> db9525e7
    ui->ThreadType->addItem(tr("None"), QByteArray("None"));
    ui->ThreadType->addItem(tr("ISO metric regular profile"), QByteArray("ISO"));
    ui->ThreadType->addItem(tr("ISO metric fine profile"), QByteArray("ISO"));
    ui->ThreadType->addItem(tr("UTS coarse profile"), QByteArray("UTS"));
    ui->ThreadType->addItem(tr("UTS fine profile"), QByteArray("UTS"));
    ui->ThreadType->addItem(tr("UTS extra fine profile"), QByteArray("UTS"));

    // read values from the hole properties
    PartDesign::Hole* pcHole = static_cast<PartDesign::Hole*>(vp->getObject());
    ui->Threaded->setChecked(pcHole->Threaded.getValue());
    ui->ThreadType->setCurrentIndex(pcHole->ThreadType.getValue());
    ui->ThreadSize->clear();
    const char** cursor = pcHole->ThreadSize.getEnums();
    while (*cursor) {
        ui->ThreadSize->addItem(tr(*cursor));
        ++cursor;
    }
    ui->ThreadSize->setCurrentIndex(pcHole->ThreadSize.getValue());
    ui->ThreadClass->clear();
    cursor = pcHole->ThreadClass.getEnums();
    while (*cursor) {
        ui->ThreadClass->addItem(tr(*cursor));
        ++cursor;
    }
    ui->ThreadClass->setCurrentIndex(pcHole->ThreadClass.getValue());
    // Class is only enabled (sensible) if threaded
    ui->ThreadClass->setEnabled(pcHole->Threaded.getValue());
    ui->ThreadFit->setCurrentIndex(pcHole->ThreadFit.getValue());
    // Fit is only enabled (sensible) if not threaded
    ui->ThreadFit->setEnabled(!pcHole->Threaded.getValue());
    ui->Diameter->setValue(pcHole->Diameter.getValue());
    // Diameter is only enabled if ThreadType is None
    if (pcHole->ThreadType.getValue() != 0L)
        ui->Diameter->setEnabled(false);
    if (pcHole->ThreadDirection.getValue() == 0L)
        ui->directionRightHand->setChecked(true);
    else
        ui->directionLeftHand->setChecked(true);
    // ThreadDirection is only sensible if there is a thread
    ui->directionRightHand->setEnabled(pcHole->Threaded.getValue());
    ui->directionLeftHand->setEnabled(pcHole->Threaded.getValue());
    ui->HoleCutType->clear();
    cursor = pcHole->HoleCutType.getEnums();
    while (*cursor) {
        ui->HoleCutType->addItem(tr(*cursor));
        ++cursor;
    }
    ui->HoleCutType->setCurrentIndex(pcHole->HoleCutType.getValue());
    ui->HoleCutCustomValues->setChecked(pcHole->HoleCutCustomValues.getValue());
    ui->HoleCutCustomValues->setDisabled(pcHole->HoleCutCustomValues.isReadOnly());
    // HoleCutDiameter must not be smaller or equal than the Diameter
    ui->HoleCutDiameter->setMinimum(pcHole->Diameter.getValue() + 0.1);
    ui->HoleCutDiameter->setValue(pcHole->HoleCutDiameter.getValue());
    ui->HoleCutDiameter->setDisabled(pcHole->HoleCutDiameter.isReadOnly());
    ui->HoleCutDepth->setValue(pcHole->HoleCutDepth.getValue());
    ui->HoleCutDepth->setDisabled(pcHole->HoleCutDepth.isReadOnly());
    ui->HoleCutCountersinkAngle->setValue(pcHole->HoleCutCountersinkAngle.getValue());
    ui->HoleCutCountersinkAngle->setDisabled(pcHole->HoleCutCountersinkAngle.isReadOnly());

    ui->DepthType->setCurrentIndex(pcHole->DepthType.getValue());
    ui->Depth->setValue(pcHole->Depth.getValue());
    if (pcHole->DrillPoint.getValue() == 0L)
        ui->drillPointFlat->setChecked(true);
    else
        ui->drillPointAngled->setChecked(true);
    ui->DrillPointAngle->setValue(pcHole->DrillPointAngle.getValue());
    ui->DrillForDepth->setChecked(pcHole->DrillForDepth.getValue());
    // drill point settings are only enabled (sensible) if type is 'Dimension'
    if (std::string(pcHole->DepthType.getValueAsString()) == "Dimension") {
        ui->drillPointFlat->setEnabled(true);
        ui->drillPointAngled->setEnabled(true);
        ui->DrillPointAngle->setEnabled(true);
        ui->DrillForDepth->setEnabled(true);
    }
    else {
        ui->drillPointFlat->setEnabled(false);
        ui->drillPointAngled->setEnabled(false);
        ui->DrillPointAngle->setEnabled(false);
        ui->DrillForDepth->setEnabled(false);
    }
    // drill point is sensible but flat, disable angle and option
    if (!ui->drillPointFlat->isChecked()) {
        ui->DrillPointAngle->setEnabled(true);
        ui->DrillForDepth->setEnabled(true);
    }
    else {
        ui->DrillPointAngle->setEnabled(false);
        ui->DrillForDepth->setEnabled(false);
    }
    ui->Tapered->setChecked(pcHole->Tapered.getValue());
    // Angle is only enabled (sensible) if tapered
    ui->TaperedAngle->setEnabled(pcHole->Tapered.getValue());
    ui->TaperedAngle->setValue(pcHole->TaperedAngle.getValue());
    ui->Reversed->setChecked(pcHole->Reversed.getValue());

    connect(ui->Threaded, SIGNAL(clicked(bool)), this, SLOT(threadedChanged()));
    connect(ui->ThreadType, SIGNAL(currentIndexChanged(int)), this, SLOT(threadTypeChanged(int)));
    connect(ui->ThreadSize, SIGNAL(currentIndexChanged(int)), this, SLOT(threadSizeChanged(int)));
    connect(ui->ThreadClass, SIGNAL(currentIndexChanged(int)), this, SLOT(threadClassChanged(int)));
    connect(ui->ThreadFit, SIGNAL(currentIndexChanged(int)), this, SLOT(threadFitChanged(int)));
    connect(ui->Diameter, SIGNAL(valueChanged(double)), this, SLOT(threadDiameterChanged(double)));
    connect(ui->directionRightHand, SIGNAL(clicked(bool)), this, SLOT(threadDirectionChanged()));
    connect(ui->directionLeftHand, SIGNAL(clicked(bool)), this, SLOT(threadDirectionChanged()));
    connect(ui->HoleCutType, SIGNAL(currentIndexChanged(int)), this, SLOT(holeCutTypeChanged(int)));
    connect(ui->HoleCutCustomValues, SIGNAL(clicked(bool)), this, SLOT(holeCutCustomValuesChanged()));
    connect(ui->HoleCutDiameter, SIGNAL(valueChanged(double)), this, SLOT(holeCutDiameterChanged(double)));
    connect(ui->HoleCutDepth, SIGNAL(valueChanged(double)), this, SLOT(holeCutDepthChanged(double)));
    connect(ui->HoleCutCountersinkAngle, SIGNAL(valueChanged(double)), this, SLOT(holeCutCountersinkAngleChanged(double)));
    connect(ui->DepthType, SIGNAL(currentIndexChanged(int)), this, SLOT(depthChanged(int)));
    connect(ui->Depth, SIGNAL(valueChanged(double)), this, SLOT(depthValueChanged(double)));
    connect(ui->drillPointFlat, SIGNAL(clicked(bool)), this, SLOT(drillPointChanged()));
    connect(ui->drillPointAngled, SIGNAL(clicked(bool)), this, SLOT(drillPointChanged()));
    connect(ui->DrillPointAngle, SIGNAL(valueChanged(double)), this, SLOT(drillPointAngledValueChanged(double)));
    connect(ui->DrillForDepth, SIGNAL(clicked(bool)), this, SLOT(drillForDepthChanged()));
    connect(ui->Tapered, SIGNAL(clicked(bool)), this, SLOT(taperedChanged()));
    connect(ui->Reversed, SIGNAL(clicked(bool)), this, SLOT(reversedChanged()));
    connect(ui->TaperedAngle, SIGNAL(valueChanged(double)), this, SLOT(taperedAngleChanged(double)));

<<<<<<< HEAD
    ui->ThreadPitch->bind(pcHole->ThreadPitch);
    ui->ThreadAngle->bind(pcHole->ThreadAngle);
    ui->ThreadCutOffInner->bind(pcHole->ThreadCutOffInner);
    ui->ThreadCutOffOuter->bind(pcHole->ThreadCutOffOuter);
=======
    vp->show();

>>>>>>> db9525e7
    ui->Diameter->bind(pcHole->Diameter);
    ui->HoleCutDiameter->bind(pcHole->HoleCutDiameter);
    ui->HoleCutDepth->bind(pcHole->HoleCutDepth);
    ui->HoleCutCountersinkAngle->bind(pcHole->HoleCutCountersinkAngle);
    ui->Depth->bind(pcHole->Depth);
    ui->DrillPointAngle->bind(pcHole->DrillPointAngle);
    ui->TaperedAngle->bind(pcHole->TaperedAngle);

    connectPropChanged = App::GetApplication().signalChangePropertyEditor.connect(
            boost::bind(&TaskHoleParameters::changedObject, this, bp::_1, bp::_2));

    this->groupLayout()->addWidget(proxy);
}

TaskHoleParameters::~TaskHoleParameters()
{
}

void TaskHoleParameters::threadedChanged()
{
    PartDesign::Hole* pcHole = static_cast<PartDesign::Hole*>(vp->getObject());

    pcHole->Threaded.setValue(ui->Threaded->isChecked());
    recomputeFeature();
}

void TaskHoleParameters::modelActualThreadChanged()
{
    PartDesign::Hole* pcHole = static_cast<PartDesign::Hole*>(vp->getObject());

    pcHole->ModelActualThread.setValue(false);
    recomputeFeature();
}

void TaskHoleParameters::threadPitchChanged(double value)
{
    PartDesign::Hole* pcHole = static_cast<PartDesign::Hole*>(vp->getObject());

    pcHole->ThreadPitch.setValue(value);
    recomputeFeature();
}

void TaskHoleParameters::threadAngleChanged(double value)
{
    PartDesign::Hole* pcHole = static_cast<PartDesign::Hole*>(vp->getObject());

    pcHole->ThreadAngle.setValue(value);
    recomputeFeature();
}

void TaskHoleParameters::threadCutOffInnerChanged(double value)
{
    PartDesign::Hole* pcHole = static_cast<PartDesign::Hole*>(vp->getObject());

    pcHole->ThreadCutOffInner.setValue(value);
    recomputeFeature();
}

void TaskHoleParameters::threadCutOffOuterChanged(double value)
{
    PartDesign::Hole* pcHole = static_cast<PartDesign::Hole*>(vp->getObject());

    pcHole->ThreadCutOffOuter.setValue(value);
    recomputeFeature();
}

void TaskHoleParameters::holeCutTypeChanged(int index)
{
    if (index < 0)
        return;

    PartDesign::Hole* pcHole = static_cast<PartDesign::Hole*>(vp->getObject());

    // the HoleCutDepth is something different for countersinks and counterbores
    // therefore reset it, it will be reset to sensible values by setting the new HoleCutType 
    pcHole->HoleCutDepth.setValue(0.0);

    // when holeCutType was changed, reset HoleCutCustomValues to false because it should
    // be a purpose decision to overwrite the normed values
    // we will handle the case that there is no normed value later in this routine
    ui->HoleCutCustomValues->setChecked(false);
    pcHole->HoleCutCustomValues.setValue(false);

    pcHole->HoleCutType.setValue(index);

    // recompute to get the info about the HoleCutType properties
    recomputeFeature();

    // apply the result to the widgets
    ui->HoleCutCustomValues->setDisabled(pcHole->HoleCutCustomValues.isReadOnly());
    ui->HoleCutCustomValues->setChecked(pcHole->HoleCutCustomValues.getValue());

    // HoleCutCustomValues is only enabled for screw definitions
    // we must do this after recomputeFeature() because this gives us the info if 
    // the type is a countersink and thus if HoleCutCountersinkAngle can be enabled
    std::string HoleCutTypeString = pcHole->HoleCutType.getValueAsString();
    if (HoleCutTypeString == "None" || HoleCutTypeString == "Counterbore"
        || HoleCutTypeString == "Countersink") {
        ui->HoleCutCustomValues->setEnabled(false);
    }
    else { // screw definition
        // we can have the case that we have no normed values
        // in this case HoleCutCustomValues is read-only AND true
        if (ui->HoleCutCustomValues->isChecked()) {
            ui->HoleCutDiameter->setEnabled(true);
            ui->HoleCutDepth->setEnabled(true);
            if (!pcHole->HoleCutCountersinkAngle.isReadOnly())
                ui->HoleCutCountersinkAngle->setEnabled(true);
        }
        else {
            ui->HoleCutDiameter->setEnabled(false);
            ui->HoleCutDepth->setEnabled(false);
            ui->HoleCutCountersinkAngle->setEnabled(false);
        }
    }
}

void TaskHoleParameters::holeCutCustomValuesChanged()
{
    PartDesign::Hole* pcHole = static_cast<PartDesign::Hole*>(vp->getObject());

    pcHole->HoleCutCustomValues.setValue(ui->HoleCutCustomValues->isChecked());

    if (ui->HoleCutCustomValues->isChecked()) {
        ui->HoleCutDiameter->setEnabled(true);
        ui->HoleCutDepth->setEnabled(true);
        if (!pcHole->HoleCutCountersinkAngle.isReadOnly())
            ui->HoleCutCountersinkAngle->setEnabled(true);
    }
    else {
        ui->HoleCutDiameter->setEnabled(false);
        ui->HoleCutDepth->setEnabled(false);
        ui->HoleCutCountersinkAngle->setEnabled(false);
    }

    recomputeFeature();   
}

void TaskHoleParameters::holeCutDiameterChanged(double value)
{
    PartDesign::Hole* pcHole = static_cast<PartDesign::Hole*>(vp->getObject());

    pcHole->HoleCutDiameter.setValue(value);
    recomputeFeature();
}

void TaskHoleParameters::holeCutDepthChanged(double value)
{
    PartDesign::Hole* pcHole = static_cast<PartDesign::Hole*>(vp->getObject());

    if (ui->HoleCutCountersinkAngle->isEnabled()){
        // we have a countersink and recalculate the HoleCutDiameter

        // store current depth
        double DepthDifference = value - pcHole->HoleCutDepth.getValue();
        // new diameter is the old one + 2*tan(angle/2)*DepthDifference
        double newDiameter = pcHole->HoleCutDiameter.getValue()
            + 2 * tan(Base::toRadians(pcHole->HoleCutCountersinkAngle.getValue() / 2)) * DepthDifference;
        // only apply if the result is not smaller than the hole diameter
        if (newDiameter > pcHole->Diameter.getValue()) {
            pcHole->HoleCutDiameter.setValue(newDiameter);
            pcHole->HoleCutDepth.setValue(value);
        }
    }
    else {
        pcHole->HoleCutDepth.setValue(value);
    }

    recomputeFeature();
}

void TaskHoleParameters::holeCutCountersinkAngleChanged(double value)
{
    PartDesign::Hole* pcHole = static_cast<PartDesign::Hole*>(vp->getObject());

    pcHole->HoleCutCountersinkAngle.setValue(value);
    recomputeFeature();
}

void TaskHoleParameters::depthChanged(int index)
{
    PartDesign::Hole* pcHole = static_cast<PartDesign::Hole*>(vp->getObject());

    pcHole->DepthType.setValue(index);

    // disable drill point widgets if not 'Dimension'
    if (std::string(pcHole->DepthType.getValueAsString()) == "Dimension") {
        ui->drillPointFlat->setEnabled(true);
        ui->drillPointAngled->setEnabled(true);
        ui->DrillPointAngle->setEnabled(true);
        ui->DrillForDepth->setEnabled(true);
    }
    else {
        ui->drillPointFlat->setEnabled(false);
        ui->drillPointAngled->setEnabled(false);
        ui->DrillPointAngle->setEnabled(false);
        ui->DrillForDepth->setEnabled(false);
    }
    recomputeFeature();
}

void TaskHoleParameters::depthValueChanged(double value)
{
    PartDesign::Hole* pcHole = static_cast<PartDesign::Hole*>(vp->getObject());

    pcHole->Depth.setValue(value);
    recomputeFeature();
}

void TaskHoleParameters::drillPointChanged()
{
    PartDesign::Hole* pcHole = static_cast<PartDesign::Hole*>(vp->getObject());

    if (sender() == ui->drillPointFlat) {
        pcHole->DrillPoint.setValue((long)0);
        ui->DrillForDepth->setEnabled(false);
    }
    else if (sender() == ui->drillPointAngled) {
        pcHole->DrillPoint.setValue((long)1);
        ui->DrillForDepth->setEnabled(true);
    }
    else {
        assert(0);
    }
    recomputeFeature();
}

void TaskHoleParameters::drillPointAngledValueChanged(double value)
{
    PartDesign::Hole* pcHole = static_cast<PartDesign::Hole*>(vp->getObject());

    pcHole->DrillPointAngle.setValue((double)value);
    recomputeFeature();
}

void TaskHoleParameters::drillForDepthChanged()
{
    PartDesign::Hole* pcHole = static_cast<PartDesign::Hole*>(vp->getObject());

    pcHole->DrillForDepth.setValue(ui->DrillForDepth->isChecked());
    recomputeFeature();
}

void TaskHoleParameters::taperedChanged()
{
    PartDesign::Hole* pcHole = static_cast<PartDesign::Hole*>(vp->getObject());

    pcHole->Tapered.setValue(ui->Tapered->isChecked());
    recomputeFeature();
}

void TaskHoleParameters::reversedChanged()
{
    PartDesign::Hole* pcHole = static_cast<PartDesign::Hole*>(vp->getObject());

    pcHole->Reversed.setValue(ui->Reversed->isChecked());
    recomputeFeature();
}

void TaskHoleParameters::taperedAngleChanged(double value)
{
    PartDesign::Hole* pcHole = static_cast<PartDesign::Hole*>(vp->getObject());

    pcHole->TaperedAngle.setValue(value);
    recomputeFeature();
}

void TaskHoleParameters::threadTypeChanged(int index)
{
    if (index < 0)
        return;

    PartDesign::Hole* pcHole = static_cast<PartDesign::Hole*>(vp->getObject());

    // A typical case is that users change from an ISO profile to another one.
    // When they had e.g. the size "M3" in one profile they expect
    // the same size in the other profile if it exists there.
    // Besides the size also the thread class" and hole cut type are affected.

    // at first check what type class is used
    QByteArray TypeClass = ui->ThreadType->itemData(index).toByteArray();

    // store the current size
    QString ThreadSizeString = ui->ThreadSize->currentText();
    // store the current class
    QString ThreadClassString = ui->ThreadClass->currentText();
    // store the current type
    QString CutTypeString = ui->HoleCutType->currentText();

    // now set the new type, this will reset the comboboxes to item 0
    pcHole->ThreadType.setValue(index);

    // size and clearance
    if (TypeClass == QByteArray("ISO")) {
        // the size for ISO type has either the form "M3x0.35" or just "M3"
        // so we need to check if the size contains a 'x'. If yes, check if the string
        // up to the 'x' is exists in the new list 
        if (ThreadSizeString.indexOf(QString::fromLatin1("x")) > -1) {
            // we have an ISO fine size
            // cut of the part behind the 'x'
            ThreadSizeString = ThreadSizeString.left(ThreadSizeString.indexOf(QString::fromLatin1("x")));
        }
        // search if the string exists in the combobox
        int threadSizeIndex = ui->ThreadSize->findText(ThreadSizeString, Qt::MatchContains);
        if (threadSizeIndex > -1) {
            // we can set it
            ui->ThreadSize->setCurrentIndex(threadSizeIndex);
        }
        // the names of the clearance types are different in ISO and UTS
        ui->ThreadFit->setItemText(0, QCoreApplication::translate("TaskHoleParameters", "Standard", nullptr));
        ui->ThreadFit->setItemText(1, QCoreApplication::translate("TaskHoleParameters", "Close", nullptr));
        ui->ThreadFit->setItemText(2, QCoreApplication::translate("TaskHoleParameters", "Wide", nullptr));
    } 
    else if (TypeClass == QByteArray("UTS")) {
        // for all UTS types the size entries are the same
        int threadSizeIndex = ui->ThreadSize->findText(ThreadSizeString, Qt::MatchContains);
        if (threadSizeIndex > -1) {
            ui->ThreadSize->setCurrentIndex(threadSizeIndex);
        }
        // the names of the clearance types are different in ISO and UTS
        ui->ThreadFit->setItemText(0, QCoreApplication::translate("TaskHoleParameters", "Normal", nullptr));
        ui->ThreadFit->setItemText(1, QCoreApplication::translate("TaskHoleParameters", "Close", nullptr));
        ui->ThreadFit->setItemText(2, QCoreApplication::translate("TaskHoleParameters", "Loose", nullptr));
    }

    // Class and cut type
    // the class and cut types are the same for both TypeClass so we don't need to distinguish between ISO and UTS
    int threadClassIndex = ui->ThreadClass->findText(ThreadClassString, Qt::MatchContains);
    if (threadClassIndex > -1)
        ui->ThreadClass->setCurrentIndex(threadClassIndex);
    int holeCutIndex = ui->HoleCutType->findText(CutTypeString, Qt::MatchContains);
    if (holeCutIndex > -1)
        ui->HoleCutType->setCurrentIndex(holeCutIndex);

    // we must set the read-only state according to the new HoleCutType
    holeCutTypeChanged(ui->HoleCutType->currentIndex());

    recomputeFeature();
}

void TaskHoleParameters::threadSizeChanged(int index)
{
    if (index < 0)
        return;

    PartDesign::Hole* pcHole = static_cast<PartDesign::Hole*>(vp->getObject());

    pcHole->ThreadSize.setValue(index);
    recomputeFeature();

    // apply the recompute result to the widgets
    ui->HoleCutCustomValues->setDisabled(pcHole->HoleCutCustomValues.isReadOnly());
    ui->HoleCutCustomValues->setChecked(pcHole->HoleCutCustomValues.getValue());
}

void TaskHoleParameters::threadClassChanged(int index)
{
    if (index < 0)
        return;

    PartDesign::Hole* pcHole = static_cast<PartDesign::Hole*>(vp->getObject());

    pcHole->ThreadClass.setValue(index);
    recomputeFeature();
}

void TaskHoleParameters::threadDiameterChanged(double value)
{
    PartDesign::Hole* pcHole = static_cast<PartDesign::Hole*>(vp->getObject());

    pcHole->Diameter.setValue(value);

    // HoleCutDiameter must not be smaller or equal than the Diameter
    ui->HoleCutDiameter->setMinimum(value + 0.1);

    recomputeFeature();
}

void TaskHoleParameters::threadFitChanged(int index)
{
    PartDesign::Hole* pcHole = static_cast<PartDesign::Hole*>(vp->getObject());

    pcHole->ThreadFit.setValue(index);
    recomputeFeature();
}

void TaskHoleParameters::threadDirectionChanged()
{
    PartDesign::Hole* pcHole = static_cast<PartDesign::Hole*>(vp->getObject());

    if (sender() == ui->directionRightHand)
        pcHole->ThreadDirection.setValue((long)0);
    else
        pcHole->ThreadDirection.setValue((long)1);
    recomputeFeature();
}

void TaskHoleParameters::changeEvent(QEvent *e)
{
    TaskBox::changeEvent(e);
    if (e->type() == QEvent::LanguageChange) {
        ui->retranslateUi(proxy);
    }
}

void TaskHoleParameters::changedObject(const App::Document&, const App::Property &Prop)
{
    // happens when aborting the command
    if (vp == nullptr)
        return;

    PartDesign::Hole* pcHole = static_cast<PartDesign::Hole*>(vp->getObject());
    bool ro = Prop.isReadOnly();

    Base::Console().Log("Parameter %s was updated\n", Prop.getName());

    if (&Prop == &pcHole->Threaded) {
        ui->Threaded->setEnabled(true);
        if (ui->Threaded->isChecked() ^ pcHole->Threaded.getValue()) {
            ui->Threaded->blockSignals(true);
            ui->Threaded->setChecked(pcHole->Threaded.getValue());
            ui->Threaded->blockSignals(false);
        }
        ui->Threaded->setDisabled(ro);
    }
    else if (&Prop == &pcHole->ThreadType) {
        ui->ThreadType->setEnabled(true);

        ui->ThreadSize->blockSignals(true);
        ui->ThreadSize->clear();
        const char** cursor = pcHole->ThreadSize.getEnums();
        while (*cursor) {
            ui->ThreadSize->addItem(QString::fromLatin1(*cursor));
            ++cursor;
        }
        ui->ThreadSize->setCurrentIndex(pcHole->ThreadSize.getValue());
        ui->ThreadSize->blockSignals(false);

        // Thread type also updates HoleCutType and ThreadClass
        ui->HoleCutType->blockSignals(true);
        ui->HoleCutType->clear();
        cursor = pcHole->HoleCutType.getEnums();
        while (*cursor) {
            ui->HoleCutType->addItem(QString::fromLatin1(*cursor));
            ++cursor;
        }
        ui->HoleCutType->setCurrentIndex(pcHole->HoleCutType.getValue());
        ui->HoleCutType->blockSignals(false);

        ui->ThreadClass->blockSignals(true);
        ui->ThreadClass->clear();
        cursor = pcHole->ThreadClass.getEnums();
        while (*cursor) {
            ui->ThreadClass->addItem(QString::fromLatin1(*cursor));
            ++cursor;
        }
        ui->ThreadClass->setCurrentIndex(pcHole->ThreadClass.getValue());
        ui->ThreadClass->blockSignals(false);

        if (ui->ThreadType->currentIndex() != pcHole->ThreadType.getValue()) {
            ui->ThreadType->blockSignals(true);
            ui->ThreadType->setCurrentIndex(pcHole->ThreadType.getValue());
            ui->ThreadType->blockSignals(false);
        }
        ui->ThreadType->setDisabled(ro);
    }
    else if (&Prop == &pcHole->ThreadSize) {
        ui->ThreadSize->setEnabled(true);
        if (ui->ThreadSize->currentIndex() != pcHole->ThreadSize.getValue()) {
            ui->ThreadSize->blockSignals(true);
            ui->ThreadSize->setCurrentIndex(pcHole->ThreadSize.getValue());
            ui->ThreadSize->blockSignals(false);
        }
        ui->ThreadSize->setDisabled(ro);
    }
    else if (&Prop == &pcHole->ThreadClass) {
        ui->ThreadClass->setEnabled(true);
        if (ui->ThreadClass->currentIndex() != pcHole->ThreadClass.getValue()) {
            ui->ThreadClass->blockSignals(true);
            ui->ThreadClass->setCurrentIndex(pcHole->ThreadClass.getValue());
            ui->ThreadClass->blockSignals(false);
        }
        ui->ThreadClass->setDisabled(ro);
    }
    else if (&Prop == &pcHole->ThreadFit) {
        ui->ThreadFit->setEnabled(true);
        if (ui->ThreadFit->currentIndex() != pcHole->ThreadFit.getValue()) {
            ui->ThreadFit->blockSignals(true);
            ui->ThreadFit->setCurrentIndex(pcHole->ThreadFit.getValue());
            ui->ThreadFit->blockSignals(false);
        }
        ui->ThreadFit->setDisabled(ro);
    }
    else if (&Prop == &pcHole->Diameter) {
        ui->Diameter->setEnabled(true);
        if (ui->Diameter->value().getValue() != pcHole->Diameter.getValue()) {
            ui->Diameter->blockSignals(true);
            ui->Diameter->setValue(pcHole->Diameter.getValue());
            ui->Diameter->blockSignals(false);
        }
        ui->Diameter->setDisabled(ro);
    }
    else if (&Prop == &pcHole->ThreadDirection) {
        ui->directionRightHand->setEnabled(true);
        ui->directionLeftHand->setEnabled(true);
        std::string direction(pcHole->ThreadDirection.getValueAsString());
        if (direction == "Right" && !ui->directionRightHand->isChecked()) {
            ui->directionRightHand->blockSignals(true);
            ui->directionRightHand->setChecked(true);
            ui->directionRightHand->blockSignals(false);
        }
        if (direction == "Left"  && !ui->directionLeftHand->isChecked()) {
            ui->directionLeftHand->blockSignals(true);
            ui->directionLeftHand->setChecked(true);
            ui->directionLeftHand->blockSignals(false);
        }
        ui->directionRightHand->setDisabled(ro);
        ui->directionLeftHand->setDisabled(ro);
    }
    else if (&Prop == &pcHole->HoleCutType) {
        ui->HoleCutType->setEnabled(true);
        if (ui->HoleCutType->currentIndex() != pcHole->HoleCutType.getValue()) {
            ui->HoleCutType->blockSignals(true);
            ui->HoleCutType->setCurrentIndex(pcHole->HoleCutType.getValue());
            ui->HoleCutType->blockSignals(false);
        }
        ui->HoleCutType->setDisabled(ro);
    }
    else if (&Prop == &pcHole->HoleCutDiameter) {
        ui->HoleCutDiameter->setEnabled(true);
        if (ui->HoleCutDiameter->value().getValue() != pcHole->HoleCutDiameter.getValue()) {
            ui->HoleCutDiameter->blockSignals(true);
            ui->HoleCutDiameter->setValue(pcHole->HoleCutDiameter.getValue());
            ui->HoleCutDiameter->blockSignals(false);
        }
        ui->HoleCutDiameter->setDisabled(ro);
    }
    else if (&Prop == &pcHole->HoleCutDepth) {
        ui->HoleCutDepth->setEnabled(true);
        if (ui->HoleCutDepth->value().getValue() != pcHole->HoleCutDepth.getValue()) {
            ui->HoleCutDepth->blockSignals(true);
            ui->HoleCutDepth->setValue(pcHole->HoleCutDepth.getValue());
            ui->HoleCutDepth->blockSignals(false);
        }
        ui->HoleCutDepth->setDisabled(ro);
    }
    else if (&Prop == &pcHole->HoleCutCountersinkAngle) {
        ui->HoleCutCountersinkAngle->setEnabled(true);
        if (ui->HoleCutCountersinkAngle->value().getValue() != pcHole->HoleCutCountersinkAngle.getValue()) {
            ui->HoleCutCountersinkAngle->blockSignals(true);
            ui->HoleCutCountersinkAngle->setValue(pcHole->HoleCutCountersinkAngle.getValue());
            ui->HoleCutCountersinkAngle->blockSignals(false);
        }
        ui->HoleCutCountersinkAngle->setDisabled(ro);
    }
    else if (&Prop == &pcHole->DepthType) {
        ui->DepthType->setEnabled(true);
        if (ui->DepthType->currentIndex() != pcHole->DepthType.getValue()) {
            ui->DepthType->blockSignals(true);
            ui->DepthType->setCurrentIndex(pcHole->DepthType.getValue());
            ui->DepthType->blockSignals(false);
        }
        ui->DepthType->setDisabled(ro);
    }
    else if (&Prop == &pcHole->Depth) {
        ui->Depth->setEnabled(true);
        if (ui->Depth->value().getValue() != pcHole->Depth.getValue()) {
            ui->Depth->blockSignals(true);
            ui->Depth->setValue(pcHole->Depth.getValue());
            ui->Depth->blockSignals(false);
        }
        ui->Depth->setDisabled(ro);
    }
    else if (&Prop == &pcHole->DrillPoint) {
        ui->drillPointFlat->setEnabled(true);
        ui->drillPointAngled->setEnabled(true);
        std::string drillPoint(pcHole->DrillPoint.getValueAsString());
        if (drillPoint == "Flat" && !ui->drillPointFlat->isChecked()) {
            ui->drillPointFlat->blockSignals(true);
            ui->drillPointFlat->setChecked(true);
            ui->drillPointFlat->blockSignals(false);
        }
        if (drillPoint == "Angled" && !ui->drillPointAngled->isChecked()) {
            ui->drillPointAngled->blockSignals(true);
            ui->drillPointAngled->setChecked(true);
            ui->drillPointAngled->blockSignals(false);
        }
        ui->drillPointFlat->setDisabled(ro);
        ui->drillPointAngled->setDisabled(ro);
    }
    else if (&Prop == &pcHole->DrillPointAngle) {
        ui->DrillPointAngle->setEnabled(true);
        if (ui->DrillPointAngle->value().getValue() != pcHole->DrillPointAngle.getValue()) {
            ui->DrillPointAngle->blockSignals(true);
            ui->DrillPointAngle->setValue(pcHole->DrillPointAngle.getValue());
            ui->DrillPointAngle->blockSignals(false);
        }
        ui->DrillPointAngle->setDisabled(ro);
    }
    else if (&Prop == &pcHole->DrillForDepth) {
        ui->DrillForDepth->setEnabled(true);
        if (ui->DrillForDepth->isChecked() ^ pcHole->DrillForDepth.getValue()) {
            ui->DrillForDepth->blockSignals(true);
            ui->DrillForDepth->setChecked(pcHole->DrillForDepth.getValue());
            ui->DrillForDepth->blockSignals(false);
        }
        ui->DrillForDepth->setDisabled(ro);
    }
    else if (&Prop == &pcHole->Tapered) {
        ui->Tapered->setEnabled(true);
        if (ui->Tapered->isChecked() ^ pcHole->Tapered.getValue()) {
            ui->Tapered->blockSignals(true);
            ui->Tapered->setChecked(pcHole->Tapered.getValue());
            ui->Tapered->blockSignals(false);
        }
        ui->Tapered->setDisabled(ro);
    }
    else if (&Prop == &pcHole->TaperedAngle) {
        ui->TaperedAngle->setEnabled(true);
        if (ui->TaperedAngle->value().getValue() != pcHole->TaperedAngle.getValue()) {
            ui->TaperedAngle->blockSignals(true);
            ui->TaperedAngle->setValue(pcHole->TaperedAngle.getValue());
            ui->TaperedAngle->blockSignals(false);
        }
        ui->TaperedAngle->setDisabled(ro);
    }
}

void TaskHoleParameters::onSelectionChanged(const Gui::SelectionChanges& msg)
{
    Q_UNUSED(msg)
}

bool TaskHoleParameters::getThreaded() const
{
    return ui->Threaded->isChecked();
}

long TaskHoleParameters::getThreadType() const
{
    return ui->ThreadType->currentIndex();
}

long TaskHoleParameters::getThreadSize() const
{
    if ( ui->ThreadSize->currentIndex() == -1 )
        return 0;
    else
        return ui->ThreadSize->currentIndex();
}

long TaskHoleParameters::getThreadClass() const
{
    if ( ui->ThreadSize->currentIndex() == -1 )
        return 0;
    else
        return ui->ThreadClass->currentIndex();
}

long TaskHoleParameters::getThreadFit() const
{
    // the fit (clearance) is independent if the hole is threaded or not
    // since an unthreaded hole for a screw can also have a close fit
    return ui->ThreadFit->currentIndex();
}

Base::Quantity TaskHoleParameters::getDiameter() const
{
    return ui->Diameter->value();
}

long TaskHoleParameters::getThreadDirection() const
{
    if (ui->directionRightHand->isChecked())
        return 0;
    else
        return 1;
}

long TaskHoleParameters::getHoleCutType() const
{
    if (ui->HoleCutType->currentIndex() == -1)
        return 0;
    else
        return ui->HoleCutType->currentIndex();
}

bool TaskHoleParameters::getHoleCutCustomValues() const
{
    return ui->HoleCutCustomValues->isChecked();
}

Base::Quantity TaskHoleParameters::getHoleCutDiameter() const
{
    return ui->HoleCutDiameter->value();
}

Base::Quantity TaskHoleParameters::getHoleCutDepth() const
{
    return ui->HoleCutDepth->value();
}

Base::Quantity TaskHoleParameters::getHoleCutCountersinkAngle() const
{
    return ui->HoleCutCountersinkAngle->value();
}

long TaskHoleParameters::getDepthType() const
{
    return ui->DepthType->currentIndex();
}

Base::Quantity TaskHoleParameters::getDepth() const
{
    return ui->Depth->value();
}

long TaskHoleParameters::getDrillPoint() const
{
    if ( ui->drillPointFlat->isChecked() )
        return 0;
    if ( ui->drillPointAngled->isChecked() )
        return 1;
    assert( 0 );
    return -1; // to avoid a compiler warning
}

Base::Quantity TaskHoleParameters::getDrillPointAngle() const
{
    return ui->DrillPointAngle->value();
}

bool TaskHoleParameters::getTapered() const
{
    return ui->Tapered->isChecked();
}

bool TaskHoleParameters::getDrillForDepth() const
{
    return ui->DrillForDepth->isChecked();
}

Base::Quantity TaskHoleParameters::getTaperedAngle() const
{
    return ui->TaperedAngle->value();
}

void TaskHoleParameters::apply()
{
    auto obj = vp->getObject();
    PartDesign::Hole* pcHole = static_cast<PartDesign::Hole*>(vp->getObject());

    isApplying = true;

    ui->Diameter->apply();
    ui->HoleCutDiameter->apply();
    ui->HoleCutDepth->apply();
    ui->HoleCutCountersinkAngle->apply();
    ui->Depth->apply();
    ui->DrillPointAngle->apply();
    ui->TaperedAngle->apply();

    if (!pcHole->Threaded.isReadOnly())
        FCMD_OBJ_CMD(obj,"Threaded = " << (getThreaded() ? 1 : 0));
    if (!pcHole->ModelActualThread.isReadOnly())
        FCMD_OBJ_CMD(obj,"ModelActualThread = " << (getThreaded() ? 1 : 0));
    if (!pcHole->ThreadType.isReadOnly())
        FCMD_OBJ_CMD(obj,"ThreadType = " << getThreadType());
    if (!pcHole->ThreadSize.isReadOnly())
        FCMD_OBJ_CMD(obj,"ThreadSize = " << getThreadSize());
    if (!pcHole->ThreadClass.isReadOnly())
        FCMD_OBJ_CMD(obj,"ThreadClass = " << getThreadClass());
    if (!pcHole->ThreadFit.isReadOnly())    
        FCMD_OBJ_CMD(obj,"ThreadFit = " << getThreadFit());
    if (!pcHole->ThreadDirection.isReadOnly())
        FCMD_OBJ_CMD(obj,"ThreadDirection = " << getThreadDirection());
    if (!pcHole->HoleCutType.isReadOnly())
        FCMD_OBJ_CMD(obj,"HoleCutType = " << getHoleCutType());
    if (!pcHole->HoleCutCustomValues.isReadOnly())
        FCMD_OBJ_CMD(obj, "HoleCutCustomValues = " << (getHoleCutCustomValues() ? 1 : 0));
    if (!pcHole->DepthType.isReadOnly())
        FCMD_OBJ_CMD(obj,"DepthType = " << getDepthType());
    if (!pcHole->DrillPoint.isReadOnly())
        FCMD_OBJ_CMD(obj,"DrillPoint = " << getDrillPoint());
    if (!pcHole->DrillForDepth.isReadOnly())
        FCMD_OBJ_CMD(obj, "DrillForDepth = " << (getDrillForDepth() ? 1 : 0));
    if (!pcHole->Tapered.isReadOnly())
        FCMD_OBJ_CMD(obj,"Tapered = " << getTapered());

    isApplying = false;
}

//**************************************************************************
//**************************************************************************
// TaskDialog
//++++++++++++++++++++++++++++++++++++++++++++++++++++++++++++++++++++++++++

TaskDlgHoleParameters::TaskDlgHoleParameters(ViewProviderHole *HoleView)
    : TaskDlgSketchBasedParameters(HoleView)
{
    assert(HoleView);
    parameter  = new TaskHoleParameters(static_cast<ViewProviderHole*>(vp));

    Content.push_back(parameter);
}

TaskDlgHoleParameters::~TaskDlgHoleParameters()
{

}

#include "moc_TaskHoleParameters.cpp"

TaskHoleParameters::Observer::Observer(TaskHoleParameters *_owner, PartDesign::Hole * _hole)
    : DocumentObserver(_hole->getDocument())
    , owner(_owner)
    , hole(_hole)
{
}

void TaskHoleParameters::Observer::slotChangedObject(const App::DocumentObject &Obj, const App::Property &Prop)
{
    if (&Obj == hole) {
        Base::Console().Log("Parameter %s was updated with a new value\n", Prop.getName());
        if(Obj.getDocument())
            owner->changedObject(*Obj.getDocument(),Prop);
    }
}
<|MERGE_RESOLUTION|>--- conflicted
+++ resolved
@@ -1,1042 +1,1034 @@
-/***************************************************************************
- *   Copyright (c) 2011 Juergen Riegel <FreeCAD@juergen-riegel.net>        *
- *                                                                         *
- *   This file is part of the FreeCAD CAx development system.              *
- *                                                                         *
- *   This library is free software; you can redistribute it and/or         *
- *   modify it under the terms of the GNU Library General Public           *
- *   License as published by the Free Software Foundation; either          *
- *   version 2 of the License, or (at your option) any later version.      *
- *                                                                         *
- *   This library  is distributed in the hope that it will be useful,      *
- *   but WITHOUT ANY WARRANTY; without even the implied warranty of        *
- *   MERCHANTABILITY or FITNESS FOR A PARTICULAR PURPOSE.  See the         *
- *   GNU Library General Public License for more details.                  *
- *                                                                         *
- *   You should have received a copy of the GNU Library General Public     *
- *   License along with this library; see the file COPYING.LIB. If not,    *
- *   write to the Free Software Foundation, Inc., 59 Temple Place,         *
- *   Suite 330, Boston, MA  02111-1307, USA                                *
- *                                                                         *
- ***************************************************************************/
-
-#include "PreCompiled.h"
-
-#ifndef _PreComp_
-# include <QMessageBox>
-# include <boost_bind_bind.hpp>
-#endif
-
-#include "ui_TaskHoleParameters.h"
-#include "TaskHoleParameters.h"
-#include <Base/Console.h>
-#include <Base/Tools.h>
-#include <Gui/Application.h>
-#include <Gui/BitmapFactory.h>
-#include <Gui/Command.h>
-#include <Gui/Document.h>
-#include <Gui/Selection.h>
-#include <Gui/ViewProvider.h>
-#include <Gui/WaitCursor.h>
-#include <Mod/PartDesign/App/FeatureHole.h>
-
-using namespace PartDesignGui;
-using namespace Gui;
-namespace bp = boost::placeholders;
-
-/* TRANSLATOR PartDesignGui::TaskHoleParameters */
-
-// See Hole::HoleCutType_ISOmetric_Enums
-// and Hole::HoleCutType_ISOmetricfine_Enums
-#if 0 // needed for Qt's lupdate utility
-    qApp->translate("PartDesignGui::TaskHoleParameters", "Counterbore");
-    qApp->translate("PartDesignGui::TaskHoleParameters", "Countersink");
-    qApp->translate("PartDesignGui::TaskHoleParameters", "Cheesehead (deprecated)");
-    qApp->translate("PartDesignGui::TaskHoleParameters", "Countersink socket screw (deprecated)");
-    qApp->translate("PartDesignGui::TaskHoleParameters", "Cap screw (deprecated)");
-#endif
-
-TaskHoleParameters::TaskHoleParameters(ViewProviderHole *HoleView, QWidget *parent)
-    : TaskSketchBasedParameters(HoleView, parent, "PartDesign_Hole", tr("Hole parameters"))
-    , observer(new Observer(this, static_cast<PartDesign::Hole*>(vp->getObject())))
-    , isApplying(false)
-    , ui(new Ui_TaskHoleParameters)
-{
-    // we need a separate container widget to add all controls to
-    proxy = new QWidget(this);
-    ui->setupUi(proxy);
-    QMetaObject::connectSlotsByName(this);
-
-<<<<<<< HEAD
-    addNewSolidCheckBox(proxy);
-    addUpdateViewCheckBox(proxy);
-    refresh();
-
-    /* Remove actual threading parameters for now */
-    ui->ModelActualThread->setVisible(false);
-    ui->ThreadPitch->setVisible(false);
-    ui->ThreadCutOffInner->setVisible(false);
-    ui->ThreadCutOffOuter->setVisible(false);
-    ui->ThreadAngle->setVisible(false);
-    ui->label_Pitch->setVisible(false);
-    ui->label_CutoffInner->setVisible(false);
-    ui->label_CutoffOuter->setVisible(false);
-    ui->label_Angle->setVisible(false);
-
-=======
->>>>>>> db9525e7
-    ui->ThreadType->addItem(tr("None"), QByteArray("None"));
-    ui->ThreadType->addItem(tr("ISO metric regular profile"), QByteArray("ISO"));
-    ui->ThreadType->addItem(tr("ISO metric fine profile"), QByteArray("ISO"));
-    ui->ThreadType->addItem(tr("UTS coarse profile"), QByteArray("UTS"));
-    ui->ThreadType->addItem(tr("UTS fine profile"), QByteArray("UTS"));
-    ui->ThreadType->addItem(tr("UTS extra fine profile"), QByteArray("UTS"));
-
-    // read values from the hole properties
-    PartDesign::Hole* pcHole = static_cast<PartDesign::Hole*>(vp->getObject());
-    ui->Threaded->setChecked(pcHole->Threaded.getValue());
-    ui->ThreadType->setCurrentIndex(pcHole->ThreadType.getValue());
-    ui->ThreadSize->clear();
-    const char** cursor = pcHole->ThreadSize.getEnums();
-    while (*cursor) {
-        ui->ThreadSize->addItem(tr(*cursor));
-        ++cursor;
-    }
-    ui->ThreadSize->setCurrentIndex(pcHole->ThreadSize.getValue());
-    ui->ThreadClass->clear();
-    cursor = pcHole->ThreadClass.getEnums();
-    while (*cursor) {
-        ui->ThreadClass->addItem(tr(*cursor));
-        ++cursor;
-    }
-    ui->ThreadClass->setCurrentIndex(pcHole->ThreadClass.getValue());
-    // Class is only enabled (sensible) if threaded
-    ui->ThreadClass->setEnabled(pcHole->Threaded.getValue());
-    ui->ThreadFit->setCurrentIndex(pcHole->ThreadFit.getValue());
-    // Fit is only enabled (sensible) if not threaded
-    ui->ThreadFit->setEnabled(!pcHole->Threaded.getValue());
-    ui->Diameter->setValue(pcHole->Diameter.getValue());
-    // Diameter is only enabled if ThreadType is None
-    if (pcHole->ThreadType.getValue() != 0L)
-        ui->Diameter->setEnabled(false);
-    if (pcHole->ThreadDirection.getValue() == 0L)
-        ui->directionRightHand->setChecked(true);
-    else
-        ui->directionLeftHand->setChecked(true);
-    // ThreadDirection is only sensible if there is a thread
-    ui->directionRightHand->setEnabled(pcHole->Threaded.getValue());
-    ui->directionLeftHand->setEnabled(pcHole->Threaded.getValue());
-    ui->HoleCutType->clear();
-    cursor = pcHole->HoleCutType.getEnums();
-    while (*cursor) {
-        ui->HoleCutType->addItem(tr(*cursor));
-        ++cursor;
-    }
-    ui->HoleCutType->setCurrentIndex(pcHole->HoleCutType.getValue());
-    ui->HoleCutCustomValues->setChecked(pcHole->HoleCutCustomValues.getValue());
-    ui->HoleCutCustomValues->setDisabled(pcHole->HoleCutCustomValues.isReadOnly());
-    // HoleCutDiameter must not be smaller or equal than the Diameter
-    ui->HoleCutDiameter->setMinimum(pcHole->Diameter.getValue() + 0.1);
-    ui->HoleCutDiameter->setValue(pcHole->HoleCutDiameter.getValue());
-    ui->HoleCutDiameter->setDisabled(pcHole->HoleCutDiameter.isReadOnly());
-    ui->HoleCutDepth->setValue(pcHole->HoleCutDepth.getValue());
-    ui->HoleCutDepth->setDisabled(pcHole->HoleCutDepth.isReadOnly());
-    ui->HoleCutCountersinkAngle->setValue(pcHole->HoleCutCountersinkAngle.getValue());
-    ui->HoleCutCountersinkAngle->setDisabled(pcHole->HoleCutCountersinkAngle.isReadOnly());
-
-    ui->DepthType->setCurrentIndex(pcHole->DepthType.getValue());
-    ui->Depth->setValue(pcHole->Depth.getValue());
-    if (pcHole->DrillPoint.getValue() == 0L)
-        ui->drillPointFlat->setChecked(true);
-    else
-        ui->drillPointAngled->setChecked(true);
-    ui->DrillPointAngle->setValue(pcHole->DrillPointAngle.getValue());
-    ui->DrillForDepth->setChecked(pcHole->DrillForDepth.getValue());
-    // drill point settings are only enabled (sensible) if type is 'Dimension'
-    if (std::string(pcHole->DepthType.getValueAsString()) == "Dimension") {
-        ui->drillPointFlat->setEnabled(true);
-        ui->drillPointAngled->setEnabled(true);
-        ui->DrillPointAngle->setEnabled(true);
-        ui->DrillForDepth->setEnabled(true);
-    }
-    else {
-        ui->drillPointFlat->setEnabled(false);
-        ui->drillPointAngled->setEnabled(false);
-        ui->DrillPointAngle->setEnabled(false);
-        ui->DrillForDepth->setEnabled(false);
-    }
-    // drill point is sensible but flat, disable angle and option
-    if (!ui->drillPointFlat->isChecked()) {
-        ui->DrillPointAngle->setEnabled(true);
-        ui->DrillForDepth->setEnabled(true);
-    }
-    else {
-        ui->DrillPointAngle->setEnabled(false);
-        ui->DrillForDepth->setEnabled(false);
-    }
-    ui->Tapered->setChecked(pcHole->Tapered.getValue());
-    // Angle is only enabled (sensible) if tapered
-    ui->TaperedAngle->setEnabled(pcHole->Tapered.getValue());
-    ui->TaperedAngle->setValue(pcHole->TaperedAngle.getValue());
-    ui->Reversed->setChecked(pcHole->Reversed.getValue());
-
-    connect(ui->Threaded, SIGNAL(clicked(bool)), this, SLOT(threadedChanged()));
-    connect(ui->ThreadType, SIGNAL(currentIndexChanged(int)), this, SLOT(threadTypeChanged(int)));
-    connect(ui->ThreadSize, SIGNAL(currentIndexChanged(int)), this, SLOT(threadSizeChanged(int)));
-    connect(ui->ThreadClass, SIGNAL(currentIndexChanged(int)), this, SLOT(threadClassChanged(int)));
-    connect(ui->ThreadFit, SIGNAL(currentIndexChanged(int)), this, SLOT(threadFitChanged(int)));
-    connect(ui->Diameter, SIGNAL(valueChanged(double)), this, SLOT(threadDiameterChanged(double)));
-    connect(ui->directionRightHand, SIGNAL(clicked(bool)), this, SLOT(threadDirectionChanged()));
-    connect(ui->directionLeftHand, SIGNAL(clicked(bool)), this, SLOT(threadDirectionChanged()));
-    connect(ui->HoleCutType, SIGNAL(currentIndexChanged(int)), this, SLOT(holeCutTypeChanged(int)));
-    connect(ui->HoleCutCustomValues, SIGNAL(clicked(bool)), this, SLOT(holeCutCustomValuesChanged()));
-    connect(ui->HoleCutDiameter, SIGNAL(valueChanged(double)), this, SLOT(holeCutDiameterChanged(double)));
-    connect(ui->HoleCutDepth, SIGNAL(valueChanged(double)), this, SLOT(holeCutDepthChanged(double)));
-    connect(ui->HoleCutCountersinkAngle, SIGNAL(valueChanged(double)), this, SLOT(holeCutCountersinkAngleChanged(double)));
-    connect(ui->DepthType, SIGNAL(currentIndexChanged(int)), this, SLOT(depthChanged(int)));
-    connect(ui->Depth, SIGNAL(valueChanged(double)), this, SLOT(depthValueChanged(double)));
-    connect(ui->drillPointFlat, SIGNAL(clicked(bool)), this, SLOT(drillPointChanged()));
-    connect(ui->drillPointAngled, SIGNAL(clicked(bool)), this, SLOT(drillPointChanged()));
-    connect(ui->DrillPointAngle, SIGNAL(valueChanged(double)), this, SLOT(drillPointAngledValueChanged(double)));
-    connect(ui->DrillForDepth, SIGNAL(clicked(bool)), this, SLOT(drillForDepthChanged()));
-    connect(ui->Tapered, SIGNAL(clicked(bool)), this, SLOT(taperedChanged()));
-    connect(ui->Reversed, SIGNAL(clicked(bool)), this, SLOT(reversedChanged()));
-    connect(ui->TaperedAngle, SIGNAL(valueChanged(double)), this, SLOT(taperedAngleChanged(double)));
-
-<<<<<<< HEAD
-    ui->ThreadPitch->bind(pcHole->ThreadPitch);
-    ui->ThreadAngle->bind(pcHole->ThreadAngle);
-    ui->ThreadCutOffInner->bind(pcHole->ThreadCutOffInner);
-    ui->ThreadCutOffOuter->bind(pcHole->ThreadCutOffOuter);
-=======
-    vp->show();
-
->>>>>>> db9525e7
-    ui->Diameter->bind(pcHole->Diameter);
-    ui->HoleCutDiameter->bind(pcHole->HoleCutDiameter);
-    ui->HoleCutDepth->bind(pcHole->HoleCutDepth);
-    ui->HoleCutCountersinkAngle->bind(pcHole->HoleCutCountersinkAngle);
-    ui->Depth->bind(pcHole->Depth);
-    ui->DrillPointAngle->bind(pcHole->DrillPointAngle);
-    ui->TaperedAngle->bind(pcHole->TaperedAngle);
-
-    connectPropChanged = App::GetApplication().signalChangePropertyEditor.connect(
-            boost::bind(&TaskHoleParameters::changedObject, this, bp::_1, bp::_2));
-
-    this->groupLayout()->addWidget(proxy);
-}
-
-TaskHoleParameters::~TaskHoleParameters()
-{
-}
-
-void TaskHoleParameters::threadedChanged()
-{
-    PartDesign::Hole* pcHole = static_cast<PartDesign::Hole*>(vp->getObject());
-
-    pcHole->Threaded.setValue(ui->Threaded->isChecked());
-    recomputeFeature();
-}
-
-void TaskHoleParameters::modelActualThreadChanged()
-{
-    PartDesign::Hole* pcHole = static_cast<PartDesign::Hole*>(vp->getObject());
-
-    pcHole->ModelActualThread.setValue(false);
-    recomputeFeature();
-}
-
-void TaskHoleParameters::threadPitchChanged(double value)
-{
-    PartDesign::Hole* pcHole = static_cast<PartDesign::Hole*>(vp->getObject());
-
-    pcHole->ThreadPitch.setValue(value);
-    recomputeFeature();
-}
-
-void TaskHoleParameters::threadAngleChanged(double value)
-{
-    PartDesign::Hole* pcHole = static_cast<PartDesign::Hole*>(vp->getObject());
-
-    pcHole->ThreadAngle.setValue(value);
-    recomputeFeature();
-}
-
-void TaskHoleParameters::threadCutOffInnerChanged(double value)
-{
-    PartDesign::Hole* pcHole = static_cast<PartDesign::Hole*>(vp->getObject());
-
-    pcHole->ThreadCutOffInner.setValue(value);
-    recomputeFeature();
-}
-
-void TaskHoleParameters::threadCutOffOuterChanged(double value)
-{
-    PartDesign::Hole* pcHole = static_cast<PartDesign::Hole*>(vp->getObject());
-
-    pcHole->ThreadCutOffOuter.setValue(value);
-    recomputeFeature();
-}
-
-void TaskHoleParameters::holeCutTypeChanged(int index)
-{
-    if (index < 0)
-        return;
-
-    PartDesign::Hole* pcHole = static_cast<PartDesign::Hole*>(vp->getObject());
-
-    // the HoleCutDepth is something different for countersinks and counterbores
-    // therefore reset it, it will be reset to sensible values by setting the new HoleCutType 
-    pcHole->HoleCutDepth.setValue(0.0);
-
-    // when holeCutType was changed, reset HoleCutCustomValues to false because it should
-    // be a purpose decision to overwrite the normed values
-    // we will handle the case that there is no normed value later in this routine
-    ui->HoleCutCustomValues->setChecked(false);
-    pcHole->HoleCutCustomValues.setValue(false);
-
-    pcHole->HoleCutType.setValue(index);
-
-    // recompute to get the info about the HoleCutType properties
-    recomputeFeature();
-
-    // apply the result to the widgets
-    ui->HoleCutCustomValues->setDisabled(pcHole->HoleCutCustomValues.isReadOnly());
-    ui->HoleCutCustomValues->setChecked(pcHole->HoleCutCustomValues.getValue());
-
-    // HoleCutCustomValues is only enabled for screw definitions
-    // we must do this after recomputeFeature() because this gives us the info if 
-    // the type is a countersink and thus if HoleCutCountersinkAngle can be enabled
-    std::string HoleCutTypeString = pcHole->HoleCutType.getValueAsString();
-    if (HoleCutTypeString == "None" || HoleCutTypeString == "Counterbore"
-        || HoleCutTypeString == "Countersink") {
-        ui->HoleCutCustomValues->setEnabled(false);
-    }
-    else { // screw definition
-        // we can have the case that we have no normed values
-        // in this case HoleCutCustomValues is read-only AND true
-        if (ui->HoleCutCustomValues->isChecked()) {
-            ui->HoleCutDiameter->setEnabled(true);
-            ui->HoleCutDepth->setEnabled(true);
-            if (!pcHole->HoleCutCountersinkAngle.isReadOnly())
-                ui->HoleCutCountersinkAngle->setEnabled(true);
-        }
-        else {
-            ui->HoleCutDiameter->setEnabled(false);
-            ui->HoleCutDepth->setEnabled(false);
-            ui->HoleCutCountersinkAngle->setEnabled(false);
-        }
-    }
-}
-
-void TaskHoleParameters::holeCutCustomValuesChanged()
-{
-    PartDesign::Hole* pcHole = static_cast<PartDesign::Hole*>(vp->getObject());
-
-    pcHole->HoleCutCustomValues.setValue(ui->HoleCutCustomValues->isChecked());
-
-    if (ui->HoleCutCustomValues->isChecked()) {
-        ui->HoleCutDiameter->setEnabled(true);
-        ui->HoleCutDepth->setEnabled(true);
-        if (!pcHole->HoleCutCountersinkAngle.isReadOnly())
-            ui->HoleCutCountersinkAngle->setEnabled(true);
-    }
-    else {
-        ui->HoleCutDiameter->setEnabled(false);
-        ui->HoleCutDepth->setEnabled(false);
-        ui->HoleCutCountersinkAngle->setEnabled(false);
-    }
-
-    recomputeFeature();   
-}
-
-void TaskHoleParameters::holeCutDiameterChanged(double value)
-{
-    PartDesign::Hole* pcHole = static_cast<PartDesign::Hole*>(vp->getObject());
-
-    pcHole->HoleCutDiameter.setValue(value);
-    recomputeFeature();
-}
-
-void TaskHoleParameters::holeCutDepthChanged(double value)
-{
-    PartDesign::Hole* pcHole = static_cast<PartDesign::Hole*>(vp->getObject());
-
-    if (ui->HoleCutCountersinkAngle->isEnabled()){
-        // we have a countersink and recalculate the HoleCutDiameter
-
-        // store current depth
-        double DepthDifference = value - pcHole->HoleCutDepth.getValue();
-        // new diameter is the old one + 2*tan(angle/2)*DepthDifference
-        double newDiameter = pcHole->HoleCutDiameter.getValue()
-            + 2 * tan(Base::toRadians(pcHole->HoleCutCountersinkAngle.getValue() / 2)) * DepthDifference;
-        // only apply if the result is not smaller than the hole diameter
-        if (newDiameter > pcHole->Diameter.getValue()) {
-            pcHole->HoleCutDiameter.setValue(newDiameter);
-            pcHole->HoleCutDepth.setValue(value);
-        }
-    }
-    else {
-        pcHole->HoleCutDepth.setValue(value);
-    }
-
-    recomputeFeature();
-}
-
-void TaskHoleParameters::holeCutCountersinkAngleChanged(double value)
-{
-    PartDesign::Hole* pcHole = static_cast<PartDesign::Hole*>(vp->getObject());
-
-    pcHole->HoleCutCountersinkAngle.setValue(value);
-    recomputeFeature();
-}
-
-void TaskHoleParameters::depthChanged(int index)
-{
-    PartDesign::Hole* pcHole = static_cast<PartDesign::Hole*>(vp->getObject());
-
-    pcHole->DepthType.setValue(index);
-
-    // disable drill point widgets if not 'Dimension'
-    if (std::string(pcHole->DepthType.getValueAsString()) == "Dimension") {
-        ui->drillPointFlat->setEnabled(true);
-        ui->drillPointAngled->setEnabled(true);
-        ui->DrillPointAngle->setEnabled(true);
-        ui->DrillForDepth->setEnabled(true);
-    }
-    else {
-        ui->drillPointFlat->setEnabled(false);
-        ui->drillPointAngled->setEnabled(false);
-        ui->DrillPointAngle->setEnabled(false);
-        ui->DrillForDepth->setEnabled(false);
-    }
-    recomputeFeature();
-}
-
-void TaskHoleParameters::depthValueChanged(double value)
-{
-    PartDesign::Hole* pcHole = static_cast<PartDesign::Hole*>(vp->getObject());
-
-    pcHole->Depth.setValue(value);
-    recomputeFeature();
-}
-
-void TaskHoleParameters::drillPointChanged()
-{
-    PartDesign::Hole* pcHole = static_cast<PartDesign::Hole*>(vp->getObject());
-
-    if (sender() == ui->drillPointFlat) {
-        pcHole->DrillPoint.setValue((long)0);
-        ui->DrillForDepth->setEnabled(false);
-    }
-    else if (sender() == ui->drillPointAngled) {
-        pcHole->DrillPoint.setValue((long)1);
-        ui->DrillForDepth->setEnabled(true);
-    }
-    else {
-        assert(0);
-    }
-    recomputeFeature();
-}
-
-void TaskHoleParameters::drillPointAngledValueChanged(double value)
-{
-    PartDesign::Hole* pcHole = static_cast<PartDesign::Hole*>(vp->getObject());
-
-    pcHole->DrillPointAngle.setValue((double)value);
-    recomputeFeature();
-}
-
-void TaskHoleParameters::drillForDepthChanged()
-{
-    PartDesign::Hole* pcHole = static_cast<PartDesign::Hole*>(vp->getObject());
-
-    pcHole->DrillForDepth.setValue(ui->DrillForDepth->isChecked());
-    recomputeFeature();
-}
-
-void TaskHoleParameters::taperedChanged()
-{
-    PartDesign::Hole* pcHole = static_cast<PartDesign::Hole*>(vp->getObject());
-
-    pcHole->Tapered.setValue(ui->Tapered->isChecked());
-    recomputeFeature();
-}
-
-void TaskHoleParameters::reversedChanged()
-{
-    PartDesign::Hole* pcHole = static_cast<PartDesign::Hole*>(vp->getObject());
-
-    pcHole->Reversed.setValue(ui->Reversed->isChecked());
-    recomputeFeature();
-}
-
-void TaskHoleParameters::taperedAngleChanged(double value)
-{
-    PartDesign::Hole* pcHole = static_cast<PartDesign::Hole*>(vp->getObject());
-
-    pcHole->TaperedAngle.setValue(value);
-    recomputeFeature();
-}
-
-void TaskHoleParameters::threadTypeChanged(int index)
-{
-    if (index < 0)
-        return;
-
-    PartDesign::Hole* pcHole = static_cast<PartDesign::Hole*>(vp->getObject());
-
-    // A typical case is that users change from an ISO profile to another one.
-    // When they had e.g. the size "M3" in one profile they expect
-    // the same size in the other profile if it exists there.
-    // Besides the size also the thread class" and hole cut type are affected.
-
-    // at first check what type class is used
-    QByteArray TypeClass = ui->ThreadType->itemData(index).toByteArray();
-
-    // store the current size
-    QString ThreadSizeString = ui->ThreadSize->currentText();
-    // store the current class
-    QString ThreadClassString = ui->ThreadClass->currentText();
-    // store the current type
-    QString CutTypeString = ui->HoleCutType->currentText();
-
-    // now set the new type, this will reset the comboboxes to item 0
-    pcHole->ThreadType.setValue(index);
-
-    // size and clearance
-    if (TypeClass == QByteArray("ISO")) {
-        // the size for ISO type has either the form "M3x0.35" or just "M3"
-        // so we need to check if the size contains a 'x'. If yes, check if the string
-        // up to the 'x' is exists in the new list 
-        if (ThreadSizeString.indexOf(QString::fromLatin1("x")) > -1) {
-            // we have an ISO fine size
-            // cut of the part behind the 'x'
-            ThreadSizeString = ThreadSizeString.left(ThreadSizeString.indexOf(QString::fromLatin1("x")));
-        }
-        // search if the string exists in the combobox
-        int threadSizeIndex = ui->ThreadSize->findText(ThreadSizeString, Qt::MatchContains);
-        if (threadSizeIndex > -1) {
-            // we can set it
-            ui->ThreadSize->setCurrentIndex(threadSizeIndex);
-        }
-        // the names of the clearance types are different in ISO and UTS
-        ui->ThreadFit->setItemText(0, QCoreApplication::translate("TaskHoleParameters", "Standard", nullptr));
-        ui->ThreadFit->setItemText(1, QCoreApplication::translate("TaskHoleParameters", "Close", nullptr));
-        ui->ThreadFit->setItemText(2, QCoreApplication::translate("TaskHoleParameters", "Wide", nullptr));
-    } 
-    else if (TypeClass == QByteArray("UTS")) {
-        // for all UTS types the size entries are the same
-        int threadSizeIndex = ui->ThreadSize->findText(ThreadSizeString, Qt::MatchContains);
-        if (threadSizeIndex > -1) {
-            ui->ThreadSize->setCurrentIndex(threadSizeIndex);
-        }
-        // the names of the clearance types are different in ISO and UTS
-        ui->ThreadFit->setItemText(0, QCoreApplication::translate("TaskHoleParameters", "Normal", nullptr));
-        ui->ThreadFit->setItemText(1, QCoreApplication::translate("TaskHoleParameters", "Close", nullptr));
-        ui->ThreadFit->setItemText(2, QCoreApplication::translate("TaskHoleParameters", "Loose", nullptr));
-    }
-
-    // Class and cut type
-    // the class and cut types are the same for both TypeClass so we don't need to distinguish between ISO and UTS
-    int threadClassIndex = ui->ThreadClass->findText(ThreadClassString, Qt::MatchContains);
-    if (threadClassIndex > -1)
-        ui->ThreadClass->setCurrentIndex(threadClassIndex);
-    int holeCutIndex = ui->HoleCutType->findText(CutTypeString, Qt::MatchContains);
-    if (holeCutIndex > -1)
-        ui->HoleCutType->setCurrentIndex(holeCutIndex);
-
-    // we must set the read-only state according to the new HoleCutType
-    holeCutTypeChanged(ui->HoleCutType->currentIndex());
-
-    recomputeFeature();
-}
-
-void TaskHoleParameters::threadSizeChanged(int index)
-{
-    if (index < 0)
-        return;
-
-    PartDesign::Hole* pcHole = static_cast<PartDesign::Hole*>(vp->getObject());
-
-    pcHole->ThreadSize.setValue(index);
-    recomputeFeature();
-
-    // apply the recompute result to the widgets
-    ui->HoleCutCustomValues->setDisabled(pcHole->HoleCutCustomValues.isReadOnly());
-    ui->HoleCutCustomValues->setChecked(pcHole->HoleCutCustomValues.getValue());
-}
-
-void TaskHoleParameters::threadClassChanged(int index)
-{
-    if (index < 0)
-        return;
-
-    PartDesign::Hole* pcHole = static_cast<PartDesign::Hole*>(vp->getObject());
-
-    pcHole->ThreadClass.setValue(index);
-    recomputeFeature();
-}
-
-void TaskHoleParameters::threadDiameterChanged(double value)
-{
-    PartDesign::Hole* pcHole = static_cast<PartDesign::Hole*>(vp->getObject());
-
-    pcHole->Diameter.setValue(value);
-
-    // HoleCutDiameter must not be smaller or equal than the Diameter
-    ui->HoleCutDiameter->setMinimum(value + 0.1);
-
-    recomputeFeature();
-}
-
-void TaskHoleParameters::threadFitChanged(int index)
-{
-    PartDesign::Hole* pcHole = static_cast<PartDesign::Hole*>(vp->getObject());
-
-    pcHole->ThreadFit.setValue(index);
-    recomputeFeature();
-}
-
-void TaskHoleParameters::threadDirectionChanged()
-{
-    PartDesign::Hole* pcHole = static_cast<PartDesign::Hole*>(vp->getObject());
-
-    if (sender() == ui->directionRightHand)
-        pcHole->ThreadDirection.setValue((long)0);
-    else
-        pcHole->ThreadDirection.setValue((long)1);
-    recomputeFeature();
-}
-
-void TaskHoleParameters::changeEvent(QEvent *e)
-{
-    TaskBox::changeEvent(e);
-    if (e->type() == QEvent::LanguageChange) {
-        ui->retranslateUi(proxy);
-    }
-}
-
-void TaskHoleParameters::changedObject(const App::Document&, const App::Property &Prop)
-{
-    // happens when aborting the command
-    if (vp == nullptr)
-        return;
-
-    PartDesign::Hole* pcHole = static_cast<PartDesign::Hole*>(vp->getObject());
-    bool ro = Prop.isReadOnly();
-
-    Base::Console().Log("Parameter %s was updated\n", Prop.getName());
-
-    if (&Prop == &pcHole->Threaded) {
-        ui->Threaded->setEnabled(true);
-        if (ui->Threaded->isChecked() ^ pcHole->Threaded.getValue()) {
-            ui->Threaded->blockSignals(true);
-            ui->Threaded->setChecked(pcHole->Threaded.getValue());
-            ui->Threaded->blockSignals(false);
-        }
-        ui->Threaded->setDisabled(ro);
-    }
-    else if (&Prop == &pcHole->ThreadType) {
-        ui->ThreadType->setEnabled(true);
-
-        ui->ThreadSize->blockSignals(true);
-        ui->ThreadSize->clear();
-        const char** cursor = pcHole->ThreadSize.getEnums();
-        while (*cursor) {
-            ui->ThreadSize->addItem(QString::fromLatin1(*cursor));
-            ++cursor;
-        }
-        ui->ThreadSize->setCurrentIndex(pcHole->ThreadSize.getValue());
-        ui->ThreadSize->blockSignals(false);
-
-        // Thread type also updates HoleCutType and ThreadClass
-        ui->HoleCutType->blockSignals(true);
-        ui->HoleCutType->clear();
-        cursor = pcHole->HoleCutType.getEnums();
-        while (*cursor) {
-            ui->HoleCutType->addItem(QString::fromLatin1(*cursor));
-            ++cursor;
-        }
-        ui->HoleCutType->setCurrentIndex(pcHole->HoleCutType.getValue());
-        ui->HoleCutType->blockSignals(false);
-
-        ui->ThreadClass->blockSignals(true);
-        ui->ThreadClass->clear();
-        cursor = pcHole->ThreadClass.getEnums();
-        while (*cursor) {
-            ui->ThreadClass->addItem(QString::fromLatin1(*cursor));
-            ++cursor;
-        }
-        ui->ThreadClass->setCurrentIndex(pcHole->ThreadClass.getValue());
-        ui->ThreadClass->blockSignals(false);
-
-        if (ui->ThreadType->currentIndex() != pcHole->ThreadType.getValue()) {
-            ui->ThreadType->blockSignals(true);
-            ui->ThreadType->setCurrentIndex(pcHole->ThreadType.getValue());
-            ui->ThreadType->blockSignals(false);
-        }
-        ui->ThreadType->setDisabled(ro);
-    }
-    else if (&Prop == &pcHole->ThreadSize) {
-        ui->ThreadSize->setEnabled(true);
-        if (ui->ThreadSize->currentIndex() != pcHole->ThreadSize.getValue()) {
-            ui->ThreadSize->blockSignals(true);
-            ui->ThreadSize->setCurrentIndex(pcHole->ThreadSize.getValue());
-            ui->ThreadSize->blockSignals(false);
-        }
-        ui->ThreadSize->setDisabled(ro);
-    }
-    else if (&Prop == &pcHole->ThreadClass) {
-        ui->ThreadClass->setEnabled(true);
-        if (ui->ThreadClass->currentIndex() != pcHole->ThreadClass.getValue()) {
-            ui->ThreadClass->blockSignals(true);
-            ui->ThreadClass->setCurrentIndex(pcHole->ThreadClass.getValue());
-            ui->ThreadClass->blockSignals(false);
-        }
-        ui->ThreadClass->setDisabled(ro);
-    }
-    else if (&Prop == &pcHole->ThreadFit) {
-        ui->ThreadFit->setEnabled(true);
-        if (ui->ThreadFit->currentIndex() != pcHole->ThreadFit.getValue()) {
-            ui->ThreadFit->blockSignals(true);
-            ui->ThreadFit->setCurrentIndex(pcHole->ThreadFit.getValue());
-            ui->ThreadFit->blockSignals(false);
-        }
-        ui->ThreadFit->setDisabled(ro);
-    }
-    else if (&Prop == &pcHole->Diameter) {
-        ui->Diameter->setEnabled(true);
-        if (ui->Diameter->value().getValue() != pcHole->Diameter.getValue()) {
-            ui->Diameter->blockSignals(true);
-            ui->Diameter->setValue(pcHole->Diameter.getValue());
-            ui->Diameter->blockSignals(false);
-        }
-        ui->Diameter->setDisabled(ro);
-    }
-    else if (&Prop == &pcHole->ThreadDirection) {
-        ui->directionRightHand->setEnabled(true);
-        ui->directionLeftHand->setEnabled(true);
-        std::string direction(pcHole->ThreadDirection.getValueAsString());
-        if (direction == "Right" && !ui->directionRightHand->isChecked()) {
-            ui->directionRightHand->blockSignals(true);
-            ui->directionRightHand->setChecked(true);
-            ui->directionRightHand->blockSignals(false);
-        }
-        if (direction == "Left"  && !ui->directionLeftHand->isChecked()) {
-            ui->directionLeftHand->blockSignals(true);
-            ui->directionLeftHand->setChecked(true);
-            ui->directionLeftHand->blockSignals(false);
-        }
-        ui->directionRightHand->setDisabled(ro);
-        ui->directionLeftHand->setDisabled(ro);
-    }
-    else if (&Prop == &pcHole->HoleCutType) {
-        ui->HoleCutType->setEnabled(true);
-        if (ui->HoleCutType->currentIndex() != pcHole->HoleCutType.getValue()) {
-            ui->HoleCutType->blockSignals(true);
-            ui->HoleCutType->setCurrentIndex(pcHole->HoleCutType.getValue());
-            ui->HoleCutType->blockSignals(false);
-        }
-        ui->HoleCutType->setDisabled(ro);
-    }
-    else if (&Prop == &pcHole->HoleCutDiameter) {
-        ui->HoleCutDiameter->setEnabled(true);
-        if (ui->HoleCutDiameter->value().getValue() != pcHole->HoleCutDiameter.getValue()) {
-            ui->HoleCutDiameter->blockSignals(true);
-            ui->HoleCutDiameter->setValue(pcHole->HoleCutDiameter.getValue());
-            ui->HoleCutDiameter->blockSignals(false);
-        }
-        ui->HoleCutDiameter->setDisabled(ro);
-    }
-    else if (&Prop == &pcHole->HoleCutDepth) {
-        ui->HoleCutDepth->setEnabled(true);
-        if (ui->HoleCutDepth->value().getValue() != pcHole->HoleCutDepth.getValue()) {
-            ui->HoleCutDepth->blockSignals(true);
-            ui->HoleCutDepth->setValue(pcHole->HoleCutDepth.getValue());
-            ui->HoleCutDepth->blockSignals(false);
-        }
-        ui->HoleCutDepth->setDisabled(ro);
-    }
-    else if (&Prop == &pcHole->HoleCutCountersinkAngle) {
-        ui->HoleCutCountersinkAngle->setEnabled(true);
-        if (ui->HoleCutCountersinkAngle->value().getValue() != pcHole->HoleCutCountersinkAngle.getValue()) {
-            ui->HoleCutCountersinkAngle->blockSignals(true);
-            ui->HoleCutCountersinkAngle->setValue(pcHole->HoleCutCountersinkAngle.getValue());
-            ui->HoleCutCountersinkAngle->blockSignals(false);
-        }
-        ui->HoleCutCountersinkAngle->setDisabled(ro);
-    }
-    else if (&Prop == &pcHole->DepthType) {
-        ui->DepthType->setEnabled(true);
-        if (ui->DepthType->currentIndex() != pcHole->DepthType.getValue()) {
-            ui->DepthType->blockSignals(true);
-            ui->DepthType->setCurrentIndex(pcHole->DepthType.getValue());
-            ui->DepthType->blockSignals(false);
-        }
-        ui->DepthType->setDisabled(ro);
-    }
-    else if (&Prop == &pcHole->Depth) {
-        ui->Depth->setEnabled(true);
-        if (ui->Depth->value().getValue() != pcHole->Depth.getValue()) {
-            ui->Depth->blockSignals(true);
-            ui->Depth->setValue(pcHole->Depth.getValue());
-            ui->Depth->blockSignals(false);
-        }
-        ui->Depth->setDisabled(ro);
-    }
-    else if (&Prop == &pcHole->DrillPoint) {
-        ui->drillPointFlat->setEnabled(true);
-        ui->drillPointAngled->setEnabled(true);
-        std::string drillPoint(pcHole->DrillPoint.getValueAsString());
-        if (drillPoint == "Flat" && !ui->drillPointFlat->isChecked()) {
-            ui->drillPointFlat->blockSignals(true);
-            ui->drillPointFlat->setChecked(true);
-            ui->drillPointFlat->blockSignals(false);
-        }
-        if (drillPoint == "Angled" && !ui->drillPointAngled->isChecked()) {
-            ui->drillPointAngled->blockSignals(true);
-            ui->drillPointAngled->setChecked(true);
-            ui->drillPointAngled->blockSignals(false);
-        }
-        ui->drillPointFlat->setDisabled(ro);
-        ui->drillPointAngled->setDisabled(ro);
-    }
-    else if (&Prop == &pcHole->DrillPointAngle) {
-        ui->DrillPointAngle->setEnabled(true);
-        if (ui->DrillPointAngle->value().getValue() != pcHole->DrillPointAngle.getValue()) {
-            ui->DrillPointAngle->blockSignals(true);
-            ui->DrillPointAngle->setValue(pcHole->DrillPointAngle.getValue());
-            ui->DrillPointAngle->blockSignals(false);
-        }
-        ui->DrillPointAngle->setDisabled(ro);
-    }
-    else if (&Prop == &pcHole->DrillForDepth) {
-        ui->DrillForDepth->setEnabled(true);
-        if (ui->DrillForDepth->isChecked() ^ pcHole->DrillForDepth.getValue()) {
-            ui->DrillForDepth->blockSignals(true);
-            ui->DrillForDepth->setChecked(pcHole->DrillForDepth.getValue());
-            ui->DrillForDepth->blockSignals(false);
-        }
-        ui->DrillForDepth->setDisabled(ro);
-    }
-    else if (&Prop == &pcHole->Tapered) {
-        ui->Tapered->setEnabled(true);
-        if (ui->Tapered->isChecked() ^ pcHole->Tapered.getValue()) {
-            ui->Tapered->blockSignals(true);
-            ui->Tapered->setChecked(pcHole->Tapered.getValue());
-            ui->Tapered->blockSignals(false);
-        }
-        ui->Tapered->setDisabled(ro);
-    }
-    else if (&Prop == &pcHole->TaperedAngle) {
-        ui->TaperedAngle->setEnabled(true);
-        if (ui->TaperedAngle->value().getValue() != pcHole->TaperedAngle.getValue()) {
-            ui->TaperedAngle->blockSignals(true);
-            ui->TaperedAngle->setValue(pcHole->TaperedAngle.getValue());
-            ui->TaperedAngle->blockSignals(false);
-        }
-        ui->TaperedAngle->setDisabled(ro);
-    }
-}
-
-void TaskHoleParameters::onSelectionChanged(const Gui::SelectionChanges& msg)
-{
-    Q_UNUSED(msg)
-}
-
-bool TaskHoleParameters::getThreaded() const
-{
-    return ui->Threaded->isChecked();
-}
-
-long TaskHoleParameters::getThreadType() const
-{
-    return ui->ThreadType->currentIndex();
-}
-
-long TaskHoleParameters::getThreadSize() const
-{
-    if ( ui->ThreadSize->currentIndex() == -1 )
-        return 0;
-    else
-        return ui->ThreadSize->currentIndex();
-}
-
-long TaskHoleParameters::getThreadClass() const
-{
-    if ( ui->ThreadSize->currentIndex() == -1 )
-        return 0;
-    else
-        return ui->ThreadClass->currentIndex();
-}
-
-long TaskHoleParameters::getThreadFit() const
-{
-    // the fit (clearance) is independent if the hole is threaded or not
-    // since an unthreaded hole for a screw can also have a close fit
-    return ui->ThreadFit->currentIndex();
-}
-
-Base::Quantity TaskHoleParameters::getDiameter() const
-{
-    return ui->Diameter->value();
-}
-
-long TaskHoleParameters::getThreadDirection() const
-{
-    if (ui->directionRightHand->isChecked())
-        return 0;
-    else
-        return 1;
-}
-
-long TaskHoleParameters::getHoleCutType() const
-{
-    if (ui->HoleCutType->currentIndex() == -1)
-        return 0;
-    else
-        return ui->HoleCutType->currentIndex();
-}
-
-bool TaskHoleParameters::getHoleCutCustomValues() const
-{
-    return ui->HoleCutCustomValues->isChecked();
-}
-
-Base::Quantity TaskHoleParameters::getHoleCutDiameter() const
-{
-    return ui->HoleCutDiameter->value();
-}
-
-Base::Quantity TaskHoleParameters::getHoleCutDepth() const
-{
-    return ui->HoleCutDepth->value();
-}
-
-Base::Quantity TaskHoleParameters::getHoleCutCountersinkAngle() const
-{
-    return ui->HoleCutCountersinkAngle->value();
-}
-
-long TaskHoleParameters::getDepthType() const
-{
-    return ui->DepthType->currentIndex();
-}
-
-Base::Quantity TaskHoleParameters::getDepth() const
-{
-    return ui->Depth->value();
-}
-
-long TaskHoleParameters::getDrillPoint() const
-{
-    if ( ui->drillPointFlat->isChecked() )
-        return 0;
-    if ( ui->drillPointAngled->isChecked() )
-        return 1;
-    assert( 0 );
-    return -1; // to avoid a compiler warning
-}
-
-Base::Quantity TaskHoleParameters::getDrillPointAngle() const
-{
-    return ui->DrillPointAngle->value();
-}
-
-bool TaskHoleParameters::getTapered() const
-{
-    return ui->Tapered->isChecked();
-}
-
-bool TaskHoleParameters::getDrillForDepth() const
-{
-    return ui->DrillForDepth->isChecked();
-}
-
-Base::Quantity TaskHoleParameters::getTaperedAngle() const
-{
-    return ui->TaperedAngle->value();
-}
-
-void TaskHoleParameters::apply()
-{
-    auto obj = vp->getObject();
-    PartDesign::Hole* pcHole = static_cast<PartDesign::Hole*>(vp->getObject());
-
-    isApplying = true;
-
-    ui->Diameter->apply();
-    ui->HoleCutDiameter->apply();
-    ui->HoleCutDepth->apply();
-    ui->HoleCutCountersinkAngle->apply();
-    ui->Depth->apply();
-    ui->DrillPointAngle->apply();
-    ui->TaperedAngle->apply();
-
-    if (!pcHole->Threaded.isReadOnly())
-        FCMD_OBJ_CMD(obj,"Threaded = " << (getThreaded() ? 1 : 0));
-    if (!pcHole->ModelActualThread.isReadOnly())
-        FCMD_OBJ_CMD(obj,"ModelActualThread = " << (getThreaded() ? 1 : 0));
-    if (!pcHole->ThreadType.isReadOnly())
-        FCMD_OBJ_CMD(obj,"ThreadType = " << getThreadType());
-    if (!pcHole->ThreadSize.isReadOnly())
-        FCMD_OBJ_CMD(obj,"ThreadSize = " << getThreadSize());
-    if (!pcHole->ThreadClass.isReadOnly())
-        FCMD_OBJ_CMD(obj,"ThreadClass = " << getThreadClass());
-    if (!pcHole->ThreadFit.isReadOnly())    
-        FCMD_OBJ_CMD(obj,"ThreadFit = " << getThreadFit());
-    if (!pcHole->ThreadDirection.isReadOnly())
-        FCMD_OBJ_CMD(obj,"ThreadDirection = " << getThreadDirection());
-    if (!pcHole->HoleCutType.isReadOnly())
-        FCMD_OBJ_CMD(obj,"HoleCutType = " << getHoleCutType());
-    if (!pcHole->HoleCutCustomValues.isReadOnly())
-        FCMD_OBJ_CMD(obj, "HoleCutCustomValues = " << (getHoleCutCustomValues() ? 1 : 0));
-    if (!pcHole->DepthType.isReadOnly())
-        FCMD_OBJ_CMD(obj,"DepthType = " << getDepthType());
-    if (!pcHole->DrillPoint.isReadOnly())
-        FCMD_OBJ_CMD(obj,"DrillPoint = " << getDrillPoint());
-    if (!pcHole->DrillForDepth.isReadOnly())
-        FCMD_OBJ_CMD(obj, "DrillForDepth = " << (getDrillForDepth() ? 1 : 0));
-    if (!pcHole->Tapered.isReadOnly())
-        FCMD_OBJ_CMD(obj,"Tapered = " << getTapered());
-
-    isApplying = false;
-}
-
-//**************************************************************************
-//**************************************************************************
-// TaskDialog
-//++++++++++++++++++++++++++++++++++++++++++++++++++++++++++++++++++++++++++
-
-TaskDlgHoleParameters::TaskDlgHoleParameters(ViewProviderHole *HoleView)
-    : TaskDlgSketchBasedParameters(HoleView)
-{
-    assert(HoleView);
-    parameter  = new TaskHoleParameters(static_cast<ViewProviderHole*>(vp));
-
-    Content.push_back(parameter);
-}
-
-TaskDlgHoleParameters::~TaskDlgHoleParameters()
-{
-
-}
-
-#include "moc_TaskHoleParameters.cpp"
-
-TaskHoleParameters::Observer::Observer(TaskHoleParameters *_owner, PartDesign::Hole * _hole)
-    : DocumentObserver(_hole->getDocument())
-    , owner(_owner)
-    , hole(_hole)
-{
-}
-
-void TaskHoleParameters::Observer::slotChangedObject(const App::DocumentObject &Obj, const App::Property &Prop)
-{
-    if (&Obj == hole) {
-        Base::Console().Log("Parameter %s was updated with a new value\n", Prop.getName());
-        if(Obj.getDocument())
-            owner->changedObject(*Obj.getDocument(),Prop);
-    }
-}
+/***************************************************************************
+ *   Copyright (c) 2011 Juergen Riegel <FreeCAD@juergen-riegel.net>        *
+ *                                                                         *
+ *   This file is part of the FreeCAD CAx development system.              *
+ *                                                                         *
+ *   This library is free software; you can redistribute it and/or         *
+ *   modify it under the terms of the GNU Library General Public           *
+ *   License as published by the Free Software Foundation; either          *
+ *   version 2 of the License, or (at your option) any later version.      *
+ *                                                                         *
+ *   This library  is distributed in the hope that it will be useful,      *
+ *   but WITHOUT ANY WARRANTY; without even the implied warranty of        *
+ *   MERCHANTABILITY or FITNESS FOR A PARTICULAR PURPOSE.  See the         *
+ *   GNU Library General Public License for more details.                  *
+ *                                                                         *
+ *   You should have received a copy of the GNU Library General Public     *
+ *   License along with this library; see the file COPYING.LIB. If not,    *
+ *   write to the Free Software Foundation, Inc., 59 Temple Place,         *
+ *   Suite 330, Boston, MA  02111-1307, USA                                *
+ *                                                                         *
+ ***************************************************************************/
+
+#include "PreCompiled.h"
+
+#ifndef _PreComp_
+# include <QMessageBox>
+# include <boost_bind_bind.hpp>
+#endif
+
+#include "ui_TaskHoleParameters.h"
+#include "TaskHoleParameters.h"
+#include <Base/Console.h>
+#include <Base/Tools.h>
+#include <Gui/Application.h>
+#include <Gui/BitmapFactory.h>
+#include <Gui/Command.h>
+#include <Gui/Document.h>
+#include <Gui/Selection.h>
+#include <Gui/ViewProvider.h>
+#include <Gui/WaitCursor.h>
+#include <Mod/PartDesign/App/FeatureHole.h>
+
+using namespace PartDesignGui;
+using namespace Gui;
+namespace bp = boost::placeholders;
+
+/* TRANSLATOR PartDesignGui::TaskHoleParameters */
+
+// See Hole::HoleCutType_ISOmetric_Enums
+// and Hole::HoleCutType_ISOmetricfine_Enums
+#if 0 // needed for Qt's lupdate utility
+    qApp->translate("PartDesignGui::TaskHoleParameters", "Counterbore");
+    qApp->translate("PartDesignGui::TaskHoleParameters", "Countersink");
+    qApp->translate("PartDesignGui::TaskHoleParameters", "Cheesehead (deprecated)");
+    qApp->translate("PartDesignGui::TaskHoleParameters", "Countersink socket screw (deprecated)");
+    qApp->translate("PartDesignGui::TaskHoleParameters", "Cap screw (deprecated)");
+#endif
+
+TaskHoleParameters::TaskHoleParameters(ViewProviderHole *HoleView, QWidget *parent)
+    : TaskSketchBasedParameters(HoleView, parent, "PartDesign_Hole", tr("Hole parameters"))
+    , observer(new Observer(this, static_cast<PartDesign::Hole*>(vp->getObject())))
+    , isApplying(false)
+    , ui(new Ui_TaskHoleParameters)
+{
+    // we need a separate container widget to add all controls to
+    proxy = new QWidget(this);
+    ui->setupUi(proxy);
+    QMetaObject::connectSlotsByName(this);
+
+    addNewSolidCheckBox(proxy);
+    addUpdateViewCheckBox(proxy);
+    refresh();
+
+    ui->ThreadType->addItem(tr("None"), QByteArray("None"));
+    ui->ThreadType->addItem(tr("ISO metric regular profile"), QByteArray("ISO"));
+    ui->ThreadType->addItem(tr("ISO metric fine profile"), QByteArray("ISO"));
+    ui->ThreadType->addItem(tr("UTS coarse profile"), QByteArray("UTS"));
+    ui->ThreadType->addItem(tr("UTS fine profile"), QByteArray("UTS"));
+    ui->ThreadType->addItem(tr("UTS extra fine profile"), QByteArray("UTS"));
+
+    connect(ui->Threaded, SIGNAL(clicked(bool)), this, SLOT(threadedChanged()));
+    connect(ui->ThreadType, SIGNAL(currentIndexChanged(int)), this, SLOT(threadTypeChanged(int)));
+    connect(ui->ThreadSize, SIGNAL(currentIndexChanged(int)), this, SLOT(threadSizeChanged(int)));
+    connect(ui->ThreadClass, SIGNAL(currentIndexChanged(int)), this, SLOT(threadClassChanged(int)));
+    connect(ui->ThreadFit, SIGNAL(currentIndexChanged(int)), this, SLOT(threadFitChanged(int)));
+    connect(ui->Diameter, SIGNAL(valueChanged(double)), this, SLOT(threadDiameterChanged(double)));
+    connect(ui->directionRightHand, SIGNAL(clicked(bool)), this, SLOT(threadDirectionChanged()));
+    connect(ui->directionLeftHand, SIGNAL(clicked(bool)), this, SLOT(threadDirectionChanged()));
+    connect(ui->HoleCutType, SIGNAL(currentIndexChanged(int)), this, SLOT(holeCutTypeChanged(int)));
+    connect(ui->HoleCutCustomValues, SIGNAL(clicked(bool)), this, SLOT(holeCutCustomValuesChanged()));
+    connect(ui->HoleCutDiameter, SIGNAL(valueChanged(double)), this, SLOT(holeCutDiameterChanged(double)));
+    connect(ui->HoleCutDepth, SIGNAL(valueChanged(double)), this, SLOT(holeCutDepthChanged(double)));
+    connect(ui->HoleCutCountersinkAngle, SIGNAL(valueChanged(double)), this, SLOT(holeCutCountersinkAngleChanged(double)));
+    connect(ui->DepthType, SIGNAL(currentIndexChanged(int)), this, SLOT(depthChanged(int)));
+    connect(ui->Depth, SIGNAL(valueChanged(double)), this, SLOT(depthValueChanged(double)));
+    connect(ui->drillPointFlat, SIGNAL(clicked(bool)), this, SLOT(drillPointChanged()));
+    connect(ui->drillPointAngled, SIGNAL(clicked(bool)), this, SLOT(drillPointChanged()));
+    connect(ui->DrillPointAngle, SIGNAL(valueChanged(double)), this, SLOT(drillPointAngledValueChanged(double)));
+    connect(ui->DrillForDepth, SIGNAL(clicked(bool)), this, SLOT(drillForDepthChanged()));
+    connect(ui->Tapered, SIGNAL(clicked(bool)), this, SLOT(taperedChanged()));
+    connect(ui->Reversed, SIGNAL(clicked(bool)), this, SLOT(reversedChanged()));
+    connect(ui->TaperedAngle, SIGNAL(valueChanged(double)), this, SLOT(taperedAngleChanged(double)));
+
+    PartDesign::Hole* pcHole = static_cast<PartDesign::Hole*>(vp->getObject());
+
+    ui->Diameter->bind(pcHole->Diameter);
+    ui->HoleCutDiameter->bind(pcHole->HoleCutDiameter);
+    ui->HoleCutDepth->bind(pcHole->HoleCutDepth);
+    ui->HoleCutCountersinkAngle->bind(pcHole->HoleCutCountersinkAngle);
+    ui->Depth->bind(pcHole->Depth);
+    ui->DrillPointAngle->bind(pcHole->DrillPointAngle);
+    ui->TaperedAngle->bind(pcHole->TaperedAngle);
+
+    connectPropChanged = App::GetApplication().signalChangePropertyEditor.connect(
+            boost::bind(&TaskHoleParameters::changedObject, this, bp::_1, bp::_2));
+
+    this->groupLayout()->addWidget(proxy);
+}
+
+TaskHoleParameters::~TaskHoleParameters()
+{
+}
+
+void TaskHoleParameters::refresh()
+{
+    if (!vp || !vp->getObject())
+        return;
+
+    // Temporarily prevent unnecessary feature recomputes
+    for (QWidget* child : proxy->findChildren<QWidget*>())
+        child->blockSignals(true);
+
+    // read values from the hole properties
+    PartDesign::Hole* pcHole = static_cast<PartDesign::Hole*>(vp->getObject());
+    ui->Threaded->setChecked(pcHole->Threaded.getValue());
+    ui->ThreadType->setCurrentIndex(pcHole->ThreadType.getValue());
+    ui->ThreadSize->clear();
+    const char** cursor = pcHole->ThreadSize.getEnums();
+    while (*cursor) {
+        ui->ThreadSize->addItem(tr(*cursor));
+        ++cursor;
+    }
+    ui->ThreadSize->setCurrentIndex(pcHole->ThreadSize.getValue());
+    ui->ThreadClass->clear();
+    cursor = pcHole->ThreadClass.getEnums();
+    while (*cursor) {
+        ui->ThreadClass->addItem(tr(*cursor));
+        ++cursor;
+    }
+    ui->ThreadClass->setCurrentIndex(pcHole->ThreadClass.getValue());
+    // Class is only enabled (sensible) if threaded
+    ui->ThreadClass->setEnabled(pcHole->Threaded.getValue());
+    ui->ThreadFit->setCurrentIndex(pcHole->ThreadFit.getValue());
+    // Fit is only enabled (sensible) if not threaded
+    ui->ThreadFit->setEnabled(!pcHole->Threaded.getValue());
+    ui->Diameter->setValue(pcHole->Diameter.getValue());
+    // Diameter is only enabled if ThreadType is None
+    if (pcHole->ThreadType.getValue() != 0L)
+        ui->Diameter->setEnabled(false);
+    if (pcHole->ThreadDirection.getValue() == 0L)
+        ui->directionRightHand->setChecked(true);
+    else
+        ui->directionLeftHand->setChecked(true);
+    // ThreadDirection is only sensible if there is a thread
+    ui->directionRightHand->setEnabled(pcHole->Threaded.getValue());
+    ui->directionLeftHand->setEnabled(pcHole->Threaded.getValue());
+    ui->HoleCutType->clear();
+    cursor = pcHole->HoleCutType.getEnums();
+    while (*cursor) {
+        ui->HoleCutType->addItem(tr(*cursor));
+        ++cursor;
+    }
+    ui->HoleCutType->setCurrentIndex(pcHole->HoleCutType.getValue());
+    ui->HoleCutCustomValues->setChecked(pcHole->HoleCutCustomValues.getValue());
+    ui->HoleCutCustomValues->setDisabled(pcHole->HoleCutCustomValues.isReadOnly());
+    // HoleCutDiameter must not be smaller or equal than the Diameter
+    ui->HoleCutDiameter->setMinimum(pcHole->Diameter.getValue() + 0.1);
+    ui->HoleCutDiameter->setValue(pcHole->HoleCutDiameter.getValue());
+    ui->HoleCutDiameter->setDisabled(pcHole->HoleCutDiameter.isReadOnly());
+    ui->HoleCutDepth->setValue(pcHole->HoleCutDepth.getValue());
+    ui->HoleCutDepth->setDisabled(pcHole->HoleCutDepth.isReadOnly());
+    ui->HoleCutCountersinkAngle->setValue(pcHole->HoleCutCountersinkAngle.getValue());
+    ui->HoleCutCountersinkAngle->setDisabled(pcHole->HoleCutCountersinkAngle.isReadOnly());
+
+    ui->DepthType->setCurrentIndex(pcHole->DepthType.getValue());
+    ui->Depth->setValue(pcHole->Depth.getValue());
+    if (pcHole->DrillPoint.getValue() == 0L)
+        ui->drillPointFlat->setChecked(true);
+    else
+        ui->drillPointAngled->setChecked(true);
+    ui->DrillPointAngle->setValue(pcHole->DrillPointAngle.getValue());
+    ui->DrillForDepth->setChecked(pcHole->DrillForDepth.getValue());
+    // drill point settings are only enabled (sensible) if type is 'Dimension'
+    if (std::string(pcHole->DepthType.getValueAsString()) == "Dimension") {
+        ui->drillPointFlat->setEnabled(true);
+        ui->drillPointAngled->setEnabled(true);
+        ui->DrillPointAngle->setEnabled(true);
+        ui->DrillForDepth->setEnabled(true);
+    }
+    else {
+        ui->drillPointFlat->setEnabled(false);
+        ui->drillPointAngled->setEnabled(false);
+        ui->DrillPointAngle->setEnabled(false);
+        ui->DrillForDepth->setEnabled(false);
+    }
+    // drill point is sensible but flat, disable angle and option
+    if (!ui->drillPointFlat->isChecked()) {
+        ui->DrillPointAngle->setEnabled(true);
+        ui->DrillForDepth->setEnabled(true);
+    }
+    else {
+        ui->DrillPointAngle->setEnabled(false);
+        ui->DrillForDepth->setEnabled(false);
+    }
+    ui->Tapered->setChecked(pcHole->Tapered.getValue());
+    // Angle is only enabled (sensible) if tapered
+    ui->TaperedAngle->setEnabled(pcHole->Tapered.getValue());
+    ui->TaperedAngle->setValue(pcHole->TaperedAngle.getValue());
+    ui->Reversed->setChecked(pcHole->Reversed.getValue());
+
+    for (QWidget* child : proxy->findChildren<QWidget*>())
+        child->blockSignals(false);
+}
+
+void TaskHoleParameters::threadedChanged()
+{
+    PartDesign::Hole* pcHole = static_cast<PartDesign::Hole*>(vp->getObject());
+
+    pcHole->Threaded.setValue(ui->Threaded->isChecked());
+    recomputeFeature();
+}
+
+void TaskHoleParameters::modelActualThreadChanged()
+{
+    PartDesign::Hole* pcHole = static_cast<PartDesign::Hole*>(vp->getObject());
+
+    pcHole->ModelActualThread.setValue(false);
+    recomputeFeature();
+}
+
+void TaskHoleParameters::threadPitchChanged(double value)
+{
+    PartDesign::Hole* pcHole = static_cast<PartDesign::Hole*>(vp->getObject());
+
+    pcHole->ThreadPitch.setValue(value);
+    recomputeFeature();
+}
+
+void TaskHoleParameters::threadAngleChanged(double value)
+{
+    PartDesign::Hole* pcHole = static_cast<PartDesign::Hole*>(vp->getObject());
+
+    pcHole->ThreadAngle.setValue(value);
+    recomputeFeature();
+}
+
+void TaskHoleParameters::threadCutOffInnerChanged(double value)
+{
+    PartDesign::Hole* pcHole = static_cast<PartDesign::Hole*>(vp->getObject());
+
+    pcHole->ThreadCutOffInner.setValue(value);
+    recomputeFeature();
+}
+
+void TaskHoleParameters::threadCutOffOuterChanged(double value)
+{
+    PartDesign::Hole* pcHole = static_cast<PartDesign::Hole*>(vp->getObject());
+
+    pcHole->ThreadCutOffOuter.setValue(value);
+    recomputeFeature();
+}
+
+void TaskHoleParameters::holeCutTypeChanged(int index)
+{
+    if (index < 0)
+        return;
+
+    PartDesign::Hole* pcHole = static_cast<PartDesign::Hole*>(vp->getObject());
+
+    // the HoleCutDepth is something different for countersinks and counterbores
+    // therefore reset it, it will be reset to sensible values by setting the new HoleCutType 
+    pcHole->HoleCutDepth.setValue(0.0);
+
+    // when holeCutType was changed, reset HoleCutCustomValues to false because it should
+    // be a purpose decision to overwrite the normed values
+    // we will handle the case that there is no normed value later in this routine
+    ui->HoleCutCustomValues->setChecked(false);
+    pcHole->HoleCutCustomValues.setValue(false);
+
+    pcHole->HoleCutType.setValue(index);
+
+    // recompute to get the info about the HoleCutType properties
+    recomputeFeature(false);
+
+    // apply the result to the widgets
+    ui->HoleCutCustomValues->setDisabled(pcHole->HoleCutCustomValues.isReadOnly());
+    ui->HoleCutCustomValues->setChecked(pcHole->HoleCutCustomValues.getValue());
+
+    // HoleCutCustomValues is only enabled for screw definitions
+    // we must do this after recomputeFeature() because this gives us the info if 
+    // the type is a countersink and thus if HoleCutCountersinkAngle can be enabled
+    std::string HoleCutTypeString = pcHole->HoleCutType.getValueAsString();
+    if (HoleCutTypeString == "None" || HoleCutTypeString == "Counterbore"
+        || HoleCutTypeString == "Countersink") {
+        ui->HoleCutCustomValues->setEnabled(false);
+    }
+    else { // screw definition
+        // we can have the case that we have no normed values
+        // in this case HoleCutCustomValues is read-only AND true
+        if (ui->HoleCutCustomValues->isChecked()) {
+            ui->HoleCutDiameter->setEnabled(true);
+            ui->HoleCutDepth->setEnabled(true);
+            if (!pcHole->HoleCutCountersinkAngle.isReadOnly())
+                ui->HoleCutCountersinkAngle->setEnabled(true);
+        }
+        else {
+            ui->HoleCutDiameter->setEnabled(false);
+            ui->HoleCutDepth->setEnabled(false);
+            ui->HoleCutCountersinkAngle->setEnabled(false);
+        }
+    }
+}
+
+void TaskHoleParameters::holeCutCustomValuesChanged()
+{
+    PartDesign::Hole* pcHole = static_cast<PartDesign::Hole*>(vp->getObject());
+
+    pcHole->HoleCutCustomValues.setValue(ui->HoleCutCustomValues->isChecked());
+
+    if (ui->HoleCutCustomValues->isChecked()) {
+        ui->HoleCutDiameter->setEnabled(true);
+        ui->HoleCutDepth->setEnabled(true);
+        if (!pcHole->HoleCutCountersinkAngle.isReadOnly())
+            ui->HoleCutCountersinkAngle->setEnabled(true);
+    }
+    else {
+        ui->HoleCutDiameter->setEnabled(false);
+        ui->HoleCutDepth->setEnabled(false);
+        ui->HoleCutCountersinkAngle->setEnabled(false);
+    }
+
+    recomputeFeature();   
+}
+
+void TaskHoleParameters::holeCutDiameterChanged(double value)
+{
+    PartDesign::Hole* pcHole = static_cast<PartDesign::Hole*>(vp->getObject());
+
+    pcHole->HoleCutDiameter.setValue(value);
+    recomputeFeature();
+}
+
+void TaskHoleParameters::holeCutDepthChanged(double value)
+{
+    PartDesign::Hole* pcHole = static_cast<PartDesign::Hole*>(vp->getObject());
+
+    if (ui->HoleCutCountersinkAngle->isEnabled()){
+        // we have a countersink and recalculate the HoleCutDiameter
+
+        // store current depth
+        double DepthDifference = value - pcHole->HoleCutDepth.getValue();
+        // new diameter is the old one + 2*tan(angle/2)*DepthDifference
+        double newDiameter = pcHole->HoleCutDiameter.getValue()
+            + 2 * tan(Base::toRadians(pcHole->HoleCutCountersinkAngle.getValue() / 2)) * DepthDifference;
+        // only apply if the result is not smaller than the hole diameter
+        if (newDiameter > pcHole->Diameter.getValue()) {
+            pcHole->HoleCutDiameter.setValue(newDiameter);
+            pcHole->HoleCutDepth.setValue(value);
+        }
+    }
+    else {
+        pcHole->HoleCutDepth.setValue(value);
+    }
+
+    recomputeFeature();
+}
+
+void TaskHoleParameters::holeCutCountersinkAngleChanged(double value)
+{
+    PartDesign::Hole* pcHole = static_cast<PartDesign::Hole*>(vp->getObject());
+
+    pcHole->HoleCutCountersinkAngle.setValue(value);
+    recomputeFeature();
+}
+
+void TaskHoleParameters::depthChanged(int index)
+{
+    PartDesign::Hole* pcHole = static_cast<PartDesign::Hole*>(vp->getObject());
+
+    pcHole->DepthType.setValue(index);
+
+    // disable drill point widgets if not 'Dimension'
+    if (std::string(pcHole->DepthType.getValueAsString()) == "Dimension") {
+        ui->drillPointFlat->setEnabled(true);
+        ui->drillPointAngled->setEnabled(true);
+        ui->DrillPointAngle->setEnabled(true);
+        ui->DrillForDepth->setEnabled(true);
+    }
+    else {
+        ui->drillPointFlat->setEnabled(false);
+        ui->drillPointAngled->setEnabled(false);
+        ui->DrillPointAngle->setEnabled(false);
+        ui->DrillForDepth->setEnabled(false);
+    }
+    recomputeFeature();
+}
+
+void TaskHoleParameters::depthValueChanged(double value)
+{
+    PartDesign::Hole* pcHole = static_cast<PartDesign::Hole*>(vp->getObject());
+
+    pcHole->Depth.setValue(value);
+    recomputeFeature();
+}
+
+void TaskHoleParameters::drillPointChanged()
+{
+    PartDesign::Hole* pcHole = static_cast<PartDesign::Hole*>(vp->getObject());
+
+    if (sender() == ui->drillPointFlat) {
+        pcHole->DrillPoint.setValue((long)0);
+        ui->DrillForDepth->setEnabled(false);
+    }
+    else if (sender() == ui->drillPointAngled) {
+        pcHole->DrillPoint.setValue((long)1);
+        ui->DrillForDepth->setEnabled(true);
+    }
+    else {
+        assert(0);
+    }
+    recomputeFeature();
+}
+
+void TaskHoleParameters::drillPointAngledValueChanged(double value)
+{
+    PartDesign::Hole* pcHole = static_cast<PartDesign::Hole*>(vp->getObject());
+
+    pcHole->DrillPointAngle.setValue((double)value);
+    recomputeFeature();
+}
+
+void TaskHoleParameters::drillForDepthChanged()
+{
+    PartDesign::Hole* pcHole = static_cast<PartDesign::Hole*>(vp->getObject());
+
+    pcHole->DrillForDepth.setValue(ui->DrillForDepth->isChecked());
+    recomputeFeature();
+}
+
+void TaskHoleParameters::taperedChanged()
+{
+    PartDesign::Hole* pcHole = static_cast<PartDesign::Hole*>(vp->getObject());
+
+    pcHole->Tapered.setValue(ui->Tapered->isChecked());
+    recomputeFeature();
+}
+
+void TaskHoleParameters::reversedChanged()
+{
+    PartDesign::Hole* pcHole = static_cast<PartDesign::Hole*>(vp->getObject());
+
+    pcHole->Reversed.setValue(ui->Reversed->isChecked());
+    recomputeFeature();
+}
+
+void TaskHoleParameters::taperedAngleChanged(double value)
+{
+    PartDesign::Hole* pcHole = static_cast<PartDesign::Hole*>(vp->getObject());
+
+    pcHole->TaperedAngle.setValue(value);
+    recomputeFeature();
+}
+
+void TaskHoleParameters::threadTypeChanged(int index)
+{
+    if (index < 0)
+        return;
+
+    PartDesign::Hole* pcHole = static_cast<PartDesign::Hole*>(vp->getObject());
+
+    // A typical case is that users change from an ISO profile to another one.
+    // When they had e.g. the size "M3" in one profile they expect
+    // the same size in the other profile if it exists there.
+    // Besides the size also the thread class" and hole cut type are affected.
+
+    // at first check what type class is used
+    QByteArray TypeClass = ui->ThreadType->itemData(index).toByteArray();
+
+    // store the current size
+    QString ThreadSizeString = ui->ThreadSize->currentText();
+    // store the current class
+    QString ThreadClassString = ui->ThreadClass->currentText();
+    // store the current type
+    QString CutTypeString = ui->HoleCutType->currentText();
+
+    // now set the new type, this will reset the comboboxes to item 0
+    pcHole->ThreadType.setValue(index);
+
+    // size and clearance
+    if (TypeClass == QByteArray("ISO")) {
+        // the size for ISO type has either the form "M3x0.35" or just "M3"
+        // so we need to check if the size contains a 'x'. If yes, check if the string
+        // up to the 'x' is exists in the new list 
+        if (ThreadSizeString.indexOf(QString::fromLatin1("x")) > -1) {
+            // we have an ISO fine size
+            // cut of the part behind the 'x'
+            ThreadSizeString = ThreadSizeString.left(ThreadSizeString.indexOf(QString::fromLatin1("x")));
+        }
+        // search if the string exists in the combobox
+        int threadSizeIndex = ui->ThreadSize->findText(ThreadSizeString, Qt::MatchContains);
+        if (threadSizeIndex > -1) {
+            // we can set it
+            ui->ThreadSize->setCurrentIndex(threadSizeIndex);
+        }
+        // the names of the clearance types are different in ISO and UTS
+        ui->ThreadFit->setItemText(0, QCoreApplication::translate("TaskHoleParameters", "Standard", nullptr));
+        ui->ThreadFit->setItemText(1, QCoreApplication::translate("TaskHoleParameters", "Close", nullptr));
+        ui->ThreadFit->setItemText(2, QCoreApplication::translate("TaskHoleParameters", "Wide", nullptr));
+    } 
+    else if (TypeClass == QByteArray("UTS")) {
+        // for all UTS types the size entries are the same
+        int threadSizeIndex = ui->ThreadSize->findText(ThreadSizeString, Qt::MatchContains);
+        if (threadSizeIndex > -1) {
+            ui->ThreadSize->setCurrentIndex(threadSizeIndex);
+        }
+        // the names of the clearance types are different in ISO and UTS
+        ui->ThreadFit->setItemText(0, QCoreApplication::translate("TaskHoleParameters", "Normal", nullptr));
+        ui->ThreadFit->setItemText(1, QCoreApplication::translate("TaskHoleParameters", "Close", nullptr));
+        ui->ThreadFit->setItemText(2, QCoreApplication::translate("TaskHoleParameters", "Loose", nullptr));
+    }
+
+    // Class and cut type
+    // the class and cut types are the same for both TypeClass so we don't need to distinguish between ISO and UTS
+    int threadClassIndex = ui->ThreadClass->findText(ThreadClassString, Qt::MatchContains);
+    if (threadClassIndex > -1)
+        ui->ThreadClass->setCurrentIndex(threadClassIndex);
+    int holeCutIndex = ui->HoleCutType->findText(CutTypeString, Qt::MatchContains);
+    if (holeCutIndex > -1)
+        ui->HoleCutType->setCurrentIndex(holeCutIndex);
+
+    // we must set the read-only state according to the new HoleCutType
+    holeCutTypeChanged(ui->HoleCutType->currentIndex());
+
+    recomputeFeature();
+}
+
+void TaskHoleParameters::threadSizeChanged(int index)
+{
+    if (index < 0)
+        return;
+
+    PartDesign::Hole* pcHole = static_cast<PartDesign::Hole*>(vp->getObject());
+
+    pcHole->ThreadSize.setValue(index);
+    recomputeFeature();
+
+    // apply the recompute result to the widgets
+    ui->HoleCutCustomValues->setDisabled(pcHole->HoleCutCustomValues.isReadOnly());
+    ui->HoleCutCustomValues->setChecked(pcHole->HoleCutCustomValues.getValue());
+}
+
+void TaskHoleParameters::threadClassChanged(int index)
+{
+    if (index < 0)
+        return;
+
+    PartDesign::Hole* pcHole = static_cast<PartDesign::Hole*>(vp->getObject());
+
+    pcHole->ThreadClass.setValue(index);
+    recomputeFeature();
+}
+
+void TaskHoleParameters::threadDiameterChanged(double value)
+{
+    PartDesign::Hole* pcHole = static_cast<PartDesign::Hole*>(vp->getObject());
+
+    pcHole->Diameter.setValue(value);
+
+    // HoleCutDiameter must not be smaller or equal than the Diameter
+    ui->HoleCutDiameter->setMinimum(value + 0.1);
+
+    recomputeFeature();
+}
+
+void TaskHoleParameters::threadFitChanged(int index)
+{
+    PartDesign::Hole* pcHole = static_cast<PartDesign::Hole*>(vp->getObject());
+
+    pcHole->ThreadFit.setValue(index);
+    recomputeFeature();
+}
+
+void TaskHoleParameters::threadDirectionChanged()
+{
+    PartDesign::Hole* pcHole = static_cast<PartDesign::Hole*>(vp->getObject());
+
+    if (sender() == ui->directionRightHand)
+        pcHole->ThreadDirection.setValue((long)0);
+    else
+        pcHole->ThreadDirection.setValue((long)1);
+    recomputeFeature();
+}
+
+void TaskHoleParameters::changeEvent(QEvent *e)
+{
+    TaskBox::changeEvent(e);
+    if (e->type() == QEvent::LanguageChange) {
+        ui->retranslateUi(proxy);
+    }
+}
+
+void TaskHoleParameters::changedObject(const App::Document&, const App::Property &Prop)
+{
+    // happens when aborting the command
+    if (vp == nullptr)
+        return;
+
+    PartDesign::Hole* pcHole = static_cast<PartDesign::Hole*>(vp->getObject());
+    bool ro = Prop.isReadOnly();
+
+    Base::Console().Log("Parameter %s was updated\n", Prop.getName());
+
+    if (&Prop == &pcHole->Threaded) {
+        ui->Threaded->setEnabled(true);
+        if (ui->Threaded->isChecked() ^ pcHole->Threaded.getValue()) {
+            ui->Threaded->blockSignals(true);
+            ui->Threaded->setChecked(pcHole->Threaded.getValue());
+            ui->Threaded->blockSignals(false);
+        }
+        ui->Threaded->setDisabled(ro);
+    }
+    else if (&Prop == &pcHole->ThreadType) {
+        ui->ThreadType->setEnabled(true);
+
+        ui->ThreadSize->blockSignals(true);
+        ui->ThreadSize->clear();
+        const char** cursor = pcHole->ThreadSize.getEnums();
+        while (*cursor) {
+            ui->ThreadSize->addItem(QString::fromLatin1(*cursor));
+            ++cursor;
+        }
+        ui->ThreadSize->setCurrentIndex(pcHole->ThreadSize.getValue());
+        ui->ThreadSize->blockSignals(false);
+
+        // Thread type also updates HoleCutType and ThreadClass
+        ui->HoleCutType->blockSignals(true);
+        ui->HoleCutType->clear();
+        cursor = pcHole->HoleCutType.getEnums();
+        while (*cursor) {
+            ui->HoleCutType->addItem(QString::fromLatin1(*cursor));
+            ++cursor;
+        }
+        ui->HoleCutType->setCurrentIndex(pcHole->HoleCutType.getValue());
+        ui->HoleCutType->blockSignals(false);
+
+        ui->ThreadClass->blockSignals(true);
+        ui->ThreadClass->clear();
+        cursor = pcHole->ThreadClass.getEnums();
+        while (*cursor) {
+            ui->ThreadClass->addItem(QString::fromLatin1(*cursor));
+            ++cursor;
+        }
+        ui->ThreadClass->setCurrentIndex(pcHole->ThreadClass.getValue());
+        ui->ThreadClass->blockSignals(false);
+
+        if (ui->ThreadType->currentIndex() != pcHole->ThreadType.getValue()) {
+            ui->ThreadType->blockSignals(true);
+            ui->ThreadType->setCurrentIndex(pcHole->ThreadType.getValue());
+            ui->ThreadType->blockSignals(false);
+        }
+        ui->ThreadType->setDisabled(ro);
+    }
+    else if (&Prop == &pcHole->ThreadSize) {
+        ui->ThreadSize->setEnabled(true);
+        if (ui->ThreadSize->currentIndex() != pcHole->ThreadSize.getValue()) {
+            ui->ThreadSize->blockSignals(true);
+            ui->ThreadSize->setCurrentIndex(pcHole->ThreadSize.getValue());
+            ui->ThreadSize->blockSignals(false);
+        }
+        ui->ThreadSize->setDisabled(ro);
+    }
+    else if (&Prop == &pcHole->ThreadClass) {
+        ui->ThreadClass->setEnabled(true);
+        if (ui->ThreadClass->currentIndex() != pcHole->ThreadClass.getValue()) {
+            ui->ThreadClass->blockSignals(true);
+            ui->ThreadClass->setCurrentIndex(pcHole->ThreadClass.getValue());
+            ui->ThreadClass->blockSignals(false);
+        }
+        ui->ThreadClass->setDisabled(ro);
+    }
+    else if (&Prop == &pcHole->ThreadFit) {
+        ui->ThreadFit->setEnabled(true);
+        if (ui->ThreadFit->currentIndex() != pcHole->ThreadFit.getValue()) {
+            ui->ThreadFit->blockSignals(true);
+            ui->ThreadFit->setCurrentIndex(pcHole->ThreadFit.getValue());
+            ui->ThreadFit->blockSignals(false);
+        }
+        ui->ThreadFit->setDisabled(ro);
+    }
+    else if (&Prop == &pcHole->Diameter) {
+        ui->Diameter->setEnabled(true);
+        if (ui->Diameter->value().getValue() != pcHole->Diameter.getValue()) {
+            ui->Diameter->blockSignals(true);
+            ui->Diameter->setValue(pcHole->Diameter.getValue());
+            ui->Diameter->blockSignals(false);
+        }
+        ui->Diameter->setDisabled(ro);
+    }
+    else if (&Prop == &pcHole->ThreadDirection) {
+        ui->directionRightHand->setEnabled(true);
+        ui->directionLeftHand->setEnabled(true);
+        std::string direction(pcHole->ThreadDirection.getValueAsString());
+        if (direction == "Right" && !ui->directionRightHand->isChecked()) {
+            ui->directionRightHand->blockSignals(true);
+            ui->directionRightHand->setChecked(true);
+            ui->directionRightHand->blockSignals(false);
+        }
+        if (direction == "Left"  && !ui->directionLeftHand->isChecked()) {
+            ui->directionLeftHand->blockSignals(true);
+            ui->directionLeftHand->setChecked(true);
+            ui->directionLeftHand->blockSignals(false);
+        }
+        ui->directionRightHand->setDisabled(ro);
+        ui->directionLeftHand->setDisabled(ro);
+    }
+    else if (&Prop == &pcHole->HoleCutType) {
+        ui->HoleCutType->setEnabled(true);
+        if (ui->HoleCutType->currentIndex() != pcHole->HoleCutType.getValue()) {
+            ui->HoleCutType->blockSignals(true);
+            ui->HoleCutType->setCurrentIndex(pcHole->HoleCutType.getValue());
+            ui->HoleCutType->blockSignals(false);
+        }
+        ui->HoleCutType->setDisabled(ro);
+    }
+    else if (&Prop == &pcHole->HoleCutDiameter) {
+        ui->HoleCutDiameter->setEnabled(true);
+        if (ui->HoleCutDiameter->value().getValue() != pcHole->HoleCutDiameter.getValue()) {
+            ui->HoleCutDiameter->blockSignals(true);
+            ui->HoleCutDiameter->setValue(pcHole->HoleCutDiameter.getValue());
+            ui->HoleCutDiameter->blockSignals(false);
+        }
+        ui->HoleCutDiameter->setDisabled(ro);
+    }
+    else if (&Prop == &pcHole->HoleCutDepth) {
+        ui->HoleCutDepth->setEnabled(true);
+        if (ui->HoleCutDepth->value().getValue() != pcHole->HoleCutDepth.getValue()) {
+            ui->HoleCutDepth->blockSignals(true);
+            ui->HoleCutDepth->setValue(pcHole->HoleCutDepth.getValue());
+            ui->HoleCutDepth->blockSignals(false);
+        }
+        ui->HoleCutDepth->setDisabled(ro);
+    }
+    else if (&Prop == &pcHole->HoleCutCountersinkAngle) {
+        ui->HoleCutCountersinkAngle->setEnabled(true);
+        if (ui->HoleCutCountersinkAngle->value().getValue() != pcHole->HoleCutCountersinkAngle.getValue()) {
+            ui->HoleCutCountersinkAngle->blockSignals(true);
+            ui->HoleCutCountersinkAngle->setValue(pcHole->HoleCutCountersinkAngle.getValue());
+            ui->HoleCutCountersinkAngle->blockSignals(false);
+        }
+        ui->HoleCutCountersinkAngle->setDisabled(ro);
+    }
+    else if (&Prop == &pcHole->DepthType) {
+        ui->DepthType->setEnabled(true);
+        if (ui->DepthType->currentIndex() != pcHole->DepthType.getValue()) {
+            ui->DepthType->blockSignals(true);
+            ui->DepthType->setCurrentIndex(pcHole->DepthType.getValue());
+            ui->DepthType->blockSignals(false);
+        }
+        ui->DepthType->setDisabled(ro);
+    }
+    else if (&Prop == &pcHole->Depth) {
+        ui->Depth->setEnabled(true);
+        if (ui->Depth->value().getValue() != pcHole->Depth.getValue()) {
+            ui->Depth->blockSignals(true);
+            ui->Depth->setValue(pcHole->Depth.getValue());
+            ui->Depth->blockSignals(false);
+        }
+        ui->Depth->setDisabled(ro);
+    }
+    else if (&Prop == &pcHole->DrillPoint) {
+        ui->drillPointFlat->setEnabled(true);
+        ui->drillPointAngled->setEnabled(true);
+        std::string drillPoint(pcHole->DrillPoint.getValueAsString());
+        if (drillPoint == "Flat" && !ui->drillPointFlat->isChecked()) {
+            ui->drillPointFlat->blockSignals(true);
+            ui->drillPointFlat->setChecked(true);
+            ui->drillPointFlat->blockSignals(false);
+        }
+        if (drillPoint == "Angled" && !ui->drillPointAngled->isChecked()) {
+            ui->drillPointAngled->blockSignals(true);
+            ui->drillPointAngled->setChecked(true);
+            ui->drillPointAngled->blockSignals(false);
+        }
+        ui->drillPointFlat->setDisabled(ro);
+        ui->drillPointAngled->setDisabled(ro);
+    }
+    else if (&Prop == &pcHole->DrillPointAngle) {
+        ui->DrillPointAngle->setEnabled(true);
+        if (ui->DrillPointAngle->value().getValue() != pcHole->DrillPointAngle.getValue()) {
+            ui->DrillPointAngle->blockSignals(true);
+            ui->DrillPointAngle->setValue(pcHole->DrillPointAngle.getValue());
+            ui->DrillPointAngle->blockSignals(false);
+        }
+        ui->DrillPointAngle->setDisabled(ro);
+    }
+    else if (&Prop == &pcHole->DrillForDepth) {
+        ui->DrillForDepth->setEnabled(true);
+        if (ui->DrillForDepth->isChecked() ^ pcHole->DrillForDepth.getValue()) {
+            ui->DrillForDepth->blockSignals(true);
+            ui->DrillForDepth->setChecked(pcHole->DrillForDepth.getValue());
+            ui->DrillForDepth->blockSignals(false);
+        }
+        ui->DrillForDepth->setDisabled(ro);
+    }
+    else if (&Prop == &pcHole->Tapered) {
+        ui->Tapered->setEnabled(true);
+        if (ui->Tapered->isChecked() ^ pcHole->Tapered.getValue()) {
+            ui->Tapered->blockSignals(true);
+            ui->Tapered->setChecked(pcHole->Tapered.getValue());
+            ui->Tapered->blockSignals(false);
+        }
+        ui->Tapered->setDisabled(ro);
+    }
+    else if (&Prop == &pcHole->TaperedAngle) {
+        ui->TaperedAngle->setEnabled(true);
+        if (ui->TaperedAngle->value().getValue() != pcHole->TaperedAngle.getValue()) {
+            ui->TaperedAngle->blockSignals(true);
+            ui->TaperedAngle->setValue(pcHole->TaperedAngle.getValue());
+            ui->TaperedAngle->blockSignals(false);
+        }
+        ui->TaperedAngle->setDisabled(ro);
+    }
+}
+
+void TaskHoleParameters::onSelectionChanged(const Gui::SelectionChanges& msg)
+{
+    Q_UNUSED(msg)
+}
+
+bool TaskHoleParameters::getThreaded() const
+{
+    return ui->Threaded->isChecked();
+}
+
+long TaskHoleParameters::getThreadType() const
+{
+    return ui->ThreadType->currentIndex();
+}
+
+long TaskHoleParameters::getThreadSize() const
+{
+    if ( ui->ThreadSize->currentIndex() == -1 )
+        return 0;
+    else
+        return ui->ThreadSize->currentIndex();
+}
+
+long TaskHoleParameters::getThreadClass() const
+{
+    if ( ui->ThreadSize->currentIndex() == -1 )
+        return 0;
+    else
+        return ui->ThreadClass->currentIndex();
+}
+
+long TaskHoleParameters::getThreadFit() const
+{
+    // the fit (clearance) is independent if the hole is threaded or not
+    // since an unthreaded hole for a screw can also have a close fit
+    return ui->ThreadFit->currentIndex();
+}
+
+Base::Quantity TaskHoleParameters::getDiameter() const
+{
+    return ui->Diameter->value();
+}
+
+long TaskHoleParameters::getThreadDirection() const
+{
+    if (ui->directionRightHand->isChecked())
+        return 0;
+    else
+        return 1;
+}
+
+long TaskHoleParameters::getHoleCutType() const
+{
+    if (ui->HoleCutType->currentIndex() == -1)
+        return 0;
+    else
+        return ui->HoleCutType->currentIndex();
+}
+
+bool TaskHoleParameters::getHoleCutCustomValues() const
+{
+    return ui->HoleCutCustomValues->isChecked();
+}
+
+Base::Quantity TaskHoleParameters::getHoleCutDiameter() const
+{
+    return ui->HoleCutDiameter->value();
+}
+
+Base::Quantity TaskHoleParameters::getHoleCutDepth() const
+{
+    return ui->HoleCutDepth->value();
+}
+
+Base::Quantity TaskHoleParameters::getHoleCutCountersinkAngle() const
+{
+    return ui->HoleCutCountersinkAngle->value();
+}
+
+long TaskHoleParameters::getDepthType() const
+{
+    return ui->DepthType->currentIndex();
+}
+
+Base::Quantity TaskHoleParameters::getDepth() const
+{
+    return ui->Depth->value();
+}
+
+long TaskHoleParameters::getDrillPoint() const
+{
+    if ( ui->drillPointFlat->isChecked() )
+        return 0;
+    if ( ui->drillPointAngled->isChecked() )
+        return 1;
+    assert( 0 );
+    return -1; // to avoid a compiler warning
+}
+
+Base::Quantity TaskHoleParameters::getDrillPointAngle() const
+{
+    return ui->DrillPointAngle->value();
+}
+
+bool TaskHoleParameters::getTapered() const
+{
+    return ui->Tapered->isChecked();
+}
+
+bool TaskHoleParameters::getDrillForDepth() const
+{
+    return ui->DrillForDepth->isChecked();
+}
+
+Base::Quantity TaskHoleParameters::getTaperedAngle() const
+{
+    return ui->TaperedAngle->value();
+}
+
+void TaskHoleParameters::apply()
+{
+    auto obj = vp->getObject();
+    PartDesign::Hole* pcHole = static_cast<PartDesign::Hole*>(vp->getObject());
+
+    isApplying = true;
+
+    ui->Diameter->apply();
+    ui->HoleCutDiameter->apply();
+    ui->HoleCutDepth->apply();
+    ui->HoleCutCountersinkAngle->apply();
+    ui->Depth->apply();
+    ui->DrillPointAngle->apply();
+    ui->TaperedAngle->apply();
+
+    if (!pcHole->Threaded.isReadOnly())
+        FCMD_OBJ_CMD(obj,"Threaded = " << (getThreaded() ? 1 : 0));
+    if (!pcHole->ModelActualThread.isReadOnly())
+        FCMD_OBJ_CMD(obj,"ModelActualThread = " << (getThreaded() ? 1 : 0));
+    if (!pcHole->ThreadType.isReadOnly())
+        FCMD_OBJ_CMD(obj,"ThreadType = " << getThreadType());
+    if (!pcHole->ThreadSize.isReadOnly())
+        FCMD_OBJ_CMD(obj,"ThreadSize = " << getThreadSize());
+    if (!pcHole->ThreadClass.isReadOnly())
+        FCMD_OBJ_CMD(obj,"ThreadClass = " << getThreadClass());
+    if (!pcHole->ThreadFit.isReadOnly())    
+        FCMD_OBJ_CMD(obj,"ThreadFit = " << getThreadFit());
+    if (!pcHole->ThreadDirection.isReadOnly())
+        FCMD_OBJ_CMD(obj,"ThreadDirection = " << getThreadDirection());
+    if (!pcHole->HoleCutType.isReadOnly())
+        FCMD_OBJ_CMD(obj,"HoleCutType = " << getHoleCutType());
+    if (!pcHole->HoleCutCustomValues.isReadOnly())
+        FCMD_OBJ_CMD(obj, "HoleCutCustomValues = " << (getHoleCutCustomValues() ? 1 : 0));
+    if (!pcHole->DepthType.isReadOnly())
+        FCMD_OBJ_CMD(obj,"DepthType = " << getDepthType());
+    if (!pcHole->DrillPoint.isReadOnly())
+        FCMD_OBJ_CMD(obj,"DrillPoint = " << getDrillPoint());
+    if (!pcHole->DrillForDepth.isReadOnly())
+        FCMD_OBJ_CMD(obj, "DrillForDepth = " << (getDrillForDepth() ? 1 : 0));
+    if (!pcHole->Tapered.isReadOnly())
+        FCMD_OBJ_CMD(obj,"Tapered = " << getTapered());
+
+    isApplying = false;
+}
+
+//**************************************************************************
+//**************************************************************************
+// TaskDialog
+//++++++++++++++++++++++++++++++++++++++++++++++++++++++++++++++++++++++++++
+
+TaskDlgHoleParameters::TaskDlgHoleParameters(ViewProviderHole *HoleView)
+    : TaskDlgSketchBasedParameters(HoleView)
+{
+    assert(HoleView);
+    parameter  = new TaskHoleParameters(static_cast<ViewProviderHole*>(vp));
+
+    Content.push_back(parameter);
+}
+
+TaskDlgHoleParameters::~TaskDlgHoleParameters()
+{
+
+}
+
+#include "moc_TaskHoleParameters.cpp"
+
+TaskHoleParameters::Observer::Observer(TaskHoleParameters *_owner, PartDesign::Hole * _hole)
+    : DocumentObserver(_hole->getDocument())
+    , owner(_owner)
+    , hole(_hole)
+{
+}
+
+void TaskHoleParameters::Observer::slotChangedObject(const App::DocumentObject &Obj, const App::Property &Prop)
+{
+    if (&Obj == hole) {
+        Base::Console().Log("Parameter %s was updated with a new value\n", Prop.getName());
+        if(Obj.getDocument())
+            owner->changedObject(*Obj.getDocument(),Prop);
+    }
+}
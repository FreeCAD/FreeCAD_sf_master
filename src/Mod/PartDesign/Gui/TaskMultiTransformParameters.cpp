/******************************************************************************
 *   Copyright (c) 2012 Jan Rheinländer <jrheinlaender@users.sourceforge.net> *
 *                                                                            *
 *   This file is part of the FreeCAD CAx development system.                 *
 *                                                                            *
 *   This library is free software; you can redistribute it and/or            *
 *   modify it under the terms of the GNU Library General Public              *
 *   License as published by the Free Software Foundation; either             *
 *   version 2 of the License, or (at your option) any later version.         *
 *                                                                            *
 *   This library  is distributed in the hope that it will be useful,         *
 *   but WITHOUT ANY WARRANTY; without even the implied warranty of           *
 *   MERCHANTABILITY or FITNESS FOR A PARTICULAR PURPOSE.  See the            *
 *   GNU Library General Public License for more details.                     *
 *                                                                            *
 *   You should have received a copy of the GNU Library General Public        *
 *   License along with this library; see the file COPYING.LIB. If not,       *
 *   write to the Free Software Foundation, Inc., 59 Temple Place,            *
 *   Suite 330, Boston, MA  02111-1307, USA                                   *
 *                                                                            *
 ******************************************************************************/


#include "PreCompiled.h"

#ifndef _PreComp_
# include <QMessageBox>
# include <QAction>
#endif

#include "ui_TaskMultiTransformParameters.h"
#include "TaskMultiTransformParameters.h"
#include "TaskMirroredParameters.h"
#include "TaskLinearPatternParameters.h"
#include "TaskPolarPatternParameters.h"
#include "TaskScaledParameters.h"
#include "Utils.h"
#include <App/Application.h>
#include <App/Document.h>
#include <App/Origin.h>
#include <Gui/Application.h>
#include <Gui/Document.h>
#include <Gui/BitmapFactory.h>
#include <Gui/ViewProvider.h>
#include <Gui/WaitCursor.h>
#include <Base/Console.h>
#include <Gui/Selection.h>
#include <Gui/Command.h>
#include <Gui/Control.h>
#include <Mod/PartDesign/App/FeatureMultiTransform.h>
#include <Mod/PartDesign/App/FeatureMirrored.h>
#include <Mod/PartDesign/App/FeatureLinearPattern.h>
#include <Mod/PartDesign/App/FeaturePolarPattern.h>
#include <Mod/PartDesign/App/FeatureScaled.h>
#include <Mod/PartDesign/App/Body.h>
#include <Mod/Sketcher/App/SketchObject.h>

using namespace PartDesignGui;
using namespace Gui;

/* TRANSLATOR PartDesignGui::TaskMultiTransformParameters */

TaskMultiTransformParameters::TaskMultiTransformParameters(ViewProviderTransformed *TransformedView,QWidget *parent)
    : TaskTransformedParameters(TransformedView, parent)
    , ui(new Ui_TaskMultiTransformParameters)
    , subTask(nullptr)
    , subFeature(nullptr)
{
    // we need a separate container widget to add all controls to
    proxy = new QWidget(this);
    ui->setupUi(proxy);
    QMetaObject::connectSlotsByName(this);
    this->groupLayout()->addWidget(proxy);

    setupUI();

    // Create a context menu for the listview of transformation features
    auto action = new QAction(tr("Edit"), ui->listTransformFeatures);
    action->connect(action, SIGNAL(triggered()),
                    this, SLOT(onTransformEdit()));
    ui->listTransformFeatures->addAction(action);
    action = new QAction(tr("Delete"), ui->listTransformFeatures);
    action->connect(action, SIGNAL(triggered()),
                    this, SLOT(onTransformDelete()));
    ui->listTransformFeatures->addAction(action);
    action = new QAction(tr("Add mirrored transformation"), ui->listTransformFeatures);
    action->connect(action, SIGNAL(triggered()),
                    this, SLOT(onTransformAddMirrored()));
    ui->listTransformFeatures->addAction(action);
    action = new QAction(tr("Add linear pattern"), ui->listTransformFeatures);
    action->connect(action, SIGNAL(triggered()),
                    this, SLOT(onTransformAddLinearPattern()));
    ui->listTransformFeatures->addAction(action);
    action = new QAction(tr("Add polar pattern"), ui->listTransformFeatures);
    action->connect(action, SIGNAL(triggered()),
                    this, SLOT(onTransformAddPolarPattern()));
    ui->listTransformFeatures->addAction(action);
    action = new QAction(tr("Add scaled transformation"), ui->listTransformFeatures);
    action->connect(action, SIGNAL(triggered()),
                    this, SLOT(onTransformAddScaled()));
    ui->listTransformFeatures->addAction(action);
    action = new QAction(tr("Move up"), ui->listTransformFeatures);
    action->connect(action, SIGNAL(triggered()),
                    this, SLOT(onMoveUp()));
    ui->listTransformFeatures->addAction(action);
    action = new QAction(tr("Move down"), ui->listTransformFeatures);
    action->connect(action, SIGNAL(triggered()),
                    this, SLOT(onMoveDown()));
    ui->listTransformFeatures->addAction(action);
    ui->listTransformFeatures->setContextMenuPolicy(Qt::ActionsContextMenu);
    connect(ui->checkBoxUpdateView, SIGNAL(toggled(bool)),
            this, SLOT(onUpdateView(bool)));

    connect(ui->listTransformFeatures, SIGNAL(activated(QModelIndex)),
            this, SLOT(onTransformActivated(QModelIndex)));

    updateUI();
}

void TaskMultiTransformParameters::updateUI()
{
    // Get the transformFeatures data
    PartDesign::MultiTransform* pcMultiTransform = static_cast<PartDesign::MultiTransform*>(TransformedView->getObject());
    std::vector<App::DocumentObject*> transformFeatures = pcMultiTransform->Transformations.getValues();

    // Fill data into dialog elements
    ui->listTransformFeatures->setEnabled(true);
    ui->listTransformFeatures->clear();
    for (std::vector<App::DocumentObject*>::const_iterator i = transformFeatures.begin(); i != transformFeatures.end(); i++)
    {
        if ((*i) != NULL) {
            auto vp = Application::Instance->getViewProvider(*i);
            new QListWidgetItem(vp?vp->getIcon():QIcon(),
                                QString::fromUtf8((*i)->Label.getValue()),
                                ui->listTransformFeatures);
        }
    }
    if (transformFeatures.size() > 0) {
        ui->listTransformFeatures->setCurrentRow(0, QItemSelectionModel::ClearAndSelect);
        editHint = false;
    } else {
        ui->listTransformFeatures->addItem(tr("Right-click to add"));
        editHint = true;
    }
}

void TaskMultiTransformParameters::slotDeletedObject(const Gui::ViewProviderDocumentObject& Obj)
{
    if (Obj.getObject() == this->subFeature)
        this->subFeature = nullptr;
    TaskTransformedParameters::slotDeletedObject(Obj);
}

void TaskMultiTransformParameters::closeSubTask()
{
    if (subTask) {
        exitSelectionMode();
        disconnect(ui->checkBoxUpdateView, 0, subTask, 0);
        delete subTask;
        subTask = NULL;
    }
}

void TaskMultiTransformParameters::onTransformDelete()
{
    if (editHint)
        return; // Can't delete the hint...
    int row = ui->listTransformFeatures->currentIndex().row();
    PartDesign::MultiTransform* pcMultiTransform = static_cast<PartDesign::MultiTransform*>(TransformedView->getObject());
    std::vector<App::DocumentObject*> transformFeatures = pcMultiTransform->Transformations.getValues();

    App::DocumentObject* feature = transformFeatures[row];
    if (feature == this->subFeature)
        this->subFeature = nullptr;

    setupTransaction();
    pcMultiTransform->getDocument()->removeObject(feature->getNameInDocument());
    closeSubTask();

    transformFeatures.erase(transformFeatures.begin() + row);
    pcMultiTransform->Transformations.setValues(transformFeatures);
    // Note: When the last transformation is deleted, recomputeFeature does nothing, because Transformed::execute()
    // says: "No transformations defined, exit silently"
    recomputeFeature();

    ui->listTransformFeatures->model()->removeRow(row);
    ui->listTransformFeatures->setCurrentRow(0, QItemSelectionModel::ClearAndSelect);
}

void TaskMultiTransformParameters::onTransformEdit()
{
    if (editHint)
        return; // Can't edit the hint...
    closeSubTask(); // For example if user is editing one subTask and then double-clicks on another without OK'ing first
    ui->listTransformFeatures->currentItem()->setSelected(true);
    int row = ui->listTransformFeatures->currentIndex().row();
    PartDesign::MultiTransform* pcMultiTransform = static_cast<PartDesign::MultiTransform*>(TransformedView->getObject());
    std::vector<App::DocumentObject*> transformFeatures = pcMultiTransform->Transformations.getValues();

    subFeature = static_cast<PartDesign::Transformed*>(transformFeatures[row]);
    if (transformFeatures[row]->getTypeId() == PartDesign::Mirrored::getClassTypeId())
        subTask = new TaskMirroredParameters(this, ui->verticalLayout);
    else if (transformFeatures[row]->getTypeId() == PartDesign::LinearPattern::getClassTypeId())
        subTask = new TaskLinearPatternParameters(this, ui->verticalLayout);
    else if (transformFeatures[row]->getTypeId() == PartDesign::PolarPattern::getClassTypeId())
        subTask = new TaskPolarPatternParameters(this, ui->verticalLayout);
    else if (transformFeatures[row]->getTypeId() == PartDesign::Scaled::getClassTypeId())
        subTask = new TaskScaledParameters(this, ui->verticalLayout);
    else
        return; // TODO: Show an error?

    connect(ui->checkBoxUpdateView, SIGNAL(toggled(bool)),
            subTask, SLOT(onUpdateView(bool)));
}

void TaskMultiTransformParameters::onTransformActivated(const QModelIndex& index)
{
    Q_UNUSED(index);
    onTransformEdit();
}

void TaskMultiTransformParameters::onTransformAddMirrored()
{
    closeSubTask();
    std::string newFeatName = TransformedView->getObject()->getDocument()->getUniqueObjectName("Mirrored");
    auto pcActiveBody = PartDesignGui::getBody(false);
    if (!pcActiveBody)
        return;

<<<<<<< HEAD
    // Gui::Command::openCommand(QT_TRANSLATE_NOOP("Command", "Mirrored"));
    setupTransaction();

=======
    Gui::Command::openCommand(QT_TRANSLATE_NOOP("Command", "Mirrored"));
>>>>>>> a88db11e
    FCMD_OBJ_CMD(pcActiveBody, "newObject('PartDesign::Mirrored','"<<newFeatName<<"')");
    auto Feat = pcActiveBody->getDocument()->getObject(newFeatName.c_str());
    if (!Feat)
        return;
    //Gui::Command::updateActive();
    App::DocumentObject* sketch = getSketchObject();
    if (sketch)
        FCMD_OBJ_CMD(Feat, "MirrorPlane = ("<<Gui::Command::getObjectCmd(sketch)<<",['V_Axis'])");
<<<<<<< HEAD
    else {
        FCMD_OBJ_CMD(Feat, "MirrorPlane = ("
                << Gui::Command::getObjectCmd(pcActiveBody->getOrigin()->getXY()) << ",[''])");
    }
=======
>>>>>>> a88db11e

    finishAdd(newFeatName);
    // show the new view when no error
    if (!Feat->isError())
        TransformedView->getObject()->Visibility.setValue(true);
}

void TaskMultiTransformParameters::onTransformAddLinearPattern()
{
    // See CmdPartDesignLinearPattern
    //
    closeSubTask();
    std::string newFeatName = TransformedView->getObject()->getDocument()->getUniqueObjectName("LinearPattern");
    auto pcActiveBody = PartDesignGui::getBody(false);
    if (!pcActiveBody)
        return;
<<<<<<< HEAD

    // Gui::Command::openCommand(QT_TRANSLATE_NOOP("Command", "Make LinearPattern"));
    setupTransaction();

=======

    Gui::Command::openCommand(QT_TRANSLATE_NOOP("Command", "Make LinearPattern"));
>>>>>>> a88db11e
    FCMD_OBJ_CMD(pcActiveBody, "newObject('PartDesign::LinearPattern','"<<newFeatName<<"')");
    auto Feat = pcActiveBody->getDocument()->getObject(newFeatName.c_str());
    if (!Feat)
        return;
    //Gui::Command::updateActive();
    App::DocumentObject* sketch = getSketchObject();
    if (sketch) {
        FCMD_OBJ_CMD(Feat, "Direction = ("<<Gui::Command::getObjectCmd(sketch)<<",['H_Axis'])");
    }
    else {
        // set Direction value before filling up the combo box to avoid creating an empty item
        // inside updateUI()
        PartDesign::Body* body = static_cast<PartDesign::Body*>(Part::BodyBase::findBodyOf(getObject()));
        if (body) {
            FCMD_OBJ_CMD(Feat, "Direction = ("<<Gui::Command::getObjectCmd(body->getOrigin()->getX())<<",[''])");
        }
    }

    FCMD_OBJ_CMD(Feat, "Length = 100");
    FCMD_OBJ_CMD(Feat, "Occurrences = 2");

    finishAdd(newFeatName);
    // show the new view when no error
    if (!Feat->isError())
        TransformedView->getObject()->Visibility.setValue(true);
}

void TaskMultiTransformParameters::onTransformAddPolarPattern()
{
    closeSubTask();
    std::string newFeatName = TransformedView->getObject()->getDocument()->getUniqueObjectName("PolarPattern");
    auto pcActiveBody = PartDesignGui::getBody(false);
    if (!pcActiveBody)
        return;

<<<<<<< HEAD
    // Gui::Command::openCommand(QT_TRANSLATE_NOOP("Command", "PolarPattern"));
    setupTransaction();

=======
    Gui::Command::openCommand(QT_TRANSLATE_NOOP("Command", "PolarPattern"));
>>>>>>> a88db11e
    FCMD_OBJ_CMD(pcActiveBody, "newObject('PartDesign::PolarPattern','"<<newFeatName<<"')");
    auto Feat = pcActiveBody->getDocument()->getObject(newFeatName.c_str());
    if (!Feat)
        return;
    //Gui::Command::updateActive();
    App::DocumentObject* sketch = getSketchObject();
    if (sketch)
        FCMD_OBJ_CMD(Feat, "Axis = ("<<Gui::Command::getObjectCmd(sketch)<<",['N_Axis'])");
<<<<<<< HEAD
    else {
        FCMD_OBJ_CMD(Feat, "Axis = ("
                << Gui::Command::getObjectCmd(pcActiveBody->getOrigin()->getZ())<<",[''])");
    }
=======
>>>>>>> a88db11e
    FCMD_OBJ_CMD(Feat, "Angle = 360");
    FCMD_OBJ_CMD(Feat, "Occurrences = 2");

    finishAdd(newFeatName);
    // show the new view when no error
    if (!Feat->isError())
        TransformedView->getObject()->Visibility.setValue(true);
}

void TaskMultiTransformParameters::onTransformAddScaled()
{
    closeSubTask();
    std::string newFeatName = TransformedView->getObject()->getDocument()->getUniqueObjectName("Scaled");
    auto pcActiveBody = PartDesignGui::getBody(false);
    if (!pcActiveBody)
        return;
<<<<<<< HEAD

    // Gui::Command::openCommand(QT_TRANSLATE_NOOP("Command", "Scaled"));
    setupTransaction();

=======

    Gui::Command::openCommand(QT_TRANSLATE_NOOP("Command", "Scaled"));
>>>>>>> a88db11e
    FCMD_OBJ_CMD(pcActiveBody, "newObject('PartDesign::Scaled','"<<newFeatName<<"')");
    auto Feat = pcActiveBody->getDocument()->getObject(newFeatName.c_str());
    if (!Feat)
        return;
    //Gui::Command::updateActive();
    FCMD_OBJ_CMD(Feat, "Factor = 2");
    FCMD_OBJ_CMD(Feat, "Occurrences = 2");

    finishAdd(newFeatName);
    // show the new view when no error
    if (!Feat->isError())
        TransformedView->getObject()->Visibility.setValue(true);
}

void TaskMultiTransformParameters::finishAdd(std::string &newFeatName)
{
    //Gui::Command::updateActive();
    //Gui::Command::copyVisual(newFeatName.c_str(), "ShapeColor", getOriginals().front()->getNameInDocument().c_str());
    //Gui::Command::copyVisual(newFeatName.c_str(), "DisplayMode", getOriginals().front()->getNameInDocument().c_str());

    setupTransaction();
    PartDesign::MultiTransform* pcMultiTransform = static_cast<PartDesign::MultiTransform*>(TransformedView->getObject());
    if (editHint) {
        // Remove hint, first feature is being added
        ui->listTransformFeatures->model()->removeRow(0);
    }
    int row = ui->listTransformFeatures->currentIndex().row();

    // Insert new transformation after the selected row
    // This means that in order to insert at the beginning, the user has to use "Move Up" in the menu

    auto newFeature = static_cast<PartDesign::Transformed*>(
            pcMultiTransform->getDocument()->getObject(newFeatName.c_str()));
    newFeature->BaseFeature.setValue(nullptr);

    auto body = PartDesign::Body::findBodyOf(newFeature);
    if (body && body->Tip.getValue() == newFeature)
        body->setTip(pcMultiTransform);

    std::vector<App::DocumentObject*> transformFeatures = pcMultiTransform->Transformations.getValues();
    if (row == ui->listTransformFeatures->model()->rowCount() - 1) {
        // Note: Inserts always happen before the specified iterator so in order to append at the
        // end we need to use push_back() and append()
        transformFeatures.push_back(newFeature);
        auto vp = Application::Instance->getViewProvider(newFeature);
        new QListWidgetItem(vp?vp->getIcon():QIcon(),
                            QString::fromUtf8(newFeature->Label.getValue()),
                            ui->listTransformFeatures);
        ui->listTransformFeatures->setCurrentRow(row+1, QItemSelectionModel::ClearAndSelect);
    } else {
        // Note: The feature tree always seems to append to the end, no matter what we say here
        transformFeatures.insert(transformFeatures.begin() + row + 1, newFeature);
        ui->listTransformFeatures->insertItem(row + 1, QString::fromLatin1(newFeature->Label.getValue()));
        ui->listTransformFeatures->setCurrentRow(row + 1, QItemSelectionModel::ClearAndSelect);
    }
    pcMultiTransform->Transformations.setValues(transformFeatures);

    showObject();

    recomputeFeature();

    editHint = false;

    onTransformEdit();
}

void TaskMultiTransformParameters::moveTransformFeature(const int increment)
{
    setupTransaction();
    int row = ui->listTransformFeatures->currentIndex().row();
    PartDesign::MultiTransform* pcMultiTransform = static_cast<PartDesign::MultiTransform*>(TransformedView->getObject());
    std::vector<App::DocumentObject*> transformFeatures = pcMultiTransform->Transformations.getValues();

    App::DocumentObject* feature = transformFeatures[row];
    transformFeatures.erase(transformFeatures.begin() + row);
    QListWidgetItem* item = new QListWidgetItem(*(ui->listTransformFeatures->item(row)));
    ui->listTransformFeatures->model()->removeRow(row);
    // After this operation, if we were to insert at index row again, things will remain unchanged

    row += increment;

    if (row < 0)
        row = 0;

    if (row >= ui->listTransformFeatures->model()->rowCount()) {
        // Note: Inserts always happen before the specified iterator so in order to append at the
        // end we need to use push_back() and append()
        transformFeatures.push_back(feature);
        ui->listTransformFeatures->addItem(item);
        ui->listTransformFeatures->setCurrentRow(row, QItemSelectionModel::ClearAndSelect);
    } else {
        transformFeatures.insert(transformFeatures.begin() + row, feature);
        ui->listTransformFeatures->insertItem(row, item);
        ui->listTransformFeatures->setCurrentRow(row, QItemSelectionModel::ClearAndSelect);
    }

    pcMultiTransform->Transformations.setValues(transformFeatures);
    recomputeFeature();
}

void TaskMultiTransformParameters::onMoveUp()
{
    moveTransformFeature(-1);
}

void TaskMultiTransformParameters::onMoveDown()
{
    moveTransformFeature(+1);
}

void TaskMultiTransformParameters::onSubTaskButtonOK() {
    closeSubTask();
}

void TaskMultiTransformParameters::onUpdateView(bool on)
{
    blockUpdate = !on;
    if (on) {
        setupTransaction();
        recomputeFeature();
    }
}

const std::vector<App::DocumentObject*> TaskMultiTransformParameters::getTransformFeatures(void) const
{
    PartDesign::MultiTransform* pcMultiTransform = static_cast<PartDesign::MultiTransform*>(TransformedView->getObject());
    return pcMultiTransform->Transformations.getValues();
}

void TaskMultiTransformParameters::apply()
{
}

TaskMultiTransformParameters::~TaskMultiTransformParameters()
{
    try {
        closeSubTask();
    }
    catch (const Py::Exception&) {
        Base::PyException e; // extract the Python error text
        e.ReportException();
    }
    if (proxy)
        delete proxy;
}

void TaskMultiTransformParameters::changeEvent(QEvent *e)
{
    TaskBox::changeEvent(e);
    if (e->type() == QEvent::LanguageChange) {
        ui->retranslateUi(proxy);
    }
}

//**************************************************************************
//**************************************************************************
// TaskDialog
//++++++++++++++++++++++++++++++++++++++++++++++++++++++++++++++++++++++++++

TaskDlgMultiTransformParameters::TaskDlgMultiTransformParameters(ViewProviderMultiTransform *MultiTransformView)
    : TaskDlgTransformedParameters(MultiTransformView, new TaskMultiTransformParameters(MultiTransformView))
{
}
//==== calls from the TaskView ===============================================================

bool TaskDlgMultiTransformParameters::accept()
{
    // Set up transformations
    TaskMultiTransformParameters* mtParameter = static_cast<TaskMultiTransformParameters*>(parameter);
    std::vector<App::DocumentObject*> transformFeatures = mtParameter->getTransformFeatures();
    std::stringstream str;
    str << Gui::Command::getObjectCmd(vp->getObject()) << ".Transformations = [";
    for (std::vector<App::DocumentObject*>::const_iterator it = transformFeatures.begin(); it != transformFeatures.end(); it++)
    {
        if ((*it) != NULL)
            str << Gui::Command::getObjectCmd(*it) << ",";
    }
    str << "]";
    Gui::Command::runCommand(Gui::Command::Doc,str.str().c_str());

    return TaskDlgFeatureParameters::accept ();
}

// FIXME: It seems all roll back is finely handled by abortCommand() in parent classes. On the other
//        hand manual removal of objects may lead to segfault in dialog distructer of subtransformation
//        due to TaskMultiTransformParameters::getSubFeature() returns already destroid object. So check
//        that everything is fine and delete the method. (2015-07-31, Fat-Zer)
//bool TaskDlgMultiTransformParameters::reject()
//{
//    // Get objects before view is invalidated
//    // For the same reason we can't delegate showing the originals to TaskDlgTransformedParameters::reject()
//    PartDesign::MultiTransform* pcMultiTransform = static_cast<PartDesign::MultiTransform*>(vp->getObject());
//    std::vector<App::DocumentObject*> transformFeatures = pcMultiTransform->Transformations.getValues();
//
//    // Delete the transformation features - must happen before abortCommand()!
//    for (std::vector<App::DocumentObject*>::const_iterator it = transformFeatures.begin(); it != transformFeatures.end(); ++it)
//    {
//        if ((*it) != NULL)
//            Gui::Command::doCommand(
//                Gui::Command::Doc,"App.ActiveDocument.removeObject(\"%s\")", (*it)->getNameInDocument());
//    }
//
//    return TaskDlgTransformedParameters::reject();
//}

#include "moc_TaskMultiTransformParameters.cpp"
<|MERGE_RESOLUTION|>--- conflicted
+++ resolved
@@ -1,564 +1,540 @@
-/******************************************************************************
- *   Copyright (c) 2012 Jan Rheinländer <jrheinlaender@users.sourceforge.net> *
- *                                                                            *
- *   This file is part of the FreeCAD CAx development system.                 *
- *                                                                            *
- *   This library is free software; you can redistribute it and/or            *
- *   modify it under the terms of the GNU Library General Public              *
- *   License as published by the Free Software Foundation; either             *
- *   version 2 of the License, or (at your option) any later version.         *
- *                                                                            *
- *   This library  is distributed in the hope that it will be useful,         *
- *   but WITHOUT ANY WARRANTY; without even the implied warranty of           *
- *   MERCHANTABILITY or FITNESS FOR A PARTICULAR PURPOSE.  See the            *
- *   GNU Library General Public License for more details.                     *
- *                                                                            *
- *   You should have received a copy of the GNU Library General Public        *
- *   License along with this library; see the file COPYING.LIB. If not,       *
- *   write to the Free Software Foundation, Inc., 59 Temple Place,            *
- *   Suite 330, Boston, MA  02111-1307, USA                                   *
- *                                                                            *
- ******************************************************************************/
-
-
-#include "PreCompiled.h"
-
-#ifndef _PreComp_
-# include <QMessageBox>
-# include <QAction>
-#endif
-
-#include "ui_TaskMultiTransformParameters.h"
-#include "TaskMultiTransformParameters.h"
-#include "TaskMirroredParameters.h"
-#include "TaskLinearPatternParameters.h"
-#include "TaskPolarPatternParameters.h"
-#include "TaskScaledParameters.h"
-#include "Utils.h"
-#include <App/Application.h>
-#include <App/Document.h>
-#include <App/Origin.h>
-#include <Gui/Application.h>
-#include <Gui/Document.h>
-#include <Gui/BitmapFactory.h>
-#include <Gui/ViewProvider.h>
-#include <Gui/WaitCursor.h>
-#include <Base/Console.h>
-#include <Gui/Selection.h>
-#include <Gui/Command.h>
-#include <Gui/Control.h>
-#include <Mod/PartDesign/App/FeatureMultiTransform.h>
-#include <Mod/PartDesign/App/FeatureMirrored.h>
-#include <Mod/PartDesign/App/FeatureLinearPattern.h>
-#include <Mod/PartDesign/App/FeaturePolarPattern.h>
-#include <Mod/PartDesign/App/FeatureScaled.h>
-#include <Mod/PartDesign/App/Body.h>
-#include <Mod/Sketcher/App/SketchObject.h>
-
-using namespace PartDesignGui;
-using namespace Gui;
-
-/* TRANSLATOR PartDesignGui::TaskMultiTransformParameters */
-
-TaskMultiTransformParameters::TaskMultiTransformParameters(ViewProviderTransformed *TransformedView,QWidget *parent)
-    : TaskTransformedParameters(TransformedView, parent)
-    , ui(new Ui_TaskMultiTransformParameters)
-    , subTask(nullptr)
-    , subFeature(nullptr)
-{
-    // we need a separate container widget to add all controls to
-    proxy = new QWidget(this);
-    ui->setupUi(proxy);
-    QMetaObject::connectSlotsByName(this);
-    this->groupLayout()->addWidget(proxy);
-
-    setupUI();
-
-    // Create a context menu for the listview of transformation features
-    auto action = new QAction(tr("Edit"), ui->listTransformFeatures);
-    action->connect(action, SIGNAL(triggered()),
-                    this, SLOT(onTransformEdit()));
-    ui->listTransformFeatures->addAction(action);
-    action = new QAction(tr("Delete"), ui->listTransformFeatures);
-    action->connect(action, SIGNAL(triggered()),
-                    this, SLOT(onTransformDelete()));
-    ui->listTransformFeatures->addAction(action);
-    action = new QAction(tr("Add mirrored transformation"), ui->listTransformFeatures);
-    action->connect(action, SIGNAL(triggered()),
-                    this, SLOT(onTransformAddMirrored()));
-    ui->listTransformFeatures->addAction(action);
-    action = new QAction(tr("Add linear pattern"), ui->listTransformFeatures);
-    action->connect(action, SIGNAL(triggered()),
-                    this, SLOT(onTransformAddLinearPattern()));
-    ui->listTransformFeatures->addAction(action);
-    action = new QAction(tr("Add polar pattern"), ui->listTransformFeatures);
-    action->connect(action, SIGNAL(triggered()),
-                    this, SLOT(onTransformAddPolarPattern()));
-    ui->listTransformFeatures->addAction(action);
-    action = new QAction(tr("Add scaled transformation"), ui->listTransformFeatures);
-    action->connect(action, SIGNAL(triggered()),
-                    this, SLOT(onTransformAddScaled()));
-    ui->listTransformFeatures->addAction(action);
-    action = new QAction(tr("Move up"), ui->listTransformFeatures);
-    action->connect(action, SIGNAL(triggered()),
-                    this, SLOT(onMoveUp()));
-    ui->listTransformFeatures->addAction(action);
-    action = new QAction(tr("Move down"), ui->listTransformFeatures);
-    action->connect(action, SIGNAL(triggered()),
-                    this, SLOT(onMoveDown()));
-    ui->listTransformFeatures->addAction(action);
-    ui->listTransformFeatures->setContextMenuPolicy(Qt::ActionsContextMenu);
-    connect(ui->checkBoxUpdateView, SIGNAL(toggled(bool)),
-            this, SLOT(onUpdateView(bool)));
-
-    connect(ui->listTransformFeatures, SIGNAL(activated(QModelIndex)),
-            this, SLOT(onTransformActivated(QModelIndex)));
-
-    updateUI();
-}
-
-void TaskMultiTransformParameters::updateUI()
-{
-    // Get the transformFeatures data
-    PartDesign::MultiTransform* pcMultiTransform = static_cast<PartDesign::MultiTransform*>(TransformedView->getObject());
-    std::vector<App::DocumentObject*> transformFeatures = pcMultiTransform->Transformations.getValues();
-
-    // Fill data into dialog elements
-    ui->listTransformFeatures->setEnabled(true);
-    ui->listTransformFeatures->clear();
-    for (std::vector<App::DocumentObject*>::const_iterator i = transformFeatures.begin(); i != transformFeatures.end(); i++)
-    {
-        if ((*i) != NULL) {
-            auto vp = Application::Instance->getViewProvider(*i);
-            new QListWidgetItem(vp?vp->getIcon():QIcon(),
-                                QString::fromUtf8((*i)->Label.getValue()),
-                                ui->listTransformFeatures);
-        }
-    }
-    if (transformFeatures.size() > 0) {
-        ui->listTransformFeatures->setCurrentRow(0, QItemSelectionModel::ClearAndSelect);
-        editHint = false;
-    } else {
-        ui->listTransformFeatures->addItem(tr("Right-click to add"));
-        editHint = true;
-    }
-}
-
-void TaskMultiTransformParameters::slotDeletedObject(const Gui::ViewProviderDocumentObject& Obj)
-{
-    if (Obj.getObject() == this->subFeature)
-        this->subFeature = nullptr;
-    TaskTransformedParameters::slotDeletedObject(Obj);
-}
-
-void TaskMultiTransformParameters::closeSubTask()
-{
-    if (subTask) {
-        exitSelectionMode();
-        disconnect(ui->checkBoxUpdateView, 0, subTask, 0);
-        delete subTask;
-        subTask = NULL;
-    }
-}
-
-void TaskMultiTransformParameters::onTransformDelete()
-{
-    if (editHint)
-        return; // Can't delete the hint...
-    int row = ui->listTransformFeatures->currentIndex().row();
-    PartDesign::MultiTransform* pcMultiTransform = static_cast<PartDesign::MultiTransform*>(TransformedView->getObject());
-    std::vector<App::DocumentObject*> transformFeatures = pcMultiTransform->Transformations.getValues();
-
-    App::DocumentObject* feature = transformFeatures[row];
-    if (feature == this->subFeature)
-        this->subFeature = nullptr;
-
-    setupTransaction();
-    pcMultiTransform->getDocument()->removeObject(feature->getNameInDocument());
-    closeSubTask();
-
-    transformFeatures.erase(transformFeatures.begin() + row);
-    pcMultiTransform->Transformations.setValues(transformFeatures);
-    // Note: When the last transformation is deleted, recomputeFeature does nothing, because Transformed::execute()
-    // says: "No transformations defined, exit silently"
-    recomputeFeature();
-
-    ui->listTransformFeatures->model()->removeRow(row);
-    ui->listTransformFeatures->setCurrentRow(0, QItemSelectionModel::ClearAndSelect);
-}
-
-void TaskMultiTransformParameters::onTransformEdit()
-{
-    if (editHint)
-        return; // Can't edit the hint...
-    closeSubTask(); // For example if user is editing one subTask and then double-clicks on another without OK'ing first
-    ui->listTransformFeatures->currentItem()->setSelected(true);
-    int row = ui->listTransformFeatures->currentIndex().row();
-    PartDesign::MultiTransform* pcMultiTransform = static_cast<PartDesign::MultiTransform*>(TransformedView->getObject());
-    std::vector<App::DocumentObject*> transformFeatures = pcMultiTransform->Transformations.getValues();
-
-    subFeature = static_cast<PartDesign::Transformed*>(transformFeatures[row]);
-    if (transformFeatures[row]->getTypeId() == PartDesign::Mirrored::getClassTypeId())
-        subTask = new TaskMirroredParameters(this, ui->verticalLayout);
-    else if (transformFeatures[row]->getTypeId() == PartDesign::LinearPattern::getClassTypeId())
-        subTask = new TaskLinearPatternParameters(this, ui->verticalLayout);
-    else if (transformFeatures[row]->getTypeId() == PartDesign::PolarPattern::getClassTypeId())
-        subTask = new TaskPolarPatternParameters(this, ui->verticalLayout);
-    else if (transformFeatures[row]->getTypeId() == PartDesign::Scaled::getClassTypeId())
-        subTask = new TaskScaledParameters(this, ui->verticalLayout);
-    else
-        return; // TODO: Show an error?
-
-    connect(ui->checkBoxUpdateView, SIGNAL(toggled(bool)),
-            subTask, SLOT(onUpdateView(bool)));
-}
-
-void TaskMultiTransformParameters::onTransformActivated(const QModelIndex& index)
-{
-    Q_UNUSED(index);
-    onTransformEdit();
-}
-
-void TaskMultiTransformParameters::onTransformAddMirrored()
-{
-    closeSubTask();
-    std::string newFeatName = TransformedView->getObject()->getDocument()->getUniqueObjectName("Mirrored");
-    auto pcActiveBody = PartDesignGui::getBody(false);
-    if (!pcActiveBody)
-        return;
-
-<<<<<<< HEAD
-    // Gui::Command::openCommand(QT_TRANSLATE_NOOP("Command", "Mirrored"));
-    setupTransaction();
-
-=======
-    Gui::Command::openCommand(QT_TRANSLATE_NOOP("Command", "Mirrored"));
->>>>>>> a88db11e
-    FCMD_OBJ_CMD(pcActiveBody, "newObject('PartDesign::Mirrored','"<<newFeatName<<"')");
-    auto Feat = pcActiveBody->getDocument()->getObject(newFeatName.c_str());
-    if (!Feat)
-        return;
-    //Gui::Command::updateActive();
-    App::DocumentObject* sketch = getSketchObject();
-    if (sketch)
-        FCMD_OBJ_CMD(Feat, "MirrorPlane = ("<<Gui::Command::getObjectCmd(sketch)<<",['V_Axis'])");
-<<<<<<< HEAD
-    else {
-        FCMD_OBJ_CMD(Feat, "MirrorPlane = ("
-                << Gui::Command::getObjectCmd(pcActiveBody->getOrigin()->getXY()) << ",[''])");
-    }
-=======
->>>>>>> a88db11e
-
-    finishAdd(newFeatName);
-    // show the new view when no error
-    if (!Feat->isError())
-        TransformedView->getObject()->Visibility.setValue(true);
-}
-
-void TaskMultiTransformParameters::onTransformAddLinearPattern()
-{
-    // See CmdPartDesignLinearPattern
-    //
-    closeSubTask();
-    std::string newFeatName = TransformedView->getObject()->getDocument()->getUniqueObjectName("LinearPattern");
-    auto pcActiveBody = PartDesignGui::getBody(false);
-    if (!pcActiveBody)
-        return;
-<<<<<<< HEAD
-
-    // Gui::Command::openCommand(QT_TRANSLATE_NOOP("Command", "Make LinearPattern"));
-    setupTransaction();
-
-=======
-
-    Gui::Command::openCommand(QT_TRANSLATE_NOOP("Command", "Make LinearPattern"));
->>>>>>> a88db11e
-    FCMD_OBJ_CMD(pcActiveBody, "newObject('PartDesign::LinearPattern','"<<newFeatName<<"')");
-    auto Feat = pcActiveBody->getDocument()->getObject(newFeatName.c_str());
-    if (!Feat)
-        return;
-    //Gui::Command::updateActive();
-    App::DocumentObject* sketch = getSketchObject();
-    if (sketch) {
-        FCMD_OBJ_CMD(Feat, "Direction = ("<<Gui::Command::getObjectCmd(sketch)<<",['H_Axis'])");
-    }
-    else {
-        // set Direction value before filling up the combo box to avoid creating an empty item
-        // inside updateUI()
-        PartDesign::Body* body = static_cast<PartDesign::Body*>(Part::BodyBase::findBodyOf(getObject()));
-        if (body) {
-            FCMD_OBJ_CMD(Feat, "Direction = ("<<Gui::Command::getObjectCmd(body->getOrigin()->getX())<<",[''])");
-        }
-    }
-
-    FCMD_OBJ_CMD(Feat, "Length = 100");
-    FCMD_OBJ_CMD(Feat, "Occurrences = 2");
-
-    finishAdd(newFeatName);
-    // show the new view when no error
-    if (!Feat->isError())
-        TransformedView->getObject()->Visibility.setValue(true);
-}
-
-void TaskMultiTransformParameters::onTransformAddPolarPattern()
-{
-    closeSubTask();
-    std::string newFeatName = TransformedView->getObject()->getDocument()->getUniqueObjectName("PolarPattern");
-    auto pcActiveBody = PartDesignGui::getBody(false);
-    if (!pcActiveBody)
-        return;
-
-<<<<<<< HEAD
-    // Gui::Command::openCommand(QT_TRANSLATE_NOOP("Command", "PolarPattern"));
-    setupTransaction();
-
-=======
-    Gui::Command::openCommand(QT_TRANSLATE_NOOP("Command", "PolarPattern"));
->>>>>>> a88db11e
-    FCMD_OBJ_CMD(pcActiveBody, "newObject('PartDesign::PolarPattern','"<<newFeatName<<"')");
-    auto Feat = pcActiveBody->getDocument()->getObject(newFeatName.c_str());
-    if (!Feat)
-        return;
-    //Gui::Command::updateActive();
-    App::DocumentObject* sketch = getSketchObject();
-    if (sketch)
-        FCMD_OBJ_CMD(Feat, "Axis = ("<<Gui::Command::getObjectCmd(sketch)<<",['N_Axis'])");
-<<<<<<< HEAD
-    else {
-        FCMD_OBJ_CMD(Feat, "Axis = ("
-                << Gui::Command::getObjectCmd(pcActiveBody->getOrigin()->getZ())<<",[''])");
-    }
-=======
->>>>>>> a88db11e
-    FCMD_OBJ_CMD(Feat, "Angle = 360");
-    FCMD_OBJ_CMD(Feat, "Occurrences = 2");
-
-    finishAdd(newFeatName);
-    // show the new view when no error
-    if (!Feat->isError())
-        TransformedView->getObject()->Visibility.setValue(true);
-}
-
-void TaskMultiTransformParameters::onTransformAddScaled()
-{
-    closeSubTask();
-    std::string newFeatName = TransformedView->getObject()->getDocument()->getUniqueObjectName("Scaled");
-    auto pcActiveBody = PartDesignGui::getBody(false);
-    if (!pcActiveBody)
-        return;
-<<<<<<< HEAD
-
-    // Gui::Command::openCommand(QT_TRANSLATE_NOOP("Command", "Scaled"));
-    setupTransaction();
-
-=======
-
-    Gui::Command::openCommand(QT_TRANSLATE_NOOP("Command", "Scaled"));
->>>>>>> a88db11e
-    FCMD_OBJ_CMD(pcActiveBody, "newObject('PartDesign::Scaled','"<<newFeatName<<"')");
-    auto Feat = pcActiveBody->getDocument()->getObject(newFeatName.c_str());
-    if (!Feat)
-        return;
-    //Gui::Command::updateActive();
-    FCMD_OBJ_CMD(Feat, "Factor = 2");
-    FCMD_OBJ_CMD(Feat, "Occurrences = 2");
-
-    finishAdd(newFeatName);
-    // show the new view when no error
-    if (!Feat->isError())
-        TransformedView->getObject()->Visibility.setValue(true);
-}
-
-void TaskMultiTransformParameters::finishAdd(std::string &newFeatName)
-{
-    //Gui::Command::updateActive();
-    //Gui::Command::copyVisual(newFeatName.c_str(), "ShapeColor", getOriginals().front()->getNameInDocument().c_str());
-    //Gui::Command::copyVisual(newFeatName.c_str(), "DisplayMode", getOriginals().front()->getNameInDocument().c_str());
-
-    setupTransaction();
-    PartDesign::MultiTransform* pcMultiTransform = static_cast<PartDesign::MultiTransform*>(TransformedView->getObject());
-    if (editHint) {
-        // Remove hint, first feature is being added
-        ui->listTransformFeatures->model()->removeRow(0);
-    }
-    int row = ui->listTransformFeatures->currentIndex().row();
-
-    // Insert new transformation after the selected row
-    // This means that in order to insert at the beginning, the user has to use "Move Up" in the menu
-
-    auto newFeature = static_cast<PartDesign::Transformed*>(
-            pcMultiTransform->getDocument()->getObject(newFeatName.c_str()));
-    newFeature->BaseFeature.setValue(nullptr);
-
-    auto body = PartDesign::Body::findBodyOf(newFeature);
-    if (body && body->Tip.getValue() == newFeature)
-        body->setTip(pcMultiTransform);
-
-    std::vector<App::DocumentObject*> transformFeatures = pcMultiTransform->Transformations.getValues();
-    if (row == ui->listTransformFeatures->model()->rowCount() - 1) {
-        // Note: Inserts always happen before the specified iterator so in order to append at the
-        // end we need to use push_back() and append()
-        transformFeatures.push_back(newFeature);
-        auto vp = Application::Instance->getViewProvider(newFeature);
-        new QListWidgetItem(vp?vp->getIcon():QIcon(),
-                            QString::fromUtf8(newFeature->Label.getValue()),
-                            ui->listTransformFeatures);
-        ui->listTransformFeatures->setCurrentRow(row+1, QItemSelectionModel::ClearAndSelect);
-    } else {
-        // Note: The feature tree always seems to append to the end, no matter what we say here
-        transformFeatures.insert(transformFeatures.begin() + row + 1, newFeature);
-        ui->listTransformFeatures->insertItem(row + 1, QString::fromLatin1(newFeature->Label.getValue()));
-        ui->listTransformFeatures->setCurrentRow(row + 1, QItemSelectionModel::ClearAndSelect);
-    }
-    pcMultiTransform->Transformations.setValues(transformFeatures);
-
-    showObject();
-
-    recomputeFeature();
-
-    editHint = false;
-
-    onTransformEdit();
-}
-
-void TaskMultiTransformParameters::moveTransformFeature(const int increment)
-{
-    setupTransaction();
-    int row = ui->listTransformFeatures->currentIndex().row();
-    PartDesign::MultiTransform* pcMultiTransform = static_cast<PartDesign::MultiTransform*>(TransformedView->getObject());
-    std::vector<App::DocumentObject*> transformFeatures = pcMultiTransform->Transformations.getValues();
-
-    App::DocumentObject* feature = transformFeatures[row];
-    transformFeatures.erase(transformFeatures.begin() + row);
-    QListWidgetItem* item = new QListWidgetItem(*(ui->listTransformFeatures->item(row)));
-    ui->listTransformFeatures->model()->removeRow(row);
-    // After this operation, if we were to insert at index row again, things will remain unchanged
-
-    row += increment;
-
-    if (row < 0)
-        row = 0;
-
-    if (row >= ui->listTransformFeatures->model()->rowCount()) {
-        // Note: Inserts always happen before the specified iterator so in order to append at the
-        // end we need to use push_back() and append()
-        transformFeatures.push_back(feature);
-        ui->listTransformFeatures->addItem(item);
-        ui->listTransformFeatures->setCurrentRow(row, QItemSelectionModel::ClearAndSelect);
-    } else {
-        transformFeatures.insert(transformFeatures.begin() + row, feature);
-        ui->listTransformFeatures->insertItem(row, item);
-        ui->listTransformFeatures->setCurrentRow(row, QItemSelectionModel::ClearAndSelect);
-    }
-
-    pcMultiTransform->Transformations.setValues(transformFeatures);
-    recomputeFeature();
-}
-
-void TaskMultiTransformParameters::onMoveUp()
-{
-    moveTransformFeature(-1);
-}
-
-void TaskMultiTransformParameters::onMoveDown()
-{
-    moveTransformFeature(+1);
-}
-
-void TaskMultiTransformParameters::onSubTaskButtonOK() {
-    closeSubTask();
-}
-
-void TaskMultiTransformParameters::onUpdateView(bool on)
-{
-    blockUpdate = !on;
-    if (on) {
-        setupTransaction();
-        recomputeFeature();
-    }
-}
-
-const std::vector<App::DocumentObject*> TaskMultiTransformParameters::getTransformFeatures(void) const
-{
-    PartDesign::MultiTransform* pcMultiTransform = static_cast<PartDesign::MultiTransform*>(TransformedView->getObject());
-    return pcMultiTransform->Transformations.getValues();
-}
-
-void TaskMultiTransformParameters::apply()
-{
-}
-
-TaskMultiTransformParameters::~TaskMultiTransformParameters()
-{
-    try {
-        closeSubTask();
-    }
-    catch (const Py::Exception&) {
-        Base::PyException e; // extract the Python error text
-        e.ReportException();
-    }
-    if (proxy)
-        delete proxy;
-}
-
-void TaskMultiTransformParameters::changeEvent(QEvent *e)
-{
-    TaskBox::changeEvent(e);
-    if (e->type() == QEvent::LanguageChange) {
-        ui->retranslateUi(proxy);
-    }
-}
-
-//**************************************************************************
-//**************************************************************************
-// TaskDialog
-//++++++++++++++++++++++++++++++++++++++++++++++++++++++++++++++++++++++++++
-
-TaskDlgMultiTransformParameters::TaskDlgMultiTransformParameters(ViewProviderMultiTransform *MultiTransformView)
-    : TaskDlgTransformedParameters(MultiTransformView, new TaskMultiTransformParameters(MultiTransformView))
-{
-}
-//==== calls from the TaskView ===============================================================
-
-bool TaskDlgMultiTransformParameters::accept()
-{
-    // Set up transformations
-    TaskMultiTransformParameters* mtParameter = static_cast<TaskMultiTransformParameters*>(parameter);
-    std::vector<App::DocumentObject*> transformFeatures = mtParameter->getTransformFeatures();
-    std::stringstream str;
-    str << Gui::Command::getObjectCmd(vp->getObject()) << ".Transformations = [";
-    for (std::vector<App::DocumentObject*>::const_iterator it = transformFeatures.begin(); it != transformFeatures.end(); it++)
-    {
-        if ((*it) != NULL)
-            str << Gui::Command::getObjectCmd(*it) << ",";
-    }
-    str << "]";
-    Gui::Command::runCommand(Gui::Command::Doc,str.str().c_str());
-
-    return TaskDlgFeatureParameters::accept ();
-}
-
-// FIXME: It seems all roll back is finely handled by abortCommand() in parent classes. On the other
-//        hand manual removal of objects may lead to segfault in dialog distructer of subtransformation
-//        due to TaskMultiTransformParameters::getSubFeature() returns already destroid object. So check
-//        that everything is fine and delete the method. (2015-07-31, Fat-Zer)
-//bool TaskDlgMultiTransformParameters::reject()
-//{
-//    // Get objects before view is invalidated
-//    // For the same reason we can't delegate showing the originals to TaskDlgTransformedParameters::reject()
-//    PartDesign::MultiTransform* pcMultiTransform = static_cast<PartDesign::MultiTransform*>(vp->getObject());
-//    std::vector<App::DocumentObject*> transformFeatures = pcMultiTransform->Transformations.getValues();
-//
-//    // Delete the transformation features - must happen before abortCommand()!
-//    for (std::vector<App::DocumentObject*>::const_iterator it = transformFeatures.begin(); it != transformFeatures.end(); ++it)
-//    {
-//        if ((*it) != NULL)
-//            Gui::Command::doCommand(
-//                Gui::Command::Doc,"App.ActiveDocument.removeObject(\"%s\")", (*it)->getNameInDocument());
-//    }
-//
-//    return TaskDlgTransformedParameters::reject();
-//}
-
-#include "moc_TaskMultiTransformParameters.cpp"
+/******************************************************************************
+ *   Copyright (c) 2012 Jan Rheinländer <jrheinlaender@users.sourceforge.net> *
+ *                                                                            *
+ *   This file is part of the FreeCAD CAx development system.                 *
+ *                                                                            *
+ *   This library is free software; you can redistribute it and/or            *
+ *   modify it under the terms of the GNU Library General Public              *
+ *   License as published by the Free Software Foundation; either             *
+ *   version 2 of the License, or (at your option) any later version.         *
+ *                                                                            *
+ *   This library  is distributed in the hope that it will be useful,         *
+ *   but WITHOUT ANY WARRANTY; without even the implied warranty of           *
+ *   MERCHANTABILITY or FITNESS FOR A PARTICULAR PURPOSE.  See the            *
+ *   GNU Library General Public License for more details.                     *
+ *                                                                            *
+ *   You should have received a copy of the GNU Library General Public        *
+ *   License along with this library; see the file COPYING.LIB. If not,       *
+ *   write to the Free Software Foundation, Inc., 59 Temple Place,            *
+ *   Suite 330, Boston, MA  02111-1307, USA                                   *
+ *                                                                            *
+ ******************************************************************************/
+
+
+#include "PreCompiled.h"
+
+#ifndef _PreComp_
+# include <QMessageBox>
+# include <QAction>
+#endif
+
+#include "ui_TaskMultiTransformParameters.h"
+#include "TaskMultiTransformParameters.h"
+#include "TaskMirroredParameters.h"
+#include "TaskLinearPatternParameters.h"
+#include "TaskPolarPatternParameters.h"
+#include "TaskScaledParameters.h"
+#include "Utils.h"
+#include <App/Application.h>
+#include <App/Document.h>
+#include <App/Origin.h>
+#include <Gui/Application.h>
+#include <Gui/Document.h>
+#include <Gui/BitmapFactory.h>
+#include <Gui/ViewProvider.h>
+#include <Gui/WaitCursor.h>
+#include <Base/Console.h>
+#include <Gui/Selection.h>
+#include <Gui/Command.h>
+#include <Gui/Control.h>
+#include <Mod/PartDesign/App/FeatureMultiTransform.h>
+#include <Mod/PartDesign/App/FeatureMirrored.h>
+#include <Mod/PartDesign/App/FeatureLinearPattern.h>
+#include <Mod/PartDesign/App/FeaturePolarPattern.h>
+#include <Mod/PartDesign/App/FeatureScaled.h>
+#include <Mod/PartDesign/App/Body.h>
+#include <Mod/Sketcher/App/SketchObject.h>
+
+using namespace PartDesignGui;
+using namespace Gui;
+
+/* TRANSLATOR PartDesignGui::TaskMultiTransformParameters */
+
+TaskMultiTransformParameters::TaskMultiTransformParameters(ViewProviderTransformed *TransformedView,QWidget *parent)
+    : TaskTransformedParameters(TransformedView, parent)
+    , ui(new Ui_TaskMultiTransformParameters)
+    , subTask(nullptr)
+    , subFeature(nullptr)
+{
+    // we need a separate container widget to add all controls to
+    proxy = new QWidget(this);
+    ui->setupUi(proxy);
+    QMetaObject::connectSlotsByName(this);
+    this->groupLayout()->addWidget(proxy);
+
+    setupUI();
+
+    // Create a context menu for the listview of transformation features
+    auto action = new QAction(tr("Edit"), ui->listTransformFeatures);
+    action->connect(action, SIGNAL(triggered()),
+                    this, SLOT(onTransformEdit()));
+    ui->listTransformFeatures->addAction(action);
+    action = new QAction(tr("Delete"), ui->listTransformFeatures);
+    action->connect(action, SIGNAL(triggered()),
+                    this, SLOT(onTransformDelete()));
+    ui->listTransformFeatures->addAction(action);
+    action = new QAction(tr("Add mirrored transformation"), ui->listTransformFeatures);
+    action->connect(action, SIGNAL(triggered()),
+                    this, SLOT(onTransformAddMirrored()));
+    ui->listTransformFeatures->addAction(action);
+    action = new QAction(tr("Add linear pattern"), ui->listTransformFeatures);
+    action->connect(action, SIGNAL(triggered()),
+                    this, SLOT(onTransformAddLinearPattern()));
+    ui->listTransformFeatures->addAction(action);
+    action = new QAction(tr("Add polar pattern"), ui->listTransformFeatures);
+    action->connect(action, SIGNAL(triggered()),
+                    this, SLOT(onTransformAddPolarPattern()));
+    ui->listTransformFeatures->addAction(action);
+    action = new QAction(tr("Add scaled transformation"), ui->listTransformFeatures);
+    action->connect(action, SIGNAL(triggered()),
+                    this, SLOT(onTransformAddScaled()));
+    ui->listTransformFeatures->addAction(action);
+    action = new QAction(tr("Move up"), ui->listTransformFeatures);
+    action->connect(action, SIGNAL(triggered()),
+                    this, SLOT(onMoveUp()));
+    ui->listTransformFeatures->addAction(action);
+    action = new QAction(tr("Move down"), ui->listTransformFeatures);
+    action->connect(action, SIGNAL(triggered()),
+                    this, SLOT(onMoveDown()));
+    ui->listTransformFeatures->addAction(action);
+    ui->listTransformFeatures->setContextMenuPolicy(Qt::ActionsContextMenu);
+    connect(ui->checkBoxUpdateView, SIGNAL(toggled(bool)),
+            this, SLOT(onUpdateView(bool)));
+
+    connect(ui->listTransformFeatures, SIGNAL(activated(QModelIndex)),
+            this, SLOT(onTransformActivated(QModelIndex)));
+
+    updateUI();
+}
+
+void TaskMultiTransformParameters::updateUI()
+{
+    // Get the transformFeatures data
+    PartDesign::MultiTransform* pcMultiTransform = static_cast<PartDesign::MultiTransform*>(TransformedView->getObject());
+    std::vector<App::DocumentObject*> transformFeatures = pcMultiTransform->Transformations.getValues();
+
+    // Fill data into dialog elements
+    ui->listTransformFeatures->setEnabled(true);
+    ui->listTransformFeatures->clear();
+    for (std::vector<App::DocumentObject*>::const_iterator i = transformFeatures.begin(); i != transformFeatures.end(); i++)
+    {
+        if ((*i) != NULL) {
+            auto vp = Application::Instance->getViewProvider(*i);
+            new QListWidgetItem(vp?vp->getIcon():QIcon(),
+                                QString::fromUtf8((*i)->Label.getValue()),
+                                ui->listTransformFeatures);
+        }
+    }
+    if (transformFeatures.size() > 0) {
+        ui->listTransformFeatures->setCurrentRow(0, QItemSelectionModel::ClearAndSelect);
+        editHint = false;
+    } else {
+        ui->listTransformFeatures->addItem(tr("Right-click to add"));
+        editHint = true;
+    }
+}
+
+void TaskMultiTransformParameters::slotDeletedObject(const Gui::ViewProviderDocumentObject& Obj)
+{
+    if (Obj.getObject() == this->subFeature)
+        this->subFeature = nullptr;
+    TaskTransformedParameters::slotDeletedObject(Obj);
+}
+
+void TaskMultiTransformParameters::closeSubTask()
+{
+    if (subTask) {
+        exitSelectionMode();
+        disconnect(ui->checkBoxUpdateView, 0, subTask, 0);
+        delete subTask;
+        subTask = NULL;
+    }
+}
+
+void TaskMultiTransformParameters::onTransformDelete()
+{
+    if (editHint)
+        return; // Can't delete the hint...
+    int row = ui->listTransformFeatures->currentIndex().row();
+    PartDesign::MultiTransform* pcMultiTransform = static_cast<PartDesign::MultiTransform*>(TransformedView->getObject());
+    std::vector<App::DocumentObject*> transformFeatures = pcMultiTransform->Transformations.getValues();
+
+    App::DocumentObject* feature = transformFeatures[row];
+    if (feature == this->subFeature)
+        this->subFeature = nullptr;
+
+    setupTransaction();
+    pcMultiTransform->getDocument()->removeObject(feature->getNameInDocument());
+    closeSubTask();
+
+    transformFeatures.erase(transformFeatures.begin() + row);
+    pcMultiTransform->Transformations.setValues(transformFeatures);
+    // Note: When the last transformation is deleted, recomputeFeature does nothing, because Transformed::execute()
+    // says: "No transformations defined, exit silently"
+    recomputeFeature();
+
+    ui->listTransformFeatures->model()->removeRow(row);
+    ui->listTransformFeatures->setCurrentRow(0, QItemSelectionModel::ClearAndSelect);
+}
+
+void TaskMultiTransformParameters::onTransformEdit()
+{
+    if (editHint)
+        return; // Can't edit the hint...
+    closeSubTask(); // For example if user is editing one subTask and then double-clicks on another without OK'ing first
+    ui->listTransformFeatures->currentItem()->setSelected(true);
+    int row = ui->listTransformFeatures->currentIndex().row();
+    PartDesign::MultiTransform* pcMultiTransform = static_cast<PartDesign::MultiTransform*>(TransformedView->getObject());
+    std::vector<App::DocumentObject*> transformFeatures = pcMultiTransform->Transformations.getValues();
+
+    subFeature = static_cast<PartDesign::Transformed*>(transformFeatures[row]);
+    if (transformFeatures[row]->getTypeId() == PartDesign::Mirrored::getClassTypeId())
+        subTask = new TaskMirroredParameters(this, ui->verticalLayout);
+    else if (transformFeatures[row]->getTypeId() == PartDesign::LinearPattern::getClassTypeId())
+        subTask = new TaskLinearPatternParameters(this, ui->verticalLayout);
+    else if (transformFeatures[row]->getTypeId() == PartDesign::PolarPattern::getClassTypeId())
+        subTask = new TaskPolarPatternParameters(this, ui->verticalLayout);
+    else if (transformFeatures[row]->getTypeId() == PartDesign::Scaled::getClassTypeId())
+        subTask = new TaskScaledParameters(this, ui->verticalLayout);
+    else
+        return; // TODO: Show an error?
+
+    connect(ui->checkBoxUpdateView, SIGNAL(toggled(bool)),
+            subTask, SLOT(onUpdateView(bool)));
+}
+
+void TaskMultiTransformParameters::onTransformActivated(const QModelIndex& index)
+{
+    Q_UNUSED(index);
+    onTransformEdit();
+}
+
+void TaskMultiTransformParameters::onTransformAddMirrored()
+{
+    closeSubTask();
+    std::string newFeatName = TransformedView->getObject()->getDocument()->getUniqueObjectName("Mirrored");
+    auto pcActiveBody = PartDesignGui::getBody(false);
+    if (!pcActiveBody)
+        return;
+
+    // Gui::Command::openCommand(QT_TRANSLATE_NOOP("Command", "Mirrored"));
+    setupTransaction();
+
+    FCMD_OBJ_CMD(pcActiveBody, "newObject('PartDesign::Mirrored','"<<newFeatName<<"')");
+    auto Feat = pcActiveBody->getDocument()->getObject(newFeatName.c_str());
+    if (!Feat)
+        return;
+    //Gui::Command::updateActive();
+    App::DocumentObject* sketch = getSketchObject();
+    if (sketch)
+        FCMD_OBJ_CMD(Feat, "MirrorPlane = ("<<Gui::Command::getObjectCmd(sketch)<<",['V_Axis'])");
+    else {
+        FCMD_OBJ_CMD(Feat, "MirrorPlane = ("
+                << Gui::Command::getObjectCmd(pcActiveBody->getOrigin()->getXY()) << ",[''])");
+    }
+
+    finishAdd(newFeatName);
+    // show the new view when no error
+    if (!Feat->isError())
+        TransformedView->getObject()->Visibility.setValue(true);
+}
+
+void TaskMultiTransformParameters::onTransformAddLinearPattern()
+{
+    // See CmdPartDesignLinearPattern
+    //
+    closeSubTask();
+    std::string newFeatName = TransformedView->getObject()->getDocument()->getUniqueObjectName("LinearPattern");
+    auto pcActiveBody = PartDesignGui::getBody(false);
+    if (!pcActiveBody)
+        return;
+
+    // Gui::Command::openCommand(QT_TRANSLATE_NOOP("Command", "Make LinearPattern"));
+    setupTransaction();
+
+    FCMD_OBJ_CMD(pcActiveBody, "newObject('PartDesign::LinearPattern','"<<newFeatName<<"')");
+    auto Feat = pcActiveBody->getDocument()->getObject(newFeatName.c_str());
+    if (!Feat)
+        return;
+    //Gui::Command::updateActive();
+    App::DocumentObject* sketch = getSketchObject();
+    if (sketch) {
+        FCMD_OBJ_CMD(Feat, "Direction = ("<<Gui::Command::getObjectCmd(sketch)<<",['H_Axis'])");
+    }
+    else {
+        // set Direction value before filling up the combo box to avoid creating an empty item
+        // inside updateUI()
+        PartDesign::Body* body = static_cast<PartDesign::Body*>(Part::BodyBase::findBodyOf(getObject()));
+        if (body) {
+            FCMD_OBJ_CMD(Feat, "Direction = ("<<Gui::Command::getObjectCmd(body->getOrigin()->getX())<<",[''])");
+        }
+    }
+
+    FCMD_OBJ_CMD(Feat, "Length = 100");
+    FCMD_OBJ_CMD(Feat, "Occurrences = 2");
+
+    finishAdd(newFeatName);
+    // show the new view when no error
+    if (!Feat->isError())
+        TransformedView->getObject()->Visibility.setValue(true);
+}
+
+void TaskMultiTransformParameters::onTransformAddPolarPattern()
+{
+    closeSubTask();
+    std::string newFeatName = TransformedView->getObject()->getDocument()->getUniqueObjectName("PolarPattern");
+    auto pcActiveBody = PartDesignGui::getBody(false);
+    if (!pcActiveBody)
+        return;
+
+    // Gui::Command::openCommand(QT_TRANSLATE_NOOP("Command", "PolarPattern"));
+    setupTransaction();
+
+    FCMD_OBJ_CMD(pcActiveBody, "newObject('PartDesign::PolarPattern','"<<newFeatName<<"')");
+    auto Feat = pcActiveBody->getDocument()->getObject(newFeatName.c_str());
+    if (!Feat)
+        return;
+    //Gui::Command::updateActive();
+    App::DocumentObject* sketch = getSketchObject();
+    if (sketch)
+        FCMD_OBJ_CMD(Feat, "Axis = ("<<Gui::Command::getObjectCmd(sketch)<<",['N_Axis'])");
+    else {
+        FCMD_OBJ_CMD(Feat, "Axis = ("
+                << Gui::Command::getObjectCmd(pcActiveBody->getOrigin()->getZ())<<",[''])");
+    }
+    FCMD_OBJ_CMD(Feat, "Angle = 360");
+    FCMD_OBJ_CMD(Feat, "Occurrences = 2");
+
+    finishAdd(newFeatName);
+    // show the new view when no error
+    if (!Feat->isError())
+        TransformedView->getObject()->Visibility.setValue(true);
+}
+
+void TaskMultiTransformParameters::onTransformAddScaled()
+{
+    closeSubTask();
+    std::string newFeatName = TransformedView->getObject()->getDocument()->getUniqueObjectName("Scaled");
+    auto pcActiveBody = PartDesignGui::getBody(false);
+    if (!pcActiveBody)
+        return;
+
+    // Gui::Command::openCommand(QT_TRANSLATE_NOOP("Command", "Scaled"));
+    setupTransaction();
+
+    FCMD_OBJ_CMD(pcActiveBody, "newObject('PartDesign::Scaled','"<<newFeatName<<"')");
+    auto Feat = pcActiveBody->getDocument()->getObject(newFeatName.c_str());
+    if (!Feat)
+        return;
+    //Gui::Command::updateActive();
+    FCMD_OBJ_CMD(Feat, "Factor = 2");
+    FCMD_OBJ_CMD(Feat, "Occurrences = 2");
+
+    finishAdd(newFeatName);
+    // show the new view when no error
+    if (!Feat->isError())
+        TransformedView->getObject()->Visibility.setValue(true);
+}
+
+void TaskMultiTransformParameters::finishAdd(std::string &newFeatName)
+{
+    //Gui::Command::updateActive();
+    //Gui::Command::copyVisual(newFeatName.c_str(), "ShapeColor", getOriginals().front()->getNameInDocument().c_str());
+    //Gui::Command::copyVisual(newFeatName.c_str(), "DisplayMode", getOriginals().front()->getNameInDocument().c_str());
+
+    setupTransaction();
+    PartDesign::MultiTransform* pcMultiTransform = static_cast<PartDesign::MultiTransform*>(TransformedView->getObject());
+    if (editHint) {
+        // Remove hint, first feature is being added
+        ui->listTransformFeatures->model()->removeRow(0);
+    }
+    int row = ui->listTransformFeatures->currentIndex().row();
+
+    // Insert new transformation after the selected row
+    // This means that in order to insert at the beginning, the user has to use "Move Up" in the menu
+
+    auto newFeature = static_cast<PartDesign::Transformed*>(
+            pcMultiTransform->getDocument()->getObject(newFeatName.c_str()));
+    newFeature->BaseFeature.setValue(nullptr);
+
+    auto body = PartDesign::Body::findBodyOf(newFeature);
+    if (body && body->Tip.getValue() == newFeature)
+        body->setTip(pcMultiTransform);
+
+    std::vector<App::DocumentObject*> transformFeatures = pcMultiTransform->Transformations.getValues();
+    if (row == ui->listTransformFeatures->model()->rowCount() - 1) {
+        // Note: Inserts always happen before the specified iterator so in order to append at the
+        // end we need to use push_back() and append()
+        transformFeatures.push_back(newFeature);
+        auto vp = Application::Instance->getViewProvider(newFeature);
+        new QListWidgetItem(vp?vp->getIcon():QIcon(),
+                            QString::fromUtf8(newFeature->Label.getValue()),
+                            ui->listTransformFeatures);
+        ui->listTransformFeatures->setCurrentRow(row+1, QItemSelectionModel::ClearAndSelect);
+    } else {
+        // Note: The feature tree always seems to append to the end, no matter what we say here
+        transformFeatures.insert(transformFeatures.begin() + row + 1, newFeature);
+        ui->listTransformFeatures->insertItem(row + 1, QString::fromLatin1(newFeature->Label.getValue()));
+        ui->listTransformFeatures->setCurrentRow(row + 1, QItemSelectionModel::ClearAndSelect);
+    }
+    pcMultiTransform->Transformations.setValues(transformFeatures);
+
+    showObject();
+
+    recomputeFeature();
+
+    editHint = false;
+
+    onTransformEdit();
+}
+
+void TaskMultiTransformParameters::moveTransformFeature(const int increment)
+{
+    setupTransaction();
+    int row = ui->listTransformFeatures->currentIndex().row();
+    PartDesign::MultiTransform* pcMultiTransform = static_cast<PartDesign::MultiTransform*>(TransformedView->getObject());
+    std::vector<App::DocumentObject*> transformFeatures = pcMultiTransform->Transformations.getValues();
+
+    App::DocumentObject* feature = transformFeatures[row];
+    transformFeatures.erase(transformFeatures.begin() + row);
+    QListWidgetItem* item = new QListWidgetItem(*(ui->listTransformFeatures->item(row)));
+    ui->listTransformFeatures->model()->removeRow(row);
+    // After this operation, if we were to insert at index row again, things will remain unchanged
+
+    row += increment;
+
+    if (row < 0)
+        row = 0;
+
+    if (row >= ui->listTransformFeatures->model()->rowCount()) {
+        // Note: Inserts always happen before the specified iterator so in order to append at the
+        // end we need to use push_back() and append()
+        transformFeatures.push_back(feature);
+        ui->listTransformFeatures->addItem(item);
+        ui->listTransformFeatures->setCurrentRow(row, QItemSelectionModel::ClearAndSelect);
+    } else {
+        transformFeatures.insert(transformFeatures.begin() + row, feature);
+        ui->listTransformFeatures->insertItem(row, item);
+        ui->listTransformFeatures->setCurrentRow(row, QItemSelectionModel::ClearAndSelect);
+    }
+
+    pcMultiTransform->Transformations.setValues(transformFeatures);
+    recomputeFeature();
+}
+
+void TaskMultiTransformParameters::onMoveUp()
+{
+    moveTransformFeature(-1);
+}
+
+void TaskMultiTransformParameters::onMoveDown()
+{
+    moveTransformFeature(+1);
+}
+
+void TaskMultiTransformParameters::onSubTaskButtonOK() {
+    closeSubTask();
+}
+
+void TaskMultiTransformParameters::onUpdateView(bool on)
+{
+    blockUpdate = !on;
+    if (on) {
+        setupTransaction();
+        recomputeFeature();
+    }
+}
+
+const std::vector<App::DocumentObject*> TaskMultiTransformParameters::getTransformFeatures(void) const
+{
+    PartDesign::MultiTransform* pcMultiTransform = static_cast<PartDesign::MultiTransform*>(TransformedView->getObject());
+    return pcMultiTransform->Transformations.getValues();
+}
+
+void TaskMultiTransformParameters::apply()
+{
+}
+
+TaskMultiTransformParameters::~TaskMultiTransformParameters()
+{
+    try {
+        closeSubTask();
+    }
+    catch (const Py::Exception&) {
+        Base::PyException e; // extract the Python error text
+        e.ReportException();
+    }
+    if (proxy)
+        delete proxy;
+}
+
+void TaskMultiTransformParameters::changeEvent(QEvent *e)
+{
+    TaskBox::changeEvent(e);
+    if (e->type() == QEvent::LanguageChange) {
+        ui->retranslateUi(proxy);
+    }
+}
+
+//**************************************************************************
+//**************************************************************************
+// TaskDialog
+//++++++++++++++++++++++++++++++++++++++++++++++++++++++++++++++++++++++++++
+
+TaskDlgMultiTransformParameters::TaskDlgMultiTransformParameters(ViewProviderMultiTransform *MultiTransformView)
+    : TaskDlgTransformedParameters(MultiTransformView, new TaskMultiTransformParameters(MultiTransformView))
+{
+}
+//==== calls from the TaskView ===============================================================
+
+bool TaskDlgMultiTransformParameters::accept()
+{
+    // Set up transformations
+    TaskMultiTransformParameters* mtParameter = static_cast<TaskMultiTransformParameters*>(parameter);
+    std::vector<App::DocumentObject*> transformFeatures = mtParameter->getTransformFeatures();
+    std::stringstream str;
+    str << Gui::Command::getObjectCmd(vp->getObject()) << ".Transformations = [";
+    for (std::vector<App::DocumentObject*>::const_iterator it = transformFeatures.begin(); it != transformFeatures.end(); it++)
+    {
+        if ((*it) != NULL)
+            str << Gui::Command::getObjectCmd(*it) << ",";
+    }
+    str << "]";
+    Gui::Command::runCommand(Gui::Command::Doc,str.str().c_str());
+
+    return TaskDlgFeatureParameters::accept ();
+}
+
+// FIXME: It seems all roll back is finely handled by abortCommand() in parent classes. On the other
+//        hand manual removal of objects may lead to segfault in dialog distructer of subtransformation
+//        due to TaskMultiTransformParameters::getSubFeature() returns already destroid object. So check
+//        that everything is fine and delete the method. (2015-07-31, Fat-Zer)
+//bool TaskDlgMultiTransformParameters::reject()
+//{
+//    // Get objects before view is invalidated
+//    // For the same reason we can't delegate showing the originals to TaskDlgTransformedParameters::reject()
+//    PartDesign::MultiTransform* pcMultiTransform = static_cast<PartDesign::MultiTransform*>(vp->getObject());
+//    std::vector<App::DocumentObject*> transformFeatures = pcMultiTransform->Transformations.getValues();
+//
+//    // Delete the transformation features - must happen before abortCommand()!
+//    for (std::vector<App::DocumentObject*>::const_iterator it = transformFeatures.begin(); it != transformFeatures.end(); ++it)
+//    {
+//        if ((*it) != NULL)
+//            Gui::Command::doCommand(
+//                Gui::Command::Doc,"App.ActiveDocument.removeObject(\"%s\")", (*it)->getNameInDocument());
+//    }
+//
+//    return TaskDlgTransformedParameters::reject();
+//}
+
+#include "moc_TaskMultiTransformParameters.cpp"
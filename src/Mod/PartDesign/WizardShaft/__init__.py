<<<<<<< HEAD
# -*- coding: utf-8 -*-
=======
# -*- coding: utf8 -*-
>>>>>>> 0d3d3128
"""
Shaft Wizard
"""

#/******************************************************************************
# *   Copyright (c) 2012 Jan Rheinländer <jrheinlaender@users.sourceforge.net> *
# *                                                                            *
# *   This file is part of the FreeCAD CAx development system.                 *
# *                                                                            *
# *   This library is free software; you can redistribute it and/or            *
# *   modify it under the terms of the GNU Library General Public              *
# *   License as published by the Free Software Foundation; either             *
# *   version 2 of the License, or (at your option) any later version.         *
# *                                                                            *
# *   This library  is distributed in the hope that it will be useful,         *
# *   but WITHOUT ANY WARRANTY; without even the implied warranty of           *
# *   MERCHANTABILITY or FITNESS FOR A PARTICULAR PURPOSE.  See the            *
# *   GNU Library General Public License for more details.                     *
# *                                                                            *
# *   You should have received a copy of the GNU Library General Public        *
# *   License along with this library; see the file COPYING.LIB. If not,       *
# *   write to the Free Software Foundation, Inc., 59 Temple Place,            *
# *   Suite 330, Boston, MA  02111-1307, USA                                   *
# *                                                                            *
# ******************************************************************************/

# Empty file to treat the folder as a package<|MERGE_RESOLUTION|>--- conflicted
+++ resolved
@@ -1,8 +1,4 @@
-<<<<<<< HEAD
-# -*- coding: utf-8 -*-
-=======
 # -*- coding: utf8 -*-
->>>>>>> 0d3d3128
 """
 Shaft Wizard
 """

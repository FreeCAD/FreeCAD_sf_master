// SPDX-License-Identifier: LGPL-2.1-or-later
/****************************************************************************
 *                                                                          *
 *   Copyright (c) 2024 The FreeCAD Project Association AISBL               *
 *                                                                          *
 *   This file is part of FreeCAD.                                          *
 *                                                                          *
 *   FreeCAD is free software: you can redistribute it and/or modify it     *
 *   under the terms of the GNU Lesser General Public License as            *
 *   published by the Free Software Foundation, either version 2.1 of the   *
 *   License, or (at your option) any later version.                        *
 *                                                                          *
 *   FreeCAD is distributed in the hope that it will be useful, but         *
 *   WITHOUT ANY WARRANTY; without even the implied warranty of             *
 *   MERCHANTABILITY or FITNESS FOR A PARTICULAR PURPOSE. See the GNU       *
 *   Lesser General Public License for more details.                        *
 *                                                                          *
 *   You should have received a copy of the GNU Lesser General Public       *
 *   License along with FreeCAD. If not, see                                *
 *   <https://www.gnu.org/licenses/>.                                       *
 *                                                                          *
 ***************************************************************************/

#include "PreCompiled.h"
#ifndef _PreComp_
#include <boost/algorithm/string/predicate.hpp>
#include <QByteArray>
#include <QCryptographicHash>
#include <QDateTime>
#include <QDir>
#include <QFile>
#include <QFileInfo>
#include <QStandardPaths>
#include <QUrl>
#endif

#include "DisplayedFilesModel.h"
#include <App/Application.h>
#include <App/ProjectFile.h>
#include <Base/FileInfo.h>
#include <Base/Stream.h>

using namespace Start;


namespace
{

std::string humanReadableSize(unsigned int bytes)
{
    static const std::vector<std::string> siPrefix {
        "b",
        "kb",
        "Mb",
        "Gb",
        "Tb",
        "Pb",
        "Eb"  // I think it's safe to stop here (for the time being)...
    };
    size_t base = 0;
    double inUnits = bytes;
    constexpr double siFactor {1000.0};
    while (inUnits > siFactor && base < siPrefix.size() - 1) {
        ++base;
        inUnits /= siFactor;
    }
    if (base == 0) {
        // Don't include a decimal point for bytes
        return fmt::format("{:.0f} {}", inUnits, siPrefix[base]);
    }
    // For all others, include one digit after the decimal place
    return fmt::format("{:.1f} {}", inUnits, siPrefix[base]);
}

FileStats fileInfoFromFreeCADFile(const std::string& path)
{
    App::ProjectFile proj(path);
    proj.loadDocument();
    auto metadata = proj.getMetadata();
    FileStats result;
    result.insert(std::make_pair(DisplayedFilesModelRoles::author, metadata.createdBy));
    result.insert(
        std::make_pair(DisplayedFilesModelRoles::modifiedTime, metadata.lastModifiedDate));
    result.insert(std::make_pair(DisplayedFilesModelRoles::creationTime, metadata.creationDate));
    result.insert(std::make_pair(DisplayedFilesModelRoles::company, metadata.company));
    result.insert(std::make_pair(DisplayedFilesModelRoles::license, metadata.license));
    result.insert(std::make_pair(DisplayedFilesModelRoles::description, metadata.comment));
    return result;
}

std::string getThumbnailsImage()
{
    return "thumbnails/Thumbnail.png";
}

QString getThumbnailsName()
{
#if defined(Q_OS_LINUX)
    return QString::fromLatin1("thumbnails/normal");
#else
    return QString::fromLatin1("FreeCADStartThumbnails");
#endif
}

QDir getThumnailsParentDir()
{
    return {QStandardPaths::writableLocation(QStandardPaths::GenericCacheLocation)};
}

QString getThumbnailsDir()
{
    QDir dir = getThumnailsParentDir();
    return dir.absoluteFilePath(getThumbnailsName());
}

void createThumbnailsDir()
{
    QString name = getThumbnailsName();
    QDir dir(getThumnailsParentDir());
    if (!dir.exists(name)) {
        dir.mkpath(name);
    }
}

QString getMD5Hash(const std::string& path)
{
    // Use MD5 hash as specified here:
    // https://specifications.freedesktop.org/thumbnail-spec/0.8.0/thumbsave.html
    QUrl url(QString::fromStdString(path));
    url.setScheme(QString::fromLatin1("file"));
    QCryptographicHash hash(QCryptographicHash::Md5);
    hash.addData(url.toEncoded());
    QByteArray ba = hash.result().toHex();
    return QString::fromLatin1(ba);
}

QString getUniquePNG(const std::string& path)
{
    QDir dir = getThumbnailsDir();
    QString md5 = getMD5Hash(path) + QLatin1String(".png");
    return dir.absoluteFilePath(md5);
}

bool useCachedPNG(const std::string& image, const std::string& project)
{
    Base::FileInfo f1(image);
    Base::FileInfo f2(project);
    if (!f1.exists()) {
        return false;
    }
    if (!f2.exists()) {
        return false;
    }

    return f1.lastModified() > f2.lastModified();
}

/// Load the thumbnail image data (if any) that is stored in an FCStd file.
/// \returns The image bytes, or an empty QByteArray (if no thumbnail was stored)
QByteArray loadFCStdThumbnail(const std::string& pathToFCStdFile)
{
    App::ProjectFile proj(pathToFCStdFile);
    if (proj.loadDocument()) {
        try {
            std::string thumbnailFile = getUniquePNG(pathToFCStdFile).toStdString();
            if (!useCachedPNG(thumbnailFile, pathToFCStdFile)) {
                static std::string thumb = getThumbnailsImage();
                if (proj.containsFile(thumb)) {
                    createThumbnailsDir();
                    Base::FileInfo fi(thumbnailFile);
                    Base::ofstream str(fi, std::ios::in | std::ios::binary);
                    proj.readInputFileDirect(thumb, str);
                    str.close();
                }
            }

            auto inputFile = QFile(QString::fromStdString(thumbnailFile));
            if (inputFile.exists()) {
                inputFile.open(QIODevice::OpenModeFlag::ReadOnly);
                return inputFile.readAll();
            }
        }
        catch (...) {
        }
    }
    return {};
}

FileStats getFileInfo(const std::string& path)
{
    FileStats result;
    Base::FileInfo file(path);
    if (file.hasExtension("FCStd")) {
        result = fileInfoFromFreeCADFile(path);
    }
    else {
        file.lastModified();
    }
    result.insert(std::make_pair(DisplayedFilesModelRoles::path, path));
    result.insert(std::make_pair(DisplayedFilesModelRoles::size, humanReadableSize(file.size())));
    result.insert(std::make_pair(DisplayedFilesModelRoles::baseName, file.fileName()));
    return result;
}

bool freecadCanOpen(const QString& extension)
{
    std::string ext = extension.toStdString();
    auto importTypes = App::GetApplication().getImportTypes();
    return std::find_if(importTypes.begin(),
                        importTypes.end(),
                        [&ext](const auto& item) {
                            return boost::iequals(item, ext);
                        })
        != importTypes.end();
}

}  // namespace

DisplayedFilesModel::DisplayedFilesModel(QObject* parent)
    : QAbstractListModel(parent)
{}


int DisplayedFilesModel::rowCount(const QModelIndex& parent) const
{
    Q_UNUSED(parent);
    return static_cast<int>(_fileInfoCache.size());
}

QVariant DisplayedFilesModel::data(const QModelIndex& index, int roleAsInt) const
{
    int row = index.row();
    if (row < 0 || row >= static_cast<int>(_fileInfoCache.size())) {
        return {};
    }
    auto mapEntry = _fileInfoCache.at(row);
    auto role = static_cast<DisplayedFilesModelRoles>(roleAsInt);
    switch (role) {
        case DisplayedFilesModelRoles::author:  // NOLINT(bugprone-branch-clone)
            [[fallthrough]];
        case DisplayedFilesModelRoles::baseName:
            [[fallthrough]];
        case DisplayedFilesModelRoles::company:
            [[fallthrough]];
        case DisplayedFilesModelRoles::creationTime:
            [[fallthrough]];
        case DisplayedFilesModelRoles::description:
            [[fallthrough]];
        case DisplayedFilesModelRoles::license:
            [[fallthrough]];
        case DisplayedFilesModelRoles::modifiedTime:
            [[fallthrough]];
        case DisplayedFilesModelRoles::path:
            [[fallthrough]];
        case DisplayedFilesModelRoles::size:
            if (mapEntry.find(role) != mapEntry.end()) {
                return QString::fromStdString(mapEntry.at(role));
            }
            else {
                return {};
            }
        case DisplayedFilesModelRoles::image: {
            auto path = QString::fromStdString(mapEntry.at(DisplayedFilesModelRoles::path));
            if (_imageCache.contains(path)) {
                return _imageCache[path];
            }
            break;
        }
        default:
            break;
    }
    switch (roleAsInt) {
        case Qt::ItemDataRole::ToolTipRole:
            return QString::fromStdString(mapEntry.at(DisplayedFilesModelRoles::path));
    }
    return {};
}

void DisplayedFilesModel::addFile(const QString& filePath)
{
    QFileInfo qfi(filePath);
    if (!qfi.isReadable()) {
        return;
    }

    // Check if FreeCAD can open the file by its extension
    if (!freecadCanOpen(qfi.suffix())) {
        return;
    }

    // Add file information to cache
    _fileInfoCache.emplace_back(getFileInfo(filePath.toStdString()));
<<<<<<< HEAD

    // If the file is a FreeCAD file (.FCStd)
    if (qfi.completeSuffix() == QLatin1String("FCStd")) {
        // Load thumbnail from FreeCAD file
=======
    if (qfi.suffix().toLower() == QLatin1String("fcstd")) {
>>>>>>> a372678e
        auto thumbnail = loadFCStdThumbnail(filePath.toStdString());
        if (!thumbnail.isEmpty()) {
            _imageCache.insert(filePath, thumbnail);
        }
    }
    else {
        // If it is not a FreeCAD file, generate thumbnail using F3D
        QString thumbnailPath = QString(QLatin1String("%1/%2_thumbnail.png"))
                                    .arg(QLatin1String("/tmp"))
                                    .arg(qfi.baseName());  // Temporary path for the thumbnail

        QString command =
            QString(QLatin1String("f3d --config=thumbnail --load-plugins=occt --verbose=quiet "
                                  "--output=%1 --resolution=%2,%3 %4"))
                .arg(thumbnailPath)
                .arg(128)        // Thumbnail size in X
                .arg(128)        // Thumbnail size in Y
                .arg(filePath);  // Input file

        // Run the f3d command to generate the thumbnail
        int result = std::system(command.toStdString().c_str());

        // Check if the thumbnail was generated successfully and exists
        if (result == 0 && QFile::exists(thumbnailPath)) {
            QFile thumbnailFile(thumbnailPath);
            if (thumbnailFile.open(QIODevice::ReadOnly)) {
                QByteArray thumbnailData = thumbnailFile.readAll();
                thumbnailFile.close();
                _imageCache.insert(filePath, thumbnailData);
            }
        }
    }
}

void DisplayedFilesModel::clear()
{
    _fileInfoCache.clear();
}

QHash<int, QByteArray> DisplayedFilesModel::roleNames() const
{
    static QHash<int, QByteArray> nameMap {
        std::make_pair(int(DisplayedFilesModelRoles::author), "author"),
        std::make_pair(int(DisplayedFilesModelRoles::baseName), "baseName"),
        std::make_pair(int(DisplayedFilesModelRoles::company), "company"),
        std::make_pair(int(DisplayedFilesModelRoles::creationTime), "creationTime"),
        std::make_pair(int(DisplayedFilesModelRoles::description), "description"),
        std::make_pair(int(DisplayedFilesModelRoles::image), "image"),
        std::make_pair(int(DisplayedFilesModelRoles::license), "license"),
        std::make_pair(int(DisplayedFilesModelRoles::modifiedTime), "modifiedTime"),
        std::make_pair(int(DisplayedFilesModelRoles::path), "path"),
        std::make_pair(int(DisplayedFilesModelRoles::size), "size"),
    };
    return nameMap;
}
<|MERGE_RESOLUTION|>--- conflicted
+++ resolved
@@ -1,355 +1,351 @@
-// SPDX-License-Identifier: LGPL-2.1-or-later
-/****************************************************************************
- *                                                                          *
- *   Copyright (c) 2024 The FreeCAD Project Association AISBL               *
- *                                                                          *
- *   This file is part of FreeCAD.                                          *
- *                                                                          *
- *   FreeCAD is free software: you can redistribute it and/or modify it     *
- *   under the terms of the GNU Lesser General Public License as            *
- *   published by the Free Software Foundation, either version 2.1 of the   *
- *   License, or (at your option) any later version.                        *
- *                                                                          *
- *   FreeCAD is distributed in the hope that it will be useful, but         *
- *   WITHOUT ANY WARRANTY; without even the implied warranty of             *
- *   MERCHANTABILITY or FITNESS FOR A PARTICULAR PURPOSE. See the GNU       *
- *   Lesser General Public License for more details.                        *
- *                                                                          *
- *   You should have received a copy of the GNU Lesser General Public       *
- *   License along with FreeCAD. If not, see                                *
- *   <https://www.gnu.org/licenses/>.                                       *
- *                                                                          *
- ***************************************************************************/
-
-#include "PreCompiled.h"
-#ifndef _PreComp_
-#include <boost/algorithm/string/predicate.hpp>
-#include <QByteArray>
-#include <QCryptographicHash>
-#include <QDateTime>
-#include <QDir>
-#include <QFile>
-#include <QFileInfo>
-#include <QStandardPaths>
-#include <QUrl>
-#endif
-
-#include "DisplayedFilesModel.h"
-#include <App/Application.h>
-#include <App/ProjectFile.h>
-#include <Base/FileInfo.h>
-#include <Base/Stream.h>
-
-using namespace Start;
-
-
-namespace
-{
-
-std::string humanReadableSize(unsigned int bytes)
-{
-    static const std::vector<std::string> siPrefix {
-        "b",
-        "kb",
-        "Mb",
-        "Gb",
-        "Tb",
-        "Pb",
-        "Eb"  // I think it's safe to stop here (for the time being)...
-    };
-    size_t base = 0;
-    double inUnits = bytes;
-    constexpr double siFactor {1000.0};
-    while (inUnits > siFactor && base < siPrefix.size() - 1) {
-        ++base;
-        inUnits /= siFactor;
-    }
-    if (base == 0) {
-        // Don't include a decimal point for bytes
-        return fmt::format("{:.0f} {}", inUnits, siPrefix[base]);
-    }
-    // For all others, include one digit after the decimal place
-    return fmt::format("{:.1f} {}", inUnits, siPrefix[base]);
-}
-
-FileStats fileInfoFromFreeCADFile(const std::string& path)
-{
-    App::ProjectFile proj(path);
-    proj.loadDocument();
-    auto metadata = proj.getMetadata();
-    FileStats result;
-    result.insert(std::make_pair(DisplayedFilesModelRoles::author, metadata.createdBy));
-    result.insert(
-        std::make_pair(DisplayedFilesModelRoles::modifiedTime, metadata.lastModifiedDate));
-    result.insert(std::make_pair(DisplayedFilesModelRoles::creationTime, metadata.creationDate));
-    result.insert(std::make_pair(DisplayedFilesModelRoles::company, metadata.company));
-    result.insert(std::make_pair(DisplayedFilesModelRoles::license, metadata.license));
-    result.insert(std::make_pair(DisplayedFilesModelRoles::description, metadata.comment));
-    return result;
-}
-
-std::string getThumbnailsImage()
-{
-    return "thumbnails/Thumbnail.png";
-}
-
-QString getThumbnailsName()
-{
-#if defined(Q_OS_LINUX)
-    return QString::fromLatin1("thumbnails/normal");
-#else
-    return QString::fromLatin1("FreeCADStartThumbnails");
-#endif
-}
-
-QDir getThumnailsParentDir()
-{
-    return {QStandardPaths::writableLocation(QStandardPaths::GenericCacheLocation)};
-}
-
-QString getThumbnailsDir()
-{
-    QDir dir = getThumnailsParentDir();
-    return dir.absoluteFilePath(getThumbnailsName());
-}
-
-void createThumbnailsDir()
-{
-    QString name = getThumbnailsName();
-    QDir dir(getThumnailsParentDir());
-    if (!dir.exists(name)) {
-        dir.mkpath(name);
-    }
-}
-
-QString getMD5Hash(const std::string& path)
-{
-    // Use MD5 hash as specified here:
-    // https://specifications.freedesktop.org/thumbnail-spec/0.8.0/thumbsave.html
-    QUrl url(QString::fromStdString(path));
-    url.setScheme(QString::fromLatin1("file"));
-    QCryptographicHash hash(QCryptographicHash::Md5);
-    hash.addData(url.toEncoded());
-    QByteArray ba = hash.result().toHex();
-    return QString::fromLatin1(ba);
-}
-
-QString getUniquePNG(const std::string& path)
-{
-    QDir dir = getThumbnailsDir();
-    QString md5 = getMD5Hash(path) + QLatin1String(".png");
-    return dir.absoluteFilePath(md5);
-}
-
-bool useCachedPNG(const std::string& image, const std::string& project)
-{
-    Base::FileInfo f1(image);
-    Base::FileInfo f2(project);
-    if (!f1.exists()) {
-        return false;
-    }
-    if (!f2.exists()) {
-        return false;
-    }
-
-    return f1.lastModified() > f2.lastModified();
-}
-
-/// Load the thumbnail image data (if any) that is stored in an FCStd file.
-/// \returns The image bytes, or an empty QByteArray (if no thumbnail was stored)
-QByteArray loadFCStdThumbnail(const std::string& pathToFCStdFile)
-{
-    App::ProjectFile proj(pathToFCStdFile);
-    if (proj.loadDocument()) {
-        try {
-            std::string thumbnailFile = getUniquePNG(pathToFCStdFile).toStdString();
-            if (!useCachedPNG(thumbnailFile, pathToFCStdFile)) {
-                static std::string thumb = getThumbnailsImage();
-                if (proj.containsFile(thumb)) {
-                    createThumbnailsDir();
-                    Base::FileInfo fi(thumbnailFile);
-                    Base::ofstream str(fi, std::ios::in | std::ios::binary);
-                    proj.readInputFileDirect(thumb, str);
-                    str.close();
-                }
-            }
-
-            auto inputFile = QFile(QString::fromStdString(thumbnailFile));
-            if (inputFile.exists()) {
-                inputFile.open(QIODevice::OpenModeFlag::ReadOnly);
-                return inputFile.readAll();
-            }
-        }
-        catch (...) {
-        }
-    }
-    return {};
-}
-
-FileStats getFileInfo(const std::string& path)
-{
-    FileStats result;
-    Base::FileInfo file(path);
-    if (file.hasExtension("FCStd")) {
-        result = fileInfoFromFreeCADFile(path);
-    }
-    else {
-        file.lastModified();
-    }
-    result.insert(std::make_pair(DisplayedFilesModelRoles::path, path));
-    result.insert(std::make_pair(DisplayedFilesModelRoles::size, humanReadableSize(file.size())));
-    result.insert(std::make_pair(DisplayedFilesModelRoles::baseName, file.fileName()));
-    return result;
-}
-
-bool freecadCanOpen(const QString& extension)
-{
-    std::string ext = extension.toStdString();
-    auto importTypes = App::GetApplication().getImportTypes();
-    return std::find_if(importTypes.begin(),
-                        importTypes.end(),
-                        [&ext](const auto& item) {
-                            return boost::iequals(item, ext);
-                        })
-        != importTypes.end();
-}
-
-}  // namespace
-
-DisplayedFilesModel::DisplayedFilesModel(QObject* parent)
-    : QAbstractListModel(parent)
-{}
-
-
-int DisplayedFilesModel::rowCount(const QModelIndex& parent) const
-{
-    Q_UNUSED(parent);
-    return static_cast<int>(_fileInfoCache.size());
-}
-
-QVariant DisplayedFilesModel::data(const QModelIndex& index, int roleAsInt) const
-{
-    int row = index.row();
-    if (row < 0 || row >= static_cast<int>(_fileInfoCache.size())) {
-        return {};
-    }
-    auto mapEntry = _fileInfoCache.at(row);
-    auto role = static_cast<DisplayedFilesModelRoles>(roleAsInt);
-    switch (role) {
-        case DisplayedFilesModelRoles::author:  // NOLINT(bugprone-branch-clone)
-            [[fallthrough]];
-        case DisplayedFilesModelRoles::baseName:
-            [[fallthrough]];
-        case DisplayedFilesModelRoles::company:
-            [[fallthrough]];
-        case DisplayedFilesModelRoles::creationTime:
-            [[fallthrough]];
-        case DisplayedFilesModelRoles::description:
-            [[fallthrough]];
-        case DisplayedFilesModelRoles::license:
-            [[fallthrough]];
-        case DisplayedFilesModelRoles::modifiedTime:
-            [[fallthrough]];
-        case DisplayedFilesModelRoles::path:
-            [[fallthrough]];
-        case DisplayedFilesModelRoles::size:
-            if (mapEntry.find(role) != mapEntry.end()) {
-                return QString::fromStdString(mapEntry.at(role));
-            }
-            else {
-                return {};
-            }
-        case DisplayedFilesModelRoles::image: {
-            auto path = QString::fromStdString(mapEntry.at(DisplayedFilesModelRoles::path));
-            if (_imageCache.contains(path)) {
-                return _imageCache[path];
-            }
-            break;
-        }
-        default:
-            break;
-    }
-    switch (roleAsInt) {
-        case Qt::ItemDataRole::ToolTipRole:
-            return QString::fromStdString(mapEntry.at(DisplayedFilesModelRoles::path));
-    }
-    return {};
-}
-
-void DisplayedFilesModel::addFile(const QString& filePath)
-{
-    QFileInfo qfi(filePath);
-    if (!qfi.isReadable()) {
-        return;
-    }
-
-    // Check if FreeCAD can open the file by its extension
-    if (!freecadCanOpen(qfi.suffix())) {
-        return;
-    }
-
-    // Add file information to cache
-    _fileInfoCache.emplace_back(getFileInfo(filePath.toStdString()));
-<<<<<<< HEAD
-
-    // If the file is a FreeCAD file (.FCStd)
-    if (qfi.completeSuffix() == QLatin1String("FCStd")) {
-        // Load thumbnail from FreeCAD file
-=======
-    if (qfi.suffix().toLower() == QLatin1String("fcstd")) {
->>>>>>> a372678e
-        auto thumbnail = loadFCStdThumbnail(filePath.toStdString());
-        if (!thumbnail.isEmpty()) {
-            _imageCache.insert(filePath, thumbnail);
-        }
-    }
-    else {
-        // If it is not a FreeCAD file, generate thumbnail using F3D
-        QString thumbnailPath = QString(QLatin1String("%1/%2_thumbnail.png"))
-                                    .arg(QLatin1String("/tmp"))
-                                    .arg(qfi.baseName());  // Temporary path for the thumbnail
-
-        QString command =
-            QString(QLatin1String("f3d --config=thumbnail --load-plugins=occt --verbose=quiet "
-                                  "--output=%1 --resolution=%2,%3 %4"))
-                .arg(thumbnailPath)
-                .arg(128)        // Thumbnail size in X
-                .arg(128)        // Thumbnail size in Y
-                .arg(filePath);  // Input file
-
-        // Run the f3d command to generate the thumbnail
-        int result = std::system(command.toStdString().c_str());
-
-        // Check if the thumbnail was generated successfully and exists
-        if (result == 0 && QFile::exists(thumbnailPath)) {
-            QFile thumbnailFile(thumbnailPath);
-            if (thumbnailFile.open(QIODevice::ReadOnly)) {
-                QByteArray thumbnailData = thumbnailFile.readAll();
-                thumbnailFile.close();
-                _imageCache.insert(filePath, thumbnailData);
-            }
-        }
-    }
-}
-
-void DisplayedFilesModel::clear()
-{
-    _fileInfoCache.clear();
-}
-
-QHash<int, QByteArray> DisplayedFilesModel::roleNames() const
-{
-    static QHash<int, QByteArray> nameMap {
-        std::make_pair(int(DisplayedFilesModelRoles::author), "author"),
-        std::make_pair(int(DisplayedFilesModelRoles::baseName), "baseName"),
-        std::make_pair(int(DisplayedFilesModelRoles::company), "company"),
-        std::make_pair(int(DisplayedFilesModelRoles::creationTime), "creationTime"),
-        std::make_pair(int(DisplayedFilesModelRoles::description), "description"),
-        std::make_pair(int(DisplayedFilesModelRoles::image), "image"),
-        std::make_pair(int(DisplayedFilesModelRoles::license), "license"),
-        std::make_pair(int(DisplayedFilesModelRoles::modifiedTime), "modifiedTime"),
-        std::make_pair(int(DisplayedFilesModelRoles::path), "path"),
-        std::make_pair(int(DisplayedFilesModelRoles::size), "size"),
-    };
-    return nameMap;
-}
+// SPDX-License-Identifier: LGPL-2.1-or-later
+/****************************************************************************
+ *                                                                          *
+ *   Copyright (c) 2024 The FreeCAD Project Association AISBL               *
+ *                                                                          *
+ *   This file is part of FreeCAD.                                          *
+ *                                                                          *
+ *   FreeCAD is free software: you can redistribute it and/or modify it     *
+ *   under the terms of the GNU Lesser General Public License as            *
+ *   published by the Free Software Foundation, either version 2.1 of the   *
+ *   License, or (at your option) any later version.                        *
+ *                                                                          *
+ *   FreeCAD is distributed in the hope that it will be useful, but         *
+ *   WITHOUT ANY WARRANTY; without even the implied warranty of             *
+ *   MERCHANTABILITY or FITNESS FOR A PARTICULAR PURPOSE. See the GNU       *
+ *   Lesser General Public License for more details.                        *
+ *                                                                          *
+ *   You should have received a copy of the GNU Lesser General Public       *
+ *   License along with FreeCAD. If not, see                                *
+ *   <https://www.gnu.org/licenses/>.                                       *
+ *                                                                          *
+ ***************************************************************************/
+
+#include "PreCompiled.h"
+#ifndef _PreComp_
+#include <boost/algorithm/string/predicate.hpp>
+#include <QByteArray>
+#include <QCryptographicHash>
+#include <QDateTime>
+#include <QDir>
+#include <QFile>
+#include <QFileInfo>
+#include <QStandardPaths>
+#include <QUrl>
+#endif
+
+#include "DisplayedFilesModel.h"
+#include <App/Application.h>
+#include <App/ProjectFile.h>
+#include <Base/FileInfo.h>
+#include <Base/Stream.h>
+
+using namespace Start;
+
+
+namespace
+{
+
+std::string humanReadableSize(unsigned int bytes)
+{
+    static const std::vector<std::string> siPrefix {
+        "b",
+        "kb",
+        "Mb",
+        "Gb",
+        "Tb",
+        "Pb",
+        "Eb"  // I think it's safe to stop here (for the time being)...
+    };
+    size_t base = 0;
+    double inUnits = bytes;
+    constexpr double siFactor {1000.0};
+    while (inUnits > siFactor && base < siPrefix.size() - 1) {
+        ++base;
+        inUnits /= siFactor;
+    }
+    if (base == 0) {
+        // Don't include a decimal point for bytes
+        return fmt::format("{:.0f} {}", inUnits, siPrefix[base]);
+    }
+    // For all others, include one digit after the decimal place
+    return fmt::format("{:.1f} {}", inUnits, siPrefix[base]);
+}
+
+FileStats fileInfoFromFreeCADFile(const std::string& path)
+{
+    App::ProjectFile proj(path);
+    proj.loadDocument();
+    auto metadata = proj.getMetadata();
+    FileStats result;
+    result.insert(std::make_pair(DisplayedFilesModelRoles::author, metadata.createdBy));
+    result.insert(
+        std::make_pair(DisplayedFilesModelRoles::modifiedTime, metadata.lastModifiedDate));
+    result.insert(std::make_pair(DisplayedFilesModelRoles::creationTime, metadata.creationDate));
+    result.insert(std::make_pair(DisplayedFilesModelRoles::company, metadata.company));
+    result.insert(std::make_pair(DisplayedFilesModelRoles::license, metadata.license));
+    result.insert(std::make_pair(DisplayedFilesModelRoles::description, metadata.comment));
+    return result;
+}
+
+std::string getThumbnailsImage()
+{
+    return "thumbnails/Thumbnail.png";
+}
+
+QString getThumbnailsName()
+{
+#if defined(Q_OS_LINUX)
+    return QString::fromLatin1("thumbnails/normal");
+#else
+    return QString::fromLatin1("FreeCADStartThumbnails");
+#endif
+}
+
+QDir getThumnailsParentDir()
+{
+    return {QStandardPaths::writableLocation(QStandardPaths::GenericCacheLocation)};
+}
+
+QString getThumbnailsDir()
+{
+    QDir dir = getThumnailsParentDir();
+    return dir.absoluteFilePath(getThumbnailsName());
+}
+
+void createThumbnailsDir()
+{
+    QString name = getThumbnailsName();
+    QDir dir(getThumnailsParentDir());
+    if (!dir.exists(name)) {
+        dir.mkpath(name);
+    }
+}
+
+QString getMD5Hash(const std::string& path)
+{
+    // Use MD5 hash as specified here:
+    // https://specifications.freedesktop.org/thumbnail-spec/0.8.0/thumbsave.html
+    QUrl url(QString::fromStdString(path));
+    url.setScheme(QString::fromLatin1("file"));
+    QCryptographicHash hash(QCryptographicHash::Md5);
+    hash.addData(url.toEncoded());
+    QByteArray ba = hash.result().toHex();
+    return QString::fromLatin1(ba);
+}
+
+QString getUniquePNG(const std::string& path)
+{
+    QDir dir = getThumbnailsDir();
+    QString md5 = getMD5Hash(path) + QLatin1String(".png");
+    return dir.absoluteFilePath(md5);
+}
+
+bool useCachedPNG(const std::string& image, const std::string& project)
+{
+    Base::FileInfo f1(image);
+    Base::FileInfo f2(project);
+    if (!f1.exists()) {
+        return false;
+    }
+    if (!f2.exists()) {
+        return false;
+    }
+
+    return f1.lastModified() > f2.lastModified();
+}
+
+/// Load the thumbnail image data (if any) that is stored in an FCStd file.
+/// \returns The image bytes, or an empty QByteArray (if no thumbnail was stored)
+QByteArray loadFCStdThumbnail(const std::string& pathToFCStdFile)
+{
+    App::ProjectFile proj(pathToFCStdFile);
+    if (proj.loadDocument()) {
+        try {
+            std::string thumbnailFile = getUniquePNG(pathToFCStdFile).toStdString();
+            if (!useCachedPNG(thumbnailFile, pathToFCStdFile)) {
+                static std::string thumb = getThumbnailsImage();
+                if (proj.containsFile(thumb)) {
+                    createThumbnailsDir();
+                    Base::FileInfo fi(thumbnailFile);
+                    Base::ofstream str(fi, std::ios::in | std::ios::binary);
+                    proj.readInputFileDirect(thumb, str);
+                    str.close();
+                }
+            }
+
+            auto inputFile = QFile(QString::fromStdString(thumbnailFile));
+            if (inputFile.exists()) {
+                inputFile.open(QIODevice::OpenModeFlag::ReadOnly);
+                return inputFile.readAll();
+            }
+        }
+        catch (...) {
+        }
+    }
+    return {};
+}
+
+FileStats getFileInfo(const std::string& path)
+{
+    FileStats result;
+    Base::FileInfo file(path);
+    if (file.hasExtension("FCStd")) {
+        result = fileInfoFromFreeCADFile(path);
+    }
+    else {
+        file.lastModified();
+    }
+    result.insert(std::make_pair(DisplayedFilesModelRoles::path, path));
+    result.insert(std::make_pair(DisplayedFilesModelRoles::size, humanReadableSize(file.size())));
+    result.insert(std::make_pair(DisplayedFilesModelRoles::baseName, file.fileName()));
+    return result;
+}
+
+bool freecadCanOpen(const QString& extension)
+{
+    std::string ext = extension.toStdString();
+    auto importTypes = App::GetApplication().getImportTypes();
+    return std::find_if(importTypes.begin(),
+                        importTypes.end(),
+                        [&ext](const auto& item) {
+                            return boost::iequals(item, ext);
+                        })
+        != importTypes.end();
+}
+
+}  // namespace
+
+DisplayedFilesModel::DisplayedFilesModel(QObject* parent)
+    : QAbstractListModel(parent)
+{}
+
+
+int DisplayedFilesModel::rowCount(const QModelIndex& parent) const
+{
+    Q_UNUSED(parent);
+    return static_cast<int>(_fileInfoCache.size());
+}
+
+QVariant DisplayedFilesModel::data(const QModelIndex& index, int roleAsInt) const
+{
+    int row = index.row();
+    if (row < 0 || row >= static_cast<int>(_fileInfoCache.size())) {
+        return {};
+    }
+    auto mapEntry = _fileInfoCache.at(row);
+    auto role = static_cast<DisplayedFilesModelRoles>(roleAsInt);
+    switch (role) {
+        case DisplayedFilesModelRoles::author:  // NOLINT(bugprone-branch-clone)
+            [[fallthrough]];
+        case DisplayedFilesModelRoles::baseName:
+            [[fallthrough]];
+        case DisplayedFilesModelRoles::company:
+            [[fallthrough]];
+        case DisplayedFilesModelRoles::creationTime:
+            [[fallthrough]];
+        case DisplayedFilesModelRoles::description:
+            [[fallthrough]];
+        case DisplayedFilesModelRoles::license:
+            [[fallthrough]];
+        case DisplayedFilesModelRoles::modifiedTime:
+            [[fallthrough]];
+        case DisplayedFilesModelRoles::path:
+            [[fallthrough]];
+        case DisplayedFilesModelRoles::size:
+            if (mapEntry.find(role) != mapEntry.end()) {
+                return QString::fromStdString(mapEntry.at(role));
+            }
+            else {
+                return {};
+            }
+        case DisplayedFilesModelRoles::image: {
+            auto path = QString::fromStdString(mapEntry.at(DisplayedFilesModelRoles::path));
+            if (_imageCache.contains(path)) {
+                return _imageCache[path];
+            }
+            break;
+        }
+        default:
+            break;
+    }
+    switch (roleAsInt) {
+        case Qt::ItemDataRole::ToolTipRole:
+            return QString::fromStdString(mapEntry.at(DisplayedFilesModelRoles::path));
+    }
+    return {};
+}
+
+void DisplayedFilesModel::addFile(const QString& filePath)
+{
+    QFileInfo qfi(filePath);
+    if (!qfi.isReadable()) {
+        return;
+    }
+
+    // Check if FreeCAD can open the file by its extension
+    if (!freecadCanOpen(qfi.suffix())) {
+        return;
+    }
+
+    // Add file information to cache
+    _fileInfoCache.emplace_back(getFileInfo(filePath.toStdString()));
+  
+    // If the file is a FreeCAD file (.FCStd)
+    if (qfi.completeSuffix() == QLatin1String("FCStd")) {
+        // Load thumbnail from FreeCAD file
+        auto thumbnail = loadFCStdThumbnail(filePath.toStdString());
+        if (!thumbnail.isEmpty()) {
+            _imageCache.insert(filePath, thumbnail);
+        }
+    }
+    else {
+        // If it is not a FreeCAD file, generate thumbnail using F3D
+        QString thumbnailPath = QString(QLatin1String("%1/%2_thumbnail.png"))
+                                    .arg(QDir::tempPath())
+                                    .arg(qfi.baseName());  // Temporary path for the thumbnail
+
+        QString command =
+            QString(QLatin1String("f3d --config=thumbnail --load-plugins=occt --verbose=quiet "
+                                  "--output=%1 --resolution=%2,%3 %4"))
+                .arg(thumbnailPath)
+                .arg(128)        // Thumbnail size in X
+                .arg(128)        // Thumbnail size in Y
+                .arg(filePath);  // Input file
+
+        // Run the f3d command to generate the thumbnail
+        int result = std::system(command.toStdString().c_str());
+
+        // Check if the thumbnail was generated successfully and exists
+        if (result == 0 && QFile::exists(thumbnailPath)) {
+            QFile thumbnailFile(thumbnailPath);
+            if (thumbnailFile.open(QIODevice::ReadOnly)) {
+                QByteArray thumbnailData = thumbnailFile.readAll();
+                thumbnailFile.close();
+                _imageCache.insert(filePath, thumbnailData);
+            }
+        }
+    }
+}
+
+void DisplayedFilesModel::clear()
+{
+    _fileInfoCache.clear();
+}
+
+QHash<int, QByteArray> DisplayedFilesModel::roleNames() const
+{
+    static QHash<int, QByteArray> nameMap {
+        std::make_pair(int(DisplayedFilesModelRoles::author), "author"),
+        std::make_pair(int(DisplayedFilesModelRoles::baseName), "baseName"),
+        std::make_pair(int(DisplayedFilesModelRoles::company), "company"),
+        std::make_pair(int(DisplayedFilesModelRoles::creationTime), "creationTime"),
+        std::make_pair(int(DisplayedFilesModelRoles::description), "description"),
+        std::make_pair(int(DisplayedFilesModelRoles::image), "image"),
+        std::make_pair(int(DisplayedFilesModelRoles::license), "license"),
+        std::make_pair(int(DisplayedFilesModelRoles::modifiedTime), "modifiedTime"),
+        std::make_pair(int(DisplayedFilesModelRoles::path), "path"),
+        std::make_pair(int(DisplayedFilesModelRoles::size), "size"),
+    };
+    return nameMap;
+}
/***************************************************************************
 *   Copyright (c) 2015 Eivind Kvedalen <eivind@kvedalen.name>             *
 *                                                                         *
 *   This file is part of the FreeCAD CAx development system.              *
 *                                                                         *
 *   This library is free software; you can redistribute it and/or         *
 *   modify it under the terms of the GNU Library General Public           *
 *   License as published by the Free Software Foundation; either          *
 *   version 2 of the License, or (at your option) any later version.      *
 *                                                                         *
 *   This library  is distributed in the hope that it will be useful,      *
 *   but WITHOUT ANY WARRANTY; without even the implied warranty of        *
 *   MERCHANTABILITY or FITNESS FOR A PARTICULAR PURPOSE.  See the         *
 *   GNU Library General Public License for more details.                  *
 *                                                                         *
 *   You should have received a copy of the GNU Library General Public     *
 *   License along with this library; see the file COPYING.LIB. If not,    *
 *   write to the Free Software Foundation, Inc., 59 Temple Place,         *
 *   Suite 330, Boston, MA  02111-1307, USA                                *
 *                                                                         *
 ***************************************************************************/

#include "PreCompiled.h"

#ifndef _PreComp_
<<<<<<< HEAD
# include <algorithm>

# include <QAction>
# include <QApplication>
# include <QClipboard>
# include <QKeyEvent>
# include <QMessageBox>
# include <QMenu>
# include <QMimeData>
# include <QTextTableCell>
#endif

=======
#include <QAction>
#include <QApplication>
#include <QClipboard>
#include <QKeyEvent>
#include <QMenu>
#include <QMessageBox>
#include <QMimeData>
#endif
#include <QTextTableCell>
>>>>>>> 61c1b2bf

#include <App/Application.h>
#include <App/AutoTransaction.h>
#include <App/Document.h>
#include <App/Range.h>
#include <Base/Reader.h>
#include <Base/Stream.h>
#include <Base/Writer.h>
#include <Gui/Application.h>
#include <Gui/CommandT.h>
#include <Gui/MainWindow.h>
#include <Mod/Spreadsheet/App/Cell.h>

#include "DlgBindSheet.h"
#include "DlgSheetConf.h"
#include "LineEdit.h"
#include "PropertiesDialog.h"
#include "SheetTableView.h"


using namespace SpreadsheetGui;
using namespace Spreadsheet;
using namespace App;
namespace sp = std::placeholders;

void SheetViewHeader::mouseReleaseEvent(QMouseEvent* event)
{
    QHeaderView::mouseReleaseEvent(event);
    Q_EMIT resizeFinished();
}

bool SheetViewHeader::viewportEvent(QEvent* e)
{
    if (e->type() == QEvent::ContextMenu) {
        auto* ce = static_cast<QContextMenuEvent*>(e);
        int section = logicalIndexAt(ce->pos());
        if (section >= 0) {
            if (orientation() == Qt::Horizontal) {
                if (!owner->selectionModel()->isColumnSelected(section, owner->rootIndex())) {
                    owner->clearSelection();
                    owner->selectColumn(section);
                }
            }
            else if (!owner->selectionModel()->isRowSelected(section, owner->rootIndex())) {
                owner->clearSelection();
                owner->selectRow(section);
            }
        }
    }
    return QHeaderView::viewportEvent(e);
}

static std::pair<int, int> selectedMinMaxRows(QModelIndexList list)
{
    int min = std::numeric_limits<int>::max();
    int max = 0;
    for (const auto& item : list) {
        int row = item.row();
        min = std::min(row, min);
        max = std::max(row, max);
    }
    return {min, max};
}

static std::pair<int, int> selectedMinMaxColumns(QModelIndexList list)
{
    int min = std::numeric_limits<int>::max();
    int max = 0;
    for (const auto& item : list) {
        int column = item.column();
        min = std::min(column, min);
        max = std::max(column, max);
    }
    return {min, max};
}

SheetTableView::SheetTableView(QWidget* parent)
    : QTableView(parent)
    , sheet(nullptr)
    , tabCounter(0)
{
    setHorizontalHeader(new SheetViewHeader(this, Qt::Horizontal));
    setVerticalHeader(new SheetViewHeader(this, Qt::Vertical));
    setVerticalScrollMode(QAbstractItemView::ScrollPerPixel);
    setHorizontalScrollMode(QAbstractItemView::ScrollPerPixel);

    connect(verticalHeader(), &QWidget::customContextMenuRequested, [this](const QPoint& point) {
        QMenu menu(this);
        const auto selection = selectionModel()->selectedRows();
        const auto& [min, max] = selectedMinMaxRows(selection);
        if (bool isContiguous = max - min == selection.size() - 1) {
            Q_UNUSED(isContiguous)
            /*: This is shown in the context menu for the vertical header in a spreadsheet.
                The number refers to how many lines are selected and will be inserted. */
            auto insertBefore = menu.addAction(tr("Insert %n row(s) above", "", selection.size()));
            connect(insertBefore, &QAction::triggered, this, &SheetTableView::insertRows);

            if (max < model()->rowCount() - 1) {
                auto insertAfter =
                    menu.addAction(tr("Insert %n row(s) below", "", selection.size()));
                connect(insertAfter, &QAction::triggered, this, &SheetTableView::insertRowsAfter);
            }
        }
        else {
            auto insert = menu.addAction(tr("Insert %n non-contiguous rows", "", selection.size()));
            connect(insert, &QAction::triggered, this, &SheetTableView::insertRows);
        }
        auto remove = menu.addAction(tr("Remove row(s)", "", selection.size()));
        connect(remove, &QAction::triggered, this, &SheetTableView::removeRows);
        menu.exec(verticalHeader()->mapToGlobal(point));
    });

    connect(horizontalHeader(), &QWidget::customContextMenuRequested, [this](const QPoint& point) {
        QMenu menu(this);
        const auto selection = selectionModel()->selectedColumns();
        const auto& [min, max] = selectedMinMaxColumns(selection);
        if (bool isContiguous = max - min == selection.size() - 1) {
            Q_UNUSED(isContiguous)
            /*: This is shown in the context menu for the horizontal header in a spreadsheet.
                The number refers to how many lines are selected and will be inserted. */
            auto insertAbove = menu.addAction(tr("Insert %n column(s) left", "", selection.size()));
            connect(insertAbove, &QAction::triggered, this, &SheetTableView::insertColumns);

            if (max < model()->columnCount() - 1) {
                auto insertAfter =
                    menu.addAction(tr("Insert %n column(s) right", "", selection.size()));
                connect(insertAfter,
                        &QAction::triggered,
                        this,
                        &SheetTableView::insertColumnsAfter);
            }
        }
        else {
            auto insert =
                menu.addAction(tr("Insert %n non-contiguous columns", "", selection.size()));
            connect(insert, &QAction::triggered, this, &SheetTableView::insertColumns);
        }
        auto remove = menu.addAction(tr("Remove column(s)", "", selection.size()));
        connect(remove, &QAction::triggered, this, &SheetTableView::removeColumns);
        menu.exec(horizontalHeader()->mapToGlobal(point));
    });

    actionProperties = new QAction(tr("Properties..."), this);
    addAction(actionProperties);

    horizontalHeader()->setContextMenuPolicy(Qt::CustomContextMenu);
    verticalHeader()->setContextMenuPolicy(Qt::CustomContextMenu);

    contextMenu = new QMenu(this);

    contextMenu->addAction(actionProperties);
    connect(actionProperties, &QAction::triggered, this, &SheetTableView::cellProperties);

    contextMenu->addSeparator();
    actionRecompute = new QAction(tr("Recompute"), this);
    connect(actionRecompute, &QAction::triggered, this, &SheetTableView::onRecompute);
    contextMenu->addAction(actionRecompute);

    actionBind = new QAction(tr("Bind..."), this);
    connect(actionBind, &QAction::triggered, this, &SheetTableView::onBind);
    contextMenu->addAction(actionBind);

    actionConf = new QAction(tr("Configuration table..."), this);
    connect(actionConf, &QAction::triggered, this, &SheetTableView::onConfSetup);
    contextMenu->addAction(actionConf);

    horizontalHeader()->addAction(actionBind);
    verticalHeader()->addAction(actionBind);

    contextMenu->addSeparator();
    actionMerge = contextMenu->addAction(tr("Merge cells"));
    connect(actionMerge, &QAction::triggered, this, &SheetTableView::mergeCells);
    actionSplit = contextMenu->addAction(tr("Split cells"));
    connect(actionSplit, &QAction::triggered, this, &SheetTableView::splitCell);

    contextMenu->addSeparator();
    actionCut = contextMenu->addAction(tr("Cut"));
    connect(actionCut, &QAction::triggered, this, &SheetTableView::cutSelection);
    actionCopy = contextMenu->addAction(tr("Copy"));
    connect(actionCopy, &QAction::triggered, this, &SheetTableView::copySelection);
    actionPaste = contextMenu->addAction(tr("Paste"));
    connect(actionPaste, &QAction::triggered, this, &SheetTableView::pasteClipboard);
    actionDel = contextMenu->addAction(tr("Delete"));
    connect(actionDel, &QAction::triggered, this, &SheetTableView::deleteSelection);

    setTabKeyNavigation(false);

    timer.setSingleShot(true);
    QObject::connect(&timer, &QTimer::timeout, [this]() {
        updateCellSpan();
    });
}

void SheetTableView::onRecompute()
{
    Gui::Command::openCommand("Recompute cells");
    for (auto& range : selectedRanges()) {
        Gui::cmdAppObjectArgs(sheet,
                              "recomputeCells('%s', '%s')",
                              range.fromCellString(),
                              range.toCellString());
    }
    Gui::Command::commitCommand();
}

void SheetTableView::onBind()
{
    auto ranges = selectedRanges();
    if (!ranges.empty() && ranges.size() <= 2) {
        DlgBindSheet dlg(sheet, ranges, this);
        dlg.exec();
    }
}

void SheetTableView::onConfSetup()
{
    auto ranges = selectedRanges();
    if (ranges.empty()) {
        return;
    }
    DlgSheetConf dlg(sheet, ranges.back(), this);
    dlg.exec();
}

void SheetTableView::cellProperties()
{
    std::unique_ptr<PropertiesDialog> dialog(new PropertiesDialog(sheet, selectedRanges(), this));

    if (dialog->exec() == QDialog::Accepted) {
        dialog->apply();
    }
}

std::vector<Range> SheetTableView::selectedRanges() const
{
    std::vector<Range> result;

    if (!sheet->getCells()->hasSpan()) {
        for (const auto& sel : selectionModel()->selection()) {
            result.emplace_back(sel.top(), sel.left(), sel.bottom(), sel.right());
        }
    }
    else {
        // If there is spanning cell, QItemSelection returned by
        // QTableView::selection() does not merge selected indices into ranges.
        // So we have to do it by ourselves. Qt records selection in the order
        // of column first and then row.
        //
        // Note that there will always be ambiguous cases with the available
        // information, where multiple user selected ranges are merged
        // together. For example, consecutive single column selections that
        // form a rectangle will be merged together, but single row selections
        // will not be merged.
        for (const auto& sel : selectionModel()->selection()) {
            if (!result.empty() && sel.bottom() == sel.top() && sel.right() == sel.left()) {
                auto& last = result.back();
                if (last.colCount() == 1 && last.from().col() == sel.left()
                    && sel.top() == last.to().row() + 1) {
                    // This is the case of rectangle selection. We keep
                    // accumulating the last column, and try to merge the
                    // column to previous range whenever possible.
                    last = Range(last.from(), CellAddress(sel.top(), sel.left()));
                    if (result.size() > 1) {
                        auto& secondLast = result[result.size() - 2];
                        if (secondLast.to().col() + 1 == last.to().col()
                            && secondLast.from().row() == last.from().row()
                            && secondLast.rowCount() == last.rowCount()) {
                            secondLast = Range(secondLast.from(), last.to());
                            result.pop_back();
                        }
                    }
                    continue;
                }
                else if (last.rowCount() == 1 && last.from().row() == sel.top()
                         && last.to().col() + 1 == sel.left()) {
                    // This is the case of single row selection
                    last = Range(last.from(), CellAddress(sel.top(), sel.left()));
                    continue;
                }
            }
            result.emplace_back(sel.top(), sel.left(), sel.bottom(), sel.right());
        }
    }
    return result;
}

QModelIndexList SheetTableView::selectedIndexesRaw() const
{
    return selectedIndexes();
}

void SheetTableView::insertRows()
{
    assert(sheet);

    QModelIndexList rows = selectionModel()->selectedRows();
    std::vector<int> sortedRows;

    /* Make sure rows are sorted in ascending order */
    for (const auto& it : rows) {
        sortedRows.push_back(it.row());
    }
    std::sort(sortedRows.begin(), sortedRows.end());

    /* Insert rows */
    Gui::Command::openCommand(QT_TRANSLATE_NOOP("Command", "Insert rows"));
    std::vector<int>::const_reverse_iterator it = sortedRows.rbegin();
    while (it != sortedRows.rend()) {
        int prev = *it;
        int count = 1;

        /* Collect neighbouring rows into one chunk */
        ++it;
        while (it != sortedRows.rend()) {
            if (*it == prev - 1) {
                prev = *it;
                ++count;
                ++it;
            }
            else {
                break;
            }
        }

        Gui::cmdAppObjectArgs(sheet, "insertRows('%s', %d)", rowName(prev).c_str(), count);
    }
    Gui::Command::commitCommand();
    Gui::Command::doCommand(Gui::Command::Doc, "App.ActiveDocument.recompute()");
}

void SheetTableView::insertRowsAfter()
{
    assert(sheet);
    const auto rows = selectionModel()->selectedRows();
    const auto& [min, max] = selectedMinMaxRows(rows);
    assert(max - min == rows.size() - 1);
    Q_UNUSED(min)

    Gui::Command::openCommand(QT_TRANSLATE_NOOP("Command", "Insert rows"));
    Gui::cmdAppObjectArgs(sheet, "insertRows('%s', %d)", rowName(max + 1).c_str(), rows.size());
    Gui::Command::commitCommand();
    Gui::Command::doCommand(Gui::Command::Doc, "App.ActiveDocument.recompute()");
}

void SheetTableView::removeRows()
{
    assert(sheet);

    QModelIndexList rows = selectionModel()->selectedRows();
    std::vector<int> sortedRows;

    /* Make sure rows are sorted in descending order */
    for (const auto& it : rows) {
        sortedRows.push_back(it.row());
    }
    std::sort(sortedRows.begin(), sortedRows.end(), std::greater<>());

    /* Remove rows */
    Gui::Command::openCommand(QT_TRANSLATE_NOOP("Command", "Remove rows"));
    for (const auto& it : sortedRows) {
        Gui::cmdAppObjectArgs(sheet, "removeRows('%s', %d)", rowName(it).c_str(), 1);
    }
    Gui::Command::commitCommand();
    Gui::Command::doCommand(Gui::Command::Doc, "App.ActiveDocument.recompute()");
}

void SheetTableView::insertColumns()
{
    assert(sheet);

    QModelIndexList cols = selectionModel()->selectedColumns();
    std::vector<int> sortedColumns;

    /* Make sure rows are sorted in ascending order */
    for (const auto& it : cols) {
        sortedColumns.push_back(it.column());
    }
    std::sort(sortedColumns.begin(), sortedColumns.end());

    /* Insert columns */
    Gui::Command::openCommand(QT_TRANSLATE_NOOP("Command", "Insert columns"));
    std::vector<int>::const_reverse_iterator it = sortedColumns.rbegin();
    while (it != sortedColumns.rend()) {
        int prev = *it;
        int count = 1;

        /* Collect neighbouring columns into one chunk */
        ++it;
        while (it != sortedColumns.rend()) {
            if (*it == prev - 1) {
                prev = *it;
                ++count;
                ++it;
            }
            else {
                break;
            }
        }

        Gui::cmdAppObjectArgs(sheet, "insertColumns('%s', %d)", columnName(prev).c_str(), count);
    }
    Gui::Command::commitCommand();
    Gui::Command::doCommand(Gui::Command::Doc, "App.ActiveDocument.recompute()");
}

void SheetTableView::insertColumnsAfter()
{
    assert(sheet);
    const auto columns = selectionModel()->selectedColumns();
    const auto& [min, max] = selectedMinMaxColumns(columns);
    assert(max - min == columns.size() - 1);
    Q_UNUSED(min)

    Gui::Command::openCommand(QT_TRANSLATE_NOOP("Command", "Insert columns"));
    Gui::cmdAppObjectArgs(sheet,
                          "insertColumns('%s', %d)",
                          columnName(max + 1).c_str(),
                          columns.size());
    Gui::Command::commitCommand();
    Gui::Command::doCommand(Gui::Command::Doc, "App.ActiveDocument.recompute()");
}

void SheetTableView::removeColumns()
{
    assert(sheet);

    QModelIndexList cols = selectionModel()->selectedColumns();
    std::vector<int> sortedColumns;

    /* Make sure rows are sorted in descending order */
    for (const auto& it : cols) {
        sortedColumns.push_back(it.column());
    }
    std::sort(sortedColumns.begin(), sortedColumns.end(), std::greater<>());

    /* Remove columns */
    Gui::Command::openCommand(QT_TRANSLATE_NOOP("Command", "Remove rows"));
    for (const auto& it : sortedColumns) {
        Gui::cmdAppObjectArgs(sheet, "removeColumns('%s', %d)", columnName(it).c_str(), 1);
    }
    Gui::Command::commitCommand();
    Gui::Command::doCommand(Gui::Command::Doc, "App.ActiveDocument.recompute()");
}

SheetTableView::~SheetTableView() = default;

void SheetTableView::updateCellSpan()
{
    int rows, cols;

    // Unspan first to avoid overlap
    for (const auto& addr : spanChanges) {
        if (rowSpan(addr.row(), addr.col()) > 1 || columnSpan(addr.row(), addr.col()) > 1) {
            setSpan(addr.row(), addr.col(), 1, 1);
        }
    }

    for (const auto& addr : spanChanges) {
        sheet->getSpans(addr, rows, cols);
        if (rows > 1 || cols > 1) {
            setSpan(addr.row(), addr.col(), rows, cols);
        }
    }
    spanChanges.clear();
}

void SheetTableView::setSheet(Sheet* _sheet)
{
    sheet = _sheet;
    cellSpanChangedConnection = sheet->cellSpanChanged.connect([&](const CellAddress& addr) {
        spanChanges.insert(addr);
        timer.start(10);
    });

    // Update row and column spans
    std::vector<std::string> usedCells = sheet->getUsedCells();

    for (const auto& i : usedCells) {
        CellAddress address(i);

        if (sheet->isMergedCell(address)) {
            int rows, cols;
            sheet->getSpans(address, rows, cols);
            setSpan(address.row(), address.col(), rows, cols);
        }
    }

    // Update column widths and row height
    std::map<int, int> columWidths = sheet->getColumnWidths();
    for (std::map<int, int>::const_iterator i = columWidths.begin(); i != columWidths.end(); ++i) {
        int newSize = i->second;

        if (newSize > 0 && horizontalHeader()->sectionSize(i->first) != newSize) {
            setColumnWidth(i->first, newSize);
        }
    }

    std::map<int, int> rowHeights = sheet->getRowHeights();
    for (std::map<int, int>::const_iterator i = rowHeights.begin(); i != rowHeights.end(); ++i) {
        int newSize = i->second;

        if (newSize > 0 && verticalHeader()->sectionSize(i->first) != newSize) {
            setRowHeight(i->first, newSize);
        }
    }
}

void SheetTableView::commitData(QWidget* editor)
{
    QTableView::commitData(editor);
}

bool SheetTableView::edit(const QModelIndex& index, EditTrigger trigger, QEvent* event)
{
    if (trigger
        & (QAbstractItemView::DoubleClicked | QAbstractItemView::AnyKeyPressed
           | QAbstractItemView::EditKeyPressed)) {
        currentEditIndex = index;
    }
    return QTableView::edit(index, trigger, event);
}

bool SheetTableView::event(QEvent* event)
{
    if (event && event->type() == QEvent::KeyPress && this->hasFocus()) {
        // If this widget has focus, look for keyboard events that represent movement shortcuts
        // and handle them.
        QKeyEvent* kevent = static_cast<QKeyEvent*>(event);
        switch (kevent->key()) {
            case Qt::Key_Return:
                [[fallthrough]];
            case Qt::Key_Enter:
                [[fallthrough]];
            case Qt::Key_Home:
                [[fallthrough]];
            case Qt::Key_End:
                [[fallthrough]];
            case Qt::Key_Left:
                [[fallthrough]];
            case Qt::Key_Right:
                [[fallthrough]];
            case Qt::Key_Up:
                [[fallthrough]];
            case Qt::Key_Down:
                [[fallthrough]];
            case Qt::Key_Tab:
                [[fallthrough]];
            case Qt::Key_Backtab:
                finishEditWithMove(kevent->key(), kevent->modifiers(), true);
                return true;
            // Also handle the delete key here:
            case Qt::Key_Delete:
                deleteSelection();
                return true;
            case Qt::Key_Escape:
                sheet->setCopyOrCutRanges({});
                return true;
            default:
                break;
        }
        if (kevent->matches(QKeySequence::Cut)) {
            cutSelection();
            return true;
        }
        else if (kevent->matches(QKeySequence::Copy)) {
            copySelection();
            return true;
        }
        else if (kevent->matches(QKeySequence::Paste)) {
            pasteClipboard();
            return true;
        }
    }
    else if (event && event->type() == QEvent::ShortcutOverride) {
        QKeyEvent* kevent = static_cast<QKeyEvent*>(event);
        if (kevent->modifiers() == Qt::NoModifier || kevent->modifiers() == Qt::ShiftModifier
            || kevent->modifiers() == Qt::KeypadModifier) {
            switch (kevent->key()) {
                case Qt::Key_Return:
                    [[fallthrough]];
                case Qt::Key_Enter:
                    [[fallthrough]];
                case Qt::Key_Delete:
                    [[fallthrough]];
                case Qt::Key_Home:
                    [[fallthrough]];
                case Qt::Key_End:
                    [[fallthrough]];
                case Qt::Key_Backspace:
                    [[fallthrough]];
                case Qt::Key_Left:
                    [[fallthrough]];
                case Qt::Key_Right:
                    [[fallthrough]];
                case Qt::Key_Up:
                    [[fallthrough]];
                case Qt::Key_Down:
                    [[fallthrough]];
                case Qt::Key_Tab:
                    kevent->accept();
                    break;
                default:
                    break;
            }

            if (kevent->key() < Qt::Key_Escape) {
                kevent->accept();
            }
        }

        if (kevent->matches(QKeySequence::Cut)) {
            kevent->accept();
        }
        else if (kevent->matches(QKeySequence::Copy)) {
            kevent->accept();
        }
        else if (kevent->matches(QKeySequence::Paste)) {
            kevent->accept();
        }
    }
    else if (event && event->type() == QEvent::LanguageChange) {
        actionProperties->setText(tr("Properties..."));
        actionRecompute->setText(tr("Recompute"));
        actionConf->setText(tr("Configuration table..."));
        actionMerge->setText(tr("Merge cells"));
        actionSplit->setText(tr("Split cells"));
        actionCopy->setText(tr("Copy"));
        actionPaste->setText(tr("Paste"));
        actionCut->setText(tr("Cut"));
        actionDel->setText(tr("Delete"));
        actionBind->setText(tr("Bind..."));
    }
    return QTableView::event(event);
}

void SheetTableView::deleteSelection()
{
    QModelIndexList selection = selectionModel()->selectedIndexes();

    if (!selection.empty()) {
        Gui::Command::openCommand(QT_TRANSLATE_NOOP("Command", "Clear cell(s)"));
        std::vector<Range> ranges = selectedRanges();
        std::vector<Range>::const_iterator i = ranges.begin();

        for (; i != ranges.end(); ++i) {
            Gui::Command::doCommand(Gui::Command::Doc,
                                    "App.ActiveDocument.%s.clear('%s')",
                                    sheet->getNameInDocument(),
                                    i->rangeString().c_str());
        }
        Gui::Command::doCommand(Gui::Command::Doc, "App.ActiveDocument.recompute()");
        Gui::Command::commitCommand();
    }
}

static const QLatin1String _SheetMime("application/x-fc-spreadsheet");

void SheetTableView::copySelection()
{
    _copySelection(selectedRanges(), true);
}

void SheetTableView::_copySelection(const std::vector<App::Range>& ranges, bool copy)
{
    int minRow = INT_MAX;
    int maxRow = 0;
    int minCol = INT_MAX;
    int maxCol = 0;
    for (auto& range : ranges) {
        minRow = std::min(minRow, range.from().row());
        maxRow = std::max(maxRow, range.to().row());
        minCol = std::min(minCol, range.from().col());
        maxCol = std::max(maxCol, range.to().col());
    }

    QString selectedText;
    for (int i = minRow; i <= maxRow; i++) {
        for (int j = minCol; j <= maxCol; j++) {
            QModelIndex index = model()->index(i, j);
            QString cell = index.data(Qt::EditRole).toString();
            if (j < maxCol) {
                cell.append(QChar::fromLatin1('\t'));
            }
            selectedText += cell;
        }
        if (i < maxRow) {
            selectedText.append(QChar::fromLatin1('\n'));
        }
    }

    Base::StringWriter writer;
    sheet->getCells()->copyCells(writer, ranges);
    QMimeData* mime = new QMimeData();
    mime->setText(selectedText);
    mime->setData(_SheetMime, QByteArray(writer.getString().c_str()));
    QApplication::clipboard()->setMimeData(mime);

    sheet->setCopyOrCutRanges(std::move(ranges), copy);
}

void SheetTableView::cutSelection()
{
    _copySelection(selectedRanges(), false);
}

void SheetTableView::pasteClipboard()
{
    App::AutoTransaction committer("Paste cell");
    try {
        bool copy = true;
        auto ranges = sheet->getCopyOrCutRange(copy);
        if (ranges.empty()) {
            copy = false;
            ranges = sheet->getCopyOrCutRange(copy);
        }

        if (!ranges.empty()) {
            _copySelection(ranges, copy);
        }

        const QMimeData* mimeData = QApplication::clipboard()->mimeData();
        if (!mimeData || !mimeData->hasText()) {
            return;
        }

        if (!copy) {
            for (auto& range : ranges) {
                do {
                    sheet->clear(*range);
                } while (range.next());
            }
        }

        ranges = selectedRanges();
        if (ranges.empty()) {
            return;
        }

        Range range = ranges.back();
        if (!mimeData->hasFormat(_SheetMime)) {
            CellAddress current = range.from();
            QString text = mimeData->text();
            QStringList cells = text.split(QLatin1Char('\n'));
            int i = 0;
            for (const auto& it : cells) {
                QStringList cols = it.split(QLatin1Char('\t'));
                int j = 0;
                for (const auto& jt : cols) {
                    QModelIndex index = model()->index(current.row() + i, current.col() + j);
                    model()->setData(index, jt);
                    j++;
                }
                i++;
            }
        }
        else {
            QByteArray res = mimeData->data(_SheetMime);
            Base::ByteArrayIStreambuf buf(res);
            std::istream in(nullptr);
            in.rdbuf(&buf);
            Base::XMLReader reader("<memory>", in);
            sheet->getCells()->pasteCells(reader, range);
        }

        GetApplication().getActiveDocument()->recompute();
    }
    catch (Base::Exception& e) {
        e.ReportException();
        QMessageBox::critical(Gui::getMainWindow(),
                              QObject::tr("Copy & Paste failed"),
                              QString::fromLatin1(e.what()));
        return;
    }
    clearSelection();
}

void SheetTableView::finishEditWithMove(int keyPressed,
                                        Qt::KeyboardModifiers modifiers,
                                        bool handleTabMotion)
{
    // A utility lambda for finding the beginning and ending of data regions
    auto scanForRegionBoundary = [this](int& r, int& c, int dr, int dc) {
        auto startAddress = CellAddress(r, c);
        auto startCell = sheet->getCell(startAddress);
        bool startedAtEmptyCell = startCell ? !startCell->isUsed() : true;
        const int maxRow = this->model()->rowCount() - 1;
        const int maxCol = this->model()->columnCount() - 1;
        while (c + dc >= 0 && r + dr >= 0 && c + dc <= maxCol && r + dr <= maxRow) {
            r += dr;
            c += dc;
            auto cell = sheet->getCell(CellAddress(r, c));
            auto cellIsEmpty = cell ? !cell->isUsed() : true;
            if (cellIsEmpty && !startedAtEmptyCell) {
                // Don't stop at the empty cell, stop at the last non-empty cell
                r -= dr;
                c -= dc;
                break;
            }
            else if (!cellIsEmpty && startedAtEmptyCell) {
                break;
            }
        }
        if (r == startAddress.row() && c == startAddress.col()) {
            // Always move at least one cell:
            r += dr;
            c += dc;
        }
        r = std::max(0, std::min(r, maxRow));
        c = std::max(0, std::min(c, maxCol));
    };

    int targetRow = currentIndex().row();
    int targetColumn = currentIndex().column();
    int colSpan;
    int rowSpan;
    sheet->getSpans(CellAddress(targetRow, targetColumn), rowSpan, colSpan);
    switch (keyPressed) {
        case Qt::Key_Return:
        case Qt::Key_Enter:
            if (modifiers == Qt::NoModifier) {
                targetRow += rowSpan;
                targetColumn -= tabCounter;
            }
            else if (modifiers == Qt::ShiftModifier) {
                targetRow -= 1;
                targetColumn -= tabCounter;
            }
            else {
                // For an unrecognized modifier, just go down
                targetRow += rowSpan;
            }
            tabCounter = 0;
            break;

        case Qt::Key_Home:
            // Home: row 1, same column
            // Ctrl-Home: row 1, column 1
            targetRow = 0;
            if (modifiers == Qt::ControlModifier) {
                targetColumn = 0;
            }
            tabCounter = 0;
            break;

        case Qt::Key_End: {
            // End should take you to the last occupied cell in the current column
            // Ctrl-End takes you to the last cell in the sheet
            auto usedCells = sheet->getCells()->getNonEmptyCells();
            for (const auto& cell : usedCells) {
                if (modifiers == Qt::NoModifier) {
                    if (cell.col() == targetColumn) {
                        targetRow = std::max(targetRow, cell.row());
                    }
                }
                else if (modifiers == Qt::ControlModifier) {
                    targetRow = std::max(targetRow, cell.row());
                    targetColumn = std::max(targetColumn, cell.col());
                }
            }
            tabCounter = 0;
            break;
        }

        case Qt::Key_Left:
            if (targetColumn == 0) {
                break;  // Nothing to do, we're already in the first column
            }
            if (modifiers == Qt::NoModifier || modifiers == Qt::ShiftModifier) {
                targetColumn--;
            }
            else if (modifiers == Qt::ControlModifier
                     || modifiers == (Qt::ControlModifier | Qt::ShiftModifier)) {
                scanForRegionBoundary(targetRow, targetColumn, 0, -1);
            }
            else {
                targetColumn--;  // Unrecognized modifier combination: default to just moving one
                                 // cell
            }
            tabCounter = 0;
            break;
        case Qt::Key_Right:
            if (targetColumn >= this->model()->columnCount() - 1) {
                break;  // Nothing to do, we're already in the last column
            }
            if (modifiers == Qt::NoModifier || modifiers == Qt::ShiftModifier) {
                targetColumn += colSpan;
            }
            else if (modifiers == Qt::ControlModifier
                     || modifiers == (Qt::ControlModifier | Qt::ShiftModifier)) {
                scanForRegionBoundary(targetRow, targetColumn, 0, 1);
            }
            else {
                targetColumn +=
                    colSpan;  // Unrecognized modifier combination: default to just moving one cell
            }
            tabCounter = 0;
            break;
        case Qt::Key_Up:
            if (targetRow == 0) {
                break;  // Nothing to do, we're already in the first column
            }
            if (modifiers == Qt::NoModifier || modifiers == Qt::ShiftModifier) {
                targetRow--;
            }
            else if (modifiers == Qt::ControlModifier
                     || modifiers == (Qt::ControlModifier | Qt::ShiftModifier)) {
                scanForRegionBoundary(targetRow, targetColumn, -1, 0);
            }
            else {
                targetRow--;  // Unrecognized modifier combination: default to just moving one cell
            }
            tabCounter = 0;
            break;
        case Qt::Key_Down:
            if (targetRow >= this->model()->rowCount() - 1) {
                break;  // Nothing to do, we're already in the last row
            }
            if (modifiers == Qt::NoModifier || modifiers == Qt::ShiftModifier) {
                targetRow += rowSpan;
            }
            else if (modifiers == Qt::ControlModifier
                     || modifiers == (Qt::ControlModifier | Qt::ShiftModifier)) {
                scanForRegionBoundary(targetRow, targetColumn, 1, 0);
            }
            else {
                targetRow +=
                    rowSpan;  // Unrecognized modifier combination: default to just moving one cell
            }
            tabCounter = 0;
            break;
        case Qt::Key_Tab:
            if (modifiers == Qt::NoModifier) {
                tabCounter++;
                if (handleTabMotion) {
                    targetColumn += colSpan;
                }
            }
            else if (modifiers == Qt::ShiftModifier) {
                tabCounter = 0;
                if (handleTabMotion) {
                    targetColumn--;
                }
            }
            break;
        case Qt::Key_Backtab:
            if (modifiers == Qt::NoModifier) {
                targetColumn--;
            }
            tabCounter = 0;
            break;
        default:
            break;
    }

    if (this->sheet->isMergedCell(CellAddress(targetRow, targetColumn))) {
        auto anchor = this->sheet->getAnchor(CellAddress(targetRow, targetColumn));
        targetRow = anchor.row();
        targetColumn = anchor.col();
    }

    // Overflow/underflow protection:
    const int maxRow = this->model()->rowCount() - 1;
    const int maxCol = this->model()->columnCount() - 1;
    targetRow = std::max(0, std::min(targetRow, maxRow));
    targetColumn = std::max(0, std::min(targetColumn, maxCol));

    if (!(modifiers & Qt::ShiftModifier) || keyPressed == Qt::Key_Tab || keyPressed == Qt::Key_Enter
        || keyPressed == Qt::Key_Return) {
        // We have to use this method so that Ctrl-modifier combinations don't result in multiple
        // selection
        this->selectionModel()->setCurrentIndex(model()->index(targetRow, targetColumn),
                                                QItemSelectionModel::ClearAndSelect);
    }
    else if (modifiers & Qt::ShiftModifier) {
        // With shift down, this motion becomes a block selection command, rather than just simple
        // motion:
        ModifyBlockSelection(targetRow, targetColumn);
    }
}

void SheetTableView::ModifyBlockSelection(int targetRow, int targetCol)
{
    int startingRow = currentIndex().row();
    int startingCol = currentIndex().column();

    // Get the current block selection size:
    auto selection = this->selectionModel()->selection();
    for (const auto& range : selection) {
        if (range.contains(currentIndex())) {
            // This range contains the current cell, so it's the one we're going to modify (assuming
            // we're at one of the corners)
            int rangeMinRow = range.top();
            int rangeMaxRow = range.bottom();
            int rangeMinCol = range.left();
            int rangeMaxCol = range.right();
            if ((startingRow == rangeMinRow || startingRow == rangeMaxRow)
                && (startingCol == rangeMinCol || startingCol == rangeMaxCol)) {
                if (range.contains(model()->index(targetRow, targetCol))) {
                    // If the range already contains the target cell, then we're making the range
                    // smaller
                    if (startingRow == rangeMinRow) {
                        rangeMinRow = targetRow;
                    }
                    if (startingRow == rangeMaxRow) {
                        rangeMaxRow = targetRow;
                    }
                    if (startingCol == rangeMinCol) {
                        rangeMinCol = targetCol;
                    }
                    if (startingCol == rangeMaxCol) {
                        rangeMaxCol = targetCol;
                    }
                }
                else {
                    // We're making the range bigger
                    rangeMinRow = std::min(rangeMinRow, targetRow);
                    rangeMaxRow = std::max(rangeMaxRow, targetRow);
                    rangeMinCol = std::min(rangeMinCol, targetCol);
                    rangeMaxCol = std::max(rangeMaxCol, targetCol);
                }
                QItemSelection oldRange(range.topLeft(), range.bottomRight());
                this->selectionModel()->select(oldRange, QItemSelectionModel::Deselect);
                QItemSelection newRange(model()->index(rangeMinRow, rangeMinCol),
                                        model()->index(rangeMaxRow, rangeMaxCol));
                this->selectionModel()->select(newRange, QItemSelectionModel::Select);
            }
            break;
        }
    }

    this->selectionModel()->setCurrentIndex(model()->index(targetRow, targetCol),
                                            QItemSelectionModel::Current);
}

void SheetTableView::mergeCells()
{
    Gui::Application::Instance->commandManager().runCommandByName("Spreadsheet_MergeCells");
}

void SheetTableView::splitCell()
{
    Gui::Application::Instance->commandManager().runCommandByName("Spreadsheet_SplitCell");
}

void SheetTableView::closeEditor(QWidget* editor, QAbstractItemDelegate::EndEditHint hint)
{
    QTableView::closeEditor(editor, hint);
}

void SheetTableView::mousePressEvent(QMouseEvent* event)
{
    tabCounter = 0;
    QTableView::mousePressEvent(event);
}

void SheetTableView::selectionChanged(const QItemSelection& selected,
                                      const QItemSelection& deselected)
{
    Gui::getMainWindow()->updateActions();
    QTableView::selectionChanged(selected, deselected);
}

void SheetTableView::edit(const QModelIndex& index)
{
    currentEditIndex = index;
    QTableView::edit(index);
}

void SheetTableView::contextMenuEvent(QContextMenuEvent*)
{
    const QMimeData* mimeData = QApplication::clipboard()->mimeData();
    if (!selectionModel()->hasSelection()) {
        actionCut->setEnabled(false);
        actionCopy->setEnabled(false);
        actionDel->setEnabled(false);
        actionPaste->setEnabled(false);
        actionSplit->setEnabled(false);
        actionMerge->setEnabled(false);
    }
    else {
        actionPaste->setEnabled(mimeData && mimeData->hasText());
        actionCut->setEnabled(true);
        actionCopy->setEnabled(true);
        actionDel->setEnabled(true);
        actionSplit->setEnabled(
            selectedIndexesRaw().size() == 1
            && sheet->isMergedCell(CellAddress(currentIndex().row(), currentIndex().column())));
        actionMerge->setEnabled(selectedIndexesRaw().size() > 1);
    }

    auto ranges = selectedRanges();
    actionBind->setEnabled(!ranges.empty() && ranges.size() <= 2);

    contextMenu->exec(QCursor::pos());
}

QString SheetTableView::toHtml() const
{
    auto cells = sheet->getCells()->getNonEmptyCells();
    int rowCount = 0;
    int colCount = 0;
    for (const auto& it : cells) {
        rowCount = std::max(rowCount, it.row());
        colCount = std::max(colCount, it.col());
    }

    std::unique_ptr<QTextDocument> doc(new QTextDocument);
    doc->setDocumentMargin(10);
    QTextCursor cursor(doc.get());

    cursor.movePosition(QTextCursor::Start);

    QTextTableFormat tableFormat;
    tableFormat.setCellSpacing(0.0);
    tableFormat.setCellPadding(2.0);
    QVector<QTextLength> constraints;
    for (int col = 0; col < colCount + 1; col++) {
        constraints.append(QTextLength(QTextLength::FixedLength, sheet->getColumnWidth(col)));
    }
    constraints.prepend(QTextLength(QTextLength::FixedLength, 30.0));
    tableFormat.setColumnWidthConstraints(constraints);

    QTextCharFormat boldFormat;
    QFont boldFont = boldFormat.font();
    boldFont.setBold(true);
    boldFormat.setFont(boldFont);

    QColor bgColor;
    bgColor.setNamedColor(QLatin1String("#f0f0f0"));
    QTextCharFormat bgFormat;
    bgFormat.setBackground(QBrush(bgColor));

    QTextTable* table = cursor.insertTable(rowCount + 2, colCount + 2, tableFormat);

    // The header cells of the rows
    for (int row = 0; row < rowCount + 1; row++) {
        QTextTableCell headerCell = table->cellAt(row + 1, 0);
        headerCell.setFormat(bgFormat);
        QTextCursor headerCellCursor = headerCell.firstCursorPosition();
        QString data = model()->headerData(row, Qt::Vertical).toString();
        headerCellCursor.insertText(data, boldFormat);
    }

    // The header cells of the columns
    for (int col = 0; col < colCount + 1; col++) {
        QTextTableCell headerCell = table->cellAt(0, col + 1);
        headerCell.setFormat(bgFormat);
        QTextCursor headerCellCursor = headerCell.firstCursorPosition();
        QTextBlockFormat blockFormat = headerCellCursor.blockFormat();
        blockFormat.setAlignment(Qt::AlignHCenter);
        headerCellCursor.setBlockFormat(blockFormat);
        QString data = model()->headerData(col, Qt::Horizontal).toString();
        headerCellCursor.insertText(data, boldFormat);
    }

    // The cells
    for (const auto& it : cells) {
        if (sheet->isMergedCell(it)) {
            int rows, cols;
            sheet->getSpans(it, rows, cols);
            table->mergeCells(it.row() + 1, it.col() + 1, rows, cols);
        }
        QModelIndex index = model()->index(it.row(), it.col());

        QTextCharFormat cellFormat;
        QTextTableCell cell = table->cellAt(it.row() + 1, it.col() + 1);

        // font
        QVariant font = model()->data(index, Qt::FontRole);
        if (font.isValid()) {
            cellFormat.setFont(font.value<QFont>());
        }

        // foreground
        QVariant fgColor = model()->data(index, Qt::ForegroundRole);
        if (fgColor.isValid()) {
            cellFormat.setForeground(QBrush(fgColor.value<QColor>()));
        }

        // background
        QVariant cbgClor = model()->data(index, Qt::BackgroundRole);
        if (cbgClor.isValid()) {
            QTextCharFormat bgFormat;
            bgFormat.setBackground(QBrush(cbgClor.value<QColor>()));
            cell.setFormat(bgFormat);
        }

        QTextCursor cellCursor = cell.firstCursorPosition();

        // alignment
        QVariant align = model()->data(index, Qt::TextAlignmentRole);
        if (align.isValid()) {
            Qt::Alignment alignment = static_cast<Qt::Alignment>(align.toInt());
            QTextBlockFormat blockFormat = cellCursor.blockFormat();
            blockFormat.setAlignment(alignment);
            cellCursor.setBlockFormat(blockFormat);

            // This doesn't seem to have any effect on single cells but works if several
            // cells are merged
            QTextCharFormat::VerticalAlignment valign = QTextCharFormat::AlignMiddle;
            QTextCharFormat format = cell.format();
            if (alignment & Qt::AlignTop) {
                valign = QTextCharFormat::AlignTop;
            }
            else if (alignment & Qt::AlignBottom) {
                valign = QTextCharFormat::AlignBottom;
            }
            format.setVerticalAlignment(valign);
            cell.setFormat(format);
        }

        // text
        QString data = model()->data(index).toString().simplified();
        cellCursor.insertText(data, cellFormat);
    }

    cursor.movePosition(QTextCursor::End);
    cursor.insertBlock();
    return doc->toHtml();
}

#include "moc_SheetTableView.cpp"<|MERGE_RESOLUTION|>--- conflicted
+++ resolved
@@ -23,30 +23,16 @@
 #include "PreCompiled.h"
 
 #ifndef _PreComp_
-<<<<<<< HEAD
-# include <algorithm>
-
-# include <QAction>
-# include <QApplication>
-# include <QClipboard>
-# include <QKeyEvent>
-# include <QMessageBox>
-# include <QMenu>
-# include <QMimeData>
-# include <QTextTableCell>
-#endif
-
-=======
+#include <algorithm>
 #include <QAction>
 #include <QApplication>
 #include <QClipboard>
 #include <QKeyEvent>
+#include <QMessageBox>
 #include <QMenu>
-#include <QMessageBox>
 #include <QMimeData>
+#include <QTextTableCell>
 #endif
-#include <QTextTableCell>
->>>>>>> 61c1b2bf
 
 #include <App/Application.h>
 #include <App/AutoTransaction.h>

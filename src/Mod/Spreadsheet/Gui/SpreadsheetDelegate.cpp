/***************************************************************************
 *   Copyright (c) 2015 Eivind Kvedalen (eivind@kvedalen.name)             *
 *                                                                         *
 *   This file is part of the FreeCAD CAx development system.              *
 *                                                                         *
 *   This file is based on the Qt spreadsheet example code.                *
 *                                                                         *
 *   This library is free software; you can redistribute it and/or         *
 *   modify it under the terms of the GNU Library General Public           *
 *   License as published by the Free Software Foundation; either          *
 *   version 2.1 of the License, or (at your option) any later version.    *
 *                                                                         *
 *   This library  is distributed in the hope that it will be useful,      *
 *   but WITHOUT ANY WARRANTY; without even the implied warranty of        *
 *   MERCHANTABILITY or FITNESS FOR A PARTICULAR PURPOSE.  See the         *
 *   GNU Library General Public License for more details.                  *
 *                                                                         *
 *   You should have received a copy of the GNU Library General Public     *
 *   License along with this library; see the file COPYING.LIB. If not,    *
 *   write to the Free Software Foundation, Inc., 59 Temple Place,         *
 *   Suite 330, Boston, MA  02111-1307, USA                                *
 *                                                                         *
 ***************************************************************************/

#include "PreCompiled.h"
#ifndef _PreComp_
<<<<<<< HEAD
#include <QItemDelegate>
#include <QLineEdit>
#include <QPushButton>
#include <QComboBox>
=======
# include <QLineEdit>
# include <QPainter>
>>>>>>> 0d3d3128
#endif

#include <Base/Tools.h>
#include "../App/Cell.h"
#include "SpreadsheetDelegate.h"
#include "LineEdit.h"
#include <App/DocumentObject.h>
#include <Mod/Spreadsheet/App/Sheet.h>
#include <Gui/ExpressionCompleter.h>
#include "DlgBindSheet.h"

using namespace Spreadsheet;
using namespace SpreadsheetGui;

SpreadsheetDelegate::SpreadsheetDelegate(Spreadsheet::Sheet * _sheet, QWidget *parent)
    : QStyledItemDelegate(parent)
    , sheet(_sheet)
{
}

QWidget *SpreadsheetDelegate::createEditor(QWidget *parent,
                                          const QStyleOptionViewItem &,
                                          const QModelIndex &index) const
{
<<<<<<< HEAD
    auto cell = sheet->getCell(App::CellAddress(index.row(),index.column()));
    if(cell && !cell->hasException()) {
        switch(cell->getEditMode()) {
        case Cell::EditButton: {
            auto button = new QPushButton(parent);
            connect(button, SIGNAL(clicked()), this, SLOT(commitAndCloseEditor()));
            return button;
        } 
        case Cell::EditCombo: {
            auto combo = new QComboBox(parent);
            connect(combo, SIGNAL(activated(const QString &)), this, SLOT(commitAndCloseEditor()));
            return combo;
        }
        default:
            break;
        }
    }

    SpreadsheetGui::TextEdit *editor = new SpreadsheetGui::TextEdit(parent);
=======
    App::CellAddress addr(index.row(),index.column());
    App::Range range(addr,addr);
    if(sheet && sheet->getCellBinding(range)) {
        DlgBindSheet dlg(sheet,{range},parent);
        dlg.exec();
        return 0;
    }

    SpreadsheetGui::LineEdit *editor = new SpreadsheetGui::LineEdit(parent);
>>>>>>> 0d3d3128
    editor->setIndex(index);

    editor->setDocumentObject(sheet);
    connect(editor, SIGNAL(returnPressed()), this, SLOT(commitAndCloseEditor()));
    return editor;
}

void SpreadsheetDelegate::commitAndCloseEditor()
{
    Base::FlagToggler<> flag(commiting);
    Gui::ExpressionTextEdit *editor = qobject_cast<Gui::ExpressionTextEdit *>(sender());
    if(editor) {
        if (editor->completerActive()) {
            editor->hideCompleter();
            return;
        }
        // See https://forum.freecadweb.org/viewtopic.php?f=3&t=41694
        // It looks like the slot commitAndCloseEditor() is not needed any more and even
        // causes a crash when doing so because the LineEdit is still accessed after its destruction.
        // Q_EMIT commitData(editor);
        // Q_EMIT closeEditor(editor);
        return;
    }
    QPushButton *button = qobject_cast<QPushButton*>(sender());
    if(button) {
        Q_EMIT commitData(button);
        return;
    }
    QComboBox *combo = qobject_cast<QComboBox*>(sender());
    if(button) {
        Q_EMIT commitData(combo);
        // Q_EMIT closeEditor(combo);
        return;
    }
}

void SpreadsheetDelegate::setEditorData(QWidget *editor,
    const QModelIndex &index) const
{
    QVariant data = index.model()->data(index, Qt::EditRole);
    TextEdit *edit = qobject_cast<TextEdit*>(editor);
    if (edit) {
        edit->setPlainText(data.toString());
        return;
    }
    QPushButton *button = qobject_cast<QPushButton*>(editor);
    if(button) {
        button->setText(data.toString());
        return;
    }
    QComboBox *combo = qobject_cast<QComboBox*>(editor);
    if(combo && (QMetaType::Type)data.type()==QMetaType::QStringList) {
        QStringList list = data.toStringList();
        QString txt = list.front();
        list.pop_front();
        combo->clear();
        combo->addItems(list);
        int index = combo->findText(txt);
        if(index>=0)
            combo->setCurrentIndex(index);
    }
}

void SpreadsheetDelegate::setModelData(QWidget *editor,
    QAbstractItemModel *model, const QModelIndex &index) const
{
    TextEdit *edit = qobject_cast<TextEdit *>(editor);
    if (edit) {
        model->setData(index, edit->toPlainText());
        return;
    }
    QPushButton *button = qobject_cast<QPushButton*>(editor);
    if(button) {
        // For button widget, make sure we are triggered by user clicking not
        // something else, like lost of focus.
        if(commiting)
            model->setData(index, QString());
        return;
    }
    QComboBox *combo = qobject_cast<QComboBox*>(editor);
    if(combo) {
        model->setData(index, combo->currentText());
        return;
    }
}

QSize SpreadsheetDelegate::sizeHint(const QStyleOptionViewItem & option, const QModelIndex & index) const
{
    Q_UNUSED(option);
    Q_UNUSED(index);
    return QSize();
}

void SpreadsheetDelegate::paint(QPainter *painter,
        const QStyleOptionViewItem &option, const QModelIndex &index ) const
{
    QStyledItemDelegate::paint(painter, option, index);
    if(!sheet)
        return;
    unsigned flags = sheet->getCellBindingBorder(App::CellAddress(index.row(),index.column()));
    if(!flags)
        return;
    QPen pen(Qt::blue);
    pen.setWidth(1);
    pen.setStyle(Qt::SolidLine);
    painter->setPen(pen);
    if(flags == Sheet::BorderAll) {
        painter->drawRect(option.rect);
        return;
    }
    if(flags & Sheet::BorderLeft) 
        painter->drawLine(option.rect.topLeft(), option.rect.bottomLeft());
    if(flags & Sheet::BorderTop) 
        painter->drawLine(option.rect.topLeft(), option.rect.topRight());
    if(flags & Sheet::BorderRight) 
        painter->drawLine(option.rect.topRight(), option.rect.bottomRight());
    if(flags & Sheet::BorderBottom) 
        painter->drawLine(option.rect.bottomLeft(), option.rect.bottomRight());
}

#include "moc_SpreadsheetDelegate.cpp"
<|MERGE_RESOLUTION|>--- conflicted
+++ resolved
@@ -24,15 +24,11 @@
 
 #include "PreCompiled.h"
 #ifndef _PreComp_
-<<<<<<< HEAD
 #include <QItemDelegate>
 #include <QLineEdit>
 #include <QPushButton>
 #include <QComboBox>
-=======
-# include <QLineEdit>
 # include <QPainter>
->>>>>>> 0d3d3128
 #endif
 
 #include <Base/Tools.h>
@@ -57,7 +53,14 @@
                                           const QStyleOptionViewItem &,
                                           const QModelIndex &index) const
 {
-<<<<<<< HEAD
+    App::CellAddress addr(index.row(),index.column());
+    App::Range range(addr,addr);
+    if(sheet && sheet->getCellBinding(range)) {
+        DlgBindSheet dlg(sheet,{range},parent);
+        dlg.exec();
+        return 0;
+    }
+
     auto cell = sheet->getCell(App::CellAddress(index.row(),index.column()));
     if(cell && !cell->hasException()) {
         switch(cell->getEditMode()) {
@@ -77,17 +80,6 @@
     }
 
     SpreadsheetGui::TextEdit *editor = new SpreadsheetGui::TextEdit(parent);
-=======
-    App::CellAddress addr(index.row(),index.column());
-    App::Range range(addr,addr);
-    if(sheet && sheet->getCellBinding(range)) {
-        DlgBindSheet dlg(sheet,{range},parent);
-        dlg.exec();
-        return 0;
-    }
-
-    SpreadsheetGui::LineEdit *editor = new SpreadsheetGui::LineEdit(parent);
->>>>>>> 0d3d3128
     editor->setIndex(index);
 
     editor->setDocumentObject(sheet);

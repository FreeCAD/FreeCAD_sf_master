/***************************************************************************
 *   Copyright (c) Eivind Kvedalen (eivind@kvedalen.name) 2015             *
 *                                                                         *
 *   This file is part of the FreeCAD CAx development system.              *
 *                                                                         *
 *   This library is free software; you can redistribute it and/or         *
 *   modify it under the terms of the GNU Library General Public           *
 *   License as published by the Free Software Foundation; either          *
 *   version 2 of the License, or (at your option) any later version.      *
 *                                                                         *
 *   This library  is distributed in the hope that it will be useful,      *
 *   but WITHOUT ANY WARRANTY; without even the implied warranty of        *
 *   MERCHANTABILITY or FITNESS FOR A PARTICULAR PURPOSE.  See the         *
 *   GNU Library General Public License for more details.                  *
 *                                                                         *
 *   You should have received a copy of the GNU Library General Public     *
 *   License along with this library; see the file COPYING.LIB. If not,    *
 *   write to the Free Software Foundation, Inc., 59 Temple Place,         *
 *   Suite 330, Boston, MA  02111-1307, USA                                *
 *                                                                         *
 ***************************************************************************/

#include "PreCompiled.h"

#ifndef _PreComp_
#endif

#include <boost/range/adaptor/map.hpp>
#include <boost/range/algorithm/copy.hpp>
#include <boost/assign.hpp>
#include <boost/bind.hpp>
#include <boost/regex.hpp>
#include <Base/Console.h>
#include <App/Document.h>
#include <App/DocumentObject.h>
#include <App/Property.h>
#include <Base/Writer.h>
#include <Base/Reader.h>
#include <Base/PyObjectBase.h>
#include "PropertySheet.h"
#include "Sheet.h"
#include "Utils.h"
#include <PropertySheetPy.h>
#include <App/ExpressionVisitors.h>
#include <App/ExpressionParser.h>

FC_LOG_LEVEL_INIT("Spreadsheet", true, true);

using namespace App;
using namespace Base;
using namespace Spreadsheet;

TYPESYSTEM_SOURCE(Spreadsheet::PropertySheet , App::PropertyXLinkContainer);

void PropertySheet::clear()
{
    std::map<CellAddress, Cell* >::iterator i = data.begin();

    /* Clear cells */
    while (i != data.end()) {
        delete i->second;
        setDirty(i->first);
        ++i;
    }

    /* Clear from map */
    data.clear();

    mergedCells.clear();

    propertyNameToCellMap.clear();
    documentObjectToCellMap.clear();

    aliasProp.clear();
    revAliasProp.clear();

    clearDeps();
}

Cell *PropertySheet::getValue(CellAddress key)
{
    std::map<CellAddress, Cell*>::const_iterator i = data.find(key);

    if (i == data.end())
        return 0;
    else
        return i->second;
}

const Cell *PropertySheet::getValue(CellAddress key) const
{
    std::map<CellAddress, Cell*>::const_iterator i = data.find(key);

    if (i == data.end())
        return 0;
    else
        return i->second;
}


const Cell * PropertySheet::getValueFromAlias(const std::string &alias) const
{
    std::map<std::string, CellAddress>::const_iterator it = revAliasProp.find(alias);

    if (it != revAliasProp.end())
        return getValue(it->second);
    else
        return 0;

}

bool PropertySheet::isValidAlias(const std::string &candidate)
{
    static const boost::regex gen("^[A-Za-z][_A-Za-z0-9]*$");
    boost::cmatch cm;

    /* Check if it is used before */
    if (getValueFromAlias(candidate) != 0)
        return false;

    /* Check to make sure it doesn't clash with a predefined unit */
    if (ExpressionParser::isTokenAUnit(candidate))
        return false;

    /* Check to make sure it doesn't match a cell reference */
    if (boost::regex_match(candidate.c_str(), cm, gen)) {
        static const boost::regex e("\\${0,1}([A-Z]{1,2})\\${0,1}([0-9]{1,5})");

        if (boost::regex_match(candidate.c_str(), cm, e)) {
            const boost::sub_match<const char *> colstr = cm[1];
            const boost::sub_match<const char *> rowstr = cm[2];

            // A valid cell address?
            if (App::validRow(rowstr.str()) >= 0 && App::validColumn(colstr.str()) >= 0)
                return false;
        }
        return true;
    }
    else
        return false;
}

std::set<CellAddress> PropertySheet::getUsedCells() const
{
    std::set<CellAddress> usedSet;

    for (std::map<CellAddress, Cell*>::const_iterator i = data.begin(); i != data.end(); ++i) {
        if (i->second->isUsed())
            usedSet.insert(i->first);
    }

    return usedSet;
}

void PropertySheet::setDirty(CellAddress address)
{
    /* Merged cells will automatically force an update of the top left cell
       to be consistent. */
    std::map<CellAddress, CellAddress>::const_iterator i = mergedCells.find(address);
    if (i != mergedCells.end())
        address = i->second;

    dirty.insert(address);
}

Cell * PropertySheet::createCell(CellAddress address)
{
    Cell * cell = new Cell(address, this);

    data[address] = cell;

    return cell;
}

PropertySheet::PropertySheet(Sheet *_owner)
    : owner(_owner)
    , updateCount(0)
{
}

PropertySheet::PropertySheet(const PropertySheet &other)
    : dirty(other.dirty)
    , mergedCells(other.mergedCells)
    , owner(other.owner)
    , propertyNameToCellMap(other.propertyNameToCellMap)
    , cellToPropertyNameMap(other.cellToPropertyNameMap)
    , documentObjectToCellMap(other.documentObjectToCellMap)
    , cellToDocumentObjectMap(other.cellToDocumentObjectMap)
    , documentName(other.documentName)
    , aliasProp(other.aliasProp)
    , revAliasProp(other.revAliasProp)
    , updateCount(other.updateCount)
{
    std::map<CellAddress, Cell* >::const_iterator i = other.data.begin();

    /* Copy cells */
    while (i != other.data.end()) {
        data[i->first] = new Cell(this, *i->second);
        ++i;
    }
}

PropertySheet::~PropertySheet()
{
    clear();
}

App::Property *PropertySheet::Copy(void) const
{
    return new PropertySheet(*this);
}

void PropertySheet::Paste(const Property &from)
{
    AtomicPropertyChange signaller(*this);

    const PropertySheet * froms = static_cast<const PropertySheet*>(&from);

    std::map<CellAddress, Cell* >::iterator icurr = data.begin();

    /* Mark all first */
    while (icurr != data.end()) {
        icurr->second->mark();
        ++icurr;
    }

    std::map<CellAddress, Cell* >::const_iterator ifrom = froms->data.begin();
    while (ifrom != froms->data.end()) {
        std::map<CellAddress, Cell* >::iterator i = data.find(ifrom->first);

        if (i != data.end()) {
            *(data[ifrom->first]) = *(ifrom->second); // Exists; assign cell directly
            recomputeDependencies(ifrom->first);
        }
        else {
            data[ifrom->first] = new Cell(this, *(ifrom->second)); // Doesn't exist, copy using Cell's copy constructor
        }

        /* Set dirty */
        setDirty(ifrom->first);

        ++ifrom;
    }

    /* Remove all that are still marked */
    icurr = data.begin();
    while (icurr != data.end()) {
        Cell * cell = icurr->second;

        if (cell->isMarked()) {
            std::map<CellAddress, Cell* >::iterator next = icurr;

            ++next;
            clear(icurr->first);
            icurr = next;
        }
        else
            ++icurr;
    }

    mergedCells = froms->mergedCells;
}

void PropertySheet::Save(Base::Writer &writer) const
{
    // Save cell contents
    int count = 0;

    std::map<CellAddress, Cell*>::const_iterator ci = data.begin();
    while (ci != data.end()) {
        if (ci->second->isUsed())
            ++count;
        ++ci;
    }

    writer.Stream() << writer.ind() << "<Cells Count=\"" << count
        << "\" xlink=\"1\">" << std::endl;

    writer.incInd();

    PropertyXLinkContainer::Save(writer);

    ci = data.begin();
    while (ci != data.end()) {
        ci->second->save(writer);
        ++ci;
    }

    writer.decInd();
    writer.Stream() << writer.ind() << "</Cells>" << std::endl;
}

void PropertySheet::Restore(Base::XMLReader &reader)
{
    int Cnt;

    AtomicPropertyChange signaller(*this);

    reader.readElement("Cells");
    Cnt = reader.getAttributeAsInteger("Count");

    if(reader.hasAttribute("xlink") && reader.getAttributeAsInteger("xlink"))
        PropertyXLinkContainer::Restore(reader);

    for (int i = 0; i < Cnt; i++) {
        reader.readElement("Cell");

        const char* strAddress = reader.hasAttribute("address") ? reader.getAttribute("address") : 0;

        try {
            CellAddress address(strAddress);
            Cell * cell = createCell(address);

            cell->restore(reader);

            int rows, cols;
            if (cell->getSpans(rows, cols) && (rows > 1 || cols > 1)) {
                mergeCells(address, CellAddress(address.row() + rows - 1, address.col() + cols - 1));
            }
        }
        catch (const Base::Exception &) {
            // Something is wrong, skip this cell
        }
        catch (...) {
        }
    }
    reader.readEndElement("Cells");
}

Cell * PropertySheet::cellAt(CellAddress address)
{
    std::map<CellAddress, CellAddress>::const_iterator j = mergedCells.find(address);

    // address actually inside a merged cell
    if (j != mergedCells.end()) {
        std::map<CellAddress, Cell*>::const_iterator i = data.find(j->second);
        assert(i != data.end());

        return i->second;
    }

    std::map<CellAddress, Cell*>::const_iterator i = data.find(address);

    if (i == data.end())
        return 0;
    else
        return i->second;
}

const Cell * PropertySheet::cellAt(CellAddress address) const
{
    std::map<CellAddress, CellAddress>::const_iterator j = mergedCells.find(address);

    // address actually inside a merged cell
    if (j != mergedCells.end()) {
        std::map<CellAddress, Cell*>::const_iterator i = data.find(j->second);
        assert(i != data.end());

        return i->second;
    }

    std::map<CellAddress, Cell*>::const_iterator i = data.find(address);

    if (i == data.end())
        return 0;
    else
        return i->second;
}

Cell * PropertySheet::nonNullCellAt(CellAddress address)
{
    std::map<CellAddress, CellAddress>::const_iterator j = mergedCells.find(address);

    if (j != mergedCells.end()) {
        std::map<CellAddress, Cell*>::const_iterator i = data.find(j->second);

        if (i == data.end())
            return createCell(address);
        else
            return i->second;
    }

    std::map<CellAddress, Cell*>::const_iterator i = data.find(address);

    if (i == data.end())
        return createCell(address);
    else
        return i->second;
}

void PropertySheet::setContent(CellAddress address, const char *value)
{
    Cell * cell = nonNullCellAt(address);

    assert(cell != 0);

    cell->setContent(value);
}

void PropertySheet::setAlignment(CellAddress address, int _alignment)
{
    nonNullCellAt(address)->setAlignment(_alignment);
}

void PropertySheet::setStyle(CellAddress address, const std::set<std::string> &_style)
{
    assert(nonNullCellAt(address) != 0);
    nonNullCellAt(address)->setStyle(_style);
}

void PropertySheet::setForeground(CellAddress address, const App::Color &color)
{
    assert(nonNullCellAt(address) != 0);
    nonNullCellAt(address)->setForeground(color);
}

void PropertySheet::setBackground(CellAddress address, const App::Color &color)
{
    assert(nonNullCellAt(address) != 0);
    nonNullCellAt(address)->setBackground(color);
}

void PropertySheet::setDisplayUnit(CellAddress address, const std::string &unit)
{
    assert(nonNullCellAt(address) != 0);
    nonNullCellAt(address)->setDisplayUnit(unit);
}


void PropertySheet::setAlias(CellAddress address, const std::string &alias)
{
    if (alias.size() > 0 && !isValidAlias(alias))
        throw Base::ValueError("Invalid alias");

    const Cell * aliasedCell = getValueFromAlias(alias);
    Cell * cell = nonNullCellAt(address);

    if (aliasedCell != 0 && cell != aliasedCell)
        throw Base::ValueError("Alias already defined.");

    assert(cell != 0);

    /* Mark cells depending on this cell dirty; they need to be resolved when an alias changes or disappears */
    const char * docName = owner->getDocument()->Label.getValue();
    const char * docObjName = owner->getNameInDocument();
    std::string fullName = std::string(docName) + "#" + std::string(docObjName) + "." + address.toString();

    std::map<std::string, std::set< CellAddress > >::const_iterator j = propertyNameToCellMap.find(fullName);
    if (j != propertyNameToCellMap.end()) {
        std::set< CellAddress >::const_iterator k = j->second.begin();

        while (k != j->second.end()) {
            setDirty(*k);
            ++k;
        }
    }

    std::string oldAlias;

    if (cell->getAlias(oldAlias))
        owner->aliasRemoved(address, oldAlias);

    cell->setAlias(alias);

    if (oldAlias.size() > 0 && alias.size() > 0) {
        std::map<App::ObjectIdentifier, App::ObjectIdentifier> m;

        App::ObjectIdentifier key(owner, oldAlias);
        App::ObjectIdentifier value(owner, alias);

        m[key] = value;

        owner->getDocument()->renameObjectIdentifiers(m);
    }

}

void PropertySheet::setComputedUnit(CellAddress address, const Base::Unit &unit)
{
    assert(nonNullCellAt(address) != 0);
    nonNullCellAt(address)->setComputedUnit(unit);
}

void PropertySheet::setSpans(CellAddress address, int rows, int columns)
{
    assert(nonNullCellAt(address) != 0);
    nonNullCellAt(address)->setSpans(rows, columns);
}

void PropertySheet::clear(CellAddress address)
{
    std::map<CellAddress, Cell*>::iterator i = data.find(address);

    if (i == data.end())
        return;

    AtomicPropertyChange signaller(*this);

    // Spit cell to clean up mergeCells map; all data is in first cell anyway
    splitCell(address);

    // Delete Cell object
    removeDependencies(address);
    delete i->second;

    // Mark as dirty
    dirty.insert(i->first);

    // Remove alias if it exists
    std::map<CellAddress, std::string>::iterator j = aliasProp.find(address);
    if (j != aliasProp.end()) {
        revAliasProp.erase(j->second);
        aliasProp.erase(j);
    }

    // Erase from internal struct
    data.erase(i);
}

void PropertySheet::moveCell(CellAddress currPos, CellAddress newPos, std::map<App::ObjectIdentifier, App::ObjectIdentifier> & renames)
{
    std::map<CellAddress, Cell*>::const_iterator i = data.find(currPos);
    std::map<CellAddress, Cell*>::const_iterator j = data.find(newPos);

    AtomicPropertyChange signaller(*this);

    if (j != data.end())
        clear(newPos);

    if (i != data.end()) {
        Cell * cell = i->second;
        int rows, columns;

        // Get merged cell data
        cell->getSpans(rows, columns);

        // Remove merged cell data
        splitCell(currPos);
        
        // Remove from old
        removeDependencies(currPos);
        data.erase(currPos);
        setDirty(currPos);

        // Insert into new spot
        cell->moveAbsolute(newPos);
        data[newPos] = cell;

        if (rows > 1 || columns > 1) {
            CellAddress toPos(newPos.row() + rows - 1, newPos.col() + columns - 1);

            mergeCells(newPos, toPos);
        }
        else
            cell->setSpans(-1, -1);

        addDependencies(newPos);
        setDirty(newPos);

        renames[ObjectIdentifier(owner, currPos.toString())] = ObjectIdentifier(owner, newPos.toString());
    }
}

void PropertySheet::insertRows(int row, int count)
{
    std::vector<CellAddress> keys;
    std::map<App::ObjectIdentifier, App::ObjectIdentifier> renames;

    /* Copy all keys from cells map */
    boost::copy( data | boost::adaptors::map_keys, std::back_inserter(keys));

    /* Sort them */
    std::sort(keys.begin(), keys.end(), boost::bind(&PropertySheet::rowSortFunc, this, _1, _2));

    MoveCellsExpressionVisitor<PropertySheet> visitor(*this, 
            CellAddress(row, CellAddress::MAX_COLUMNS), count, 0);

    AtomicPropertyChange signaller(*this);
    for (std::vector<CellAddress>::const_reverse_iterator i = keys.rbegin(); i != keys.rend(); ++i) {
        std::map<CellAddress, Cell*>::iterator j = data.find(*i);

        assert(j != data.end());

        Cell * cell = j->second;

        // Visit each cell to make changes to expressions if necessary
        visitor.reset();
        cell->visit(visitor);
        if (visitor.changed()) {
            setDirty(*i);
            recomputeDependencies(*i);
        }

        if (i->row() >= row)
            moveCell(*i, CellAddress(i->row() + count, i->col()), renames);
    }

    const App::DocumentObject * docObj = static_cast<const App::DocumentObject*>(getContainer());
    owner->getDocument()->renameObjectIdentifiers(renames, [docObj](const App::DocumentObject * obj) { return obj != docObj; });
}

/**
  * Sort function to sort two cell positions according to their row position.
  *
  */

bool PropertySheet::rowSortFunc(const CellAddress & a, const CellAddress & b) {
    if (a.row() < b.row())
        return true;
    else
        return false;
}

void PropertySheet::removeRows(int row, int count)
{
    std::vector<CellAddress> keys;
    std::map<App::ObjectIdentifier, App::ObjectIdentifier> renames;

    /* Copy all keys from cells map */
    boost::copy(data | boost::adaptors::map_keys, std::back_inserter(keys));

    /* Sort them */
    std::sort(keys.begin(), keys.end(), boost::bind(&PropertySheet::rowSortFunc, this, _1, _2));

    MoveCellsExpressionVisitor<PropertySheet> visitor(*this, 
            CellAddress(row + count - 1, CellAddress::MAX_COLUMNS), -count, 0);

    AtomicPropertyChange signaller(*this);
    for (std::vector<CellAddress>::const_iterator i = keys.begin(); i != keys.end(); ++i) {
        std::map<CellAddress, Cell*>::iterator j = data.find(*i);

        assert(j != data.end());

        Cell * cell = j->second;

        // Visit each cell to make changes to expressions if necessary
        visitor.reset();
        cell->visit(visitor);
        if (visitor.changed()) {
            setDirty(*i);
            recomputeDependencies(*i);
        }

        if (i->row() >= row && i->row() < row + count)
            clear(*i);
        else if (i->row() >= row + count)
            moveCell(*i, CellAddress(i->row() - count, i->col()), renames);
    }

    const App::DocumentObject * docObj = static_cast<const App::DocumentObject*>(getContainer());
    owner->getDocument()->renameObjectIdentifiers(renames, [docObj](const App::DocumentObject * obj) { return obj != docObj; });
}

void PropertySheet::insertColumns(int col, int count)
{
    std::vector<CellAddress> keys;
    std::map<App::ObjectIdentifier, App::ObjectIdentifier> renames;

    /* Copy all keys from cells map */
    boost::copy(data | boost::adaptors::map_keys, std::back_inserter(keys));

    /* Sort them */
    std::sort(keys.begin(), keys.end());

    MoveCellsExpressionVisitor<PropertySheet> visitor(*this, 
            CellAddress(CellAddress::MAX_ROWS, col), 0, count);

    AtomicPropertyChange signaller(*this);
    for (std::vector<CellAddress>::const_reverse_iterator i = keys.rbegin(); i != keys.rend(); ++i) {
        std::map<CellAddress, Cell*>::iterator j = data.find(*i);

        assert(j != data.end());

        Cell * cell = j->second;

        // Visit each cell to make changes to expressions if necessary
        visitor.reset();
        cell->visit(visitor);
        if (visitor.changed()) {
            setDirty(*i);
            recomputeDependencies(*i);
        }

        if (i->col() >= col)
            moveCell(*i, CellAddress(i->row(), i->col() + count), renames);
    }

    const App::DocumentObject * docObj = static_cast<const App::DocumentObject*>(getContainer());
    owner->getDocument()->renameObjectIdentifiers(renames, [docObj](const App::DocumentObject * obj) { return obj != docObj; });
}

/**
  * Sort function to sort two cell positions according to their column position.
  *
  */

bool PropertySheet::colSortFunc(const CellAddress & a, const CellAddress & b) {
    if (a.col() < b.col())
        return true;
    else
        return false;
}

void PropertySheet::removeColumns(int col, int count)
{
    std::vector<CellAddress> keys;
    std::map<App::ObjectIdentifier, App::ObjectIdentifier> renames;

    /* Copy all keys from cells map */
    boost::copy(data | boost::adaptors::map_keys, std::back_inserter(keys));

    /* Sort them */
    std::sort(keys.begin(), keys.end(), boost::bind(&PropertySheet::colSortFunc, this, _1, _2));

    MoveCellsExpressionVisitor<PropertySheet> visitor(*this, 
            CellAddress(CellAddress::MAX_ROWS, col + count - 1), 0, -count);

    AtomicPropertyChange signaller(*this);
    for (std::vector<CellAddress>::const_iterator i = keys.begin(); i != keys.end(); ++i) {
        std::map<CellAddress, Cell*>::iterator j = data.find(*i);

        assert(j != data.end());

        Cell * cell = j->second;

        // Visit each cell to make changes to expressions if necessary
        visitor.reset();
        cell->visit(visitor);
        if (visitor.changed()) {
            setDirty(*i);
            recomputeDependencies(*i);
        }

        if (i->col() >= col && i->col() < col + count)
            clear(*i);
        else if (i->col() >= col + count)
            moveCell(*i, CellAddress(i->row(), i->col() - count), renames);
    }

    const App::DocumentObject * docObj = static_cast<const App::DocumentObject*>(getContainer());
    owner->getDocument()->renameObjectIdentifiers(renames, [docObj](const App::DocumentObject * obj) { return obj != docObj; } );
}

unsigned int PropertySheet::getMemSize() const
{
    return sizeof(*this);
}


bool PropertySheet::mergeCells(CellAddress from, CellAddress to)
{
    // Check that this merge is not overlapping other merged cells
    for (int r = from.row(); r <= to.row(); ++r) {
        for (int c = from.col(); c <= to.col(); ++c) {
            if (mergedCells.find(CellAddress(r, c)) != mergedCells.end())
                return false;
        }
    }

    AtomicPropertyChange signaller(*this);

    // Clear cells that will be hidden by the merge
    for (int r = from.row(); r <= to.row(); ++r)
        for (int c = from.col(); c <= to.col(); ++c)
            if ( !(r == from.row() && c == from.col()) )
                clear(CellAddress(r, c));

    // Update internal structure to track merged cells
    for (int r = from.row(); r <= to.row(); ++r)
        for (int c = from.col(); c <= to.col(); ++c) {
            mergedCells[CellAddress(r, c)] = from;
            setDirty(CellAddress(r, c));
        }

    setSpans(from, to.row() - from.row() + 1, to.col() - from.col() + 1);

    return true;
}

void PropertySheet::splitCell(CellAddress address)
{
    int rows, cols;
    std::map<CellAddress, CellAddress>::const_iterator i = mergedCells.find(address);

    if (i == mergedCells.end())
        return;

    CellAddress anchor = i->second;
    AtomicPropertyChange signaller(*this);
    cellAt(anchor)->getSpans(rows, cols);

    for (int r = anchor.row(); r <= anchor.row() + rows; ++r)
        for (int c = anchor.col(); c <= anchor.col() + cols; ++c) {
            setDirty(CellAddress(r, c));
            mergedCells.erase(CellAddress(r, c));
        }

    setSpans(anchor, -1, -1);
}

void PropertySheet::getSpans(CellAddress address, int & rows, int & cols) const
{
    std::map<CellAddress, CellAddress>::const_iterator i = mergedCells.find(address);

    if (i != mergedCells.end()) {
        CellAddress anchor = i->second;

        if (anchor == address)
            cellAt(anchor)->getSpans(rows, cols);
        else
            rows = cols = 1;
    }
    else {
        rows = cols = 1;
    }
}

bool PropertySheet::isMergedCell(CellAddress address) const
{
    return mergedCells.find(address) != mergedCells.end();
}

bool PropertySheet::isHidden(CellAddress address) const
{
    std::map<CellAddress, CellAddress>::const_iterator i = mergedCells.find(address);

    return i != mergedCells.end() && i->second != address;
}

/**
  * Update dependencies of \a expression for cell at \a key.
  *
  * @param expression Expression to extract dependencies from
  * @param key        Address of cell containing the expression.
  */

void PropertySheet::addDependencies(CellAddress key)
{
    Cell * cell = getValue(key);

    if (!cell)
        return;

    cell->clearResolveException();

    const Expression * expression = cell->getExpression();

    if (expression == 0)
        return;

    for(auto &dep : expression->getDeps()) {

        App::DocumentObject *docObj = dep.first;
        App::Document *doc = docObj->getDocument();

        std::string docName = doc->Label.getValue();
        std::string docObjName = docName + "#" + docObj->getNameInDocument();

        documentName[doc] = docName;

        owner->observeDocument(doc);

        documentObjectToCellMap[docObjName].insert(key);
        cellToDocumentObjectMap[key].insert(docObjName);
        ++updateCount;

        for(auto &props : dep.second) {
            std::string propName = docObjName + "." + props.first;

            // Insert into maps
            propertyNameToCellMap[propName].insert(key);
            cellToPropertyNameMap[key].insert(propName);

            // Also an alias?
            if (docObj==owner && props.first.size()) {
                std::map<std::string, CellAddress>::const_iterator j = revAliasProp.find(props.first);

                if (j != revAliasProp.end()) {
                    propName = docObjName + "." + j->second.toString();

                    // Insert into maps
                    propertyNameToCellMap[propName].insert(key);
                    cellToPropertyNameMap[key].insert(propName);
                }
            }
        }
    }
}

/**
  * Remove dependencies given by \a expression for cell at \a key.
  *
  * @param expression Expression to extract dependencies from
  * @param key        Address of cell containing the expression
  *
  */

void PropertySheet::removeDependencies(CellAddress key)
{
    /* Remove from Property <-> Key maps */

    std::map<CellAddress, std::set< std::string > >::iterator i1 = cellToPropertyNameMap.find(key);

    if (i1 != cellToPropertyNameMap.end()) {
        std::set< std::string >::const_iterator j = i1->second.begin();

        while (j != i1->second.end()) {
            std::map<std::string, std::set< CellAddress > >::iterator k = propertyNameToCellMap.find(*j);

            assert(k != propertyNameToCellMap.end());

            k->second.erase(key);
            ++j;
        }

        cellToPropertyNameMap.erase(i1);
    }

    /* Remove from DocumentObject <-> Key maps */

    std::map<CellAddress, std::set< std::string > >::iterator i2 = cellToDocumentObjectMap.find(key);

    if (i2 != cellToDocumentObjectMap.end()) {
        std::set< std::string >::const_iterator j = i2->second.begin();

        while (j != i2->second.end()) {
            std::map<std::string, std::set< CellAddress > >::iterator k = documentObjectToCellMap.find(*j);

            assert(k != documentObjectToCellMap.end());

            k->second.erase(key);

            if (k->second.size() == 0)
                documentObjectToCellMap.erase(*j);

            ++j;
        }

        cellToDocumentObjectMap.erase(i2);
        ++updateCount;
    }
}

/**
  * Recompute any cells that depend on \a prop.
  *
  * @param prop Property that presumably has changed an triggers updates of other cells.
  *
  */

void PropertySheet::recomputeDependants(const App::DocumentObject *owner, const Property *prop)
{
    const char * name = prop->getName();

    assert(name != 0);

    if (name) {
        const char * docName = owner->getDocument()->Label.getValue();
        const char * nameInDoc = owner->getNameInDocument();

        if (nameInDoc) {
<<<<<<< HEAD
            // First, search without actual property name for sub-object/link
            // references, i.e indirect references. The depenedecies of these
            // references are too complex to track exactly, so we only track the
            // top parent object instead, and mark the involved expression
            // whenever the top parent changes.
            std::string fullName = std::string(docName) + "#" + std::string(nameInDoc) + ".";
            auto it = propertyNameToCellMap.find(fullName);
            if (it != propertyNameToCellMap.end()) {
                for(auto &cell : it->second)
                    setDirty(cell);
            }
            // Now, we check for direct property references
            it = propertyNameToCellMap.find(fullName + name);
            if (it != propertyNameToCellMap.end()) {
                for(auto &cell : it->second)
                    setDirty(cell);
=======
            // Recompute cells that depend on this cell
            std::string fullName = std::string(docName) + "#" + std::string(nameInDoc) + "." + std::string(name);
            std::map<std::string, std::set< CellAddress > >::const_iterator i = propertyNameToCellMap.find(fullName);

            if (i != propertyNameToCellMap.end()) {
                std::set<CellAddress>::const_iterator j = i->second.begin();
                std::set<CellAddress>::const_iterator end = i->second.end();

                while (j != end) {
                    setDirty(*j);
                    ++j;
                }
            }
            else if (prop->isDerivedFrom(App::PropertyLists::getClassTypeId())) {
                // #0003610:
                // Inside propertyNameToCellMap we keep a string including the
                // index operator of the property. From the given property we
                // can't build 'fullName' to include this index, so we must go
                // through all elements and check for a string of the form:
                // 'fullName[index]' and set dirty the appropriate cells.
                std::string fullNameIndex = "^";
                fullNameIndex += fullName;
                fullNameIndex += "\\[[0-9]+\\]$";
                boost::regex rx(fullNameIndex);
                boost::cmatch what;
                for (auto i : propertyNameToCellMap) {
                    if (boost::regex_match(i.first.c_str(), what, rx)) {
                        std::set<CellAddress>::const_iterator j = i.second.begin();
                        std::set<CellAddress>::const_iterator end = i.second.end();

                        while (j != end) {
                            setDirty(*j);
                            ++j;
                        }
                    }
                }
>>>>>>> 73df4e6f
            }
        }
    }
}

void PropertySheet::onBreakLink(App::DocumentObject *obj) {
    invalidateDependants(obj);
}

void PropertySheet::hasSetChildValue(App::Property &prop) {
    ++updateCount;
    PropertyXLinkContainer::hasSetChildValue(prop);
}

void PropertySheet::invalidateDependants(const App::DocumentObject *docObj)
{
    const char * docName = docObj->getDocument()->Label.getValue();
    const char * docObjName = docObj->getNameInDocument();

    // Recompute cells that depend on this cell
    std::string fullName = std::string(docName) + "#" + std::string(docObjName);
    std::map<std::string, std::set< CellAddress > >::const_iterator i = documentObjectToCellMap.find(fullName);

    if (i == documentObjectToCellMap.end())
        return;

    // Touch to force recompute
    touch();
    
    for(const auto &address : i->second) {
        Cell * cell = getValue(address);
        cell->setResolveException("Unresolved dependency");
        setDirty(address);
    }
}

void PropertySheet::renamedDocumentObject(const App::DocumentObject * docObj)
{
#if 1
    (void)docObj;
#else
    if (documentObjectName.find(docObj) == documentObjectName.end())
        return;

    std::map<CellAddress, Cell* >::iterator i = data.begin();

    while (i != data.end()) {
        RelabelDocumentObjectExpressionVisitor<PropertySheet> v(*this, docObj);
        i->second->visit(v);
        if(v.changed()) {
            v.reset();
            recomputeDependencies(i->first);
            setDirty(i->first);
        }
        ++i;
    }
#endif
}

void PropertySheet::renamedDocument(const App::Document * doc)
{
    if (documentName.find(doc) == documentName.end())
        return;

    std::map<CellAddress, Cell* >::iterator i = data.begin();

    while (i != data.end()) {
        RelabelDocumentExpressionVisitor<PropertySheet> v(*this, documentName[doc], doc->Label.getValue());
        i->second->visit(v);
        if(v.changed()) {
            v.reset();
            recomputeDependencies(i->first);
            setDirty(i->first);
        }
        ++i;
    }
}

void PropertySheet::renameObjectIdentifiers(const std::map<App::ObjectIdentifier, App::ObjectIdentifier> &paths)
{
    RenameObjectIdentifierExpressionVisitor<PropertySheet> v(*this, paths, *this);

    for (std::map<CellAddress, Cell*>::iterator it = data.begin(); it != data.end(); ++it)
        it->second->visit(v);
}

void PropertySheet::deletedDocumentObject(const App::DocumentObject *docObj)
{
    (void)docObj;
    // This function is only used in SheetObserver, which is obselete.
    //
    // if(docDeps.erase(const_cast<App::DocumentObject*>(docObj))) {
    //     const App::DocumentObject * docObj = dynamic_cast<const App::DocumentObject*>(getContainer());
    //     if(docObj && docObj->getDocument()!=docObj->getDocument()) {
    //         for(auto it=xlinks.begin();it!=xlinks.end();++it) {
    //             if(it->getValue() == docObj) {
    //                 xlinks.erase(it);
    //                 break;
    //             }
    //         }
    //     }
    // }
}

void PropertySheet::documentSet()
{
    documentName[owner->getDocument()] = owner->getDocument()->Label.getValue();
}

const std::set<CellAddress> &PropertySheet::getDeps(const std::string &name) const
{
    static std::set<CellAddress> empty;
    std::map<std::string, std::set< CellAddress > >::const_iterator i = propertyNameToCellMap.find(name);

    if (i != propertyNameToCellMap.end())
        return i->second;
    else
        return empty;
}

const std::set<std::string> &PropertySheet::getDeps(CellAddress pos) const
{
    static std::set<std::string> empty;
    std::map<CellAddress, std::set< std::string > >::const_iterator i = cellToPropertyNameMap.find(pos);

    if (i != cellToPropertyNameMap.end())
        return i->second;
    else
        return empty;
}

void PropertySheet::recomputeDependencies(CellAddress key)
{
    AtomicPropertyChange signaller(*this);

    removeDependencies(key);
    addDependencies(key);
}

void PropertySheet::hasSetValue()
{
    if(!updateCount || 
       !owner || !owner->getNameInDocument() || owner->isRestoring() ||
       this!=&owner->cells ||
       testFlag(LinkDetached)) 
    {
        PropertyXLinkContainer::hasSetValue();
        return;
    }

    updateCount = 0;

    std::set<App::DocumentObject*> deps;
    std::vector<std::string> labels;
    unregisterElementReference();
    UpdateElementReferenceExpressionVisitor<PropertySheet> v(*this);
    for(auto &d : data) {
        auto expr = d.second->expression.get();
        if(expr) {
            expr->getDepObjects(deps,&labels);
            expr->visit(v);
        }
    }
    registerLabelReferences(std::move(labels));

    updateDeps(std::move(deps));

    PropertyXLinkContainer::hasSetValue();
}

PyObject *PropertySheet::getPyObject()
{
    if (PythonObject.is(Py::_None())){
        // ref counter is set to 1
        PythonObject = Py::Object(new PropertySheetPy(this),true);
    }
    return Py::new_reference_to(PythonObject);
}

void PropertySheet::setPyObject(PyObject *obj) {
    if(!obj || !PyObject_TypeCheck(obj, &PropertySheetPy::Type))
        throw Base::TypeError("Invalid type");
    if(obj != PythonObject.ptr())
        Paste(*static_cast<PropertySheetPy*>(obj)->getPropertySheetPtr());
}

void PropertySheet::afterRestore()
{
    AtomicPropertyChange signaller(*this);
    for(auto &d : data)
        d.second->afterRestore();

    PropertyXLinkContainer::afterRestore();

    for(auto &v : _XLinks) {
        auto &xlink = *v.second;
        if(!xlink.checkRestore())
            continue;
        auto iter = documentObjectToCellMap.find(xlink.getValue()->getFullName());
        if(iter == documentObjectToCellMap.end())
            continue;
        touch();
        for(const auto &address : iter->second)
            setDirty(address);
    }
}

bool PropertySheet::adjustLink(const std::set<DocumentObject*> &inList) {
    std::unique_ptr<AtomicPropertyChange> signaler;

    for(auto &d : data) {
        auto expr = d.second->expression.get();
        if(!expr)
            continue;
        try {
            bool need_adjust = false;
            for(auto docObj : expr->getDepObjects()) {
                if (docObj && docObj != owner && inList.count(docObj)) {
                    need_adjust = true;
                    break;
                }
            }
            if(!need_adjust)
                continue;
            if(!signaler)
                signaler.reset(new AtomicPropertyChange(*this));

            removeDependencies(d.first);
            expr->adjustLinks(inList);
            addDependencies(d.first);

        }catch(Base::Exception &e) {
            addDependencies(d.first);
            std::ostringstream ss;
            ss << "Failed to adjust link for " << owner->getFullName() << " in expression "
                << expr->toString() << ": " << e.what();
            throw Base::RuntimeError(ss.str());
        }
    }
    return !!signaler;
}

void PropertySheet::updateElementReference(DocumentObject *feature,bool reverse) {
    unregisterElementReference();
    UpdateElementReferenceExpressionVisitor<PropertySheet> visitor(*this,feature,reverse);
    for(auto &d : data) {
        auto expr = d.second->expression.get();
        if(!expr)
            continue;
        expr->visit(visitor);
    }
}

bool PropertySheet::referenceChanged() const {
    return false;
}

Property *PropertySheet::CopyOnImportExternal(
        const std::map<std::string,std::string> &nameMap) const 
{
    std::map<CellAddress,std::unique_ptr<Expression> > changed;
    for(auto &d : data) {
        auto e = d.second->expression.get();
        if(!e) continue;
        auto expr = e->importSubNames(nameMap);
        if(!expr)
            continue;
        changed[d.first] = std::move(expr);
    }
    if(changed.empty())
        return 0;
    std::unique_ptr<PropertySheet> copy(new PropertySheet(*this));
    for(auto &change : changed) 
        copy->data[change.first]->setExpression(std::move(change.second));
    return copy.release();
}

Property *PropertySheet::CopyOnLabelChange(App::DocumentObject *obj, 
        const std::string &ref, const char *newLabel) const
{
    std::map<CellAddress,std::unique_ptr<Expression> > changed;
    for(auto &d : data) {
        auto e = d.second->expression.get();
        if(!e) continue;
        auto expr = e->updateLabelReference(obj,ref,newLabel);
        if(!expr)
            continue;
        changed[d.first] = std::move(expr);
    }
    if(changed.empty())
        return 0;
    std::unique_ptr<PropertySheet> copy(new PropertySheet(*this));
    for(auto &change : changed) 
        copy->data[change.first]->setExpression(std::move(change.second));
    return copy.release();
}<|MERGE_RESOLUTION|>--- conflicted
+++ resolved
@@ -959,7 +959,6 @@
         const char * nameInDoc = owner->getNameInDocument();
 
         if (nameInDoc) {
-<<<<<<< HEAD
             // First, search without actual property name for sub-object/link
             // references, i.e indirect references. The depenedecies of these
             // references are too complex to track exactly, so we only track the
@@ -976,44 +975,6 @@
             if (it != propertyNameToCellMap.end()) {
                 for(auto &cell : it->second)
                     setDirty(cell);
-=======
-            // Recompute cells that depend on this cell
-            std::string fullName = std::string(docName) + "#" + std::string(nameInDoc) + "." + std::string(name);
-            std::map<std::string, std::set< CellAddress > >::const_iterator i = propertyNameToCellMap.find(fullName);
-
-            if (i != propertyNameToCellMap.end()) {
-                std::set<CellAddress>::const_iterator j = i->second.begin();
-                std::set<CellAddress>::const_iterator end = i->second.end();
-
-                while (j != end) {
-                    setDirty(*j);
-                    ++j;
-                }
-            }
-            else if (prop->isDerivedFrom(App::PropertyLists::getClassTypeId())) {
-                // #0003610:
-                // Inside propertyNameToCellMap we keep a string including the
-                // index operator of the property. From the given property we
-                // can't build 'fullName' to include this index, so we must go
-                // through all elements and check for a string of the form:
-                // 'fullName[index]' and set dirty the appropriate cells.
-                std::string fullNameIndex = "^";
-                fullNameIndex += fullName;
-                fullNameIndex += "\\[[0-9]+\\]$";
-                boost::regex rx(fullNameIndex);
-                boost::cmatch what;
-                for (auto i : propertyNameToCellMap) {
-                    if (boost::regex_match(i.first.c_str(), what, rx)) {
-                        std::set<CellAddress>::const_iterator j = i.second.begin();
-                        std::set<CellAddress>::const_iterator end = i.second.end();
-
-                        while (j != end) {
-                            setDirty(*j);
-                            ++j;
-                        }
-                    }
-                }
->>>>>>> 73df4e6f
             }
         }
     }

<<<<<<< HEAD
/***************************************************************************
 *   Copyright (c) Yorik van Havre (yorik@uncreated.net) 2014              *
 *                                                                         *
 *   This file is part of the FreeCAD CAx development system.              *
 *                                                                         *
 *   This library is free software; you can redistribute it and/or         *
 *   modify it under the terms of the GNU Library General Public           *
 *   License as published by the Free Software Foundation; either          *
 *   version 2 of the License, or (at your option) any later version.      *
 *                                                                         *
 *   This library  is distributed in the hope that it will be useful,      *
 *   but WITHOUT ANY WARRANTY; without even the implied warranty of        *
 *   MERCHANTABILITY or FITNESS FOR A PARTICULAR PURPOSE.  See the         *
 *   GNU Library General Public License for more details.                  *
 *                                                                         *
 *   You should have received a copy of the GNU Library General Public     *
 *   License along with this library; see the file COPYING.LIB. If not,    *
 *   write to the Free Software Foundation, Inc., 59 Temple Place,         *
 *   Suite 330, Boston, MA  02111-1307, USA                                *
 *                                                                         *
 ***************************************************************************/


#ifndef PROPERTYTOOL_H
#define PROPERTYTOOL_H

#include "Tool.h"
#include <App/Property.h>

namespace Path
{


/** The tool property class.  */
class PathExport PropertyTool : public App::Property
{
    TYPESYSTEM_HEADER();

public:
    PropertyTool();
    ~PropertyTool();

    /** @name Getter/setter */
    //@{
    /// set the part shape
    void setValue(const Tool&);
    /// get the part shape
    const Tool &getValue(void) const;
    //@}

    /** @name Python interface */
    //@{
    PyObject* getPyObject(void);
    void setPyObject(PyObject *value);
    //@}

    /** @name Save/restore */
    //@{
    void Save (Base::Writer &writer) const;
    void Restore(Base::XMLReader &reader);

    App::Property *Copy(void) const;
    void Paste(const App::Property &from);
    unsigned int getMemSize (void) const;
    //@}

    virtual bool isSame(const App::Property &) const {return false;}

private:
    Tool _Tool;
};


} //namespace Path


#endif // PROPERTYTOOL_H
=======
/***************************************************************************
 *   Copyright (c) Yorik van Havre (yorik@uncreated.net) 2014              *
 *                                                                         *
 *   This file is part of the FreeCAD CAx development system.              *
 *                                                                         *
 *   This library is free software; you can redistribute it and/or         *
 *   modify it under the terms of the GNU Library General Public           *
 *   License as published by the Free Software Foundation; either          *
 *   version 2 of the License, or (at your option) any later version.      *
 *                                                                         *
 *   This library  is distributed in the hope that it will be useful,      *
 *   but WITHOUT ANY WARRANTY; without even the implied warranty of        *
 *   MERCHANTABILITY or FITNESS FOR A PARTICULAR PURPOSE.  See the         *
 *   GNU Library General Public License for more details.                  *
 *                                                                         *
 *   You should have received a copy of the GNU Library General Public     *
 *   License along with this library; see the file COPYING.LIB. If not,    *
 *   write to the Free Software Foundation, Inc., 59 Temple Place,         *
 *   Suite 330, Boston, MA  02111-1307, USA                                *
 *                                                                         *
 ***************************************************************************/


#ifndef PROPERTYTOOL_H
#define PROPERTYTOOL_H

#include "Tool.h"
#include <App/Property.h>

namespace Path
{


/** The tool property class.  */
class PathExport PropertyTool : public App::Property
{
    TYPESYSTEM_HEADER();

public:
    PropertyTool();
    ~PropertyTool();

    /** @name Getter/setter */
    //@{
    /// set the part shape
    void setValue(const Tool&);
    /// get the part shape
    const Tool &getValue(void) const;
    //@}

    /** @name Python interface */
    //@{
    PyObject* getPyObject(void);
    void setPyObject(PyObject *value);
    //@}

    /** @name Save/restore */
    //@{
    void Save (Base::Writer &writer) const;
    void Restore(Base::XMLReader &reader);

    App::Property *Copy(void) const;
    void Paste(const App::Property &from);
    unsigned int getMemSize (void) const;
    //@}

private:
    Tool _Tool;
};


} //namespace Path


#endif // PROPERTYTOOL_H
>>>>>>> 6e40c19f
<|MERGE_RESOLUTION|>--- conflicted
+++ resolved
@@ -1,4 +1,3 @@
-<<<<<<< HEAD
 /***************************************************************************
  *   Copyright (c) Yorik van Havre (yorik@uncreated.net) 2014              *
  *                                                                         *
@@ -75,81 +74,4 @@
 } //namespace Path
 
 
-#endif // PROPERTYTOOL_H
-=======
-/***************************************************************************
- *   Copyright (c) Yorik van Havre (yorik@uncreated.net) 2014              *
- *                                                                         *
- *   This file is part of the FreeCAD CAx development system.              *
- *                                                                         *
- *   This library is free software; you can redistribute it and/or         *
- *   modify it under the terms of the GNU Library General Public           *
- *   License as published by the Free Software Foundation; either          *
- *   version 2 of the License, or (at your option) any later version.      *
- *                                                                         *
- *   This library  is distributed in the hope that it will be useful,      *
- *   but WITHOUT ANY WARRANTY; without even the implied warranty of        *
- *   MERCHANTABILITY or FITNESS FOR A PARTICULAR PURPOSE.  See the         *
- *   GNU Library General Public License for more details.                  *
- *                                                                         *
- *   You should have received a copy of the GNU Library General Public     *
- *   License along with this library; see the file COPYING.LIB. If not,    *
- *   write to the Free Software Foundation, Inc., 59 Temple Place,         *
- *   Suite 330, Boston, MA  02111-1307, USA                                *
- *                                                                         *
- ***************************************************************************/
-
-
-#ifndef PROPERTYTOOL_H
-#define PROPERTYTOOL_H
-
-#include "Tool.h"
-#include <App/Property.h>
-
-namespace Path
-{
-
-
-/** The tool property class.  */
-class PathExport PropertyTool : public App::Property
-{
-    TYPESYSTEM_HEADER();
-
-public:
-    PropertyTool();
-    ~PropertyTool();
-
-    /** @name Getter/setter */
-    //@{
-    /// set the part shape
-    void setValue(const Tool&);
-    /// get the part shape
-    const Tool &getValue(void) const;
-    //@}
-
-    /** @name Python interface */
-    //@{
-    PyObject* getPyObject(void);
-    void setPyObject(PyObject *value);
-    //@}
-
-    /** @name Save/restore */
-    //@{
-    void Save (Base::Writer &writer) const;
-    void Restore(Base::XMLReader &reader);
-
-    App::Property *Copy(void) const;
-    void Paste(const App::Property &from);
-    unsigned int getMemSize (void) const;
-    //@}
-
-private:
-    Tool _Tool;
-};
-
-
-} //namespace Path
-
-
-#endif // PROPERTYTOOL_H
->>>>>>> 6e40c19f
+#endif // PROPERTYTOOL_H
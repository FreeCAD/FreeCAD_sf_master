<<<<<<< HEAD
/***************************************************************************
 *   Copyright (c) Yorik van Havre (yorik@uncreated.net) 2014              *
 *                                                                         *
 *   This file is part of the FreeCAD CAx development system.              *
 *                                                                         *
 *   This library is free software; you can redistribute it and/or         *
 *   modify it under the terms of the GNU Library General Public           *
 *   License as published by the Free Software Foundation; either          *
 *   version 2 of the License, or (at your option) any later version.      *
 *                                                                         *
 *   This library  is distributed in the hope that it will be useful,      *
 *   but WITHOUT ANY WARRANTY; without even the implied warranty of        *
 *   MERCHANTABILITY or FITNESS FOR A PARTICULAR PURPOSE.  See the         *
 *   GNU Library General Public License for more details.                  *
 *                                                                         *
 *   You should have received a copy of the GNU Library General Public     *
 *   License along with this library; see the file COPYING.LIB. If not,    *
 *   write to the Free Software Foundation, Inc., 59 Temple Place,         *
 *   Suite 330, Boston, MA  02111-1307, USA                                *
 *                                                                         *
 ***************************************************************************/


#ifndef PATH_Path_H
#define PATH_Path_H

#include "Command.h"
//#include "Mod/Robot/App/kdl_cp/path_composite.hpp"
//#include "Mod/Robot/App/kdl_cp/frames_io.hpp"
#include <Base/BoundBox.h>
#include <Base/Persistence.h>
#include <Base/Vector3D.h>

namespace Path
{

    /** The representation of a CNC Toolpath */
    
    class PathExport Toolpath : public Base::Persistence
    {
        TYPESYSTEM_HEADER();
    
        public:
            Toolpath();
            Toolpath(const Toolpath&);
            ~Toolpath();
            
            Toolpath &operator=(const Toolpath&);
        
            // from base class
            virtual unsigned int getMemSize (void) const;
            virtual void Save (Base::Writer &/*writer*/) const;
            virtual void Restore(Base::XMLReader &/*reader*/);
            void SaveDocFile (Base::Writer &writer) const;
            void RestoreDocFile(Base::Reader &reader);
        
            // interface
            void clear(void); // clears the internal data
            void addCommand(const Command &Cmd); // adds a command at the end
            void insertCommand(const Command &Cmd, int); // inserts a command
            void deleteCommand(int); // deletes a command
            double getLength(void); // return the Length (mm) of the Path
            double getCycleTime(double, double, double, double); // return the Cycle Time (s) of the Path
            void recalculate(void); // recalculates the points
            void setFromGCode(const std::string); // sets the path from the contents of the given GCode string
            std::string toGCode(void) const; // gets a gcode string representation from the Path
            Base::BoundBox3d getBoundBox(void) const;
            
            // shortcut functions
            unsigned int getSize(void) const { return vpcCommands.size(); }
            const std::vector<Command*> &getCommands(void) const { return vpcCommands; }
            const Command &getCommand(unsigned int pos)    const { return *vpcCommands[pos]; }
        
            // support for rotation
            const Base::Vector3d& getCenter() const { return center; }
            void setCenter(const Base::Vector3d &c);

            void setFileName(const char *name) const;

            static const int SchemaVersion = 2;

        protected:
            mutable std::string filename;
            std::vector<Command*> vpcCommands;
            Base::Vector3d center;
            //KDL::Path_Composite *pcPath;
            
        /*
        inline  KDL::Frame toFrame(const Base::Placement &To){
            return KDL::Frame(KDL::Rotation::Quaternion(To.getRotation()[0],
                                                        To.getRotation()[1],
                                                        To.getRotation()[2],
                                                        To.getRotation()[3]),
                                                        KDL::Vector(To.getPosition()[0],
                                                        To.getPosition()[1],
                                                        To.getPosition()[2]));
        }
        inline  Base::Placement toPlacement(const KDL::Frame &To){
            double x,y,z,w;
            To.M.GetQuaternion(x,y,z,w);
            return Base::Placement(Base::Vector3d(To.p[0],To.p[1],To.p[2]),Base::Rotation(x,y,z,w));
        } */
    };

} //namespace Path


#endif // PATH_Path_H
=======
/***************************************************************************
 *   Copyright (c) Yorik van Havre (yorik@uncreated.net) 2014              *
 *                                                                         *
 *   This file is part of the FreeCAD CAx development system.              *
 *                                                                         *
 *   This library is free software; you can redistribute it and/or         *
 *   modify it under the terms of the GNU Library General Public           *
 *   License as published by the Free Software Foundation; either          *
 *   version 2 of the License, or (at your option) any later version.      *
 *                                                                         *
 *   This library  is distributed in the hope that it will be useful,      *
 *   but WITHOUT ANY WARRANTY; without even the implied warranty of        *
 *   MERCHANTABILITY or FITNESS FOR A PARTICULAR PURPOSE.  See the         *
 *   GNU Library General Public License for more details.                  *
 *                                                                         *
 *   You should have received a copy of the GNU Library General Public     *
 *   License along with this library; see the file COPYING.LIB. If not,    *
 *   write to the Free Software Foundation, Inc., 59 Temple Place,         *
 *   Suite 330, Boston, MA  02111-1307, USA                                *
 *                                                                         *
 ***************************************************************************/


#ifndef PATH_Path_H
#define PATH_Path_H

#include "Command.h"
//#include "Mod/Robot/App/kdl_cp/path_composite.hpp"
//#include "Mod/Robot/App/kdl_cp/frames_io.hpp"
#include <Base/BoundBox.h>
#include <Base/Persistence.h>
#include <Base/Vector3D.h>

namespace Path
{

    /** The representation of a CNC Toolpath */
    
    class PathExport Toolpath : public Base::Persistence
    {
        TYPESYSTEM_HEADER();
    
        public:
            Toolpath();
            Toolpath(const Toolpath&);
            ~Toolpath();
            
            Toolpath &operator=(const Toolpath&);
        
            // from base class
            virtual unsigned int getMemSize (void) const;
            virtual void Save (Base::Writer &/*writer*/) const;
            virtual void Restore(Base::XMLReader &/*reader*/);
            void SaveDocFile (Base::Writer &writer) const;
            void RestoreDocFile(Base::Reader &reader);
        
            // interface
            void clear(void); // clears the internal data
            void addCommand(const Command &Cmd); // adds a command at the end
            void insertCommand(const Command &Cmd, int); // inserts a command
            void deleteCommand(int); // deletes a command
            double getLength(void); // return the Length (mm) of the Path
            double getCycleTime(double, double, double, double); // return the Cycle Time (s) of the Path
            void recalculate(void); // recalculates the points
            void setFromGCode(const std::string); // sets the path from the contents of the given GCode string
            std::string toGCode(void) const; // gets a gcode string representation from the Path
            Base::BoundBox3d getBoundBox(void) const;
            
            // shortcut functions
            unsigned int getSize(void) const { return vpcCommands.size(); }
            const std::vector<Command*> &getCommands(void) const { return vpcCommands; }
            const Command &getCommand(unsigned int pos)    const { return *vpcCommands[pos]; }
        
            // support for rotation
            const Base::Vector3d& getCenter() const { return center; }
            void setCenter(const Base::Vector3d &c);

            static const int SchemaVersion = 2;

        protected:
            std::vector<Command*> vpcCommands;
            Base::Vector3d center;
            //KDL::Path_Composite *pcPath;
            
        /*
        inline  KDL::Frame toFrame(const Base::Placement &To){
            return KDL::Frame(KDL::Rotation::Quaternion(To.getRotation()[0],
                                                        To.getRotation()[1],
                                                        To.getRotation()[2],
                                                        To.getRotation()[3]),
                                                        KDL::Vector(To.getPosition()[0],
                                                        To.getPosition()[1],
                                                        To.getPosition()[2]));
        }
        inline  Base::Placement toPlacement(const KDL::Frame &To){
            double x,y,z,w;
            To.M.GetQuaternion(x,y,z,w);
            return Base::Placement(Base::Vector3d(To.p[0],To.p[1],To.p[2]),Base::Rotation(x,y,z,w));
        } */
    };

} //namespace Path


#endif // PATH_Path_H
>>>>>>> 6e40c19f
<|MERGE_RESOLUTION|>--- conflicted
+++ resolved
@@ -1,4 +1,3 @@
-<<<<<<< HEAD
 /***************************************************************************
  *   Copyright (c) Yorik van Havre (yorik@uncreated.net) 2014              *
  *                                                                         *
@@ -106,111 +105,4 @@
 } //namespace Path
 
 
-#endif // PATH_Path_H
-=======
-/***************************************************************************
- *   Copyright (c) Yorik van Havre (yorik@uncreated.net) 2014              *
- *                                                                         *
- *   This file is part of the FreeCAD CAx development system.              *
- *                                                                         *
- *   This library is free software; you can redistribute it and/or         *
- *   modify it under the terms of the GNU Library General Public           *
- *   License as published by the Free Software Foundation; either          *
- *   version 2 of the License, or (at your option) any later version.      *
- *                                                                         *
- *   This library  is distributed in the hope that it will be useful,      *
- *   but WITHOUT ANY WARRANTY; without even the implied warranty of        *
- *   MERCHANTABILITY or FITNESS FOR A PARTICULAR PURPOSE.  See the         *
- *   GNU Library General Public License for more details.                  *
- *                                                                         *
- *   You should have received a copy of the GNU Library General Public     *
- *   License along with this library; see the file COPYING.LIB. If not,    *
- *   write to the Free Software Foundation, Inc., 59 Temple Place,         *
- *   Suite 330, Boston, MA  02111-1307, USA                                *
- *                                                                         *
- ***************************************************************************/
-
-
-#ifndef PATH_Path_H
-#define PATH_Path_H
-
-#include "Command.h"
-//#include "Mod/Robot/App/kdl_cp/path_composite.hpp"
-//#include "Mod/Robot/App/kdl_cp/frames_io.hpp"
-#include <Base/BoundBox.h>
-#include <Base/Persistence.h>
-#include <Base/Vector3D.h>
-
-namespace Path
-{
-
-    /** The representation of a CNC Toolpath */
-    
-    class PathExport Toolpath : public Base::Persistence
-    {
-        TYPESYSTEM_HEADER();
-    
-        public:
-            Toolpath();
-            Toolpath(const Toolpath&);
-            ~Toolpath();
-            
-            Toolpath &operator=(const Toolpath&);
-        
-            // from base class
-            virtual unsigned int getMemSize (void) const;
-            virtual void Save (Base::Writer &/*writer*/) const;
-            virtual void Restore(Base::XMLReader &/*reader*/);
-            void SaveDocFile (Base::Writer &writer) const;
-            void RestoreDocFile(Base::Reader &reader);
-        
-            // interface
-            void clear(void); // clears the internal data
-            void addCommand(const Command &Cmd); // adds a command at the end
-            void insertCommand(const Command &Cmd, int); // inserts a command
-            void deleteCommand(int); // deletes a command
-            double getLength(void); // return the Length (mm) of the Path
-            double getCycleTime(double, double, double, double); // return the Cycle Time (s) of the Path
-            void recalculate(void); // recalculates the points
-            void setFromGCode(const std::string); // sets the path from the contents of the given GCode string
-            std::string toGCode(void) const; // gets a gcode string representation from the Path
-            Base::BoundBox3d getBoundBox(void) const;
-            
-            // shortcut functions
-            unsigned int getSize(void) const { return vpcCommands.size(); }
-            const std::vector<Command*> &getCommands(void) const { return vpcCommands; }
-            const Command &getCommand(unsigned int pos)    const { return *vpcCommands[pos]; }
-        
-            // support for rotation
-            const Base::Vector3d& getCenter() const { return center; }
-            void setCenter(const Base::Vector3d &c);
-
-            static const int SchemaVersion = 2;
-
-        protected:
-            std::vector<Command*> vpcCommands;
-            Base::Vector3d center;
-            //KDL::Path_Composite *pcPath;
-            
-        /*
-        inline  KDL::Frame toFrame(const Base::Placement &To){
-            return KDL::Frame(KDL::Rotation::Quaternion(To.getRotation()[0],
-                                                        To.getRotation()[1],
-                                                        To.getRotation()[2],
-                                                        To.getRotation()[3]),
-                                                        KDL::Vector(To.getPosition()[0],
-                                                        To.getPosition()[1],
-                                                        To.getPosition()[2]));
-        }
-        inline  Base::Placement toPlacement(const KDL::Frame &To){
-            double x,y,z,w;
-            To.M.GetQuaternion(x,y,z,w);
-            return Base::Placement(Base::Vector3d(To.p[0],To.p[1],To.p[2]),Base::Rotation(x,y,z,w));
-        } */
-    };
-
-} //namespace Path
-
-
-#endif // PATH_Path_H
->>>>>>> 6e40c19f
+#endif // PATH_Path_H
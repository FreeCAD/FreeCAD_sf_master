/***************************************************************************
 *   Copyright (c) 2015 Stefan Tröger <stefantroeger@gmx.net>              *
 *                                                                         *
 *   This file is part of the FreeCAD CAx development system.              *
 *                                                                         *
 *   This library is free software; you can redistribute it and/or         *
 *   modify it under the terms of the GNU Library General Public           *
 *   License as published by the Free Software Foundation; either          *
 *   version 2 of the License, or (at your option) any later version.      *
 *                                                                         *
 *   This library  is distributed in the hope that it will be useful,      *
 *   but WITHOUT ANY WARRANTY; without even the implied warranty of        *
 *   MERCHANTABILITY or FITNESS FOR A PARTICULAR PURPOSE.  See the         *
 *   GNU Library General Public License for more details.                  *
 *                                                                         *
 *   You should have received a copy of the GNU Library General Public     *
 *   License along with this library; see the file COPYING.LIB. If not,    *
 *   write to the Free Software Foundation, Inc., 59 Temple Place,         *
 *   Suite 330, Boston, MA  02111-1307, USA                                *
 *                                                                         *
 ***************************************************************************/

#include "PreCompiled.h"

#ifndef _PreComp_
# include <Inventor/SoPickedPoint.h>
# include <Inventor/events/SoMouseButtonEvent.h>
# include <Inventor/nodes/SoCoordinate3.h>
# include <Inventor/nodes/SoMarkerSet.h>

# include <sstream>

# include <QApplication>
# include <QMessageBox>
# include <QSlider>
# include <QToolTip>
#endif

#include <App/Document.h>
#include <Base/Console.h>
#include <Base/UnitsApi.h>
#include <Gui/Action.h>
#include <Gui/Application.h>
#include <Gui/BitmapFactory.h>
#include <Gui/CommandT.h>
#include <Gui/Document.h>
#include <Gui/MainWindow.h>
#include <Gui/View3DInventor.h>
#include <Gui/View3DInventorViewer.h>
#include <Gui/Inventor/MarkerBitmaps.h>
#include <Mod/Fem/App/FemPostPipeline.h>

#include "ui_TaskPostClip.h"
#include "ui_TaskPostCut.h"
#include "ui_TaskPostDataAlongLine.h"
#include "ui_TaskPostDataAtPoint.h"
#include "ui_TaskPostDisplay.h"
#include "ui_TaskPostScalarClip.h"
#include "ui_TaskPostWarpVector.h"

#include "FemSettings.h"
#include "TaskPostBoxes.h"
#include "ViewProviderFemPostFilter.h"
#include "ViewProviderFemPostFunction.h"
#include "ViewProviderFemPostObject.h"


using namespace FemGui;
using namespace Gui;

// ***************************************************************************

PointMarker::PointMarker(Gui::View3DInventorViewer* iv, std::string ObjName) : view(iv),
    vp(new ViewProviderPointMarker)
{
    view->addViewProvider(vp);
    m_name = ObjName;
}

PointMarker::~PointMarker()
{
    view->removeViewProvider(vp);
    delete vp;
}

void PointMarker::addPoint(const SbVec3f& pt)
{
    int ct = countPoints();
    vp->pCoords->point.set1Value(ct, pt);
}

int PointMarker::countPoints() const
{
    return vp->pCoords->point.getNum();
}

void PointMarker::customEvent(QEvent*)
{
    const SbVec3f& pt1 = vp->pCoords->point[0];
    const SbVec3f& pt2 = vp->pCoords->point[1];

    if (!m_name.empty()) {
        Q_EMIT PointsChanged(pt1[0], pt1[1], pt1[2], pt2[0], pt2[1], pt2[2]);
        Gui::Command::doCommand(Gui::Command::Doc, "App.ActiveDocument.%s.Point1 = App.Vector(%f, %f, %f)", m_name.c_str(), pt1[0], pt1[1], pt1[2]);
        Gui::Command::doCommand(Gui::Command::Doc, "App.ActiveDocument.%s.Point2 = App.Vector(%f, %f, %f)", m_name.c_str(), pt2[0], pt2[1], pt2[2]);
    }
    Gui::Command::doCommand(Gui::Command::Doc, ObjectInvisible().c_str());
}

std::string PointMarker::ObjectInvisible() {
    return "for amesh in App.activeDocument().Objects:\n\
    if \"Mesh\" in amesh.TypeId:\n\
         aparttoshow = amesh.Name.replace(\"_Mesh\",\"\")\n\
         for apart in App.activeDocument().Objects:\n\
             if aparttoshow == apart.Name:\n\
                 apart.ViewObject.Visibility = False\n";
}

PROPERTY_SOURCE(FemGui::ViewProviderPointMarker, Gui::ViewProviderDocumentObject)

ViewProviderPointMarker::ViewProviderPointMarker()
{
    pCoords = new SoCoordinate3();
    pCoords->ref();
    pCoords->point.setNum(0);

    SoGroup* grp = new SoGroup();
    grp->addChild(pCoords);
    addDisplayMaskMode(grp, "Base");
    setDisplayMaskMode("Base");
}

ViewProviderPointMarker::~ViewProviderPointMarker()
{
    pCoords->unref();
}

// ***************************************************************************

DataMarker::DataMarker(Gui::View3DInventorViewer* iv, std::string ObjName) : view(iv),
    vp(new ViewProviderDataMarker)
{
    view->addViewProvider(vp);
    m_name = ObjName;
}

DataMarker::~DataMarker()
{
    view->removeViewProvider(vp);
    delete vp;
}

void DataMarker::addPoint(const SbVec3f& pt)
{
    int ct = countPoints();
    vp->pCoords->point.set1Value(ct, pt);
    vp->pMarker->numPoints = ct + 1;

}

int DataMarker::countPoints() const
{
    return vp->pCoords->point.getNum();
}

void DataMarker::customEvent(QEvent*)
{
    const SbVec3f& pt1 = vp->pCoords->point[0];

    if (!m_name.empty()) {
        Q_EMIT PointsChanged(pt1[0], pt1[1], pt1[2]);
        Gui::Command::doCommand(Gui::Command::Doc, "App.ActiveDocument.%s.Center = App.Vector(%f, %f, %f)", m_name.c_str(), pt1[0], pt1[1], pt1[2]);
    }
    Gui::Command::doCommand(Gui::Command::Doc, ObjectInvisible().c_str());
}

std::string DataMarker::ObjectInvisible() {
    return "for amesh in App.activeDocument().Objects:\n\
    if \"Mesh\" in amesh.TypeId:\n\
         aparttoshow = amesh.Name.replace(\"_Mesh\",\"\")\n\
         for apart in App.activeDocument().Objects:\n\
             if aparttoshow == apart.Name:\n\
                 apart.ViewObject.Visibility = False\n";
}

PROPERTY_SOURCE(FemGui::ViewProviderDataMarker, Gui::ViewProviderDocumentObject)

ViewProviderDataMarker::ViewProviderDataMarker()
{
    pCoords = new SoCoordinate3();
    pCoords->ref();
    pCoords->point.setNum(0);
    pMarker = new SoMarkerSet();
    pMarker->markerIndex = Gui::Inventor::MarkerBitmaps::getMarkerIndex("CIRCLE_FILLED", App::GetApplication().GetParameterGroupByPath("User parameter:BaseApp/Preferences/View")->GetInt("MarkerSize", 9));
    pMarker->numPoints = 0;
    pMarker->ref();

    SoGroup* grp = new SoGroup();
    grp->addChild(pCoords);
    grp->addChild(pMarker);
    addDisplayMaskMode(grp, "Base");
    setDisplayMaskMode("Base");
}

ViewProviderDataMarker::~ViewProviderDataMarker()
{
    pCoords->unref();
    pMarker->unref();
}

// ***************************************************************************
// ***************************************************************************
// TaskDialog
// ***************************************************************************

TaskDlgPost::TaskDlgPost(Gui::ViewProviderDocumentObject* view)
    : TaskDialog()
    , m_view(view)
{
    assert(view);
}

TaskDlgPost::~TaskDlgPost()
{

}

QDialogButtonBox::StandardButtons TaskDlgPost::getStandardButtons() const {

    //check if we only have gui task boxes
    bool guionly = true;
    for (std::vector<TaskPostBox*>::const_iterator it = m_boxes.begin(); it != m_boxes.end(); ++it)
        guionly = guionly && (*it)->isGuiTaskOnly();

    if (!guionly)
        return QDialogButtonBox::Apply | QDialogButtonBox::Ok | QDialogButtonBox::Cancel;
    else
        return QDialogButtonBox::Ok;
}

void TaskDlgPost::connectSlots()
{
    // Connect emitAddedFunction() with slotAddedFunction()
    QObject* sender = nullptr;
    for (const auto dlg : m_boxes) {
        int indexSignal = dlg->metaObject()->indexOfSignal(QMetaObject::normalizedSignature("emitAddedFunction()"));
        if (indexSignal >= 0) {
            sender = dlg;
            break;
        }
    }

    if (sender) {
        for (const auto dlg : m_boxes) {
            int indexSlot = dlg->metaObject()->indexOfSlot(QMetaObject::normalizedSignature("slotAddedFunction()"));
            if (indexSlot >= 0) {
                connect(sender, SIGNAL(emitAddedFunction()), dlg, SLOT(slotAddedFunction()));
            }
        }
    }
}

void TaskDlgPost::appendBox(TaskPostBox* box) {

    m_boxes.push_back(box);
    Content.push_back(box);
}

void TaskDlgPost::open()
{
    // a transaction is already open at creation time of the pad
    QString msg = QObject::tr("Edit post processing object");
    Gui::Command::openCommand((const char*)msg.toUtf8());
}

void TaskDlgPost::clicked(int button)
{
    if (button == QDialogButtonBox::Apply)
        recompute();
}

bool TaskDlgPost::accept()
{
    try {
        std::vector<TaskPostBox*>::iterator it = m_boxes.begin();
        for (; it != m_boxes.end(); ++it)
            (*it)->applyPythonCode();
    }
    catch (const Base::Exception& e) {
        QMessageBox::warning(nullptr, tr("Input error"), QString::fromLatin1(e.what()));
        return false;
    }

    Gui::cmdGuiDocument(getDocumentName(), "resetEdit()");
    return true;
}

bool TaskDlgPost::reject()
{
    // roll back the done things
    Gui::Command::abortCommand();
    Gui::cmdGuiDocument(getDocumentName(), "resetEdit()");

    return true;
}

void TaskDlgPost::recompute()
{
    Gui::ViewProviderDocumentObject* vp = getView();
    if (vp) {
        vp->getObject()->getDocument()->recompute();
    }
}

void TaskDlgPost::modifyStandardButtons(QDialogButtonBox* box) {

    if (box->button(QDialogButtonBox::Apply))
        box->button(QDialogButtonBox::Apply)->setDefault(true);
}

// ***************************************************************************
// some task box methods
TaskPostBox::TaskPostBox(Gui::ViewProviderDocumentObject* view, const QPixmap& icon, const QString& title, QWidget* parent)
    : TaskBox(icon, title, true, parent)
    , m_object(view->getObject())
    , m_view(view)
{
}

TaskPostBox::~TaskPostBox() {

}

bool TaskPostBox::autoApply() {

    return FemSettings().getPostAutoRecompute();
}

App::Document* TaskPostBox::getDocument() const {
    App::DocumentObject* obj = getObject();
    return (obj ? obj->getDocument() : nullptr);
}

void TaskPostBox::recompute() {

    if (autoApply()) {
        App::Document* doc = getDocument();
        if (doc)
            doc->recompute();
    }
}

void TaskPostBox::updateEnumerationList(App::PropertyEnumeration& prop, QComboBox* box) {

    QStringList list;
    std::vector<std::string> vec = prop.getEnumVector();
    for (std::vector<std::string>::iterator it = vec.begin(); it != vec.end(); ++it) {
        list.push_back(QString::fromStdString(*it));
    }

    int index = prop.getValue();
    // be aware the QComboxBox might be connected to the Property,
    // thus clearing the box will set back the property enumeration index too.
    // https://forum.freecadweb.org/viewtopic.php?f=10&t=30944
    box->clear();
    box->insertItems(0, list);
    box->setCurrentIndex(index);
}


// ***************************************************************************
// post pipeline results
TaskPostDisplay::TaskPostDisplay(Gui::ViewProviderDocumentObject* view, QWidget* parent)
    : TaskPostBox(view, Gui::BitmapFactory().pixmap("FEM_ResultShow"), tr("Result display options"), parent)
    , ui(new Ui_TaskPostDisplay)
{
    //we need a separate container widget to add all controls to
    proxy = new QWidget(this);
    ui->setupUi(proxy);
    QMetaObject::connectSlotsByName(this);

    this->groupLayout()->addWidget(proxy);

    //update all fields
    updateEnumerationList(getTypedView<ViewProviderFemPostObject>()->DisplayMode, ui->Representation);
    updateEnumerationList(getTypedView<ViewProviderFemPostObject>()->Field, ui->Field);
    updateEnumerationList(getTypedView<ViewProviderFemPostObject>()->VectorMode, ui->VectorMode);

    // get Tranparency from ViewProvider
    int trans = getTypedView<ViewProviderFemPostObject>()->Transparency.getValue();
    Base::Console().Log("Transparency %i: \n", trans);
    // sync the trancparency slider
    ui->Transparency->setValue(trans);
    ui->Transparency->setToolTip(QString::number(trans) + QString::fromLatin1(" %"));
}

TaskPostDisplay::~TaskPostDisplay()
{
}

void TaskPostDisplay::slotAddedFunction()
{
    updateEnumerationList(getTypedView<ViewProviderFemPostObject>()->Field, ui->Field);
}

void TaskPostDisplay::on_Representation_activated(int i) {

    getTypedView<ViewProviderFemPostObject>()->DisplayMode.setValue(i);
    updateEnumerationList(getTypedView<ViewProviderFemPostObject>()->Field, ui->Field);
    updateEnumerationList(getTypedView<ViewProviderFemPostObject>()->VectorMode, ui->VectorMode);
}

void TaskPostDisplay::on_Field_activated(int i) {

    getTypedView<ViewProviderFemPostObject>()->Field.setValue(i);
    updateEnumerationList(getTypedView<ViewProviderFemPostObject>()->VectorMode, ui->VectorMode);
}

void TaskPostDisplay::on_VectorMode_activated(int i) {

    getTypedView<ViewProviderFemPostObject>()->VectorMode.setValue(i);
}

void TaskPostDisplay::on_Transparency_valueChanged(int i) {

    getTypedView<ViewProviderFemPostObject>()->Transparency.setValue(i);
    ui->Transparency->setToolTip(QString::number(i) + QString::fromLatin1(" %"));
    // highlight the tooltip
    QToolTip::showText(QCursor::pos(), QString::number(i) + QString::fromLatin1(" %"), nullptr);
}

void TaskPostDisplay::applyPythonCode() {

}

// ***************************************************************************
// ?
// the icon fem-post-geo-plane might be wrong but I do not know any better since the plane is one of the implicit functions
TaskPostFunction::TaskPostFunction(ViewProviderDocumentObject* view, QWidget* parent)
    : TaskPostBox(view, Gui::BitmapFactory().pixmap("fem-post-geo-plane"), tr("Implicit function"), parent)
{

    assert(view->isDerivedFrom(ViewProviderFemPostFunction::getClassTypeId()));

    //we load the views widget
    FunctionWidget* w = getTypedView<ViewProviderFemPostFunction>()->createControlWidget();
    w->setParent(this);
    w->setViewProvider(getTypedView<ViewProviderFemPostFunction>());
    this->groupLayout()->addWidget(w);
}

TaskPostFunction::~TaskPostFunction() {

}

void TaskPostFunction::applyPythonCode() {

    //we apply the views widgets python code
}


// ***************************************************************************
// region clip filter
TaskPostClip::TaskPostClip(ViewProviderDocumentObject* view, App::PropertyLink* function, QWidget* parent)
    : TaskPostBox(view, Gui::BitmapFactory().pixmap("FEM_PostFilterClipRegion"), tr("Clip region, choose implicit function"), parent)
    , ui(new Ui_TaskPostClip)
{

    assert(view->isDerivedFrom(ViewProviderFemPostClip::getClassTypeId()));
    assert(function);
    Q_UNUSED(function);

    fwidget = nullptr;

    //we load the views widget
    proxy = new QWidget(this);
    ui->setupUi(proxy);
    QMetaObject::connectSlotsByName(this);
    this->groupLayout()->addWidget(proxy);

    //the layout for the container widget
    QVBoxLayout* layout = new QVBoxLayout();
    ui->Container->setLayout(layout);

    //fill up the combo box with possible functions
    collectImplicitFunctions();

    //add the function creation command
    Gui::CommandManager& rcCmdMgr = Gui::Application::Instance->commandManager();
    Gui::Command* cmd = rcCmdMgr.getCommandByName("FEM_PostCreateFunctions");
    if (cmd && cmd->getAction())
        cmd->getAction()->addTo(ui->CreateButton);
    ui->CreateButton->setPopupMode(QToolButton::InstantPopup);

    //load the default values
    ui->CutCells->setChecked(static_cast<Fem::FemPostClipFilter*>(getObject())->CutCells.getValue());
    ui->InsideOut->setChecked(static_cast<Fem::FemPostClipFilter*>(getObject())->InsideOut.getValue());
}

TaskPostClip::~TaskPostClip() {

}

void TaskPostClip::applyPythonCode() {

}

void TaskPostClip::collectImplicitFunctions() {

    std::vector<Fem::FemPostPipeline*> pipelines;
    pipelines = getDocument()->getObjectsOfType<Fem::FemPostPipeline>();
    if (!pipelines.empty()) {
        Fem::FemPostPipeline* pipeline = pipelines.front();
        if (pipeline->Functions.getValue() &&
            pipeline->Functions.getValue()->getTypeId() == Fem::FemPostFunctionProvider::getClassTypeId()) {

            ui->FunctionBox->clear();
            QStringList items;
            std::size_t currentItem = 0;
            App::DocumentObject* currentFunction = static_cast<Fem::FemPostClipFilter*>(getObject())->Function.getValue();
            const std::vector<App::DocumentObject*>& funcs = static_cast<Fem::FemPostFunctionProvider*>(
                pipeline->Functions.getValue())->Functions.getValues();
            for (std::size_t i = 0; i < funcs.size(); ++i) {
                items.push_back(QString::fromLatin1(funcs[i]->getNameInDocument()));
                if (currentFunction == funcs[i])
                    currentItem = i;
            }
            ui->FunctionBox->addItems(items);
            ui->FunctionBox->setCurrentIndex(currentItem);
        }
    }
}

void TaskPostClip::on_CreateButton_triggered(QAction*) {

    int numFuncs = ui->FunctionBox->count();
    int currentItem = ui->FunctionBox->currentIndex();
    collectImplicitFunctions();

    // if a new function was successfully added use it
    int indexCount = ui->FunctionBox->count();
    if (indexCount > currentItem + 1)
        ui->FunctionBox->setCurrentIndex(indexCount - 1);

    // When the first function ever was added, a signal must be emitted
    if (numFuncs == 0) {
        Q_EMIT emitAddedFunction();
    }

    recompute();
}

void TaskPostClip::on_FunctionBox_currentIndexChanged(int idx) {

    //set the correct property
    std::vector<Fem::FemPostPipeline*> pipelines;
    pipelines = getDocument()->getObjectsOfType<Fem::FemPostPipeline>();
    if (!pipelines.empty()) {
        Fem::FemPostPipeline* pipeline = pipelines.front();
        if (pipeline->Functions.getValue() &&
            pipeline->Functions.getValue()->getTypeId() == Fem::FemPostFunctionProvider::getClassTypeId()) {

            const std::vector<App::DocumentObject*>& funcs = static_cast<Fem::FemPostFunctionProvider*>(
                pipeline->Functions.getValue())->Functions.getValues();
            if (idx >= 0)
                static_cast<Fem::FemPostClipFilter*>(getObject())->Function.setValue(funcs[idx]);
            else
                static_cast<Fem::FemPostClipFilter*>(getObject())->Function.setValue(nullptr);
        }
    }

    //load the correct view
    Fem::FemPostFunction* fobj = static_cast<Fem::FemPostFunction*>(
        static_cast<Fem::FemPostClipFilter*>(getObject())->Function.getValue());
    Gui::ViewProvider* view = nullptr;
    if (fobj)
        view = Gui::Application::Instance->getViewProvider(fobj);

    if (fwidget)
        fwidget->deleteLater();

    if (view) {
        fwidget = static_cast<FemGui::ViewProviderFemPostFunction*>(view)->createControlWidget();
        fwidget->setParent(ui->Container);
        fwidget->setViewProvider(static_cast<FemGui::ViewProviderFemPostFunction*>(view));
        ui->Container->layout()->addWidget(fwidget);
    }
    recompute();
}

void TaskPostClip::on_CutCells_toggled(bool val) {

    static_cast<Fem::FemPostClipFilter*>(getObject())->CutCells.setValue(val);
    recompute();
}

void TaskPostClip::on_InsideOut_toggled(bool val) {

    static_cast<Fem::FemPostClipFilter*>(getObject())->InsideOut.setValue(val);
    recompute();
}


// ***************************************************************************
// data along a line
TaskPostDataAlongLine::TaskPostDataAlongLine(ViewProviderDocumentObject* view, QWidget* parent)
    : TaskPostBox(view, Gui::BitmapFactory().pixmap("FEM_PostFilterDataAlongLine"), tr("Data along a line options"), parent)
    , ui(new Ui_TaskPostDataAlongLine)
{

    assert(view->isDerivedFrom(ViewProviderFemPostDataAlongLine::getClassTypeId()));

    //we load the views widget
    proxy = new QWidget(this);
    ui->setupUi(proxy);

    QMetaObject::connectSlotsByName(this);
    this->groupLayout()->addWidget(proxy);

    QSize size = ui->point1X->sizeForText(QStringLiteral("000000000000"));
    ui->point1X->setMinimumWidth(size.width());
    ui->point1Y->setMinimumWidth(size.width());
    ui->point1Z->setMinimumWidth(size.width());
    ui->point2X->setMinimumWidth(size.width());
    ui->point2Y->setMinimumWidth(size.width());
    ui->point2Z->setMinimumWidth(size.width());

    // set decimals before the edits are filled to avoid rounding mistakes
    int UserDecimals = Base::UnitsApi::getDecimals();
    ui->point1X->setDecimals(UserDecimals);
    ui->point1Y->setDecimals(UserDecimals);
    ui->point1Z->setDecimals(UserDecimals);
    ui->point2X->setDecimals(UserDecimals);
    ui->point2Y->setDecimals(UserDecimals);
    ui->point2Z->setDecimals(UserDecimals);

    Base::Unit lengthUnit = static_cast<Fem::FemPostDataAlongLineFilter*>(getObject())->Point1.getUnit();
    ui->point1X->setUnit(lengthUnit);
    ui->point1Y->setUnit(lengthUnit);
    ui->point1Z->setUnit(lengthUnit);
    lengthUnit = static_cast<Fem::FemPostDataAlongLineFilter*>(getObject())->Point2.getUnit();
    ui->point2X->setUnit(lengthUnit);
    ui->point2Y->setUnit(lengthUnit);
    ui->point2Z->setUnit(lengthUnit);

    const Base::Vector3d& vec1 = static_cast<Fem::FemPostDataAlongLineFilter*>(getObject())->Point1.getValue();
    ui->point1X->setValue(vec1.x);
    ui->point1Y->setValue(vec1.y);
    ui->point1Z->setValue(vec1.z);

    const Base::Vector3d& vec2 = static_cast<Fem::FemPostDataAlongLineFilter*>(getObject())->Point2.getValue();
    ui->point2X->setValue(vec2.x);
    ui->point2Y->setValue(vec2.y);
    ui->point2Z->setValue(vec2.z);

    int res = static_cast<Fem::FemPostDataAlongLineFilter*>(getObject())->Resolution.getValue();
    ui->resolution->setValue(res);

    connect(ui->point1X, SIGNAL(valueChanged(double)), this, SLOT(point1Changed(double)));
    connect(ui->point1Y, SIGNAL(valueChanged(double)), this, SLOT(point1Changed(double)));
    connect(ui->point1Z, SIGNAL(valueChanged(double)), this, SLOT(point1Changed(double)));
    connect(ui->point2X, SIGNAL(valueChanged(double)), this, SLOT(point2Changed(double)));
    connect(ui->point2Y, SIGNAL(valueChanged(double)), this, SLOT(point2Changed(double)));
    connect(ui->point2Z, SIGNAL(valueChanged(double)), this, SLOT(point2Changed(double)));
    connect(ui->resolution, SIGNAL(valueChanged(int)), this, SLOT(resolutionChanged(int)));

    //update all fields
    updateEnumerationList(getTypedView<ViewProviderFemPostObject>()->DisplayMode, ui->Representation);
    updateEnumerationList(getTypedView<ViewProviderFemPostObject>()->Field, ui->Field);
    updateEnumerationList(getTypedView<ViewProviderFemPostObject>()->VectorMode, ui->VectorMode);
}

TaskPostDataAlongLine::~TaskPostDataAlongLine() {

}

void TaskPostDataAlongLine::applyPythonCode() {

}

static const char* cursor_triangle[] = {
"32 32 3 1",
"       c None",
".      c #FFFFFF",
"+      c #FF0000",
"      .                         ",
"      .                         ",
"      .                         ",
"      .                         ",
"      .                         ",
"                                ",
".....   .....                   ",
"                                ",
"      .                         ",
"      .                         ",
"      .        ++               ",
"      .       +  +              ",
"      .      + ++ +             ",
"            + ++++ +            ",
"           +  ++ ++ +           ",
"          + ++++++++ +          ",
"         ++  ++  ++  ++         " };

void TaskPostDataAlongLine::on_SelectPoints_clicked() {

    Gui::Command::doCommand(Gui::Command::Doc, ObjectVisible().c_str());
    Gui::Document* doc = Gui::Application::Instance->getDocument(getDocument());
    Gui::View3DInventor* view = static_cast<Gui::View3DInventor*>(doc->getActiveView());
    if (view) {
        Gui::View3DInventorViewer* viewer = view->getViewer();
        viewer->setEditing(true);
        viewer->setEditingCursor(QCursor(QPixmap(cursor_triangle), 7, 7));

        // Derives from QObject and we have a parent object, so we don't
        // require a delete.
        std::string ObjName = getObject()->getNameInDocument();

        FemGui::PointMarker* marker = new FemGui::PointMarker(viewer, ObjName);
        viewer->addEventCallback(SoMouseButtonEvent::getClassTypeId(),
            FemGui::TaskPostDataAlongLine::pointCallback, marker);
        connect(marker, SIGNAL(PointsChanged(double, double, double, double, double, double)), this,
            SLOT(onChange(double, double, double, double, double, double)));
    }
}

std::string TaskPostDataAlongLine::ObjectVisible() {
    return "for amesh in App.activeDocument().Objects:\n\
    if \"Mesh\" in amesh.TypeId:\n\
         aparttoshow = amesh.Name.replace(\"_Mesh\",\"\")\n\
         for apart in App.activeDocument().Objects:\n\
             if aparttoshow == apart.Name:\n\
                 apart.ViewObject.Visibility = True\n";
}

void TaskPostDataAlongLine::on_CreatePlot_clicked() {

    App::DocumentObjectT objT(getObject());
    std::string ObjName = objT.getObjectPython();
    Gui::doCommandT(Gui::Command::Doc, "x = %s.XAxisData", ObjName);
    Gui::doCommandT(Gui::Command::Doc, "y = %s.YAxisData", ObjName);
    Gui::doCommandT(Gui::Command::Doc, "title = %s.PlotData", ObjName);
    Gui::doCommandT(Gui::Command::Doc, Plot().c_str());
    recompute();
}

void TaskPostDataAlongLine::onChange(double x1, double y1, double z1, double x2, double y2, double z2) {

    // call point1Changed only once
    ui->point1X->blockSignals(true);
    ui->point1Y->blockSignals(true);
    ui->point1Z->blockSignals(true);
    ui->point1X->setValue(x1);
    ui->point1Y->setValue(y1);
    ui->point1Z->setValue(z1);
    ui->point1X->blockSignals(false);
    ui->point1Y->blockSignals(false);
    ui->point1Z->blockSignals(false);
    point1Changed(0.0);

    // same for point 2
    ui->point2X->blockSignals(true);
    ui->point2Y->blockSignals(true);
    ui->point2Z->blockSignals(true);
    ui->point2X->setValue(x2);
    ui->point2Y->setValue(y2);
    ui->point2Z->setValue(z2);
    ui->point2X->blockSignals(false);
    ui->point2Y->blockSignals(false);
    ui->point2Z->blockSignals(false);
    point2Changed(0.0);
}

void TaskPostDataAlongLine::point1Changed(double) {

    try {
        std::string ObjName = getObject()->getNameInDocument();
        Gui::cmdAppDocumentArgs(getDocument(), "%s.Point1 = App.Vector(%f, %f, %f)", ObjName,
                                ui->point1X->value().getValue(),
                                ui->point1Y->value().getValue(),
                                ui->point1Z->value().getValue());

        // recompute the feature to fill all fields with data at this point
        getObject()->recomputeFeature();
        // refresh the color bar range
        auto currentField = getTypedView<ViewProviderFemPostObject>()->Field.getValue();
        getTypedView<ViewProviderFemPostObject>()->Field.setValue(currentField);
        // also the axis data must be refreshed to get correct plots
        static_cast<Fem::FemPostDataAlongLineFilter*>(getObject())->GetAxisData();
    }
    catch (const Base::Exception& e) {
        e.ReportException();
    }
}

void TaskPostDataAlongLine::point2Changed(double) {

    try {
        std::string ObjName = getObject()->getNameInDocument();
        Gui::cmdAppDocumentArgs(getDocument(), "%s.Point2 = App.Vector(%f, %f, %f)", ObjName,
                                ui->point2X->value().getValue(),
                                ui->point2Y->value().getValue(),
                                ui->point2Z->value().getValue());

        // recompute the feature to fill all fields with data at this point
        getObject()->recomputeFeature();
        // refresh the color bar range
        auto currentField = getTypedView<ViewProviderFemPostObject>()->Field.getValue();
        getTypedView<ViewProviderFemPostObject>()->Field.setValue(currentField);
        // also the axis data must be refreshed to get correct plots
        static_cast<Fem::FemPostDataAlongLineFilter*>(getObject())->GetAxisData();
    }
    catch (const Base::Exception& e) {
        e.what();
    }
}

void TaskPostDataAlongLine::resolutionChanged(int val) {

    static_cast<Fem::FemPostDataAlongLineFilter*>(getObject())->Resolution.setValue(val);
    // recompute the feature
    getObject()->recomputeFeature();
    // axis data must be refreshed
    static_cast<Fem::FemPostDataAlongLineFilter*>(getObject())->GetAxisData();
    // eventually a full recompute is necessary
    getView()->getObject()->getDocument()->recompute();
}

void TaskPostDataAlongLine::pointCallback(void* ud, SoEventCallback* n)
{
    const SoMouseButtonEvent* mbe = static_cast<const SoMouseButtonEvent*>(n->getEvent());
    Gui::View3DInventorViewer* view = static_cast<Gui::View3DInventorViewer*>(n->getUserData());
    PointMarker* pm = static_cast<PointMarker*>(ud);

    // Mark all incoming mouse button events as handled, especially, to deactivate the selection node
    n->getAction()->setHandled();

    if (mbe->getButton() == SoMouseButtonEvent::BUTTON1 && mbe->getState() == SoButtonEvent::DOWN) {
        const SoPickedPoint* point = n->getPickedPoint();
        if (!point) {
            Base::Console().Message("No point picked.\n");
            return;
        }

        n->setHandled();
        pm->addPoint(point->getPoint());
        if (pm->countPoints() == 2) {
            QEvent* e = new QEvent(QEvent::User);
            QApplication::postEvent(pm, e);
            // leave mode
            view->setEditing(false);
            view->removeEventCallback(SoMouseButtonEvent::getClassTypeId(), pointCallback, ud);
        }
    }
    else if (mbe->getButton() != SoMouseButtonEvent::BUTTON1 && mbe->getState() == SoButtonEvent::UP) {
        n->setHandled();
        view->setEditing(false);
        view->removeEventCallback(SoMouseButtonEvent::getClassTypeId(), pointCallback, ud);
        pm->deleteLater();
    }
}

void TaskPostDataAlongLine::on_Representation_activated(int i) {

    getTypedView<ViewProviderFemPostObject>()->DisplayMode.setValue(i);
    updateEnumerationList(getTypedView<ViewProviderFemPostObject>()->Field, ui->Field);
    updateEnumerationList(getTypedView<ViewProviderFemPostObject>()->VectorMode, ui->VectorMode);
}

void TaskPostDataAlongLine::on_Field_activated(int i) {

    getTypedView<ViewProviderFemPostObject>()->Field.setValue(i);
    std::string FieldName = ui->Field->currentText().toStdString();
    static_cast<Fem::FemPostDataAlongLineFilter*>(getObject())->PlotData.setValue(FieldName);
    updateEnumerationList(getTypedView<ViewProviderFemPostObject>()->VectorMode, ui->VectorMode);
}

void TaskPostDataAlongLine::on_VectorMode_activated(int i) {

    getTypedView<ViewProviderFemPostObject>()->VectorMode.setValue(i);
}

std::string TaskPostDataAlongLine::Plot() {
    auto xlabel = tr("Length", "X-Axis plot label");
    std::ostringstream oss;
    oss << "import FreeCAD\n\
from PySide import QtCore\n\
import numpy as np\n\
from matplotlib import pyplot as plt\n\
plt.ioff()\n\
plt.figure(title)\n\
plt.plot(x, y)\n\
plt.xlabel(\"" << xlabel.toStdString() << "\")\n\
plt.ylabel(title)\n\
plt.title(title)\n\
plt.grid()\n\
fig_manager = plt.get_current_fig_manager()\n\
fig_manager.window.setParent(FreeCADGui.getMainWindow())\n\
fig_manager.window.setWindowFlag(QtCore.Qt.Tool)\n\
plt.show()\n";
    return oss.str();
}


// ***************************************************************************
// data at point
TaskPostDataAtPoint::TaskPostDataAtPoint(ViewProviderDocumentObject* view, QWidget* parent)
    : TaskPostBox(view, Gui::BitmapFactory().pixmap("FEM_PostFilterDataAtPoint"), tr("Data at point options"), parent)
    , ui(new Ui_TaskPostDataAtPoint)
{

    assert(view->isDerivedFrom(ViewProviderFemPostDataAtPoint::getClassTypeId()));

    //we load the views widget
    proxy = new QWidget(this);
    ui->setupUi(proxy);

    QMetaObject::connectSlotsByName(this);
    this->groupLayout()->addWidget(proxy);

    QSize size = ui->centerX->sizeForText(QStringLiteral("000000000000"));
    ui->centerX->setMinimumWidth(size.width());
    ui->centerY->setMinimumWidth(size.width());
    ui->centerZ->setMinimumWidth(size.width());

    // set decimals before the edits are filled to avoid rounding mistakes
    int UserDecimals = Base::UnitsApi::getDecimals();
    ui->centerX->setDecimals(UserDecimals);
    ui->centerY->setDecimals(UserDecimals);
    ui->centerZ->setDecimals(UserDecimals);

    const Base::Unit lengthUnit = static_cast<Fem::FemPostDataAtPointFilter*>(getObject())->Center.getUnit();
    ui->centerX->setUnit(lengthUnit);
    ui->centerY->setUnit(lengthUnit);
    ui->centerZ->setUnit(lengthUnit);

    const Base::Vector3d& vec = static_cast<Fem::FemPostDataAtPointFilter*>(getObject())->Center.getValue();
    ui->centerX->setValue(vec.x);
    ui->centerY->setValue(vec.y);
    ui->centerZ->setValue(vec.z);

    // update all fields
    updateEnumerationList(getTypedView<ViewProviderFemPostObject>()->Field, ui->Field);

    // read in point value
    auto pointValue = static_cast<Fem::FemPostDataAtPointFilter *>(getObject())->PointData[0];
    showValue(pointValue, static_cast<Fem::FemPostDataAtPointFilter *>(getObject())->Unit.getValue());

    connect(ui->centerX, SIGNAL(valueChanged(double)), this, SLOT(centerChanged(double)));
    connect(ui->centerY, SIGNAL(valueChanged(double)), this, SLOT(centerChanged(double)));
    connect(ui->centerZ, SIGNAL(valueChanged(double)), this, SLOT(centerChanged(double)));

    // the point filter object needs to be recomputed
    // to fill all fields with data at the current point
    getObject()->recomputeFeature();
}

TaskPostDataAtPoint::~TaskPostDataAtPoint() {
    App::Document* doc = getDocument();
    if (doc)
        doc->recompute();
}

void TaskPostDataAtPoint::applyPythonCode() {

}

static const char* cursor_star[] = {
"32 17 3 1",
"       c None",
".      c #FFFFFF",
"+      c #FF0000",
"      .                         ",
"      .                         ",
"      .                         ",
"      .                         ",
"      .                         ",
"                                ",
".....   .....                   ",
"                                ",
"      .                         ",
"      .                         ",
"      .        ++               ",
"      .       +  +              ",
"      .      + ++ +             ",
"            + ++++ +            ",
"           +  ++ ++ +           ",
"          + ++++++++ +          ",
"         ++  ++  ++  ++         " };

void TaskPostDataAtPoint::on_SelectPoint_clicked() {

    Gui::Command::doCommand(Gui::Command::Doc, ObjectVisible().c_str());
    Gui::Document* doc = Gui::Application::Instance->getDocument(getDocument());
    Gui::View3DInventor* view = static_cast<Gui::View3DInventor*>(doc->getActiveView());
    if (view) {
        Gui::View3DInventorViewer* viewer = view->getViewer();
        viewer->setEditing(true);
        viewer->setEditingCursor(QCursor(QPixmap(cursor_star), 7, 7));

        // Derives from QObject and we have a parent object, so we don't
        // require a delete.
        std::string ObjName = getObject()->getNameInDocument();

        FemGui::DataMarker* marker = new FemGui::DataMarker(viewer, ObjName);
        viewer->addEventCallback(SoMouseButtonEvent::getClassTypeId(),
            FemGui::TaskPostDataAtPoint::pointCallback, marker);
        connect(marker, SIGNAL(PointsChanged(double, double, double)), this, SLOT(onChange(double, double, double)));
    }
    getTypedView<ViewProviderFemPostObject>()->DisplayMode.setValue(1);
    updateEnumerationList(getTypedView<ViewProviderFemPostObject>()->Field, ui->Field);
}

std::string TaskPostDataAtPoint::ObjectVisible() {
    return "for amesh in App.activeDocument().Objects:\n\
    if \"Mesh\" in amesh.TypeId:\n\
         aparttoshow = amesh.Name.replace(\"_Mesh\",\"\")\n\
         for apart in App.activeDocument().Objects:\n\
             if aparttoshow == apart.Name:\n\
                 apart.ViewObject.Visibility = True\n";
}

void TaskPostDataAtPoint::onChange(double x, double y, double z) {

    // call centerChanged only once
    ui->centerX->blockSignals(true);
    ui->centerY->blockSignals(true);
    ui->centerZ->blockSignals(true);
    ui->centerX->setValue(x);
    ui->centerY->setValue(y);
    ui->centerZ->setValue(z);
    ui->centerX->blockSignals(false);
    ui->centerY->blockSignals(false);
    ui->centerZ->blockSignals(false);
    centerChanged(0.0);
}

void TaskPostDataAtPoint::centerChanged(double) {

    try {
        std::string ObjName = getObject()->getNameInDocument();
        Gui::cmdAppDocumentArgs(getDocument(), "%s.Center = App.Vector(%f, %f, %f)", ObjName,
                                ui->centerX->value().getValue(),
                                ui->centerY->value().getValue(),
                                ui->centerZ->value().getValue());

        // recompute the feature to fill all fields with data at this point
        getObject()->recomputeFeature();
        // show the data dialog by calling on_Field_activated with the field that is currently set
        auto currentField = getTypedView<ViewProviderFemPostObject>()->Field.getValue();
        on_Field_activated(currentField);
    }
    catch (const Base::Exception& e) {
        e.ReportException();
    }
}

void TaskPostDataAtPoint::pointCallback(void* ud, SoEventCallback* n)
{
    const SoMouseButtonEvent* mbe = static_cast<const SoMouseButtonEvent*>(n->getEvent());
    Gui::View3DInventorViewer* view = static_cast<Gui::View3DInventorViewer*>(n->getUserData());
    DataMarker* pm = static_cast<DataMarker*>(ud);

    // Mark all incoming mouse button events as handled, especially, to deactivate the selection node
    n->getAction()->setHandled();

    if (mbe->getButton() == SoMouseButtonEvent::BUTTON1 && mbe->getState() == SoButtonEvent::DOWN) {
        const SoPickedPoint* point = n->getPickedPoint();
        if (!point) {
            Base::Console().Message("No point picked.\n");
            return;
        }

        n->setHandled();
        pm->addPoint(point->getPoint());
        if (pm->countPoints() == 1) {
            QEvent* e = new QEvent(QEvent::User);
            QApplication::postEvent(pm, e);
            // leave mode
            view->setEditing(false);
            view->removeEventCallback(SoMouseButtonEvent::getClassTypeId(), pointCallback, ud);
        }
    }
    else if (mbe->getButton() != SoMouseButtonEvent::BUTTON1 && mbe->getState() == SoButtonEvent::UP) {
        n->setHandled();
        view->setEditing(false);
        view->removeEventCallback(SoMouseButtonEvent::getClassTypeId(), pointCallback, ud);
        pm->deleteLater();
    }
}

void TaskPostDataAtPoint::on_Field_activated(int i) {

    getTypedView<ViewProviderFemPostObject>()->Field.setValue(i);
    std::string FieldName = ui->Field->currentText().toStdString();
    // there is no "None" for the FieldName property, thus return here
    if (FieldName == "None") {
        static_cast<Fem::FemPostDataAtPointFilter*>(getObject())->Unit.setValue("");
        ui->ValueAtPoint->clear();
        return;
    }
    static_cast<Fem::FemPostDataAtPointFilter*>(getObject())->FieldName.setValue(FieldName);
<<<<<<< HEAD
    
=======

>>>>>>> 8efe30c8
    // Set the unit for the different known result types.

    //  CCX names
    if ( (FieldName == "von Mises Stress") || (FieldName == "Tresca Stress")
<<<<<<< HEAD
        || (FieldName == "Major Principal Stress")
        || (FieldName == "Intermediate Principal Stress")
        || (FieldName == "Minor Principal Stress")
        || (FieldName == "Major Principal Stress Vector")
        || (FieldName == "Intermediate Principal Stress Vector")
        || (FieldName == "Minor Principal Stress Vector")
=======
        || (FieldName == "Major Principal Stress") || (FieldName == "Minor Principal Stress")
        || (FieldName == "Intermediate Principal Stress")
>>>>>>> 8efe30c8
        || (FieldName == "Stress xx component") || (FieldName == "Stress xy component")
        || (FieldName == "Stress xz component") || (FieldName == "Stress yy component")
        || (FieldName == "Stress yz component") || (FieldName == "Stress zz component") ) {
        static_cast<Fem::FemPostDataAtPointFilter*>(getObject())->Unit.setValue("Pa");
    }
    // The elmer names are different. If there are EigenModes, the names are unique for
    // every mode. Therefore we only check for the beginning of the name.
    else if ( (FieldName.find("tresca", 0) == 0) || (FieldName.find("vonmises", 0) == 0)
        || (FieldName.find("stress_", 0) == 0) || (FieldName.find("principal stress", 0) == 0) ) {
        static_cast<Fem::FemPostDataAtPointFilter *>(getObject())->Unit.setValue("Pa");
    }
    else if ( (FieldName == "Displacement") || (FieldName == "Displacement Magnitude")
        || (FieldName.find("displacement", 0) == 0) // Elmer name
        ) {
        static_cast<Fem::FemPostDataAtPointFilter*>(getObject())->Unit.setValue("m");
    }
    else if (
        // CalculiX name
        FieldName == "Temperature" ||
        // Elmer name
        ((FieldName.find("temperature", 0) == 0) && (FieldName != "temperature flux"))
        ) {
        static_cast<Fem::FemPostDataAtPointFilter*>(getObject())->Unit.setValue("K");
    }
    else if (FieldName == "electric field") {
        static_cast<Fem::FemPostDataAtPointFilter*>(getObject())->Unit.setValue("V/m");
    }
    else if (FieldName == "electric force density") {
        static_cast<Fem::FemPostDataAtPointFilter *>(getObject())->Unit.setValue("N/m^2");
    }
    else if (FieldName == "potential") {
        static_cast<Fem::FemPostDataAtPointFilter*>(getObject())->Unit.setValue("V");
    }
    else if (FieldName == "electric energy density") {
        static_cast<Fem::FemPostDataAtPointFilter*>(getObject())->Unit.setValue("J/m^3");
    }
    else if (FieldName == "electric flux") {
        static_cast<Fem::FemPostDataAtPointFilter *>(getObject())->Unit.setValue("A*s/m^2");
    }
    else if (FieldName == "potential flux") {
        static_cast<Fem::FemPostDataAtPointFilter *>(getObject())->Unit.setValue("W/m^2");
    }
    // potential loads are in Coulomb: https://www.elmerfem.org/forum/viewtopic.php?t=7780
    else if (FieldName == "potential loads") {
        static_cast<Fem::FemPostDataAtPointFilter*>(getObject())->Unit.setValue("C");
    }
    else if (FieldName == "temperature flux") {
        static_cast<Fem::FemPostDataAtPointFilter *>(getObject())->Unit.setValue("W/m^2");
    }
    else {
        static_cast<Fem::FemPostDataAtPointFilter*>(getObject())->Unit.setValue("");
    }

    auto pointValue = static_cast<Fem::FemPostDataAtPointFilter*>(getObject())->PointData[0];
    showValue(pointValue, static_cast<Fem::FemPostDataAtPointFilter*>(getObject())->Unit.getValue());
}

void TaskPostDataAtPoint::showValue(double pointValue, const char* unitStr)
{
    QString value = QString::fromStdString(toString(pointValue));
    QString unit = QString::fromUtf8(unitStr);

    ui->ValueAtPoint->setText(QString::fromLatin1("%1 %2").arg(value, unit));

    QString field = ui->Field->currentText();
    QString posX = ui->centerX->text();
    QString posY = ui->centerY->text();
    QString posZ = ui->centerZ->text();

    QString result = tr("%1 at (%2; %3; %4) is: %5 %6").arg(field, posX, posY, posZ, value, unit);
    Base::Console().Message("%s\n", result.toUtf8().data());
}

std::string TaskPostDataAtPoint::toString(double val) const
{
    // for display we must therefore convert large and small numbers to scientific notation
    // if pointValue is in the range [1e-2, 1e+4] -> fixed notation, else scientific
    bool scientific = (val < 1e-2) || (val > 1e4);
    std::ios::fmtflags flags = scientific ? (std::ios::scientific | std::ios::showpoint | std::ios::showpos)
                                          : (std::ios::fixed | std::ios::showpoint | std::ios::showpos);
    std::stringstream valueStream;
    valueStream.precision(Base::UnitsApi::getDecimals());
    valueStream.setf(flags);
    valueStream << val;

    return valueStream.str();
}

// ***************************************************************************
// scalar clip filter
TaskPostScalarClip::TaskPostScalarClip(ViewProviderDocumentObject* view, QWidget* parent) :
    TaskPostBox(view, Gui::BitmapFactory().pixmap("FEM_PostFilterClipScalar"), tr("Scalar clip options"), parent)
    , ui(new Ui_TaskPostScalarClip)
{

    assert(view->isDerivedFrom(ViewProviderFemPostScalarClip::getClassTypeId()));

    //we load the views widget
    proxy = new QWidget(this);
    ui->setupUi(proxy);
    QMetaObject::connectSlotsByName(this);
    this->groupLayout()->addWidget(proxy);

    //load the default values
    updateEnumerationList(getTypedObject<Fem::FemPostScalarClipFilter>()->Scalars, ui->Scalar);
    ui->InsideOut->setChecked(static_cast<Fem::FemPostScalarClipFilter*>(getObject())->InsideOut.getValue());
    App::PropertyFloatConstraint& scalar_prop = static_cast<Fem::FemPostScalarClipFilter*>(getObject())->Value;
    double scalar_factor = scalar_prop.getValue();

    // set spinbox scalar_factor, don't forget to sync the slider
    ui->Value->blockSignals(true);
    ui->Value->setValue(scalar_factor);
    ui->Value->blockSignals(false);

    // sync the slider
    // slider min = 0%, slider max = 100%
    //
    //                 scalar_factor
    // slider_value = --------------- x 100
    //                      max
    //
    double max = scalar_prop.getConstraints()->UpperBound;
    int slider_value = (scalar_factor / max) * 100.;
    ui->Slider->blockSignals(true);
    ui->Slider->setValue(slider_value);
    ui->Slider->blockSignals(false);
    Base::Console().Log("init: scalar_factor, slider_value: %f, %i: \n", scalar_factor, slider_value);
}

TaskPostScalarClip::~TaskPostScalarClip() {

}

void TaskPostScalarClip::applyPythonCode() {

}

void TaskPostScalarClip::on_Scalar_currentIndexChanged(int idx) {

    static_cast<Fem::FemPostScalarClipFilter*>(getObject())->Scalars.setValue(idx);
    recompute();

    // update constraints and values
    App::PropertyFloatConstraint& scalar_prop = static_cast<Fem::FemPostScalarClipFilter*>(getObject())->Value;
    double scalar_factor = scalar_prop.getValue();
    double min = scalar_prop.getConstraints()->LowerBound;
    double max = scalar_prop.getConstraints()->UpperBound;

    ui->Maximum->setText(QString::number(min));
    ui->Minimum->setText(QString::number(max));

    // set scalar_factor, don't forget to sync the slider
    ui->Value->blockSignals(true);
    ui->Value->setValue(scalar_factor);
    ui->Value->blockSignals(false);

    // sync the slider
    ui->Slider->blockSignals(true);
    int slider_value = (scalar_factor / max) * 100.;
    ui->Slider->setValue(slider_value);
    ui->Slider->blockSignals(false);
}

void TaskPostScalarClip::on_Slider_valueChanged(int v) {

    App::PropertyFloatConstraint& value = static_cast<Fem::FemPostScalarClipFilter*>(getObject())->Value;
    double val = value.getConstraints()->LowerBound * (1 - double(v) / 100.) + double(v) / 100. * value.getConstraints()->UpperBound;

    value.setValue(val);
    recompute();

    //don't forget to sync the spinbox
    ui->Value->blockSignals(true);
    ui->Value->setValue(val);
    ui->Value->blockSignals(false);
}

void TaskPostScalarClip::on_Value_valueChanged(double v) {

    App::PropertyFloatConstraint& value = static_cast<Fem::FemPostScalarClipFilter*>(getObject())->Value;
    value.setValue(v);
    recompute();

    //don't forget to sync the slider
    ui->Slider->blockSignals(true);
    ui->Slider->setValue(int(((v - value.getConstraints()->LowerBound) / (value.getConstraints()->UpperBound - value.getConstraints()->LowerBound)) * 100.));
    ui->Slider->blockSignals(false);
}

void TaskPostScalarClip::on_InsideOut_toggled(bool val) {

    static_cast<Fem::FemPostScalarClipFilter*>(getObject())->InsideOut.setValue(val);
    recompute();
}


// ***************************************************************************
// warp filter
// spinbox min, slider, spinbox max
// spinbox warp factor
TaskPostWarpVector::TaskPostWarpVector(ViewProviderDocumentObject* view, QWidget* parent) :
    TaskPostBox(view, Gui::BitmapFactory().pixmap("FEM_PostFilterWarp"), tr("Warp options"), parent)
    , ui(new Ui_TaskPostWarpVector)
{

    assert(view->isDerivedFrom(ViewProviderFemPostWarpVector::getClassTypeId()));

    // we load the views widget
    proxy = new QWidget(this);
    ui->setupUi(proxy);
    QMetaObject::connectSlotsByName(this);
    this->groupLayout()->addWidget(proxy);

    // load the default values for warp display
    updateEnumerationList(getTypedObject<Fem::FemPostWarpVectorFilter>()->Vector, ui->Vector);
    double warp_factor = static_cast<Fem::FemPostWarpVectorFilter*>(getObject())->Factor.getValue(); // get the standard warp factor

    // set spinbox warp_factor, don't forget to sync the slider
    ui->Value->blockSignals(true);
    ui->Value->setValue(warp_factor);
    ui->Value->blockSignals(false);

    // set min and max, don't forget to sync the slider
    // TODO if warp is set to standard 1.0, find a smarter way for standard min, max and warp_factor
    // may be depend on grid boundbox and min max vector values
    ui->Max->blockSignals(true);
    ui->Max->setValue(warp_factor == 0 ? 1 : warp_factor * 10.);
    ui->Max->blockSignals(false);
    ui->Min->blockSignals(true);
    ui->Min->setValue(warp_factor == 0 ? 0 : warp_factor / 10.);
    ui->Min->blockSignals(false);

    // sync slider
    ui->Slider->blockSignals(true);
    // slider min = 0%, slider max = 100%
    //
    //                 ( warp_factor - min )
    // slider_value = ----------------------- x 100
    //                     ( max - min )
    //
    int slider_value = (warp_factor - ui->Min->value()) / (ui->Max->value() - ui->Min->value()) * 100.;
    ui->Slider->setValue(slider_value);
    ui->Slider->blockSignals(false);
    Base::Console().Log("init: warp_factor, slider_value: %f, %i: \n", warp_factor, slider_value);
}

TaskPostWarpVector::~TaskPostWarpVector() {

}

void TaskPostWarpVector::applyPythonCode() {

}

void TaskPostWarpVector::on_Vector_currentIndexChanged(int idx) {
    // combobox to choose the result to warp

    static_cast<Fem::FemPostWarpVectorFilter*>(getObject())->Vector.setValue(idx);
    recompute();
}

void TaskPostWarpVector::on_Slider_valueChanged(int slider_value) {
    // slider changed, change warp factor and sync spinbox

    //
    //                                       ( max - min )
    // warp_factor = min + ( slider_value x --------------- )
    //                                            100
    //
    double warp_factor = ui->Min->value() + ((ui->Max->value() - ui->Min->value()) / 100.) * slider_value;
    static_cast<Fem::FemPostWarpVectorFilter*>(getObject())->Factor.setValue(warp_factor);
    recompute();

    // sync the spinbox
    ui->Value->blockSignals(true);
    ui->Value->setValue(warp_factor);
    ui->Value->blockSignals(false);
    Base::Console().Log("Change: warp_factor, slider_value: %f, %i: \n", warp_factor, slider_value);
}

void TaskPostWarpVector::on_Value_valueChanged(double warp_factor) {
    // spinbox changed, change warp factor and sync slider

    // TODO warp factor should not be smaller than min and greater than max, but problems on automate change of warp_factor, see on_Max_valueChanged

    static_cast<Fem::FemPostWarpVectorFilter*>(getObject())->Factor.setValue(warp_factor);
    recompute();

    // sync the slider, see above for formula
    ui->Slider->blockSignals(true);
    int slider_value = (warp_factor - ui->Min->value()) / (ui->Max->value() - ui->Min->value()) * 100.;
    ui->Slider->setValue(slider_value);
    ui->Slider->blockSignals(false);
    Base::Console().Log("Change: warp_factor, slider_value: %f, %i: \n", warp_factor, slider_value);
}

void TaskPostWarpVector::on_Max_valueChanged(double) {

    // TODO max should be greater than min, see a few lines later on problem on input characters
    ui->Slider->blockSignals(true);
    ui->Slider->setValue((ui->Value->value() - ui->Min->value()) / (ui->Max->value() - ui->Min->value()) * 100.);
    ui->Slider->blockSignals(false);

    /*
     * problem, if warp_factor is 2000 one would like to input 4000 as max, one starts to input 4
     * immediately the warp_factor is changed to 4 because 4 < 2000, but one has just input one character of their 4000
     * I do not know how to solve this, but the code to set slider and spinbox is fine thus I leave it ...
     *
     * mhh it works if "apply changes to pipeline directly" button is deactivated, still it really confuses if
     * the button is active. More investigation is needed.
     *
    // set warp factor to max, if warp factor > max
    if (ui->Value->value() > ui->Max->value()) {
        double warp_factor = ui->Max->value();
        static_cast<Fem::FemPostWarpVectorFilter*>(getObject())->Factor.setValue(warp_factor);
        recompute();

        // sync the slider, see above for formula
        ui->Slider->blockSignals(true);
        int slider_value = (warp_factor - ui->Min->value()) / (ui->Max->value() - ui->Min->value()) * 100.;
        ui->Slider->setValue(slider_value);
        ui->Slider->blockSignals(false);
        // sync the spinbox, see above for formula
        ui->Value->blockSignals(true);
        ui->Value->setValue(warp_factor);
        ui->Value->blockSignals(false);
    Base::Console().Log("Change: warp_factor, slider_value: %f, %i: \n", warp_factor, slider_value);
    }
    */
}

void TaskPostWarpVector::on_Min_valueChanged(double) {

    // TODO min should be smaller than max
    // TODO if warp factor is smaller than min, warp factor should be min, don't forget to sync
    ui->Slider->blockSignals(true);
    ui->Slider->setValue((ui->Value->value() - ui->Min->value()) / (ui->Max->value() - ui->Min->value()) * 100.);
    ui->Slider->blockSignals(false);
}


// ***************************************************************************
// function clip filter
TaskPostCut::TaskPostCut(ViewProviderDocumentObject* view, App::PropertyLink* function, QWidget* parent)
    : TaskPostBox(view, Gui::BitmapFactory().pixmap("FEM_PostFilterCutFunction"), tr("Function cut, choose implicit function"), parent)
    , ui(new Ui_TaskPostCut)
{

    assert(view->isDerivedFrom(ViewProviderFemPostCut::getClassTypeId()));
    assert(function);
    Q_UNUSED(function)

        fwidget = nullptr;

    //we load the views widget
    proxy = new QWidget(this);
    ui->setupUi(proxy);
    QMetaObject::connectSlotsByName(this);
    this->groupLayout()->addWidget(proxy);

    //the layout for the container widget
    QVBoxLayout* layout = new QVBoxLayout();
    ui->Container->setLayout(layout);

    //fill up the combo box with possible functions
    collectImplicitFunctions();

    //add the function creation command
    Gui::CommandManager& rcCmdMgr = Gui::Application::Instance->commandManager();
    Gui::Command* cmd = rcCmdMgr.getCommandByName("FEM_PostCreateFunctions");
    if (cmd && cmd->getAction())
        cmd->getAction()->addTo(ui->CreateButton);
    ui->CreateButton->setPopupMode(QToolButton::InstantPopup);
}

TaskPostCut::~TaskPostCut() {

}

void TaskPostCut::applyPythonCode() {

}

void TaskPostCut::collectImplicitFunctions() {

    std::vector<Fem::FemPostPipeline*> pipelines;
    pipelines = getDocument()->getObjectsOfType<Fem::FemPostPipeline>();
    if (!pipelines.empty()) {
        Fem::FemPostPipeline* pipeline = pipelines.front();
        if (pipeline->Functions.getValue() &&
            pipeline->Functions.getValue()->getTypeId() == Fem::FemPostFunctionProvider::getClassTypeId()) {

            ui->FunctionBox->clear();
            QStringList items;
            std::size_t currentItem = 0;
            App::DocumentObject* currentFunction = static_cast<Fem::FemPostClipFilter*>(getObject())->Function.getValue();
            const std::vector<App::DocumentObject*>& funcs = static_cast<Fem::FemPostFunctionProvider*>(
                pipeline->Functions.getValue())->Functions.getValues();
            for (std::size_t i = 0; i < funcs.size(); ++i) {
                items.push_back(QString::fromLatin1(funcs[i]->getNameInDocument()));
                if (currentFunction == funcs[i])
                    currentItem = i;
            }
            ui->FunctionBox->addItems(items);
            ui->FunctionBox->setCurrentIndex(currentItem);
        }
    }
}

void TaskPostCut::on_CreateButton_triggered(QAction*) {

    int numFuncs = ui->FunctionBox->count();
    int currentItem = ui->FunctionBox->currentIndex();
    collectImplicitFunctions();

    // if a new function was successfully added use it
    int indexCount = ui->FunctionBox->count();
    if (indexCount > currentItem + 1)
        ui->FunctionBox->setCurrentIndex(indexCount - 1);

    // When the first function ever was added, a signal must be emitted
    if (numFuncs == 0) {
        Q_EMIT emitAddedFunction();
    }

    recompute();
}

void TaskPostCut::on_FunctionBox_currentIndexChanged(int idx) {

    //set the correct property
    std::vector<Fem::FemPostPipeline*> pipelines;
    pipelines = getDocument()->getObjectsOfType<Fem::FemPostPipeline>();
    if (!pipelines.empty()) {
        Fem::FemPostPipeline* pipeline = pipelines.front();
        if (pipeline->Functions.getValue() &&
            pipeline->Functions.getValue()->getTypeId() == Fem::FemPostFunctionProvider::getClassTypeId()) {

            const std::vector<App::DocumentObject*>& funcs = static_cast<Fem::FemPostFunctionProvider*>(
                pipeline->Functions.getValue())->Functions.getValues();
            if (idx >= 0)
                static_cast<Fem::FemPostCutFilter*>(getObject())->Function.setValue(funcs[idx]);
            else
                static_cast<Fem::FemPostCutFilter*>(getObject())->Function.setValue(nullptr);
        }
    }

    //load the correct view
    Fem::FemPostFunction* fobj = static_cast<Fem::FemPostFunction*>(
        static_cast<Fem::FemPostCutFilter*>(getObject())->Function.getValue());
    Gui::ViewProvider* view = nullptr;
    if (fobj)
        view = Gui::Application::Instance->getViewProvider(fobj);

    if (fwidget)
        fwidget->deleteLater();

    if (view) {
        fwidget = static_cast<FemGui::ViewProviderFemPostFunction*>(view)->createControlWidget();
        fwidget->setParent(ui->Container);
        fwidget->setViewProvider(static_cast<FemGui::ViewProviderFemPostFunction*>(view));
        ui->Container->layout()->addWidget(fwidget);
    }
    recompute();
}

#include "moc_TaskPostBoxes.cpp"<|MERGE_RESOLUTION|>--- conflicted
+++ resolved
@@ -1099,26 +1099,17 @@
         return;
     }
     static_cast<Fem::FemPostDataAtPointFilter*>(getObject())->FieldName.setValue(FieldName);
-<<<<<<< HEAD
-    
-=======
-
->>>>>>> 8efe30c8
+
     // Set the unit for the different known result types.
 
     //  CCX names
     if ( (FieldName == "von Mises Stress") || (FieldName == "Tresca Stress")
-<<<<<<< HEAD
         || (FieldName == "Major Principal Stress")
         || (FieldName == "Intermediate Principal Stress")
         || (FieldName == "Minor Principal Stress")
         || (FieldName == "Major Principal Stress Vector")
         || (FieldName == "Intermediate Principal Stress Vector")
         || (FieldName == "Minor Principal Stress Vector")
-=======
-        || (FieldName == "Major Principal Stress") || (FieldName == "Minor Principal Stress")
-        || (FieldName == "Intermediate Principal Stress")
->>>>>>> 8efe30c8
         || (FieldName == "Stress xx component") || (FieldName == "Stress xy component")
         || (FieldName == "Stress xz component") || (FieldName == "Stress yy component")
         || (FieldName == "Stress yz component") || (FieldName == "Stress zz component") ) {


if(BUILD_FEM_VTK)
    add_definitions(-DFC_USE_VTK)
endif(BUILD_FEM_VTK)


# suppress warnings from smesh
if(CMAKE_COMPILER_IS_GNUCXX OR CMAKE_COMPILER_IS_CLANGXX)
    set(CMAKE_CXX_FLAGS "${CMAKE_CXX_FLAGS} -Wno-overloaded-virtual")
endif()


# ************************************************************************************************
# ****** sub directories**************************************************************************
# ************************************************************************************************

add_subdirectory(App)

if(BUILD_GUI)
    add_subdirectory(Gui)
endif(BUILD_GUI)



# ************************************************************************************************
# ****** Python non Gui packages and modules *****************************************************
# ************************************************************************************************

SET(FemBaseModules_SRCS
    coding_conventions.md
    Init.py
    InitGui.py
    ObjectsFem.py
    TestFemApp.py
)

SET(FemCommands_SRCS
    femcommands/__init__.py
    femcommands/commands.py
    femcommands/manager.py
)

SET(FemExamples_SRCS
    femexamples/__init__.py
    femexamples/boxanalysis_static.py
    femexamples/boxanalysis_frequency.py
    femexamples/ccx_cantilever_faceload.py
    femexamples/ccx_cantilever_nodeload.py
    femexamples/ccx_cantilever_hexa20faceload.py
    femexamples/ccx_cantilever_prescribeddisplacement.py
    femexamples/constraint_contact_shell_shell.py
    femexamples/constraint_contact_solid_solid.py
    femexamples/constraint_section_print.py
    femexamples/constraint_tie.py
    femexamples/examplesgui.py
    femexamples/manager.py
    femexamples/material_multiple_bendingbeam_fiveboxes.py
    femexamples/material_multiple_bendingbeam_fivefaces.py
    femexamples/material_multiple_tensionrod_twoboxes.py
    femexamples/material_nl_platewithhole.py
    femexamples/rc_wall_2d.py
    femexamples/thermomech_bimetall.py
    femexamples/thermomech_flow1d.py
    femexamples/thermomech_spine.py
)

SET(FemExampleMeshes_SRCS
    femexamples/meshes/__init__.py
    femexamples/meshes/mesh_boxanalysis_tetra10.py
    femexamples/meshes/mesh_boxes_2_vertikal_tetra10.py
    femexamples/meshes/mesh_canticcx_hexa20.py
    femexamples/meshes/mesh_canticcx_tetra10.py
    femexamples/meshes/mesh_constraint_tie_tetra10.py
    femexamples/meshes/mesh_contact_box_halfcylinder_tetra10.py
    femexamples/meshes/mesh_contact_tube_tube_tria3.py
    femexamples/meshes/mesh_multibodybeam_tetra10.py
    femexamples/meshes/mesh_multibodybeam_tria6.py
    femexamples/meshes/mesh_rc_wall_2d_tria6.py
    femexamples/meshes/mesh_section_print_tetra10.py
    femexamples/meshes/mesh_platewithhole_tetra10.py
    femexamples/meshes/mesh_thermomech_bimetall_tetra10.py
    femexamples/meshes/mesh_thermomech_flow1d_seg3.py
    femexamples/meshes/mesh_thermomech_spine_tetra10.py
)

SET(FemInOut_SRCS
    feminout/__init__.py
    feminout/convert2TetGen.py
    feminout/importCcxDatResults.py
    feminout/importCcxFrdResults.py
    feminout/importFenicsMesh.py
    feminout/importInpMesh.py
    feminout/importPyMesh.py
    feminout/importToolsFem.py
    feminout/importVTKResults.py
    feminout/importYamlJsonMesh.py
    feminout/importZ88Mesh.py
    feminout/importZ88O2Results.py
    feminout/readFenicsXDMF.py
    feminout/readFenicsXML.py
    feminout/writeFenicsXDMF.py
    feminout/writeFenicsXML.py
)

SET(FemMesh_SRCS
    femmesh/__init__.py
    femmesh/femmesh2mesh.py
    femmesh/gmshtools.py
    femmesh/meshtools.py
)

SET(FemObjects_SRCS
    femobjects/__init__.py
    femobjects/base_fempythonobject.py
    femobjects/constant_vacuumpermittivity.py
    femobjects/constraint_bodyheatsource.py
    femobjects/constraint_electrostaticpotential.py
    femobjects/constraint_flowvelocity.py
    femobjects/constraint_initialflowvelocity.py
    femobjects/constraint_sectionprint.py
    femobjects/constraint_selfweight.py
    femobjects/constraint_tie.py
    femobjects/element_fluid1D.py
    femobjects/element_geometry1D.py
    femobjects/element_geometry2D.py
    femobjects/element_rotation1D.py
    femobjects/material_common.py
    femobjects/material_mechanicalnonlinear.py
    femobjects/material_reinforced.py
    femobjects/mesh_boundarylayer.py
    femobjects/mesh_gmsh.py
    femobjects/mesh_group.py
    femobjects/mesh_region.py
    femobjects/mesh_result.py
    femobjects/result_mechanical.py
    femobjects/solver_ccxtools.py
)

SET(FemResult_SRCS
    femresult/__init__.py
    femresult/resulttools.py
)

SET(FemSolver_SRCS
    femsolver/__init__.py
    femsolver/equationbase.py
    femsolver/report.py
    femsolver/reportdialog.py
    femsolver/run.py
    femsolver/settings.py
    femsolver/signal.py
    femsolver/solver_taskpanel.py
    femsolver/solverbase.py
    femsolver/task.py
    femsolver/writerbase.py
)

SET(FemSolverCalculix_SRCS
    femsolver/calculix/__init__.py
    femsolver/calculix/solver.py
    femsolver/calculix/tasks.py
    femsolver/calculix/writer.py
)

SET(FemSolverElmer_SRCS
    femsolver/elmer/__init__.py
    femsolver/elmer/sifio.py
    femsolver/elmer/solver.py
    femsolver/elmer/tasks.py
    femsolver/elmer/writer.py
)

SET(FemSolverElmerEquations_SRCS
    femsolver/elmer/equations/__init__.py
    femsolver/elmer/equations/electricforce.py
    femsolver/elmer/equations/electrostatic.py
    femsolver/elmer/equations/elasticity.py
    femsolver/elmer/equations/equation.py
    femsolver/elmer/equations/flow.py
    femsolver/elmer/equations/flux.py
    femsolver/elmer/equations/heat.py
    femsolver/elmer/equations/linear.py
    femsolver/elmer/equations/nonlinear.py
)

SET(FemSolverFenics_SRCS
    femsolver/fenics/__init__.py
    femsolver/fenics/fenics_tools.py
)

SET(FemSolverZ88_SRCS
    femsolver/z88/__init__.py
    femsolver/z88/solver.py
    femsolver/z88/tasks.py
    femsolver/z88/writer.py
)

SET(FemTests_SRCS
    femtest/__init__.py
    femtest/test_commands.sh
    femtest/test_information.md
)

SET(FemTestsApp_SRCS
    femtest/app/__init__.py
    femtest/app/support_utils.py
    femtest/app/test_ccxtools.py
    femtest/app/test_common.py
    femtest/app/test_femimport.py
    femtest/app/test_material.py
    femtest/app/test_mesh.py
    femtest/app/test_object.py
    femtest/app/test_open.py
    femtest/app/test_result.py
    femtest/app/test_solver_calculix.py
    femtest/app/test_solver_elmer.py
)

SET(FemTestsFiles_SRCS
    femtest/data/__init__.py
)

SET(FemTestsCcx_SRCS
    femtest/data/calculix/__init__.py
    femtest/data/calculix/box_frequency.inp
    femtest/data/calculix/box_frequency.dat
    femtest/data/calculix/box_frequency.frd
    femtest/data/calculix/box_frequency_expected_values
    femtest/data/calculix/box_frequency.FCStd
    femtest/data/calculix/box_static.inp
    femtest/data/calculix/box_static.dat
    femtest/data/calculix/box_static.frd
    femtest/data/calculix/box_static_expected_values
    femtest/data/calculix/box_static.FCStd
    femtest/data/calculix/box.FCStd
    femtest/data/calculix/ccxcantilever_faceload.inp
    femtest/data/calculix/ccxcantilever_hexa20.inp
    femtest/data/calculix/ccxcantilever_nodeload.inp
    femtest/data/calculix/ccxcantilever_prescribeddisplacement.inp
    femtest/data/calculix/constraint_contact_shell_shell.FCStd
    femtest/data/calculix/constraint_contact_shell_shell.inp
    femtest/data/calculix/constraint_contact_solid_solid.FCStd
    femtest/data/calculix/constraint_contact_solid_solid.inp
    femtest/data/calculix/constraint_sectionprint.inp
    femtest/data/calculix/constraint_tie.inp
    femtest/data/calculix/material_multiple_bendingbeam_fiveboxes.inp
    femtest/data/calculix/material_multiple_bendingbeam_fivefaces.inp
    femtest/data/calculix/material_multiple_tensionrod_twoboxes.inp
    femtest/data/calculix/material_nonlinear.inp
    femtest/data/calculix/thermomech_bimetall.inp
    femtest/data/calculix/thermomech_flow1D.inp
    femtest/data/calculix/thermomech_flow1D.dat
    femtest/data/calculix/thermomech_flow1D.frd
    femtest/data/calculix/thermomech_flow1D_expected_values
    femtest/data/calculix/thermomech_flow1D_inout_nodes.txt
    femtest/data/calculix/thermomech_flow1D.FCStd
    femtest/data/calculix/thermomech_spine.inp
    femtest/data/calculix/thermomech_spine.dat
    femtest/data/calculix/thermomech_spine.frd
    femtest/data/calculix/thermomech_spine_expected_values
    femtest/data/calculix/thermomech_spine.FCStd
)

SET(FemTestsElmer_SRCS
    femtest/data/elmer/__init__.py
    femtest/data/elmer/box_static_mm.sif
    femtest/data/elmer/ccxcantilever_faceload_mm.sif
    femtest/data/elmer/ccxcantilever_nodeload_mm.sif
    femtest/data/elmer/ccxcantilever_prescribeddisplacement_mm.sif
    femtest/data/elmer/group_mesh.geo
    femtest/data/elmer/ELMERSOLVER_STARTINFO
)

SET(FemTestsMesh_SRCS
    femtest/data/mesh/__init__.py
    femtest/data/mesh/tetra10_mesh.inp
    femtest/data/mesh/tetra10_mesh.unv
    femtest/data/mesh/tetra10_mesh.vtk
    femtest/data/mesh/tetra10_mesh.yml
    femtest/data/mesh/tetra10_mesh.z88
)

SET(FemTestsOpen_SRCS
    femtest/data/open/__init__.py
    femtest/data/open/all_objects_de9b3fb438.FCStd
)

SET(FemTools_SRCS
    femtools/__init__.py
    femtools/ccxtools.py
    femtools/checksanalysis.py
    femtools/constants.py
    femtools/errors.py
    femtools/femutils.py
    femtools/geomtools.py
    femtools/membertools.py
    femtools/migrate_app.py
    femtools/tokrules.py
)

SET(FemAllScripts
    ${FemBaseModules_SRCS}
    ${FemCommands_SRCS}
    ${FemExamples_SRCS}
    ${FemExampleMeshes_SRCS}
    ${FemInOut_SRCS}
    ${FemMesh_SRCS}
    ${FemObjects_SRCS}
    ${FemResult_SRCS}
    ${FemSolver_SRCS}
    ${FemSolverCalculix_SRCS}
    ${FemSolverElmer_SRCS}
    ${FemSolverElmerEquations_SRCS}
    ${FemSolverFenics_SRCS}
    ${FemSolverZ88_SRCS}
    ${FemTests_SRCS}
    ${FemTestsApp_SRCS}
    ${FemTestsFiles_SRCS}
    ${FemTestsCcx_SRCS}
    ${FemTestsElmer_SRCS}
    ${FemTestsMesh_SRCS}
    ${FemTestsOpen_SRCS}
    ${FemTools_SRCS}
)


ADD_CUSTOM_TARGET(FemScriptsTarget ALL
    SOURCES ${FemAllScripts}
)
fc_copy_sources(FemScriptsTarget "${CMAKE_BINARY_DIR}/Mod/Fem" ${FemAllScripts})


# install directories for Python packages (for make install)
INSTALL(FILES ${FemBaseModules_SRCS} DESTINATION Mod/Fem)
INSTALL(FILES ${FemCommands_SRCS} DESTINATION Mod/Fem/femcommands)
INSTALL(FILES ${FemExamples_SRCS} DESTINATION Mod/Fem/femexamples)
INSTALL(FILES ${FemExampleMeshes_SRCS} DESTINATION Mod/Fem/femexamples/meshes)
INSTALL(FILES ${FemInOut_SRCS} DESTINATION Mod/Fem/feminout)
INSTALL(FILES ${FemMesh_SRCS} DESTINATION Mod/Fem/femmesh)
INSTALL(FILES ${FemObjects_SRCS} DESTINATION Mod/Fem/femobjects)
INSTALL(FILES ${FemResult_SRCS} DESTINATION Mod/Fem/femresult)
INSTALL(FILES ${FemSolver_SRCS} DESTINATION Mod/Fem/femsolver)
INSTALL(FILES ${FemSolverCalculix_SRCS} DESTINATION Mod/Fem/femsolver/calculix)
INSTALL(FILES ${FemSolverElmer_SRCS} DESTINATION Mod/Fem/femsolver/elmer)
INSTALL(FILES ${FemSolverElmerEquations_SRCS} DESTINATION Mod/Fem/femsolver/elmer/equations)
INSTALL(FILES ${FemSolverFenics_SRCS} DESTINATION Mod/Fem/femsolver/fenics)
INSTALL(FILES ${FemSolverZ88_SRCS} DESTINATION Mod/Fem/femsolver/z88)
INSTALL(FILES ${FemTests_SRCS} DESTINATION Mod/Fem/femtest)
INSTALL(FILES ${FemTestsApp_SRCS} DESTINATION Mod/Fem/femtest/app)
INSTALL(FILES ${FemTestsFiles_SRCS} DESTINATION Mod/Fem/femtest/data)
INSTALL(FILES ${FemTestsCcx_SRCS} DESTINATION Mod/Fem/femtest/data/calculix)
INSTALL(FILES ${FemTestsElmer_SRCS} DESTINATION Mod/Fem/femtest/data/elmer)
INSTALL(FILES ${FemTestsMesh_SRCS} DESTINATION Mod/Fem/femtest/data/mesh)
INSTALL(FILES ${FemTestsOpen_SRCS} DESTINATION Mod/Fem/femtest/data/open)
INSTALL(FILES ${FemTools_SRCS} DESTINATION Mod/Fem/femtools)



# ************************************************************************************************
# ****** Python Gui packages and modules *********************************************************
# ************************************************************************************************

SET(FemGuiBaseModules_SRCS
    TestFemGui.py
)

SET(FemGuiObjects_SRCS
    femguiobjects/__init__.py
    femguiobjects/readme.md
)

SET(FemGuiTaskPanels_SRCS
    femtaskpanels/__init__.py
    femtaskpanels/task_constraint_electrostaticpotential.py
    femtaskpanels/task_constraint_flowvelocity.py
    femtaskpanels/task_constraint_initialflowvelocity.py
    femtaskpanels/task_constraint_sectionprint.py
    femtaskpanels/task_constraint_tie.py
    femtaskpanels/task_element_fluid1D.py
    femtaskpanels/task_element_geometry1D.py
    femtaskpanels/task_element_geometry2D.py
    femtaskpanels/task_element_rotation1D.py
    femtaskpanels/task_material_common.py
    femtaskpanels/task_material_reinforced.py
    femtaskpanels/task_mesh_boundarylayer.py
    femtaskpanels/task_mesh_gmsh.py
    femtaskpanels/task_mesh_group.py
    femtaskpanels/task_mesh_region.py
    femtaskpanels/task_result_mechanical.py
    femtaskpanels/task_solver_ccxtools.py
)

SET(FemGuiTests_SRCS
    femtest/gui/__init__.py
    femtest/gui/test_open.py
)

SET(FemGuiUtils_SRCS
    femguiutils/__init__.py
<<<<<<< HEAD
=======
    femguiutils/migrate_gui.py
>>>>>>> 6e40c19f
    femguiutils/selection_widgets.py
)

SET(FemGuiViewProvider_SRCS
    femviewprovider/__init__.py
    femviewprovider/view_base_femconstraint.py
    femviewprovider/view_base_femobject.py
    femviewprovider/view_constant_vacuumpermittivity.py
    femviewprovider/view_constraint_bodyheatsource.py
    femviewprovider/view_constraint_electrostaticpotential.py
    femviewprovider/view_constraint_flowvelocity.py
    femviewprovider/view_constraint_initialflowvelocity.py
    femviewprovider/view_constraint_sectionprint.py
    femviewprovider/view_constraint_selfweight.py
    femviewprovider/view_constraint_tie.py
    femviewprovider/view_element_fluid1D.py
    femviewprovider/view_element_geometry1D.py
    femviewprovider/view_element_geometry2D.py
    femviewprovider/view_element_rotation1D.py
    femviewprovider/view_material_common.py
    femviewprovider/view_material_mechanicalnonlinear.py
    femviewprovider/view_material_reinforced.py
    femviewprovider/view_mesh_boundarylayer.py
    femviewprovider/view_mesh_gmsh.py
    femviewprovider/view_mesh_group.py
    femviewprovider/view_mesh_region.py
    femviewprovider/view_mesh_result.py
    femviewprovider/view_result_mechanical.py
    femviewprovider/view_solver_ccxtools.py
)

SET(FemAllGuiScripts
    ${FemGuiBaseModules_SRCS}
    ${FemGuiObjects_SRCS}
    ${FemGuiTaskPanels_SRCS}
    ${FemGuiTests_SRCS}
    ${FemGuiUtils_SRCS}
    ${FemGuiViewProvider_SRCS}
)

if(BUILD_GUI)
    ADD_CUSTOM_TARGET(FemGuiScriptsTarget ALL
        SOURCES ${FemAllGuiScripts}
    )
    fc_copy_sources(FemGuiScriptsTarget "${CMAKE_BINARY_DIR}/Mod/Fem" ${FemAllGuiScripts})


    # install directories for Python packages (for make install)
    INSTALL(FILES ${FemGuiBaseModules_SRCS} DESTINATION Mod/Fem/)
    INSTALL(FILES ${FemGuiObjects_SRCS} DESTINATION Mod/Fem/femguiobjects/)
    INSTALL(FILES ${FemGuiTaskPanels_SRCS} DESTINATION Mod/Fem/femtaskpanels/)
    INSTALL(FILES ${FemGuiTests_SRCS} DESTINATION Mod/Fem/femtest/gui/)
    INSTALL(FILES ${FemGuiUtils_SRCS} DESTINATION Mod/Fem/femguiutils/)
    INSTALL(FILES ${FemGuiViewProvider_SRCS} DESTINATION Mod/Fem/femviewprovider/)
endif(BUILD_GUI)<|MERGE_RESOLUTION|>--- conflicted
+++ resolved
@@ -397,10 +397,7 @@
 
 SET(FemGuiUtils_SRCS
     femguiutils/__init__.py
-<<<<<<< HEAD
-=======
     femguiutils/migrate_gui.py
->>>>>>> 6e40c19f
     femguiutils/selection_widgets.py
 )
 

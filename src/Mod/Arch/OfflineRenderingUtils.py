# -*- coding: utf-8 -*-

#***************************************************************************
#*                                                                         *
#*   Copyright (c) 2019 Yorik van Havre <yorik@uncreated.net>              *
#*                                                                         *
#*   This program is free software; you can redistribute it and/or modify  *
#*   it under the terms of the GNU Lesser General Public License (LGPL)    *
#*   as published by the Free Software Foundation; either version 2 of     *
#*   the License, or (at your option) any later version.                   *
#*   for detail see the LICENCE text file.                                 *
#*                                                                         *
#*   This program is distributed in the hope that it will be useful,       *
#*   but WITHOUT ANY WARRANTY; without even the implied warranty of        *
#*   MERCHANTABILITY or FITNESS FOR A PARTICULAR PURPOSE.  See the         *
#*   GNU Library General Public License for more details.                  *
#*                                                                         *
#*   You should have received a copy of the GNU Library General Public     *
#*   License along with this program; if not, write to the Free Software   *
#*   Foundation, Inc., 59 Temple Place, Suite 330, Boston, MA  02111-1307  *
#*   USA                                                                   *
#*                                                                         *
#***************************************************************************


"""
OfflineRenderingUtils - Utilities to help producing files with colors from FreeCAD in non-GUI mode


Example usage:

The examples below extract the colors from an existing file, but you can also create your own
while working, as a simple dictionary of "objectName":(r,g,b) pairs (r, g, b as floats)

import os
import sys
import FreeCAD
import OfflineRenderingUtils

# build full filepaths

freecadFile = os.path.join(os.getcwd(),"testfile.FCStd")
baseFileName = os.path.splitext(freecadFile)[0]

# open FreeCAD file

doc = FreeCAD.open(freecadFile)

# build color dict

# setting nodiffuse=True (optional) discards per-face colors, and only sets one color per object
# only the STEP exporter accepts per-face colors. The others would consider the first color in the per-face colors list as
# the object color, which might be not what we want, so it's best to turn it off here.

colors = OfflineRenderingUtils.getColors(freecadFile,nodiffuse=True)

# get the camera data from the file (used in some functions below)

camera = OfflineRenderingUtils.getCamera(freecadFile)

# export to OBJ

import importOBJ
importOBJ.export(doc.Objects,baseFileName+".obj",colors=colors)

# export to DAE

import importDAE
importDAE.export(doc.Objects,baseFileName+".dae",colors=colors)

# export to IFC

import importIFC
importIFC.export(doc.Objects,baseFileName+".ifc",colors=colors)

# export to STEP

# The STEP exporter accepts different kind of data than the above
# exporters. Use the function below to reformat it the proper way

stepdata = OfflineRenderingUtils.getStepData(doc.Objects,colors)
import Import
Import.export(stepdata,baseFileName+".stp")

# export to PNG

scene = OfflineRenderingUtils.buildScene(doc.Objects,colors)
OfflineRenderingUtils.render(baseFileName+".png",scene,camera,width=800,height=600)

# view the scene in a standalone coin viewer

OfflineRenderingUtils.viewer(scene)

# file saving

OfflineRenderingUtils.save(doc,filename=baseFileName+"_exported.FCStd",colors=colors,camera=camera)
"""


import sys
import os
import xml.sax
import zipfile
import tempfile
import inspect
import binascii
from pivy import coin



class FreeCADGuiHandler(xml.sax.ContentHandler):

    "A XML handler to process the FreeCAD GUI xml data, used by getGuiData()"

    # this creates a dictionary where each key is a FC object name,
    # and each value is a dictionary of property:value pairs,
    # plus a GuiCameraSettings key that contains an iv repr of a coin camera

    def __init__(self):

        self.guidata = {}
        self.current = None
        self.properties = {}
        self.currentprop = None
        self.currentval = None
        self.currenttype = None

    # Call when an element starts

    def startElement(self, tag, attributes):

        if tag == "ViewProvider":
            self.current = attributes["name"]
        elif tag == "Property":
            self.currenttype = attributes["type"]
            self.currentprop = attributes["name"]
        elif tag == "Bool":
            if attributes["value"] == "true":
                self.currentval = True
            else:
                self.currentval = False
        elif tag == "PropertyColor":
            c = int(attributes["value"])
            r = float((c>>24)&0xFF)/255.0
            g = float((c>>16)&0xFF)/255.0
            b = float((c>>8)&0xFF)/255.0
            self.currentval = (r,g,b)
        elif tag == "Integer":
            self.currentval = int(attributes["value"])
        elif tag == "String":
            self.currentval = int(attributes["value"])
        elif tag == "Float":
            self.currentval = float(attributes["value"])
        elif tag == "ColorList":
            self.currentval = attributes["file"]
        elif tag == "PropertyMaterial":
            a = int(attributes["ambientColor"])
            d = int(attributes["diffuseColor"])
            s = int(attributes["specularColor"])
            e = int(attributes["emissiveColor"])
            i = float(attributes["shininess"])
            t = float(attributes["transparency"])
            self.currentval = (a,d,s,e,i,t)
        elif tag == "Enum":
            if isinstance(self.currentval,int):
                self.currentval = [self.currentval,attributes["value"]]
            elif isinstance(self.currentval,list):
                self.currentval.append(attributes["value"])
        elif tag == "Python":
            self.currentval = (attributes["value"],attributes["encoded"],attributes["module"],attributes["class"])
        elif tag == "Camera":
            self.guidata["GuiCameraSettings"] = attributes["settings"]

    # Call when an elements ends

    def endElement(self, tag):

        if tag == "ViewProvider":
            if self.current and self.properties:
                self.guidata[self.current] = self.properties
                self.current = None
                self.properties = {}
        elif tag == "Property":
            if self.currentprop and (self.currentval != None):
                self.properties[self.currentprop] = {"type":self.currenttype,"value":self.currentval}
                self.currentprop = None
                self.currentval = None
                self.currenttype = None



def getGuiData(filename):

    """getGuiData(filename): Extract visual data from a saved FreeCAD file.
    Returns a dictionary ["objectName:dict] where dict contains properties
    keys  like ShapeColor, Transparency, DiffuseColor or Visibility. If found,
    also contains a GuiCameraSettings key with an iv repr of a coin camera"""

    guidata = {}
    zdoc = zipfile.ZipFile(filename)
    if zdoc:
        if "GuiDocument.xml" in zdoc.namelist():
            gf = zdoc.open("GuiDocument.xml")
            guidata = gf.read()
            gf.close()
            Handler = FreeCADGuiHandler()
            xml.sax.parseString(guidata, Handler)
            guidata = Handler.guidata
            for key,properties in guidata.items():
                # open each diffusecolor files and retrieve values
                # first 4 bytes are the array length, then each group of 4 bytes is abgr
                # https://forum.freecadweb.org/viewtopic.php?t=29382
                if isinstance(properties,dict):
                    for propname in properties.keys():
                        if properties[propname]["type"] == "App::PropertyColorList":
                            df = zdoc.open(guidata[key][propname]["value"])
                            buf = df.read()
                            df.close()
                            cols = []
                            for i in range(1,int(len(buf)/4)):
                                if sys.version_info.major < 3:
                                    cols.append(ord(buf[i*4+3])/255.0,ord(buf[i*4+2])/255.0,ord(buf[i*4+1])/255.0,ord(buf[i*4])/255.0)
                                else:
                                    cols.append((buf[i*4+3]/255.0,buf[i*4+2]/255.0,buf[i*4+1]/255.0,buf[i*4]/255.0))
                            guidata[key][propname]["value"] = cols
        zdoc.close()
        #print ("guidata:",guidata)
    return guidata



def getColors(filename,nodiffuse=False):

    """getColors(filename,nodiffuse): Extracts the colors saved in a FreeCAD file
    Returns a dictionary containing ["objectName":colors] pairs.
    colrs can be either a 3-element tuple representing an RGB color, if
    the object has no per-face colors (DiffuseColor) defined, or a list
    of tuples if per-face colors are available. In case of DiffuseColors,
    tuples can have 4 values (RGBT) (T = transparency, inverse of alpha)
    This is a reduced version of getGuiData(), which returns more information.
    If nodiffuse = True, DiffuseColor info is discarded, only ShapeColor is read."""

    guidata = getGuiData(filename)
    colors = {}
    for k,v in guidata.items():
        if ("DiffuseColor" in v) and (not nodiffuse):
            if len(v["DiffuseColor"]["value"]) == 1:
                # only one color in DiffuseColor: used for the whole object
                 colors[k] = v["DiffuseColor"]["value"][0]
            else:
                colors[k] = v["DiffuseColor"]["value"]
        elif "ShapeColor" in v:
            colors[k] = v["ShapeColor"]["value"]
    return colors



def getStepData(objects,colors):

    """getStepData(objects,colors): transforms the given list of objects and
    colors dictionary into a list of tuples acceptable by the STEP exporter of
    FreeCAD's Import module"""

    # The STEP exporter accepts two kinds of data: [obj1,obj2,...] list, or
    # [(obj1,DiffuseColor),(obj2,DiffuseColor),...] list.

    # we need to reformat a bit the data we send to the exporter
    # since, differently than the others, it wants (object,DiffuseColor) tuples
    data = []
    for obj in objects:
        if obj.Name in colors:
            color = colors[obj.Name]
            if isinstance(color,tuple):
                # this is a ShapeColor. We reformat as a list so it works as a DiffuseColor,
                # which is what the exporter expects. DiffuseColor can have either one color,
                # or the same number of colors as the number of faces
                color = [color]
            data.append((obj,color))
        else:
            # no color information. This object will be exported without colors
            data.append(obj)
    return data


def render(outputfile,scene=None,camera=None,zoom=False,width=400,height=300,background=(1.0,1.0,1.0)):

    """render(outputfile,scene=None,camera=None,zoom=False,width=400,height=300,background=(1.0,1.0,1.0)):
    Renders a PNG image of given width and height and background color from the given coin scene, using
    the given coin camera (ortho or perspective). If zoom is True the camera will be resized to fit all
    objects. The outputfile must be a file path to save a png image."""

    # On Linux, the X server must have indirect rendering enabled in order to be able to do offline
    # PNG rendering. Unfortunately, this is turned off by default on most recent distros. The easiest
    # way I found is to edit (or create if inexistant) /etc/X11/xorg.conf and add this:
    #
    # Section "ServerFlags"
    #    Option "AllowIndirectGLX" "on"
    #    Option "IndirectGLX" "on"
    # EndSection
    #
    # But there are other ways, google of GLX indirect rendering

    if isinstance(camera,str):
        camera = getCoinCamera(camera)

    print("Starting offline renderer")
    # build an offline scene root separator
    root = coin.SoSeparator()
    # add one light (mandatory)
    light = coin.SoDirectionalLight()
    root.addChild(light)
    if not camera:
        # create a default camera if none was given
        camera = coin.SoPerspectiveCamera()
        cameraRotation = coin.SbRotation.identity()
        cameraRotation *= coin.SbRotation(coin.SbVec3f(1,0,0),-0.4)
        cameraRotation *= coin.SbRotation(coin.SbVec3f(0,1,0), 0.4)
        camera.orientation = cameraRotation
        # make sure all objects get in the view later
        zoom = True
    root.addChild(camera)
    if scene:
        root.addChild(scene)
    else:
        # no scene was given, add a simple cube
        cube = coin.SoCube()
        root.addChild(cube)
    vpRegion = coin.SbViewportRegion(width,height)
    if zoom:
        camera.viewAll(root,vpRegion)
    print("Creating viewport")
    offscreenRenderer = coin.SoOffscreenRenderer(vpRegion)
    offscreenRenderer.setBackgroundColor(coin.SbColor(background[0],background[1],background[2]))
    print("Ready to render")
    # ref ensures that the node will not be garbage-collected during rendering
    root.ref()
    ok = offscreenRenderer.render(root)
    root.unref()
    if ok:
        offscreenRenderer.writeToFile(outputfile,"PNG")
        print("Rendering",outputfile,"done")
    else:
        print("Error rendering image")



def buildScene(objects,colors=None):

    """buildScene(objects,colors=None): builds a coin node from a given list of FreeCAD
    objects. Optional colors argument can be a dicionary of objName:ShapeColorTuple
    or obj:DiffuseColorList pairs."""

    root = coin.SoSeparator()
    for o in objects:
        buf = None
        if o.isDerivedFrom("Part::Feature"):
            # writeInventor of shapes needs tessellation values
            buf = o.Shape.writeInventor(2,0.01)
        elif o.isDerivedFrom("Mesh::Feature"):
            buf = o.Mesh.writeInventor()
        if buf:
            # 3 lines below are the standard way to produce a coin node from a string
            # Part and Mesh objects always have a containing SoSeparator
            inp = coin.SoInput()
            inp.setBuffer(buf)
            node = coin.SoDB.readAll(inp)
            if colors:
                if o.Name in colors:
                    # insert a material node at 1st position, before the geometry
                    color = colors[o.Name]
                    if isinstance(color,list):
                        # DiffuseColor, not supported here
                        color = color[0]
                    mat = coin.SoMaterial()
                    mat.diffuseColor = color
                    node.insertChild(mat,0)
            root.addChild(node)
    return root



def getCamera(filepath):

    """getCamera(filepath): Returns a string representing a coin camera node from a given FreeCAD
    file, or None if none was found inside"""

    guidata = getGuiData(filepath)
    if "GuiCameraSettings" in guidata:
        return guidata["GuiCameraSettings"].strip()
    print("no camera found in file")
    return None



def getCoinCamera(camerastring):

    """getCoinCamera(camerastring): Returns a coin camera node from a string"""

    if camerastring:
        inp = coin.SoInput()
        inp.setBuffer(camerastring)
        node = coin.SoDB.readAll(inp)
        # this produces a SoSeparator containing the camera
        for child in node.getChildren():
            if ("SoOrthographicCamera" in str(child)) or ("SoPerspectiveCamera" in str(child)):
                return child
    print("unnable to build a camera node from string:",camerastring)
    return None



def viewer(scene=None,background=(1.0,1.0,1.0)):

    """viewer(scene=None,background=(1.0,1.0,1.0)): starts a standalone coin viewer with the contents of the given scene"""

    # Initialize Coin. This returns a main window to use
    from pivy import sogui
    win = sogui.SoGui.init()
    if win == None:
        print("Unable to create a SoGui window")
        return

    win.setBackgroundColor(coin.SbColor(background[0],background[1],background[2]))

    if not scene:
        # build a quick default scene
        mat = coin.SoMaterial()
        mat.diffuseColor = (1.0, 0.0, 0.0)
        # Make a scene containing a red cone
        scene = coin.SoSeparator()
        scene.addChild(mat)
        scene.addChild(coin.SoCone())

    # ref the scene so it doesn't get garbage-collected
    scene.ref()

    # Create a viewer in which to see our scene graph
    viewer = sogui.SoGuiExaminerViewer(win)

    # Put our scene into viewer, change the title
    viewer.setSceneGraph(scene)
    viewer.setTitle("Coin viewer")
    viewer.show()

    sogui.SoGui.show(win) # Display main window
    sogui.SoGui.mainLoop()     # Main Coin event loop



<<<<<<< HEAD
def save(document,filename=None,colors=None,camera=None):

    """save(document,filename=None,colors=None,camera=None): Saves the current document. If no filename
       is given, the filename stored in the document (document.FileName) is used. A color dictionary of
       objName:ShapeColorTuple or obj:DiffuseColorList pairs.can be provided, in that case the objects
       will keep their colors when opened in the FreeCAD GUI. If given, camera is a string representing
       a coin camera node."""

    if filename:
=======
def save(document,filename=None,guidata=None,colors=None,camera=None):

    """save(document,filename=None,guidata=None,colors=None,camera=None): Saves the current document. If no filename 
       is given, the filename stored in the document (document.FileName) is used. 
       
       You can provide a guidata dictionary, wich can be obtained by the getGuiData() function, and has the form:
       
        { "objectName" :
            { "propertyName" :
                { "type"  : "App::PropertyString",
                  "value" : "My Value"
                }
            }
        }
        
       The type of the "value" contents depends on the type (int, string, float,tuple...) see inside the FreeCADGuiHandler
       class to get an idea.
       
       If guidata is provided, colors and camera attributes are discarded.
       
       Alternatively, a color dictionary of objName:ShapeColorTuple or obj:DiffuseColorList pairs.can be provided, 
       in that case the objects will keep their colors when opened in the FreeCAD GUI. If given, camera is a string 
       representing a coin camera node."""

    if filename: 
>>>>>>> 7de89cf6
        print("Saving as",filename)
        document.saveAs(filename)
    else:
        if document.FileName:
            filename = document.FileName
            document.save()
        else:
            print("Unable to save this document. Please provide a file name")
            return

    if guidata:
        guidocs = buildGuiDocumentFromGuiData(document,guidata)
        if guidocs:
            zf = zipfile.ZipFile(filename, mode='a')
            for guidoc in guidocs:
                zf.write(guidoc[0],guidoc[1])
            zf.close()
            # delete the temp files
            for guidoc in guidocs:
                os.remove(guidoc[0])
    elif colors:
        guidoc = buildGuiDocumentFromColors(document,colors,camera)
        if guidoc:
            zf = zipfile.ZipFile(filename, mode='a')
            zf.write(guidoc,'GuiDocument.xml')
            zf.close()
            # delete the temp file
            os.remove(guidoc)



def getUnsigned(color):

    """getUnsigned(color): returns an unsigned int from a (r,g,b) color tuple"""

    if (color[0] <= 1) and (color[1] <= 1) and (color[2] <= 1):
        # 0->1 float colors, convert to 0->255
        color = (color[0]*255.0,color[1]*255.0,color[2]*255.0)

    # ensure everything is int otherwise bit ops below don't work
    color = (int(color[0]),int(color[1]),int(color[2]))

    # https://forum.freecadweb.org/viewtopic.php?t=19074
    return str(color[0] << 24 | color[1] << 16 | color[2] << 8)



def buildGuiDocumentFromColors(document,colors,camera=None):

    """buildGuiDocumentFromColors(document,colors,camera=None): Returns the path to a temporary GuiDocument.xml for the given document.
    Colors is a color dictionary of objName:ShapeColorTuple or obj:DiffuseColorList. Camera, if given, is a string representing
    a coin camera. You must delete the temporary file after using it."""

    if not camera:
        camera = "OrthographicCamera {   viewportMapping ADJUST_CAMERA   position 0 -0 20000   orientation 0.0, 0.8939966636005564, 0.0, -0.44807361612917324   nearDistance 7561.228   farDistance 63175.688   aspectRatio 1   focalDistance 35368.102   height 2883.365  }"

    guidoc =  "<?xml version='1.0' encoding='utf-8'?>\n"
    guidoc += "<!--\n"
    guidoc += " FreeCAD Document, see http://www.freecadweb.org for more information...\n"
    guidoc += "-->\n"
    guidoc += "<Document SchemaVersion=\"1\">\n"

    vps = [obj for obj in document.Objects if obj.Name in colors]
    if not vps:
        return None
    guidoc += "    <ViewProviderData Count=\""+str(len(vps))+"\">\n"
    for vp in vps:
        guidoc += "        <ViewProvider name=\""+vp.Name+"\" expanded=\"0\">\n"
        guidoc += "            <Properties Count=\"2\">\n"
        vpcol = colors[vp.Name]
        if isinstance(vpcol[0],tuple):
            # Diffuse colors not yet supported (need to create extra files...) for now simply use the first color...
            #guidoc += "                <Property name=\"DiffuseColor\" type=\"App::PropertyColorList\">\n"
            #guidoc += "                    <ColorList file=\"DiffuseColor\"/>\n"
            #guidoc += "                </Property>\n"
            guidoc += "                <Property name=\"ShapeColor\" type=\"App::PropertyColor\">\n"
            guidoc += "                    <PropertyColor value=\""+getUnsigned(vpcol[0])+"\"/>\n"
            guidoc += "                </Property>\n"
        else:
            guidoc += "                <Property name=\"ShapeColor\" type=\"App::PropertyColor\">\n"
            guidoc += "                    <PropertyColor value=\""+getUnsigned(vpcol)+"\"/>\n"
            guidoc += "                </Property>\n"
        guidoc += "                <Property name=\"Visibility\" type=\"App::PropertyBool\">\n"
        guidoc += "                    <Bool value=\"true\"/>\n"
        guidoc += "                </Property>\n"
        if hasattr(vp,"Proxy"):
            # if this is a python feature, store the view provider class if possible
            m = getViewProviderClass(vp)
            if m:
                guidoc += "                <Property name=\"Proxy\" type=\"App::PropertyPythonObject\">\n"
                guidoc += "                    <Python value=\"bnVsbA==\" encoded=\"yes\" module=\""+m[0]+"\" class=\""+m[1]+"\"/>\n"
                guidoc += "                </Property>\n"
        guidoc += "            </Properties>\n"
        guidoc += "        </ViewProvider>\n"

    guidoc +="    </ViewProviderData>\n"
    guidoc +="    <Camera settings=\"  " + camera + " \"/>\n"
    guidoc += "</Document>"

    # although the zipfile module has a writestr() function that should allow us to write the
    # string above directly to the zip file, I couldn't manage to make it work.. So we rather
    # use a temp file here, which works.

    #print(guidoc)

    tempxml = tempfile.mkstemp(suffix=".xml")[-1]
    f = open(tempxml,"w")
    f.write(guidoc)
    f.close()

    return tempxml



def buildGuiDocumentFromGuiData(document,guidata):

    """buildGuiDocumentFromColors(document,guidata): Returns the path to a temporary GuiDocument.xml for the given document.
    
       GuiData is a dictionary, wich can be obtained by the getGuiData() function, and has the form:
       
        { "objectName" :
            { "propertyName" :
                { "type"  : "App::PropertyString",
                  "value" : "My Value"
                }
            }
        }
    This function returns a list of (filepath,name) tuples, the first one named GuiDocument.xml and the next ones being color files
    """

    files = []
    colorindex = 1

    guidoc =  "<?xml version='1.0' encoding='utf-8'?>\n"
    guidoc += "<!--\n"
    guidoc += " FreeCAD Document, see http://www.freecadweb.org for more information...\n"
    guidoc += "-->\n"
    guidoc += "<Document SchemaVersion=\"1\">\n"

    vps = [obj for obj in document.Objects if obj.Name in guidata]
    if not vps:
        return None
    guidoc += "    <ViewProviderData Count=\""+str(len(vps))+"\">\n"
    for vp in vps:
        properties = guidata[vp.Name]
        guidoc += "        <ViewProvider name=\""+vp.Name+"\" expanded=\"0\">\n"
        guidoc += "            <Properties Count=\""+str(len(properties))+"\">\n"
        for name,prop in properties.items():
            guidoc += "                <Property name=\""+name+"\" type=\""+prop["type"]+"\">\n"
            if prop["type"] in ["App::PropertyString","PropertyFont"]:
                guidoc += "                    <String value=\""+prop["value"]+"\"/>\n"
            elif prop["type"] in ["App::PropertyAngle","App::PropertyFloat","App::PropertyFloatConstraint","App::PropertyDistance","App::PropertyLength"]:
                guidoc += "                    <Float value=\""+str(prop["value"])+"\"/>\n"
            elif prop["type"] in ["App::PropertyInteger","App::PropertyPercent"]:
                guidoc += "                    <Integer value=\""+str(prop["value"])+"\"/>\n"
            elif prop["type"] in ["App::PropertyBool"]:
                guidoc += "                    <Bool value=\""+str(prop["value"]).lower()+"\"/>\n"
            elif prop["type"] in ["App::PropertyEnumeration"]:
                if isinstance(prop["value"],int):
                    guidoc += "                    <Integer value=\""+str(prop["value"])+"\"/>\n"
                elif isinstance(prop["value"],list):
                    guidoc += "                    <Integer value=\""+str(prop["value"][0])+"\" CustomEnum=\"true\"/>\n"
                    guidoc += "                    <CustomEnumList count=\""+str(len(prop["value"])-1)+"\">\n"
                    for v in prop["value"][1:]:
                        guidoc += "                        <Enum value=\""+v+"\"/>\n"
                    guidoc += "                    </CustomEnumList>\n"
            elif prop["type"] in ["App::PropertyColorList"]:
                # number of colors
                buf = binascii.unhexlify(hex(len(prop["value"]))[2:].zfill(2))
                # fill 3 other bytes (the number of colors occupies 4 bytes)
                buf += binascii.unhexlify(hex(0)[2:].zfill(2))
                buf += binascii.unhexlify(hex(0)[2:].zfill(2))
                buf += binascii.unhexlify(hex(0)[2:].zfill(2))
                # fill colors in abgr order
                for color in prop["value"]:
                    if len(color) >= 4:
                        buf += binascii.unhexlify(hex(int(color[3]*255))[2:].zfill(2))
                    else:
                        buf += binascii.unhexlify(hex(0)[2:].zfill(2))
                    buf += binascii.unhexlify(hex(int(color[2]*255))[2:].zfill(2))
                    buf += binascii.unhexlify(hex(int(color[1]*255))[2:].zfill(2))
                    buf += binascii.unhexlify(hex(int(color[0]*255))[2:].zfill(2))
                tempcolorfile = tempfile.mkstemp(suffix=".xml")[-1]
                f = open(tempcolorfile,"wb")
                f.write(buf)
                f.close()
                tempcolorname = "ColorFile" + str(colorindex)
                colorindex += 1
                guidoc += "                    <ColorList file=\""+tempcolorname+"\"/>\n"
                files.append((tempcolorfile,tempcolorname))
            elif prop["type"] in ["App::PropertyMaterial"]:
                guidoc += "                    <PropertyMaterial ambientColor=\""+str(prop["value"][0])
                guidoc += "\" diffuseColor=\""+str(prop["value"][1])+"\" specularColor=\""+str(prop["value"][2])
                guidoc += "\" emissiveColor=\""+str(prop["value"][3])+"\" shininess=\""+str(prop["value"][4])
                guidoc += "\" transparency=\""+str(prop["value"][5])+"\"/>\n"
            elif prop["type"] in ["App::PropertyPythonObject"]:
                guidoc += "                    <Python value=\""+str(prop["value"][0])+"\" encoded=\""
                guidoc += str(prop["value"][1])+"\" module=\""+str(prop["value"][2])+"\" class=\""
                guidoc += str(prop["value"][3])+"\"/>\n"
            elif prop["type"] in ["App::PropertyColor"]:
                guidoc += "                    <PropertyColor value=\""+str(getUnsigned(prop["value"]))+"\"/>\n"
            guidoc += "                </Property>\n"
        guidoc += "            </Properties>\n"
        guidoc += "        </ViewProvider>\n"
    guidoc +="    </ViewProviderData>\n"
    if "GuiCameraSettings" in guidata:
        guidoc +="    <Camera settings=\"  " + guidata["GuiCameraSettings"] + " \"/>\n"
    guidoc += "</Document>\n"

    # although the zipfile module has a writestr() function that should allow us to write the
    # string above directly to the zip file, I couldn't manage to make it work.. So we rather
    # use a temp file here, which works.
    
    #print(guidoc)

    tempxml = tempfile.mkstemp(suffix=".xml")[-1]
    f = open(tempxml,"w")
    f.write(guidoc)
    f.close()
    files.insert(0,(tempxml,"GuiDocument.xml"))
    return files



def getViewProviderClass(obj):

    """getViewProviderClass(obj): tries to identify the associated view provider for a
       given python object. Returns a (modulename,classname) tuple if found, or None"""

    if not hasattr(obj,"Proxy"):
        return None
    if not obj.Proxy:
        return None
    mod = obj.Proxy.__module__
    objclass = obj.Proxy.__class__.__name__
    classes = []
    for name, mem in inspect.getmembers(sys.modules[mod]):
        if inspect.isclass(mem):
            classes.append(mem.__name__)
    # try to find a matching ViewProvider class
    if objclass.startswith("_"):
        wantedname = "_ViewProvider"+objclass[1:]
    else:
        wantedname = "ViewProvider"+objclass
    if wantedname in classes:
        #print("Found matching view provider for",mod,objclass,wantedname)
        return (mod,wantedname,)
    # use the default Draft VP if this is a Draft object
    if mod == "Draft":
        return(mod,"_ViewProviderDraft")
    print("Found no matching view provider for",mod,objclass)
    return None



def extract(filename,inputpath,outputpath=None):
    
    """extract(filename,inputpath,outputpath=None): extracts 'inputpath' which is a filename
    stored in infile (a FreeCAD or zip file). If outputpath is given, the file is saved as outputpath and
    nothing is returned. If not, the contents of the inputfile are returned and nothing is saved."""
    
    zdoc = zipfile.ZipFile(filename)
    if zdoc:
        if inputpath in zdoc.namelist():
            gf = zdoc.open(inputpath)
            data = gf.read()
            gf.close()
            if data:
                if outputpath:
                    if isinstance(data,str):
                        of = open(outputpath,"w")
                    else:
                        of = open(outputpath,"wb")
                    of.write(data)
                    of.close()
                else:
                    return data<|MERGE_RESOLUTION|>--- conflicted
+++ resolved
@@ -445,23 +445,10 @@
     sogui.SoGui.show(win) # Display main window
     sogui.SoGui.mainLoop()     # Main Coin event loop
 
-
-
-<<<<<<< HEAD
-def save(document,filename=None,colors=None,camera=None):
-
-    """save(document,filename=None,colors=None,camera=None): Saves the current document. If no filename
-       is given, the filename stored in the document (document.FileName) is used. A color dictionary of
-       objName:ShapeColorTuple or obj:DiffuseColorList pairs.can be provided, in that case the objects
-       will keep their colors when opened in the FreeCAD GUI. If given, camera is a string representing
-       a coin camera node."""
-
-    if filename:
-=======
 def save(document,filename=None,guidata=None,colors=None,camera=None):
 
-    """save(document,filename=None,guidata=None,colors=None,camera=None): Saves the current document. If no filename 
-       is given, the filename stored in the document (document.FileName) is used. 
+    """save(document,filename=None,guidata=None,colors=None,camera=None): Saves the current document. If no filename
+       is given, the filename stored in the document (document.FileName) is used.
        
        You can provide a guidata dictionary, wich can be obtained by the getGuiData() function, and has the form:
        
@@ -478,12 +465,11 @@
        
        If guidata is provided, colors and camera attributes are discarded.
        
-       Alternatively, a color dictionary of objName:ShapeColorTuple or obj:DiffuseColorList pairs.can be provided, 
-       in that case the objects will keep their colors when opened in the FreeCAD GUI. If given, camera is a string 
+       Alternatively, a color dictionary of objName:ShapeColorTuple or obj:DiffuseColorList pairs.can be provided,
+       in that case the objects will keep their colors when opened in the FreeCAD GUI. If given, camera is a string
        representing a coin camera node."""
 
     if filename: 
->>>>>>> 7de89cf6
         print("Saving as",filename)
         document.saveAs(filename)
     else:

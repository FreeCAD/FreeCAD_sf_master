#***************************************************************************
#*                                                                         *
#*   Copyright (c) 2011                                                    *
#*   Yorik van Havre <yorik@uncreated.net>                                 *
#*                                                                         *
#*   This program is free software; you can redistribute it and/or modify  *
#*   it under the terms of the GNU Lesser General Public License (LGPL)    *
#*   as published by the Free Software Foundation; either version 2 of     *
#*   the License, or (at your option) any later version.                   *
#*   for detail see the LICENCE text file.                                 *
#*                                                                         *
#*   This program is distributed in the hope that it will be useful,       *
#*   but WITHOUT ANY WARRANTY; without even the implied warranty of        *
#*   MERCHANTABILITY or FITNESS FOR A PARTICULAR PURPOSE.  See the         *
#*   GNU Library General Public License for more details.                  *
#*                                                                         *
#*   You should have received a copy of the GNU Library General Public     *
#*   License along with this program; if not, write to the Free Software   *
#*   Foundation, Inc., 59 Temple Place, Suite 330, Boston, MA  02111-1307  *
#*   USA                                                                   *
#*                                                                         *
#***************************************************************************

import FreeCAD,Draft,ArchComponent,DraftVecUtils,ArchCommands,math
from FreeCAD import Vector
if FreeCAD.GuiUp:
    import FreeCADGui
    from PySide import QtCore, QtGui
    from DraftTools import translate
    from PySide.QtCore import QT_TRANSLATE_NOOP
else:
    # \cond
    def translate(ctxt,txt, utf8_decode=False):
        return txt
    def QT_TRANSLATE_NOOP(ctxt,txt):
        return txt
    # \endcond
    
## @package ArchWall
#  \ingroup ARCH
#  \brief The Wall object and tools
#
#  This module provides tools to build Wall objects.
#  Walls are simple objects, usually vertical, obtained
#  by giving a thickness to a base line, then extruding it
#  vertically.

__title__="FreeCAD Wall"
__author__ = "Yorik van Havre"
__url__ = "http://www.freecadweb.org"

# Possible roles for walls
Roles = ['Undefined','Wall','Wall Layer','Beam','Column','Curtain Wall']

def makeWall(baseobj=None,length=None,width=None,height=None,align="Center",face=None,name="Wall"):
    '''makeWall([obj],[length],[width],[height],[align],[face],[name]): creates a wall based on the
    given object, which can be a sketch, a draft object, a face or a solid, or no object at
    all, then you must provide length, width and height. Align can be "Center","Left" or "Right",
    face can be an index number of a face in the base object to base the wall on.'''
    p = FreeCAD.ParamGet("User parameter:BaseApp/Preferences/Mod/Arch")
    obj = FreeCAD.ActiveDocument.addObject("Part::FeaturePython",name)
    obj.Label = translate("Arch",name)
    _Wall(obj)
    if FreeCAD.GuiUp:
        _ViewProviderWall(obj.ViewObject)
    if baseobj:
        if baseobj.isDerivedFrom("Part::Feature") or baseobj.isDerivedFrom("Mesh::Feature"):
            obj.Base = baseobj
        else:
            FreeCAD.Console.PrintWarning(str(translate("Arch","Walls can only be based on Part or Mesh objects")))
    if face:
        obj.Face = face
    if length:
        obj.Length = length
    if width:
        obj.Width = width
    else:
        obj.Width = p.GetFloat("WallWidth",200)
    if height:
        obj.Height = height
    else:
        obj.Height = p.GetFloat("WallHeight",3000)
    obj.Align = align
    if obj.Base and FreeCAD.GuiUp:
        if Draft.getType(obj.Base) != "Space":
            obj.Base.ViewObject.hide()
    return obj

def joinWalls(walls,delete=False):
    """joins the given list of walls into one sketch-based wall. If delete
    is True, merged wall objects are deleted"""
    if not walls:
        return None
    if not isinstance(walls,list):
        walls = [walls]
    if not areSameWallTypes(walls):
        return None
    deleteList = []
    base = walls.pop()
    if base.Base:
        if base.Base.Shape.Faces:
            return None
        if Draft.getType(base.Base) == "Sketch":
            sk = base.Base
        else:
            sk = Draft.makeSketch(base.Base,autoconstraints=True)
            if sk:
                base.Base = sk
    for w in walls:
        if w.Base:
            if not w.Base.Shape.Faces:
                for e in w.Base.Shape.Edges:
                    sk.addGeometry(e.Curve)
                    deleteList.append(w.Name)
    if delete:
        for n in deleteList:
            FreeCAD.ActiveDocument.removeObject(n)
    FreeCAD.ActiveDocument.recompute()
    base.ViewObject.show()
    return base

def mergeShapes(w1,w2):
    "returns a Shape built on two walls that share same properties and have a coincident endpoint"
    if not areSameWallTypes([w1,w2]):
        return None
    if (not hasattr(w1.Base,"Shape")) or (not hasattr(w2.Base,"Shape")):
        return None
    if w1.Base.Shape.Faces or w2.Base.Shape.Faces:
        return None

    # TODO fix this
    return None

    eds = w1.Base.Shape.Edges + w2.Base.Shape.Edges
    import DraftGeomUtils
    w = DraftGeomUtils.findWires(eds)
    if len(w) == 1:
        #print("found common wire")
        normal,length,width,height = w1.Proxy.getDefaultValues(w1)
        print(w[0].Edges)
        sh = w1.Proxy.getBase(w1,w[0],normal,width,height)
        print(sh)
        return sh
    return None

def areSameWallTypes(walls):
    "returns True is all the walls in the given list have same height, width, and alignment"
    for att in ["Width","Height","Align"]:
        value = None
        for w in walls:
            if not hasattr(w,att):
                return False
            if not value:
                value = getattr(w,att)
            else:
                if type(value) == float:
                    if round(value,Draft.precision()) != round(getattr(w,att),Draft.precision()):
                        return False
                else:
                    if value != getattr(w,att):
                        return False
    return True

class _CommandWall:
    "the Arch Wall command definition"
    def GetResources(self):
        return {'Pixmap'  : 'Arch_Wall',
                'MenuText': QT_TRANSLATE_NOOP("Arch_Wall","Wall"),
                'Accel': "W, A",
                'ToolTip': QT_TRANSLATE_NOOP("Arch_Wall","Creates a wall object from scratch or from a selected object (wire, face or solid)")}

    def IsActive(self):
        return not FreeCAD.ActiveDocument is None

    def Activated(self):
        self.Align = "Center"
        self.MultiMat = None
        self.Length = None
        self.lengthValue = 0
        self.continueCmd = False
        p = FreeCAD.ParamGet("User parameter:BaseApp/Preferences/Mod/Arch")
        self.Width = p.GetFloat("WallWidth",200)
        self.Height = p.GetFloat("WallHeight",3000)
        self.JOIN_WALLS_SKETCHES = p.GetBool("joinWallSketches",False)
        self.AUTOJOIN = p.GetBool("autoJoinWalls",True)
        sel = FreeCADGui.Selection.getSelectionEx()
        done = False
        self.existing = []

        if sel:
            # automatic mode
            import Draft
            if Draft.getType(sel[0].Object) != "Wall":
                FreeCAD.ActiveDocument.openTransaction(translate("Arch","Create Wall"))
                FreeCADGui.addModule("Arch")
                for selobj in sel:
                    if Draft.getType(selobj.Object) == "Space":
                        spacedone = False
                        if selobj.HasSubObjects:
                            if "Face" in selobj.SubElementNames[0]:
                                idx = int(selobj.SubElementNames[0][4:])
                                FreeCADGui.doCommand("obj = Arch.makeWall(FreeCAD.ActiveDocument."+selobj.Object.Name+",face="+str(idx)+")")
                                spacedone = True
                        if not spacedone:
                            FreeCADGui.doCommand('obj = Arch.makeWall(FreeCAD.ActiveDocument.'+selobj.Object.Name+')')
                    else:
                        FreeCADGui.doCommand('obj = Arch.makeWall(FreeCAD.ActiveDocument.'+selobj.Object.Name+')')
                FreeCADGui.addModule("Draft")
                FreeCADGui.doCommand("Draft.autogroup(obj)")
                FreeCAD.ActiveDocument.commitTransaction()
                FreeCAD.ActiveDocument.recompute()
                done = True

        if not done:
            # interactive mode
            import DraftTrackers
            self.points = []
            self.tracker = DraftTrackers.boxTracker()
            if hasattr(FreeCAD,"DraftWorkingPlane"):
                FreeCAD.DraftWorkingPlane.setup()
            FreeCADGui.Snapper.getPoint(callback=self.getPoint,extradlg=self.taskbox())

    def getPoint(self,point=None,obj=None):
        "this function is called by the snapper when it has a 3D point"
        if obj:
            if Draft.getType(obj) == "Wall":
                if not obj in self.existing:
                    self.existing.append(obj)
        if point == None:
            self.tracker.finalize()
            return
        self.points.append(point)
        if len(self.points) == 1:
            self.tracker.width(self.Width)
            self.tracker.height(self.Height)
            self.tracker.on()
            FreeCADGui.Snapper.getPoint(last=self.points[0],callback=self.getPoint,movecallback=self.update,extradlg=self.taskbox())
        elif len(self.points) == 2:
            import Part
            l = Part.LineSegment(FreeCAD.DraftWorkingPlane.getLocalCoords(self.points[0]),FreeCAD.DraftWorkingPlane.getLocalCoords(self.points[1]))
            self.tracker.finalize()
            FreeCAD.ActiveDocument.openTransaction(translate("Arch","Create Wall"))
            FreeCADGui.addModule("Arch")
            FreeCADGui.doCommand('import Part')
            FreeCADGui.doCommand('trace=Part.LineSegment(FreeCAD.'+str(l.StartPoint)+',FreeCAD.'+str(l.EndPoint)+')')
            if not self.existing:
                # no existing wall snapped, just add a default wall
                self.addDefault(l)
            else:
                if self.JOIN_WALLS_SKETCHES:
                    # join existing subwalls first if possible, then add the new one
                    w = joinWalls(self.existing)
                    if w:
                        if areSameWallTypes([w,self]):
                            FreeCADGui.doCommand('FreeCAD.ActiveDocument.'+w.Name+'.Base.addGeometry(trace)')
                        else:
                            # if not possible, add new wall as addition to the existing one
                            self.addDefault(l)
                            if self.AUTOJOIN:
                                FreeCADGui.doCommand('Arch.addComponents(FreeCAD.ActiveDocument.'+FreeCAD.ActiveDocument.Objects[-1].Name+',FreeCAD.ActiveDocument.'+w.Name+')')
                    else:
                        self.addDefault(l)
                else:
                    # add new wall as addition to the first existing one
                    self.addDefault(l)
                    if self.AUTOJOIN:
                        FreeCADGui.doCommand('Arch.addComponents(FreeCAD.ActiveDocument.'+FreeCAD.ActiveDocument.Objects[-1].Name+',FreeCAD.ActiveDocument.'+self.existing[0].Name+')')
            FreeCAD.ActiveDocument.commitTransaction()
            FreeCAD.ActiveDocument.recompute()
            if self.continueCmd:
                self.Activated()

    def addDefault(self,l):
        FreeCADGui.doCommand('base=FreeCAD.ActiveDocument.addObject("Sketcher::SketchObject","'+translate('Arch','WallTrace')+'")')
        FreeCADGui.doCommand('base.Placement = FreeCAD.DraftWorkingPlane.getPlacement()')
        FreeCADGui.doCommand('base.addGeometry(trace)')
        FreeCADGui.doCommand('wall = Arch.makeWall(base,width='+str(self.Width)+',height='+str(self.Height)+',align="'+str(self.Align)+'")')
        FreeCADGui.doCommand('wall.Normal = FreeCAD.DraftWorkingPlane.axis')
        if self.MultiMat:
            FreeCADGui.doCommand("wall.Material = FreeCAD.ActiveDocument."+self.MultiMat.Name)
        FreeCADGui.addModule("Draft")
        FreeCADGui.doCommand("Draft.autogroup(wall)")

    def update(self,point,info):
        "this function is called by the Snapper when the mouse is moved"
        if FreeCADGui.Control.activeDialog():
            b = self.points[0]
            n = FreeCAD.DraftWorkingPlane.axis
            bv = point.sub(b)
            dv = bv.cross(n)
            dv = DraftVecUtils.scaleTo(dv,self.Width/2)
            if self.Align == "Center":
                self.tracker.update([b,point])
            elif self.Align == "Left":
                self.tracker.update([b.add(dv),point.add(dv)])
            else:
                dv = dv.negative()
                self.tracker.update([b.add(dv),point.add(dv)])
            if self.Length:
                self.Length.setText(FreeCAD.Units.Quantity(bv.Length,FreeCAD.Units.Length).UserString)

    def taskbox(self):
        "sets up a taskbox widget"
        w = QtGui.QWidget()
        ui = FreeCADGui.UiLoader()
        w.setWindowTitle(translate("Arch","Wall options", utf8_decode=True))
        grid = QtGui.QGridLayout(w)

        matCombo = QtGui.QComboBox()
        matCombo.addItem(translate("Arch","Wall Presets..."))
        self.multimats = []
        self.MultiMat = None
        for o in FreeCAD.ActiveDocument.Objects:
            if Draft.getType(o) == "MultiMaterial":
                self.multimats.append(o)
                matCombo.addItem(o.Label)
        if hasattr(FreeCAD,"LastArchMultiMaterial"):
            for i,o in enumerate(self.multimats):
                if o.Name == FreeCAD.LastArchMultiMaterial:
                    matCombo.setCurrentIndex(i+1)
                    self.MultiMat = o
        grid.addWidget(matCombo,0,0,1,2)

        label5 = QtGui.QLabel(translate("Arch","Length", utf8_decode=True))
        self.Length = ui.createWidget("Gui::InputField")
        self.Length.setText("0.00 mm")
        grid.addWidget(label5,1,0,1,1)
        grid.addWidget(self.Length,1,1,1,1)

        label1 = QtGui.QLabel(translate("Arch","Width", utf8_decode=True))
        value1 = ui.createWidget("Gui::InputField")
        value1.setText(FreeCAD.Units.Quantity(self.Width,FreeCAD.Units.Length).UserString)
        grid.addWidget(label1,2,0,1,1)
        grid.addWidget(value1,2,1,1,1)

        label2 = QtGui.QLabel(translate("Arch","Height", utf8_decode=True))
        value2 = ui.createWidget("Gui::InputField")
        value2.setText(FreeCAD.Units.Quantity(self.Height,FreeCAD.Units.Length).UserString)
        grid.addWidget(label2,3,0,1,1)
        grid.addWidget(value2,3,1,1,1)

        label3 = QtGui.QLabel(translate("Arch","Alignment", utf8_decode=True))
        value3 = QtGui.QComboBox()
        items = ["Center","Left","Right"]
        value3.addItems(items)
        value3.setCurrentIndex(items.index(self.Align))
        grid.addWidget(label3,4,0,1,1)
        grid.addWidget(value3,4,1,1,1)

        label4 = QtGui.QLabel(translate("Arch","Con&tinue", utf8_decode=True))
        value4 = QtGui.QCheckBox()
        value4.setObjectName("ContinueCmd")
        value4.setLayoutDirection(QtCore.Qt.RightToLeft)
        label4.setBuddy(value4)
        if hasattr(FreeCADGui,"draftToolBar"):
            value4.setChecked(FreeCADGui.draftToolBar.continueMode)
            self.continueCmd = FreeCADGui.draftToolBar.continueMode
        grid.addWidget(label4,5,0,1,1)
        grid.addWidget(value4,5,1,1,1)

        QtCore.QObject.connect(self.Length,QtCore.SIGNAL("valueChanged(double)"),self.setLength)
        QtCore.QObject.connect(value1,QtCore.SIGNAL("valueChanged(double)"),self.setWidth)
        QtCore.QObject.connect(value2,QtCore.SIGNAL("valueChanged(double)"),self.setHeight)
        QtCore.QObject.connect(value3,QtCore.SIGNAL("currentIndexChanged(int)"),self.setAlign)
        QtCore.QObject.connect(value4,QtCore.SIGNAL("stateChanged(int)"),self.setContinue)
        QtCore.QObject.connect(self.Length,QtCore.SIGNAL("returnPressed()"),value1.setFocus)
        QtCore.QObject.connect(self.Length,QtCore.SIGNAL("returnPressed()"),value1.selectAll)
        QtCore.QObject.connect(value1,QtCore.SIGNAL("returnPressed()"),value2.setFocus)
        QtCore.QObject.connect(value1,QtCore.SIGNAL("returnPressed()"),value2.selectAll)
        QtCore.QObject.connect(value2,QtCore.SIGNAL("returnPressed()"),self.createFromGUI)
        QtCore.QObject.connect(matCombo,QtCore.SIGNAL("currentIndexChanged(int)"),self.setMat)
        return w
        
    def setMat(self,d):
        if d == 0:
            self.MultiMat = None
            del FreeCAD.LastArchMultiMaterial
        elif d <= len(self.multimats):
            self.MultiMat = self.multimats[d-1]
            FreeCAD.LastArchMultiMaterial = self.MultiMat.Name
        
    def setLength(self,d):
        self.lengthValue = d

    def setWidth(self,d):
        self.Width = d
        self.tracker.width(d)

    def setHeight(self,d):
        self.Height = d
        self.tracker.height(d)

    def setAlign(self,i):
        self.Align = ["Center","Left","Right"][i]

    def setContinue(self,i):
        self.continueCmd = bool(i)
        if hasattr(FreeCADGui,"draftToolBar"):
            FreeCADGui.draftToolBar.continueMode = bool(i)
            
    def createFromGUI(self):
        FreeCAD.ActiveDocument.openTransaction(translate("Arch","Create Wall"))
        FreeCADGui.addModule("Arch")
        FreeCADGui.doCommand('wall = Arch.makeWall(length='+str(self.lengthValue)+',width='+str(self.Width)+',height='+str(self.Height)+',align="'+str(self.Align)+'")')
        if self.MultiMat:
            FreeCADGui.doCommand("wall.Material = FreeCAD.ActiveDocument."+self.MultiMat.Name)
        FreeCAD.ActiveDocument.commitTransaction()
        FreeCAD.ActiveDocument.recompute()
        if hasattr(FreeCADGui,"draftToolBar"):
            FreeCADGui.draftToolBar.escape()

class _CommandMergeWalls:
    "the Arch Merge Walls command definition"
    def GetResources(self):
        return {'Pixmap'  : 'Arch_MergeWalls',
                'MenuText': QT_TRANSLATE_NOOP("Arch_MergeWalls","Merge Walls"),
                'ToolTip': QT_TRANSLATE_NOOP("Arch_MergeWalls","Merges the selected walls, if possible")}

    def IsActive(self):
        return bool(FreeCADGui.Selection.getSelection())

    def Activated(self):
        walls = FreeCADGui.Selection.getSelection()
        if len(walls) == 1:
            if Draft.getType(walls[0]) == "Wall":
                ostr = "FreeCAD.ActiveDocument."+ walls[0].Name
                ok = False
                for o in walls[0].Additions:
                    if Draft.getType(o) == "Wall":
                        ostr += ",FreeCAD.ActiveDocument." + o.Name
                        ok = True
                if ok:
                    FreeCAD.ActiveDocument.openTransaction(translate("Arch","Merge Wall"))
                    FreeCADGui.addModule("Arch")
                    FreeCADGui.doCommand("Arch.joinWalls(["+ostr+"],delete=True)")
                    FreeCAD.ActiveDocument.commitTransaction()
                    return
                else:
                    FreeCAD.Console.PrintWarning(translate("Arch","The selected wall contains no subwall to merge"))
                    return
            else:
                FreeCAD.Console.PrintWarning(translate("Arch","Please select only wall objects"))
                return
        for w in walls:
            if Draft.getType(w) != "Wall":
                FreeCAD.Console.PrintMessage(translate("Arch","Please select only wall objects"))
                return
        FreeCAD.ActiveDocument.openTransaction(translate("Arch","Merge Walls"))
        FreeCADGui.addModule("Arch")
        FreeCADGui.doCommand("Arch.joinWalls(FreeCADGui.Selection.getSelection(),delete=True)")
        FreeCAD.ActiveDocument.commitTransaction()


class _Wall(ArchComponent.Component):
    "The Wall object"
    def __init__(self,obj):
        ArchComponent.Component.__init__(self,obj)
        obj.addProperty("App::PropertyLength","Length","Arch",QT_TRANSLATE_NOOP("App::Property","The length of this wall. Not used if this wall is based on an underlying object"))
        obj.addProperty("App::PropertyLength","Width","Arch",QT_TRANSLATE_NOOP("App::Property","The width of this wall. Not used if this wall is based on a face"))
        obj.addProperty("App::PropertyLength","Height","Arch",QT_TRANSLATE_NOOP("App::Property","The height of this wall. Keep 0 for automatic. Not used if this wall is based on a solid"))
        obj.addProperty("App::PropertyEnumeration","Align","Arch",QT_TRANSLATE_NOOP("App::Property","The alignment of this wall on its base object, if applicable"))
        obj.addProperty("App::PropertyVector","Normal","Arch",QT_TRANSLATE_NOOP("App::Property","The normal extrusion direction of this object (keep (0,0,0) for automatic normal)"))
        obj.addProperty("App::PropertyInteger","Face","Arch",QT_TRANSLATE_NOOP("App::Property","The face number of the base object used to build this wall"))
        obj.addProperty("App::PropertyDistance","Offset","Arch",QT_TRANSLATE_NOOP("App::Property","The offset between this wall and its baseline (only for left and right alignments)"))
        
        obj.addProperty("App::PropertyBool","MakeBlocks","Wall",QT_TRANSLATE_NOOP("App::Property","Enable this to make the wall generate blocks"))
        obj.addProperty("App::PropertyLength","BlockLength","Wall",QT_TRANSLATE_NOOP("App::Property","The length of each block"))
        obj.addProperty("App::PropertyLength","BlockHeight","Wall",QT_TRANSLATE_NOOP("App::Property","The height of each block"))
        obj.addProperty("App::PropertyLength","OffsetFirst","Wall",QT_TRANSLATE_NOOP("App::Property","The horizontal offset of the first line of blocks"))
        obj.addProperty("App::PropertyLength","OffsetSecond","Wall",QT_TRANSLATE_NOOP("App::Property","The horizontal offset of the second line of blocks"))
        obj.addProperty("App::PropertyLength","Joint","Wall",QT_TRANSLATE_NOOP("App::Property","The size of the joints between each block"))
        obj.addProperty("App::PropertyInteger","CountEntire","Wall",QT_TRANSLATE_NOOP("App::Property","The number of entire blocks"))
        obj.addProperty("App::PropertyInteger","CountBroken","Wall",QT_TRANSLATE_NOOP("App::Property","The number of broken blocks"))
        obj.setEditorMode("CountEntire",1)
        obj.setEditorMode("CountBroken",1)

        obj.Align = ['Left','Right','Center']
        obj.Role = Roles
        self.Type = "Wall"
        obj.Role = "Wall"

    def execute(self,obj):
        "builds the wall shape"
        
        if self.clone(obj):
            return

        import Part, DraftGeomUtils
        base = None
        pl = obj.Placement
        extdata = self.getExtrusionData(obj)
        if extdata:
            bplates = extdata[0]
            extv = extdata[2].Rotation.multVec(extdata[1])
            if isinstance(bplates,list):
                shps = []
                for b in bplates:
                    b.Placement = extdata[2].multiply(b.Placement)
                    b = b.extrude(extv)
                    shps.append(b)
                base = Part.makeCompound(shps)
            else:
                bplates.Placement = extdata[2].multiply(bplates.Placement)
                base = bplates.extrude(extv)
        if obj.Base:
            if obj.Base.isDerivedFrom("Part::Feature"):
                if obj.Base.Shape.isNull():
                    return
                if not obj.Base.Shape.isValid():
                    if not obj.Base.Shape.Solids:
                        # let pass invalid objects if they have solids...
                        return
                elif obj.Base.Shape.Solids:
                    base = obj.Base.Shape.copy()

                # blocks calculation
                elif hasattr(obj,"MakeBlocks") and hasattr(self,"basewires"):
                    if obj.MakeBlocks and self.basewires and extdata and obj.Width and obj.BlockLength.Value and obj.BlockHeight.Value:
                        if len(self.basewires) == 1:
                            blocks = []
                            n = FreeCAD.Vector(extv)
                            n.normalize()
                            cuts1 = []
                            cuts2 = []
                            for i in range(2):
                                if i == 0:
                                    offset = obj.OffsetFirst.Value
                                else:
                                    offset = obj.OffsetSecond.Value
                                for edge in self.basewires[0].Edges:
                                    while offset < (edge.Length-obj.Joint.Value):
                                        #print i," Edge ",edge," : ",edge.Length," - ",offset
                                        if offset:
                                            t = edge.tangentAt(offset)
                                            p = t.cross(n)
                                            p.multiply(1.1*obj.Width.Value)
                                            p1 = edge.valueAt(offset).add(p)
                                            p2 = edge.valueAt(offset).add(p.negative())
                                            sh = Part.LineSegment(p1,p2).toShape()
                                            if obj.Joint.Value:
                                                sh = sh.extrude(t.multiply(obj.Joint.Value))
                                            sh = sh.extrude(n)
                                            if i == 0:
                                                cuts1.append(sh)
                                            else:
                                                cuts2.append(sh)
                                        offset += (obj.BlockLength.Value+obj.Joint.Value)
                                    else:
                                        offset -= (edge.Length-obj.Joint.Value)
                            if cuts1 and cuts2:
                                if isinstance(bplates,list):
                                    bplates = bplates[0]
                                fsize = obj.BlockHeight.Value+obj.Joint.Value
                                bvec = FreeCAD.Vector(n)
                                bvec.multiply(obj.BlockHeight.Value)
                                svec = FreeCAD.Vector(n)
                                svec.multiply(fsize)
                                plate1 = bplates.cut(cuts1).Faces
                                blocks1 = Part.makeCompound([f.extrude(bvec) for f in plate1])
                                plate2 = bplates.cut(cuts2).Faces
                                blocks2 = Part.makeCompound([f.extrude(bvec) for f in plate2])
                                interval = extv.Length/(fsize)
                                entires = int(interval)
                                rest = (interval - entires)
                                for i in range(entires):
                                    if i % 2: # odd
                                        b = blocks2.copy()
                                    else:
                                        b = blocks1.copy()
                                    if i:
                                        t = FreeCAD.Vector(svec)
                                        t.multiply(i)
                                        b.translate(t)
                                    blocks.append(b)
                                if rest:
                                    rest = extv.Length-(entires*fsize)
                                    rvec = FreeCAD.Vector(n)
                                    rvec.multiply(rest)
                                    if entires % 2:
                                        b = Part.makeCompound([f.extrude(rvec) for f in plate2])
                                    else:
                                        b = Part.makeCompound([f.extrude(rvec) for f in plate1])
                                    t = FreeCAD.Vector(svec)
                                    t.multiply(entires)
                                    b.translate(t)
                                    blocks.append(b)
                                if blocks:
                                    base = Part.makeCompound(blocks)
                            else:
                                FreeCAD.Console.PrintWarning(translate("Arch","Error computing block cuts for wall")+obj.Label+"\n")
                        else:
                            FreeCAD.Console.PrintWarning(translate("Arch","Cannot compute blocks for wall")+obj.Label+"\n")

            elif obj.Base.isDerivedFrom("Mesh::Feature"):
                if obj.Base.Mesh.isSolid():
                    if obj.Base.Mesh.countComponents() == 1:
                        sh = ArchCommands.getShapeFromMesh(obj.Base.Mesh)
                        if sh.isClosed() and sh.isValid() and sh.Solids and (not sh.isNull()):
                            base = sh
                        else:
                            FreeCAD.Console.PrintWarning(translate("Arch","This mesh is an invalid solid")+"\n")
                            obj.Base.ViewObject.show()
        if not base:
            FreeCAD.Console.PrintError(translate("Arch","Error: Invalid base object")+"\n")
            return

        base = self.processSubShapes(obj,base,pl)
        self.applyShape(obj,base,pl)
        
        # count blocks
        if hasattr(obj,"MakeBlocks"):
            fvol = obj.BlockLength.Value * obj.BlockHeight.Value * obj.Width.Value
            if fvol:
<<<<<<< HEAD
                print "base volume:",fvol
                for s in base.Solids:
                    print abs(s.Volume - fvol)
=======
                print("base volume:",fvol)
                for s in base.Solids:
                    print(abs(s.Volume - fvol))
>>>>>>> ae7bef99
                ents = [s for s in base.Solids if abs(s.Volume - fvol) < 1]
                obj.CountEntire = len(ents)
                obj.CountBroken = len(base.Solids) - len(ents)
            else:
                obj.CountEntire = 0
                obj.CountBroken = 0

        # set the length property
        if obj.Base:
            if obj.Base.isDerivedFrom("Part::Feature"):
                if obj.Base.Shape.Edges:
                    if not obj.Base.Shape.Faces:
                        if hasattr(obj.Base.Shape,"Length"):
                            l = obj.Base.Shape.Length
                            if obj.Length.Value != l:
                                obj.Length = l

    def onChanged(self,obj,prop):
        if prop == "Length":
            if obj.Base and obj.Length.Value:
                if obj.Base.isDerivedFrom("Part::Feature"):
                    if len(obj.Base.Shape.Edges) == 1:
                        import DraftGeomUtils
                        e = obj.Base.Shape.Edges[0]
                        if DraftGeomUtils.geomType(e) == "Line":
                            if e.Length != obj.Length.Value:
                                v = e.Vertexes[-1].Point.sub(e.Vertexes[0].Point)
                                v.normalize()
                                v.multiply(obj.Length.Value)
                                p2 = e.Vertexes[0].Point.add(v)
                                if Draft.getType(obj.Base) == "Wire":
                                    obj.Base.End = p2
                                elif Draft.getType(obj.Base) == "Sketch":
                                    obj.Base.movePoint(0,2,p2,0)
                                else:
                                    FreeCAD.Console.PrintError(translate("Arch","Error: Unable to modify the base object of this wall")+"\n")
        self.hideSubobjects(obj,prop)
        ArchComponent.Component.onChanged(self,obj,prop)
        
    def getFootprint(self,obj):
        faces = []
        if obj.Shape:
            for f in obj.Shape.Faces:
                if f.normalAt(0,0).getAngle(FreeCAD.Vector(0,0,-1)) < 0.01:
                    if abs(abs(f.CenterOfMass.z) - abs(obj.Shape.BoundBox.ZMin)) < 0.001:
                        faces.append(f)
        return faces
        
    def getExtrusionData(self,obj):
        """returns (shape,extrusion vector,placement) or None"""
        import Part,DraftGeomUtils
        data = ArchComponent.Component.getExtrusionData(self,obj)
        if data:
            if not isinstance(data[0],list):
                # multifuses not considered here
                return data
        length  = obj.Length.Value
        width = obj.Width.Value
        height = obj.Height.Value
        if not height:
            for p in obj.InList:
                if Draft.getType(p) == "Floor":
                    if p.Height.Value:
                        height = p.Height.Value
        if not height:
            return None
        if obj.Normal == Vector(0,0,0):
            normal = Vector(0,0,1)
        else:
            normal = Vector(obj.Normal)
        base = None
        placement = None
        self.basewires = None
        # build wall layers
        layers = []
        if hasattr(obj,"Material"):
            if obj.Material:
                if hasattr(obj.Material,"Materials"):
                    varwidth = 0
                    restwidth = width - sum(obj.Material.Thicknesses)
                    if restwidth > 0:
                        varwidth = [t for t in obj.Material.Thicknesses if t == 0]
                        if varwidth:
                            varwidth = restwidth/len(varwidth)
                    for t in obj.Material.Thicknesses:
                        if t:
                            layers.append(t)
                        elif varwidth:
                            layers.append(varwidth)
        if obj.Base:
            if obj.Base.isDerivedFrom("Part::Feature"):
                if obj.Base.Shape:
                    if obj.Base.Shape.Solids:
                        return None
                    elif obj.Face > 0:
                        if len(obj.Base.Shape.Faces) >= obj.Face:
                            face = obj.Base.Shape.Faces[obj.Face-1]
                            # this wall is based on a specific face of its base object
                            normal = face.normalAt(0,0)
                            if normal.getAngle(Vector(0,0,1)) > math.pi/4:
                                normal.multiply(width)
                                base = face.extrude(normal)
                                if obj.Align == "Center":
                                    base.translate(normal.negative().multiply(0.5))
                                elif obj.Align == "Right":
                                    base.translate(normal.negative())
                            else:
                                normal.multiply(height)
                                base = face.extrude(normal)
                            base,placement = self.rebase(base)
                            return (base,normal,placement)
                    elif obj.Base.Shape.Faces:
                        if not DraftGeomUtils.isCoplanar(obj.Base.Shape.Faces):
                            return None
                        else:
                            base,placement = self.rebase(obj.Base.Shape)
                    elif len(obj.Base.Shape.Edges) == 1:
                        self.basewires = [Part.Wire(obj.Base.Shape.Edges)]
                    else:
                        # self.basewires = obj.Base.Shape.Wires
<<<<<<< HEAD
                        self.basewires = [Part.Wire(cluster) for cluster in Part.getSortedClusters(obj.Base.Shape.Edges)]
=======
                        self.basewires = []
                        for cluster in Part.getSortedClusters(obj.Base.Shape.Edges):
                            for c in Part.sortEdges(cluster):
                                self.basewires.append(Part.Wire(c))
                        
>>>>>>> ae7bef99
                    if self.basewires and width:
                        if (len(self.basewires) == 1) and layers:
                            self.basewires = [self.basewires[0] for l in layers]
                        layeroffset = 0
                        baseface = None
                        for i,wire in enumerate(self.basewires):
                            e = wire.Edges[0]
                            if isinstance(e.Curve,Part.Circle):
                                dvec = e.Vertexes[0].Point.sub(e.Curve.Center)
                            else:
                                dvec = DraftGeomUtils.vec(wire.Edges[0]).cross(normal)
                            if not DraftVecUtils.isNull(dvec):
                                dvec.normalize()
                            sh = None
                            if obj.Align == "Left":
                                off = obj.Offset.Value
                                if layers:
                                    off = off+layeroffset
                                    dvec.multiply(layers[i])
                                    layeroffset += layers[i]
                                else:
                                    dvec.multiply(width)
                                if off:
                                    dvec2 = DraftVecUtils.scaleTo(dvec,off)
                                    wire = DraftGeomUtils.offsetWire(wire,dvec2)
                                w2 = DraftGeomUtils.offsetWire(wire,dvec)
                                w1 = Part.Wire(Part.__sortEdges__(wire.Edges))
                                sh = DraftGeomUtils.bind(w1,w2)
                            elif obj.Align == "Right":
                                dvec = dvec.negative()
                                off = obj.Offset.Value
                                if layers:
                                    off = off+layeroffset
                                    dvec.multiply(layers[i])
                                    layeroffset += layers[i]
                                else:
                                    dvec.multiply(width)
                                if off:                                
                                    dvec2 = DraftVecUtils.scaleTo(dvec,off)
                                    wire = DraftGeomUtils.offsetWire(wire,dvec2)
                                w2 = DraftGeomUtils.offsetWire(wire,dvec)
                                w1 = Part.Wire(Part.__sortEdges__(wire.Edges))
                                sh = DraftGeomUtils.bind(w1,w2)
                            elif obj.Align == "Center":
                                if layers:
                                    off = width/2-layeroffset
                                    d1 = Vector(dvec).multiply(off)
                                    w1 = DraftGeomUtils.offsetWire(wire,d1)
                                    layeroffset += layers[i]
                                    off = width/2-layeroffset
                                    d1 = Vector(dvec).multiply(off)
                                    w2 = DraftGeomUtils.offsetWire(wire,d1)
                                else:
                                    dvec.multiply(width/2)
                                    w1 = DraftGeomUtils.offsetWire(wire,dvec)
                                    dvec = dvec.negative()
                                    w2 = DraftGeomUtils.offsetWire(wire,dvec)
                                sh = DraftGeomUtils.bind(w1,w2)
                            if sh:
                                sh.fix(0.1,0,1) # fixes self-intersecting wires
                                f = Part.Face(sh)
                                if baseface:
                                    if layers:
                                        baseface.append(f)
                                    else:
                                        baseface = baseface.fuse(f)
                                        # baseface = baseface.removeSplitter()
                                        s = DraftGeomUtils.removeSplitter(baseface)
                                        if s:
                                            baseface = s
                                else:
                                    if layers:
                                        baseface = [f]
                                    else:
                                        baseface = f
                        if baseface:
                            base,placement = self.rebase(baseface)
        else:
            if layers:
                totalwidth = sum(layers)
                offset = 0
                base = []
                for l in layers:
                    l2 = length/2 or 0.5
                    w1 = -totalwidth/2 + offset
                    w2 = w1 + l
                    v1 = Vector(-l2,w1,0)
                    v2 = Vector(l2,w1,0)
                    v3 = Vector(l2,w2,0)
                    v4 = Vector(-l2,w2,0)
                    base.append(Part.Face(Part.makePolygon([v1,v2,v3,v4,v1])))
                    offset += l
            else:
                l2 = length/2 or 0.5
                w2 = width/2 or 0.5
                v1 = Vector(-l2,-w2,0)
                v2 = Vector(l2,-w2,0)
                v3 = Vector(l2,w2,0)
                v4 = Vector(-l2,w2,0)
                base = Part.Face(Part.makePolygon([v1,v2,v3,v4,v1]))
            placement = FreeCAD.Placement()
        if base and placement:
            extrusion = normal.multiply(height)
            return (base,extrusion,placement)
        return None

class _ViewProviderWall(ArchComponent.ViewProviderComponent):
    "A View Provider for the Wall object"

    def __init__(self,vobj):
        ArchComponent.ViewProviderComponent.__init__(self,vobj)
        vobj.ShapeColor = ArchCommands.getDefaultColor("Wall")

    def getIcon(self):
        import Arch_rc
        if hasattr(self,"Object"):
            if self.Object.CloneOf:
                return ":/icons/Arch_Wall_Clone.svg"
            for o in self.Object.OutList:
                if Draft.getType(o) == "Wall":
                    return ":/icons/Arch_Wall_Tree_Assembly.svg"
        return ":/icons/Arch_Wall_Tree.svg"

    def attach(self,vobj):
        self.Object = vobj.Object
        from pivy import coin
        tex = coin.SoTexture2()
        tex.image = Draft.loadTexture(Draft.svgpatterns()['simple'][1], 128)
        texcoords = coin.SoTextureCoordinatePlane()
        s = FreeCAD.ParamGet("User parameter:BaseApp/Preferences/Mod/Arch").GetFloat("patternScale",0.01)
        texcoords.directionS.setValue(s,0,0)
        texcoords.directionT.setValue(0,s,0)
        self.fcoords = coin.SoCoordinate3()
        self.fset = coin.SoIndexedFaceSet()
        sep = coin.SoSeparator()
        sep.addChild(tex)
        sep.addChild(texcoords)
        sep.addChild(self.fcoords)
        sep.addChild(self.fset)
        vobj.RootNode.addChild(sep)
        ArchComponent.ViewProviderComponent.attach(self,vobj)

    def updateData(self,obj,prop):
        if prop in ["Placement","Shape","Material"]:
            if obj.ViewObject.DisplayMode == "Footprint":
                obj.ViewObject.Proxy.setDisplayMode("Footprint")
            if hasattr(obj,"Material"):
                if obj.Material and obj.Shape:
                    if hasattr(obj.Material,"Materials"):
                        if len(obj.Material.Materials) == len(obj.Shape.Solids):
                            cols = []
                            for i,mat in enumerate(obj.Material.Materials):
                                c = obj.ViewObject.ShapeColor
                                c = (c[0],c[1],c[2],obj.ViewObject.Transparency/100.0)
                                if 'DiffuseColor' in mat.Material:
                                    if "(" in mat.Material['DiffuseColor']:
                                        c = tuple([float(f) for f in mat.Material['DiffuseColor'].strip("()").split(",")])
                                if 'Transparency' in mat.Material:
                                    c = (c[0],c[1],c[2],float(mat.Material['Transparency']))
                                cols.extend([c for j in range(len(obj.Shape.Solids[i].Faces))])
                            obj.ViewObject.DiffuseColor = cols
        ArchComponent.ViewProviderComponent.updateData(self,obj,prop)
        if len(obj.ViewObject.DiffuseColor) > 1:
            # force-reset colors if changed
            obj.ViewObject.DiffuseColor = obj.ViewObject.DiffuseColor

    def getDisplayModes(self,vobj):
        modes = ArchComponent.ViewProviderComponent.getDisplayModes(self,vobj)+["Footprint"]
        return modes

    def setDisplayMode(self,mode):
        self.fset.coordIndex.deleteValues(0)
        self.fcoords.point.deleteValues(0)
        if mode == "Footprint":
            if hasattr(self,"Object"):
                faces = self.Object.Proxy.getFootprint(self.Object)
                if faces:
                    verts = []
                    fdata = []
                    idx = 0
                    for face in faces:
                        tri = face.tessellate(1)
                        for v in tri[0]:
                            verts.append([v.x,v.y,v.z])
                        for f in tri[1]:
                            fdata.extend([f[0]+idx,f[1]+idx,f[2]+idx,-1])
                        idx += len(tri[0])
                    self.fcoords.point.setValues(verts)
                    self.fset.coordIndex.setValues(0,len(fdata),fdata)
            return "Wireframe"
        return ArchComponent.ViewProviderComponent.setDisplayMode(self,mode)


if FreeCAD.GuiUp:
    FreeCADGui.addCommand('Arch_Wall',_CommandWall())
    FreeCADGui.addCommand('Arch_MergeWalls',_CommandMergeWalls())<|MERGE_RESOLUTION|>--- conflicted
+++ resolved
@@ -611,15 +611,9 @@
         if hasattr(obj,"MakeBlocks"):
             fvol = obj.BlockLength.Value * obj.BlockHeight.Value * obj.Width.Value
             if fvol:
-<<<<<<< HEAD
-                print "base volume:",fvol
-                for s in base.Solids:
-                    print abs(s.Volume - fvol)
-=======
                 print("base volume:",fvol)
                 for s in base.Solids:
                     print(abs(s.Volume - fvol))
->>>>>>> ae7bef99
                 ents = [s for s in base.Solids if abs(s.Volume - fvol) < 1]
                 obj.CountEntire = len(ents)
                 obj.CountBroken = len(base.Solids) - len(ents)
@@ -740,15 +734,11 @@
                         self.basewires = [Part.Wire(obj.Base.Shape.Edges)]
                     else:
                         # self.basewires = obj.Base.Shape.Wires
-<<<<<<< HEAD
-                        self.basewires = [Part.Wire(cluster) for cluster in Part.getSortedClusters(obj.Base.Shape.Edges)]
-=======
                         self.basewires = []
                         for cluster in Part.getSortedClusters(obj.Base.Shape.Edges):
                             for c in Part.sortEdges(cluster):
                                 self.basewires.append(Part.Wire(c))
                         
->>>>>>> ae7bef99
                     if self.basewires and width:
                         if (len(self.basewires) == 1) and layers:
                             self.basewires = [self.basewires[0] for l in layers]

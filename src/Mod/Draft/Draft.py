--- conflicted
+++ resolved
@@ -148,85 +148,8 @@
 formatObject = draftutils.gui_utils.format_object
 format_object = draftutils.gui_utils.format_object
 
-<<<<<<< HEAD
-def formatObject(target,origin=None):
-    """
-    formatObject(targetObject,[originObject]): This function applies
-    to the given target object the current properties
-    set on the toolbar (line color and line width),
-    or copies the properties of another object if given as origin.
-    It also places the object in construction group if needed.
-    """
-    if not target:
-        return
-    obrep = target.ViewObject
-    if not obrep:
-        return
-    ui = None
-    if gui:
-        if hasattr(FreeCADGui,"draftToolBar"):
-            ui = FreeCADGui.draftToolBar
-    if ui:
-        doc = FreeCAD.ActiveDocument
-        if ui.isConstructionMode():
-            col = fcol = ui.getDefaultColor("constr")
-            gname = getParam("constructiongroupname","Construction")
-            grp = doc.getObject(gname)
-            if not grp:
-                grp = doc.addObject("App::DocumentObjectGroup",gname)
-            grp.addObject(target)
-            if hasattr(obrep,"Transparency"):
-                obrep.Transparency = 80
-        else:
-            col = ui.getDefaultColor("ui")
-            fcol = ui.getDefaultColor("face")
-        col = (float(col[0]),float(col[1]),float(col[2]),0.0)
-        fcol = (float(fcol[0]),float(fcol[1]),float(fcol[2]),0.0)
-        lw = ui.linewidth
-        fs = ui.fontsize
-        if not origin or not hasattr(origin,'ViewObject'):
-            if "FontSize" in obrep.PropertiesList: obrep.FontSize = fs
-            if "TextColor" in obrep.PropertiesList: obrep.TextColor = col
-            if "LineWidth" in obrep.PropertiesList: obrep.LineWidth = lw
-            if "PointColor" in obrep.PropertiesList: obrep.PointColor = col
-            if "LineColor" in obrep.PropertiesList: obrep.LineColor = col
-            if "ShapeColor" in obrep.PropertiesList: obrep.ShapeColor = fcol
-        else:
-            matchrep = origin.ViewObject
-            for p in matchrep.PropertiesList:
-                if not p in ["DisplayMode","BoundingBox","Proxy","RootNode","Visibility"]:
-                    if p in obrep.PropertiesList:
-                        if not obrep.getEditorMode(p):
-                            if hasattr(getattr(matchrep,p),"Value"):
-                                val = getattr(matchrep,p).Value
-                            else:
-                                val = getattr(matchrep,p)
-                            try:
-                                setattr(obrep,p,val)
-                            except Exception:
-                                pass
-            if matchrep.DisplayMode in obrep.listDisplayModes():
-                obrep.DisplayMode = matchrep.DisplayMode
-            if hasattr(matchrep,"DiffuseColor") and hasattr(obrep,"DiffuseColor"):
-                obrep.DiffuseColor = matchrep.DiffuseColor
-            else:
-                obrep.mapShapeColors()
-
-def getSelection():
-    """getSelection(): returns the current FreeCAD selection"""
-    if gui:
-        return FreeCADGui.Selection.getSelection()
-    return None
-
-def getSelectionEx():
-    """getSelectionEx(): returns the current FreeCAD selection (with subobjects)"""
-    if gui:
-        return FreeCADGui.Selection.getSelectionEx()
-    return None
-=======
 getSelection = draftutils.gui_utils.get_selection
 get_selection = draftutils.gui_utils.get_selection
->>>>>>> 1d9a3ab7
 
 getSelectionEx = draftutils.gui_utils.get_selection_ex
 get_selection_ex = draftutils.gui_utils.get_selection_ex

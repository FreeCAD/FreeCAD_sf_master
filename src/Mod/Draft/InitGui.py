#***************************************************************************
#*                                                                         *
#*   Copyright (c) 2009 Yorik van Havre <yorik@uncreated.net>              * 
#*                                                                         *
#*   This program is free software; you can redistribute it and/or modify  *
#*   it under the terms of the GNU Lesser General Public License (LGPL)    *
#*   as published by the Free Software Foundation; either version 2 of     *
#*   the License, or (at your option) any later version.                   *
#*   for detail see the LICENCE text file.                                 *
#*                                                                         *
#*   This program is distributed in the hope that it will be useful,       *
#*   but WITHOUT ANY WARRANTY; without even the implied warranty of        *
#*   MERCHANTABILITY or FITNESS FOR A PARTICULAR PURPOSE.  See the         *
#*   GNU Library General Public License for more details.                  *
#*                                                                         *
#*   You should have received a copy of the GNU Library General Public     *
#*   License along with this program; if not, write to the Free Software   *
#*   Foundation, Inc., 59 Temple Place, Suite 330, Boston, MA  02111-1307  *
#*   USA                                                                   *
#*                                                                         *
#***************************************************************************

__title__="FreeCAD Draft Workbench - Init file"
__author__ = "Yorik van Havre <yorik@uncreated.net>"
__url__ = ["http://www.freecadweb.org"]

class DraftWorkbench (Workbench):
    "the Draft Workbench"
    def __init__(self):
        self.__class__.Icon = FreeCAD.getResourceDir() + "Mod/Draft/Resources/icons/DraftWorkbench.svg"
        self.__class__.MenuText = "Draft"
        self.__class__.ToolTip = "The Draft module is used for basic 2D CAD Drafting"

    def Initialize(self):
        def QT_TRANSLATE_NOOP(scope, text):
            return text

        # run self-tests
        depsOK = False
        try:
            from pivy import coin
            if FreeCADGui.getSoDBVersion() != coin.SoDB.getVersion():
                raise AssertionError("FreeCAD and Pivy use different versions of Coin. This will lead to unexpected behaviour.")
        except AssertionError:
            FreeCAD.Console.PrintWarning("Error: FreeCAD and Pivy use different versions of Coin. This will lead to unexpected behaviour.\n")
        except ImportError:
            FreeCAD.Console.PrintWarning("Error: Pivy not found, Draft workbench will be disabled.\n")
        except:
            FreeCAD.Console.PrintWarning("Error: Unknown error while trying to load Pivy\n")
        else:
            try:
                import PySide
            except ImportError:
                FreeCAD.Console.PrintWarning("Error: PySide not found, Draft workbench will be disabled.\n")
            else:
                depsOK = True
        if not depsOK:
            return

        # import Draft tools, icons
        try:
            import os,Draft_rc,DraftTools, DraftGui
            from DraftTools import translate
            FreeCADGui.addLanguagePath(":/translations")
            FreeCADGui.addIconPath(":/icons")
        except Exception as inst:
            print(inst)
            FreeCAD.Console.PrintError("Error: Initializing one or more of the Draft modules failed, Draft will not work as expected.\n")

        # setup menus
        self.cmdList = ["Draft_Line","Draft_Wire","Draft_Circle","Draft_Arc","Draft_Ellipse",
                        "Draft_Polygon","Draft_Rectangle", "Draft_Text",
                        "Draft_Dimension", "Draft_BSpline","Draft_Point",
                        "Draft_ShapeString","Draft_Facebinder","Draft_BezCurve","Draft_Label"]
        self.modList = ["Draft_Move","Draft_Rotate","Draft_Offset",
                        "Draft_Trimex", "Draft_Upgrade", "Draft_Downgrade", "Draft_Scale",
                        "Draft_Edit","Draft_WireToBSpline","Draft_AddPoint",
<<<<<<< HEAD
                        "Draft_DelPoint","Draft_Shape2DView","Draft_Draft2Sketch","Draft_Array","Draft_LinkArray",
                        "Draft_PathArray","Draft_PathLinkArray","Draft_Clone","Draft_Drawing","Draft_Mirror","Draft_Stretch"]
=======
                        "Draft_DelPoint","Draft_Shape2DView","Draft_Draft2Sketch","Draft_Array",
                        "Draft_PathArray", "Draft_PointArray","Draft_Clone",
                        "Draft_Drawing","Draft_Mirror","Draft_Stretch"]
>>>>>>> ab1520b8
        self.treecmdList = ["Draft_ApplyStyle","Draft_ToggleDisplayMode","Draft_AddToGroup",
                            "Draft_SelectGroup","Draft_SelectPlane",
                            "Draft_ShowSnapBar","Draft_ToggleGrid","Draft_AutoGroup"]
        self.lineList = ["Draft_UndoLine","Draft_FinishLine","Draft_CloseLine"]
        self.utils = ["Draft_VisGroup","Draft_Heal","Draft_FlipDimension",
                      "Draft_ToggleConstructionMode","Draft_ToggleContinueMode","Draft_Edit",
                      "Draft_Slope","Draft_SetWorkingPlaneProxy","Draft_AddConstruction"]
        self.snapList = ['Draft_Snap_Lock','Draft_Snap_Midpoint','Draft_Snap_Perpendicular',
                         'Draft_Snap_Grid','Draft_Snap_Intersection','Draft_Snap_Parallel',
                         'Draft_Snap_Endpoint','Draft_Snap_Angle','Draft_Snap_Center',
                         'Draft_Snap_Extension','Draft_Snap_Near','Draft_Snap_Ortho','Draft_Snap_Special',
                         'Draft_Snap_Dimensions','Draft_Snap_WorkingPlane']
        self.appendToolbar(QT_TRANSLATE_NOOP("Workbench","Draft creation tools"),self.cmdList)
        self.appendToolbar(QT_TRANSLATE_NOOP("Workbench","Draft modification tools"),self.modList)
        self.appendMenu(QT_TRANSLATE_NOOP("draft","&Draft"),self.cmdList+self.modList)
        self.appendMenu([QT_TRANSLATE_NOOP("draft","&Draft"),QT_TRANSLATE_NOOP("draft","Utilities")],self.utils+self.treecmdList)
        self.appendMenu([QT_TRANSLATE_NOOP("draft","&Draft"),QT_TRANSLATE_NOOP("draft","Wire tools")],self.lineList)
        self.appendMenu([QT_TRANSLATE_NOOP("draft","&Draft"),QT_TRANSLATE_NOOP("draft","Snapping")],self.snapList)
        if hasattr(FreeCADGui,"draftToolBar"):
            if not hasattr(FreeCADGui.draftToolBar,"loadedPreferences"):
                FreeCADGui.addPreferencePage(":/ui/preferences-draft.ui","Draft")
                FreeCADGui.addPreferencePage(":/ui/preferences-draftsnap.ui","Draft")
                FreeCADGui.addPreferencePage(":/ui/preferences-draftvisual.ui","Draft")
                FreeCADGui.addPreferencePage(":/ui/preferences-drafttexts.ui","Draft")
                FreeCADGui.draftToolBar.loadedPreferences = True
        Log ('Loading Draft module...done\n')

    def Activated(self):
        if hasattr(FreeCADGui,"draftToolBar"):
            FreeCADGui.draftToolBar.Activated()
        if hasattr(FreeCADGui,"Snapper"):
            FreeCADGui.Snapper.show()
        Log("Draft workbench activated\n")
        
    def Deactivated(self):
        if hasattr(FreeCADGui,"draftToolBar"):
            FreeCADGui.draftToolBar.Deactivated()
        if hasattr(FreeCADGui,"Snapper"):
            FreeCADGui.Snapper.hide()
        Log("Draft workbench deactivated\n")

    def ContextMenu(self, recipient):
        if (recipient == "View"):
            if (FreeCAD.activeDraftCommand == None):
                if (FreeCADGui.Selection.getSelection()):
                    self.appendContextMenu("Draft",self.cmdList+self.modList)
                    self.appendContextMenu("Utilities",self.treecmdList)
                else:
                    self.appendContextMenu("Draft",self.cmdList)
            else:
                if (FreeCAD.activeDraftCommand.featureName == "Line"):
                    self.appendContextMenu("",self.lineList)
        else:
            if (FreeCADGui.Selection.getSelection()):
                self.appendContextMenu("Utilities",self.treecmdList)

    def GetClassName(self): 
        return "Gui::PythonWorkbench"

FreeCADGui.addWorkbench(DraftWorkbench)

# File format pref pages are independent and can be loaded at startup
import Draft_rc
FreeCADGui.addPreferencePage(":/ui/preferences-dxf.ui","Import-Export")
FreeCADGui.addPreferencePage(":/ui/preferences-dwg.ui","Import-Export")
FreeCADGui.addPreferencePage(":/ui/preferences-svg.ui","Import-Export")
FreeCADGui.addPreferencePage(":/ui/preferences-oca.ui","Import-Export")<|MERGE_RESOLUTION|>--- conflicted
+++ resolved
@@ -75,14 +75,9 @@
         self.modList = ["Draft_Move","Draft_Rotate","Draft_Offset",
                         "Draft_Trimex", "Draft_Upgrade", "Draft_Downgrade", "Draft_Scale",
                         "Draft_Edit","Draft_WireToBSpline","Draft_AddPoint",
-<<<<<<< HEAD
                         "Draft_DelPoint","Draft_Shape2DView","Draft_Draft2Sketch","Draft_Array","Draft_LinkArray",
-                        "Draft_PathArray","Draft_PathLinkArray","Draft_Clone","Draft_Drawing","Draft_Mirror","Draft_Stretch"]
-=======
-                        "Draft_DelPoint","Draft_Shape2DView","Draft_Draft2Sketch","Draft_Array",
-                        "Draft_PathArray", "Draft_PointArray","Draft_Clone",
+                        "Draft_PathArray","Draft_PathLinkArray","Draft_PointArray","Draft_Clone",
                         "Draft_Drawing","Draft_Mirror","Draft_Stretch"]
->>>>>>> ab1520b8
         self.treecmdList = ["Draft_ApplyStyle","Draft_ToggleDisplayMode","Draft_AddToGroup",
                             "Draft_SelectGroup","Draft_SelectPlane",
                             "Draft_ShowSnapBar","Draft_ToggleGrid","Draft_AutoGroup"]

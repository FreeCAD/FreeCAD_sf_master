--- conflicted
+++ resolved
@@ -151,15 +151,12 @@
     static Qt::KeyboardModifiers balloonDragModifiers();
     static void setBalloonDragModifiers(Qt::KeyboardModifiers newModifiers);
 
-<<<<<<< HEAD
     static bool enforceISODate();
-=======
     static bool switchOnClick();
 
     static bool checkShapesBeforeUse();
     static bool debugBadShape();
 
->>>>>>> 438c6d73
 };
 
 

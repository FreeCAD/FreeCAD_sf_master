--- conflicted
+++ resolved
@@ -59,30 +59,8 @@
 
 using namespace TechDraw;
 
-<<<<<<< HEAD
 DrawViewDimExtent*
 DrawDimHelper::makeExtentDim(DrawViewPart* dvp, std::vector<std::string> edgeNames,
-=======
-DrawViewDimension* DrawDimHelper::makeExtentDim(DrawViewPart* dvp,
-    const std::string& dimType, ReferenceVector references2d)
-{
-    std::vector<std::string> edgeNames;
-    for (auto& ref : references2d) {
-        if (ref.getSubName().empty()) {
-            continue;
-        }
-        std::string geomType = DrawUtil::getGeomTypeFromName(ref.getSubName());
-        if (geomType == "Edge") {
-            edgeNames.push_back(ref.getSubName());
-        }
-    }
-    int direction = dimType == "DistanceX" ? 0 : dimType == "DistanceY" ? 1 : 2;
-
-    return makeExtentDim(dvp, edgeNames, direction);
-}
-
-DrawViewDimension* DrawDimHelper::makeExtentDim(DrawViewPart* dvp, std::vector<std::string> edgeNames,
->>>>>>> b72a8c42
                                   int direction)
 {
     //    Base::Console().Message("DDH::makeExtentDim() - dvp: %s edgeNames: %d\n",
@@ -139,18 +117,7 @@
                                      dimName.c_str());
 
     dimExt->recomputeFeature();
-<<<<<<< HEAD
     return dimExt;
-=======
-
-    return dimExt;
-}
-
-void DrawDimHelper::makeExtentDim3d(DrawViewPart* dvp, const std::string& dimType, ReferenceVector references3d)
-{
-    int direction = dimType == "DistanceX" ? 0 : dimType == "DistanceY" ? 1 : 2;
-    return makeExtentDim3d(dvp, references3d, direction);
->>>>>>> b72a8c42
 }
 
 void DrawDimHelper::makeExtentDim3d(DrawViewPart* dvp, ReferenceVector references, int direction)

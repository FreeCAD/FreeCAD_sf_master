--- conflicted
+++ resolved
@@ -1,1007 +1,1002 @@
-/***************************************************************************
- *   Copyright (c) 2013 Luke Parry <l.parry@warwick.ac.uk>                 *
- *                                                                         *
- *   This file is part of the FreeCAD CAx development system.              *
- *                                                                         *
- *   This library is free software; you can redistribute it and/or         *
- *   modify it under the terms of the GNU Library General Public           *
- *   License as published by the Free Software Foundation; either          *
- *   version 2 of the License, or (at your option) any later version.      *
- *                                                                         *
- *   This library  is distributed in the hope that it will be useful,      *
- *   but WITHOUT ANY WARRANTY; without even the implied warranty of        *
- *   MERCHANTABILITY or FITNESS FOR A PARTICULAR PURPOSE.  See the         *
- *   GNU Library General Public License for more details.                  *
- *                                                                         *
- *   You should have received a copy of the GNU Library General Public     *
- *   License along with this library; see the file COPYING.LIB. If not,    *
- *   write to the Free Software Foundation, Inc., 59 Temple Place,         *
- *   Suite 330, Boston, MA  02111-1307, USA                                *
- *                                                                         *
- ***************************************************************************/
-
-#include "PreCompiled.h"
-
-#ifndef _PreComp_
-# include <sstream>
-# include <cstring>
-# include <cstdlib>
-# include <exception>
-# include <QString>
-# include <QStringList>
-# include <QRegExp>
-#include <BRepBuilderAPI_MakeVertex.hxx>
-#include <BRepBuilderAPI_MakeEdge.hxx>
-#include <BRepExtrema_DistShapeShape.hxx>
-#include <gp_Pnt.hxx>
-#include <TopoDS_Shape.hxx>
-#include <TopoDS_Edge.hxx>
-#endif
-
-#include <QLocale>
-
-#include <App/Application.h>
-#include <Base/Console.h>
-#include <Base/Exception.h>
-#include <Base/Parameter.h>
-#include <Base/Quantity.h>
-#include <Base/Tools.h>
-#include <Base/UnitsApi.h>
-
-#include <Mod/Measure/App/Measurement.h>
-
-#include "Geometry.h"
-#include "DrawViewPart.h"
-#include "DrawViewDimension.h"
-#include "DrawUtil.h"
-#include "LineGroup.h"
-
-
-#include <Mod/TechDraw/App/DrawViewDimensionPy.h>  // generated from DrawViewDimensionPy.xml
-
-using namespace TechDraw;
-
-//===========================================================================
-// DrawViewDimension
-//===========================================================================
-
-PROPERTY_SOURCE(TechDraw::DrawViewDimension, TechDraw::DrawView)
-
-const char* DrawViewDimension::TypeEnums[]= {"Distance",
-                                                "DistanceX",
-                                                "DistanceY",
-                                                "DistanceZ",
-                                                "Radius",
-                                                "Diameter",
-                                                "Angle",
-                                                "Angle3Pt",
-                                                NULL};
-
-const char* DrawViewDimension::MeasureTypeEnums[]= {"True",
-                                                    "Projected",
-                                                    NULL};
-
-enum RefType{
-        invalidRef,
-        oneEdge,
-        twoEdge,
-        twoVertex,
-        vertexEdge,
-        threeVertex
-    };
-
-DrawViewDimension::DrawViewDimension(void)
-{
-    ADD_PROPERTY_TYPE(References2D,(0,0),"",(App::PropertyType)(App::Prop_None),"Projected Geometry References");
-    References2D.setScope(App::LinkScope::Global);
-    ADD_PROPERTY_TYPE(References3D,(0,0),"",(App::PropertyType)(App::Prop_None),"3D Geometry References");
-    References3D.setScope(App::LinkScope::Global);
-    ADD_PROPERTY_TYPE(FormatSpec,("") , "Format",(App::PropertyType)(App::Prop_None),"Dimension Format");
-    ADD_PROPERTY_TYPE(Arbitrary,(false) ,"Format",(App::PropertyType)(App::Prop_None),"Value overridden by user");
-
-    Type.setEnums(TypeEnums);                                          //dimension type: length, radius etc
-    ADD_PROPERTY(Type,((long)0));
-    MeasureType.setEnums(MeasureTypeEnums);
-    ADD_PROPERTY(MeasureType, ((long)1));                             //Projected (or True) measurement
-    ADD_PROPERTY_TYPE(OverTolerance ,(0.0),"",App::Prop_None,"+ Tolerance value");
-    ADD_PROPERTY_TYPE(UnderTolerance ,(0.0),"",App::Prop_None,"- Tolerance value");
-
-    //hide the properties the user can't edit in the property editor
-    References2D.setStatus(App::Property::Hidden,true);
-    References3D.setStatus(App::Property::Hidden,true);
-
-    //hide the DrawView properties that don't apply to Dimensions
-    ScaleType.setStatus(App::Property::ReadOnly,true);
-    ScaleType.setStatus(App::Property::Hidden,true);
-    Scale.setStatus(App::Property::ReadOnly,true);
-    Scale.setStatus(App::Property::Hidden,true);
-    Rotation.setStatus(App::Property::ReadOnly,true);
-    Rotation.setStatus(App::Property::Hidden,true);
-
-    measurement = new Measure::Measurement();
-    //TODO: should have better initial datumLabel position than (0,0) in the DVP?? something closer to the object being measured? 
-
-    //initialize the descriptive geometry. 
-    //TODO: should this be more like DVP with a "geometry object"?
-    m_linearPoints.first  = Base::Vector3d(0,0,0);
-    m_linearPoints.second = Base::Vector3d(0,0,0);
-
-    m_anglePoints.ends.first = Base::Vector3d(0,0,0);
-    m_anglePoints.ends.second = Base::Vector3d(0,0,0);
-    m_anglePoints.vertex = Base::Vector3d(0,0,0);
-
-    m_arcPoints.isArc = false;
-    m_arcPoints.center = Base::Vector3d(0,0,0);
-    m_arcPoints.onCurve.first = Base::Vector3d(0,0,0);
-    m_arcPoints.onCurve.second = Base::Vector3d(0,0,0);
-    m_arcPoints.arcEnds.first = Base::Vector3d(0,0,0);
-    m_arcPoints.arcEnds.second = Base::Vector3d(0,0,0);
-    m_arcPoints.midArc = Base::Vector3d(0,0,0);
-    m_arcPoints.arcCW = false;
-    m_hasGeometry = false;
-}
-
-DrawViewDimension::~DrawViewDimension()
-{
-    delete measurement;
-    measurement = 0;
-}
-
-void DrawViewDimension::onChanged(const App::Property* prop)
-{
-    if (!isRestoring()) {
-        if (prop == &MeasureType) {
-            if (MeasureType.isValue("True") && !measurement->has3DReferences()) {
-                Base::Console().Warning("Dimension %s missing Reference to 3D model. Must be Projected.\n", getNameInDocument());
-                MeasureType.setValue("Projected");
-            }
-        }
-        if (prop == &References3D) {                                       //have to rebuild the Measurement object
-            clear3DMeasurements();                                                             //Measurement object
-            if (!(References3D.getValues()).empty()) {
-                setAll3DMeasurement();
-            } else {
-                if (MeasureType.isValue("True")) {                                 //empty 3dRefs, but True
-                    MeasureType.touch();                                          //run MeasureType logic for this case
-                }
-            }
-        }
-        if (prop == &Type) {
-            FormatSpec.setValue(getDefaultFormatSpec().c_str());
-        }
-<<<<<<< HEAD
-
-    }
-=======
-    }
-
->>>>>>> 73df4e6f
-    DrawView::onChanged(prop);
-}
-
-void DrawViewDimension::onDocumentRestored()
-{
-    if (has3DReferences()) {
-        setAll3DMeasurement();
-    }
-}
-
-
-short DrawViewDimension::mustExecute() const
-{
-    bool result = 0;
-    if (!isRestoring()) {
-        result =  (References2D.isTouched() ||
-                  Type.isTouched() ||
-                  FormatSpec.isTouched() ||
-                  MeasureType.isTouched());
-    }
-    if (result) {
-        return result;
-    }
-    
-    auto dvp = getViewPart();
-    if (dvp != nullptr) {
-        result = dvp->isTouched();
-    }
-    if (result) {
-        return result;
-    }
-
-    return DrawView::mustExecute();
-}
-
-App::DocumentObjectExecReturn *DrawViewDimension::execute(void)
-{
-    if (!keepUpdated()) {
-        return App::DocumentObject::StdReturn;
-    }
-
-    if (!has2DReferences()) {                                            //too soon
-        return App::DocumentObject::StdReturn;
-    }
-    
-    if (!getViewPart()->hasGeometry()) {                              //happens when loading saved document
-        Base::Console().Log("INFO - DVD::getDimValue ViewPart has no Geometry yet\n");
-        return App::DocumentObject::StdReturn;
-    }
-
-    if (!checkReferences2D()) {
-        Base::Console().Log("Error: DVD - %s - 2D references are corrupt\n",getNameInDocument());
-        return App::DocumentObject::StdReturn;
-    }
-    
-    const std::vector<std::string> &subElements = References2D.getSubValues();
-
-    if ( Type.isValue("Distance")  ||
-         Type.isValue("DistanceX") ||
-         Type.isValue("DistanceY") )  {
-
-        if (getRefType() == oneEdge) {
-            m_linearPoints = getPointsOneEdge();
-        }else if (getRefType() == twoEdge) {
-            m_linearPoints = getPointsTwoEdges();
-        } else if (getRefType() == twoVertex) {
-            m_linearPoints = getPointsTwoVerts();
-        } else if (getRefType() == vertexEdge) {
-            m_linearPoints = getPointsEdgeVert();
-        }  //else tarfu
-        m_hasGeometry = true;
-    } else if(Type.isValue("Radius")){
-        int idx = DrawUtil::getIndexFromName(subElements[0]);
-        TechDrawGeometry::BaseGeom* base = getViewPart()->getProjEdgeByIndex(idx);
-        TechDrawGeometry::Circle* circle;
-        arcPoints pts;
-        pts.center = Base::Vector3d(0.0,0.0,0.0);
-        pts.radius = 0.0;
-        if( (base && base->geomType == TechDrawGeometry::GeomType::CIRCLE) || 
-           (base && base->geomType == TechDrawGeometry::GeomType::ARCOFCIRCLE))  {
-            circle = static_cast<TechDrawGeometry::Circle*> (base);
-            pts.center = Base::Vector3d(circle->center.x,circle->center.y,0.0);
-            pts.radius = circle->radius;
-            if (base->geomType == TechDrawGeometry::GeomType::ARCOFCIRCLE) {
-                TechDrawGeometry::AOC* aoc = static_cast<TechDrawGeometry::AOC*> (circle);
-                pts.isArc = true;
-                pts.onCurve.first  = Base::Vector3d(aoc->midPnt.x,aoc->midPnt.y,0.0);
-                pts.midArc         = Base::Vector3d(aoc->midPnt.x,aoc->midPnt.y,0.0);
-                pts.arcEnds.first  = Base::Vector3d(aoc->startPnt.x,aoc->startPnt.y,0.0);
-                pts.arcEnds.second = Base::Vector3d(aoc->endPnt.x,aoc->endPnt.y,0.0);
-                pts.arcCW          = aoc->cw;
-            } else {
-                pts.isArc = false;
-                pts.onCurve.first  = pts.center + Base::Vector3d(1,0,0) * circle->radius;   //arbitrary point on edge
-                pts.onCurve.second = pts.center + Base::Vector3d(-1,0,0) * circle->radius;  //arbitrary point on edge
-            }
-        } else if (base && base->geomType == TechDrawGeometry::GeomType::BSPLINE) {
-            TechDrawGeometry::BSpline* spline = static_cast<TechDrawGeometry::BSpline*> (base);
-            if (spline->isCircle()) {
-                bool circ,arc;
-                double rad;
-                Base::Vector3d center;
-                spline->getCircleParms(circ,rad,center,arc);
-                pts.center = Base::Vector3d(center.x,center.y,0.0);
-                pts.radius = rad;
-                pts.arcEnds.first  = Base::Vector3d(spline->startPnt.x,spline->startPnt.y,0.0);
-                pts.arcEnds.second = Base::Vector3d(spline->endPnt.x,spline->endPnt.y,0.0);
-                pts.midArc         = Base::Vector3d(spline->midPnt.x,spline->midPnt.y,0.0);
-                pts.isArc = arc;
-                pts.arcCW          = spline->cw;
-                if (arc) {
-                    pts.onCurve.first  = Base::Vector3d(spline->midPnt.x,spline->midPnt.y,0.0);
-                } else {
-                    pts.onCurve.first  = pts.center + Base::Vector3d(1,0,0) * rad;   //arbitrary point on edge
-                    pts.onCurve.second = pts.center + Base::Vector3d(-1,0,0) * rad;  //arbitrary point on edge
-                }
-            } else {
-                //fubar - can't have non-circular spline as target of Diameter dimension
-                Base::Console().Error("Dimension %s refers to invalid BSpline\n",getNameInDocument());
-                return App::DocumentObject::StdReturn;
-            }
-        } else {
-            Base::Console().Log("Error: DVD - %s - 2D references are corrupt\n",getNameInDocument());
-            return App::DocumentObject::StdReturn;
-        }
-        m_arcPoints = pts;
-        m_hasGeometry = true;
-    } else if(Type.isValue("Diameter")){
-        int idx = DrawUtil::getIndexFromName(subElements[0]);
-        TechDrawGeometry::BaseGeom* base = getViewPart()->getProjEdgeByIndex(idx);
-        TechDrawGeometry::Circle* circle;
-        arcPoints pts;
-        pts.center = Base::Vector3d(0.0,0.0,0.0);
-        pts.radius = 0.0;
-        if ((base && base->geomType == TechDrawGeometry::GeomType::CIRCLE) || 
-           (base && base->geomType == TechDrawGeometry::GeomType::ARCOFCIRCLE)) {
-            circle = static_cast<TechDrawGeometry::Circle*> (base);
-            pts.center = Base::Vector3d(circle->center.x,circle->center.y,0.0);
-            pts.radius = circle->radius;
-            if (base->geomType == TechDrawGeometry::GeomType::ARCOFCIRCLE) {
-                TechDrawGeometry::AOC* aoc = static_cast<TechDrawGeometry::AOC*> (circle);
-                pts.isArc = true;
-                pts.onCurve.first  = Base::Vector3d(aoc->midPnt.x,aoc->midPnt.y,0.0);
-                pts.midArc         = Base::Vector3d(aoc->midPnt.x,aoc->midPnt.y,0.0);
-                pts.arcEnds.first  = Base::Vector3d(aoc->startPnt.x,aoc->startPnt.y,0.0);
-                pts.arcEnds.second = Base::Vector3d(aoc->endPnt.x,aoc->endPnt.y,0.0);
-                pts.arcCW          = aoc->cw;
-            } else {
-                pts.isArc = false;
-                pts.onCurve.first  = pts.center + Base::Vector3d(1,0,0) * circle->radius;   //arbitrary point on edge
-                pts.onCurve.second = pts.center + Base::Vector3d(-1,0,0) * circle->radius;  //arbitrary point on edge
-            }
-        } else if (base && base->geomType == TechDrawGeometry::GeomType::BSPLINE) {
-            TechDrawGeometry::BSpline* spline = static_cast<TechDrawGeometry::BSpline*> (base);
-            if (spline->isCircle()) {
-                bool circ,arc;
-                double rad;
-                Base::Vector3d center;
-                spline->getCircleParms(circ,rad,center,arc);
-                pts.center = Base::Vector3d(center.x,center.y,0.0);
-                pts.radius = rad;
-                pts.arcEnds.first  = Base::Vector3d(spline->startPnt.x,spline->startPnt.y,0.0);
-                pts.arcEnds.second = Base::Vector3d(spline->endPnt.x,spline->endPnt.y,0.0);
-                pts.midArc         = Base::Vector3d(spline->midPnt.x,spline->midPnt.y,0.0);
-                pts.isArc = arc;
-                pts.arcCW          = spline->cw;
-                if (arc) {
-                    pts.onCurve.first  = Base::Vector3d(spline->midPnt.x,spline->midPnt.y,0.0);
-                } else {
-                    pts.onCurve.first  = pts.center + Base::Vector3d(1,0,0) * rad;   //arbitrary point on edge
-                    pts.onCurve.second = pts.center + Base::Vector3d(-1,0,0) * rad;  //arbitrary point on edge
-                }
-            } else {
-                //fubar - can't have non-circular spline as target of Diameter dimension
-                Base::Console().Error("Dimension %s refers to invalid BSpline\n",getNameInDocument());
-                return App::DocumentObject::StdReturn;
-            }
-        } else {
-            Base::Console().Log("Error: DVD - %s - 2D references are corrupt\n",getNameInDocument());
-            return App::DocumentObject::StdReturn;
-        }
-        m_arcPoints = pts;
-        m_hasGeometry = true;
-    } else if(Type.isValue("Angle")){
-        if (getRefType() != twoEdge) {
-             Base::Console().Log("Error: DVD - %s - 2D references are corrupt\n",getNameInDocument());
-             return App::DocumentObject::StdReturn;
-        }
-        int idx0 = DrawUtil::getIndexFromName(subElements[0]);
-        int idx1 = DrawUtil::getIndexFromName(subElements[1]);
-        TechDrawGeometry::BaseGeom* edge0 = getViewPart()->getProjEdgeByIndex(idx0);
-        TechDrawGeometry::BaseGeom* edge1 = getViewPart()->getProjEdgeByIndex(idx1);
-        TechDrawGeometry::Generic *gen0;
-        TechDrawGeometry::Generic *gen1;
-        if (edge0 && edge0->geomType == TechDrawGeometry::GeomType::GENERIC) {
-             gen0 = static_cast<TechDrawGeometry::Generic*>(edge0);
-        } else {
-             Base::Console().Log("Error: DVD - %s - 2D references are corrupt\n",getNameInDocument());
-             return App::DocumentObject::StdReturn;
-        }
-        if (edge1 && edge1->geomType == TechDrawGeometry::GeomType::GENERIC) {
-             gen1 = static_cast<TechDrawGeometry::Generic*>(edge1);
-        } else {
-             Base::Console().Log("Error: DVD - %s - 2D references are corrupt\n",getNameInDocument());
-             return App::DocumentObject::StdReturn;
-        }
-
-        anglePoints pts;
-        Base::Vector3d apex = DrawUtil::vector23(gen0->apparentInter(gen1));
-        Base::Vector3d extPoint0,extPoint1;
-        if ((DrawUtil::vector23(gen0->getStartPoint()) - apex).Length() >
-            (DrawUtil::vector23(gen0->getEndPoint()) - apex).Length()) {
-            extPoint0 = DrawUtil::vector23(gen0->getStartPoint());
-        } else {
-            extPoint0 = DrawUtil::vector23(gen0->getEndPoint());
-        }
-        if ((DrawUtil::vector23(gen1->getStartPoint()) - apex).Length() >
-            (DrawUtil::vector23(gen1->getEndPoint()) - apex).Length()) {
-            extPoint1 = DrawUtil::vector23(gen1->getStartPoint());
-        } else {
-            extPoint1 = DrawUtil::vector23(gen1->getEndPoint());
-        }
-        pts.ends.first  = extPoint0;
-        pts.ends.second = extPoint1;
-        pts.vertex = apex;
-        m_anglePoints = pts;
-        m_hasGeometry = true;
-    } else if(Type.isValue("Angle3Pt")){
-        if (getRefType() != threeVertex) {
-             Base::Console().Log("Error: DVD - %s - 2D references are corrupt\n",getNameInDocument());
-             return App::DocumentObject::StdReturn;
-        }
-        int idx0 = DrawUtil::getIndexFromName(subElements[0]);
-        int idx1 = DrawUtil::getIndexFromName(subElements[1]);
-        int idx2 = DrawUtil::getIndexFromName(subElements[2]);
-                               
-        TechDrawGeometry::Vertex* vert0 = getViewPart()->getProjVertexByIndex(idx0);
-        TechDrawGeometry::Vertex* vert1 = getViewPart()->getProjVertexByIndex(idx1);
-        TechDrawGeometry::Vertex* vert2 = getViewPart()->getProjVertexByIndex(idx2);
-        if (!vert0 || !vert1 || !vert2) {
-             Base::Console().Log("Error: DVD - %s - 2D references are corrupt\n",getNameInDocument());
-             return App::DocumentObject::StdReturn;
-        }
-
-        anglePoints pts;
-        Base::Vector3d apex =  vert1->getAs3D();
-        Base::Vector3d extPoint0 = vert0->getAs3D();
-        Base::Vector3d extPoint2 = vert2->getAs3D();
-        pts.ends.first  = extPoint0;
-        pts.ends.second = extPoint2;
-        pts.vertex = apex;
-        m_anglePoints = pts;
-        m_hasGeometry = true;
-    }
-
-    //TODO: if MeasureType = Projected and the Projected shape changes, the Dimension may become invalid (see tilted Cube example)
-    requestPaint();
-
-    return App::DocumentObject::execute();
-}
-
-std::string  DrawViewDimension::getFormatedValue(bool obtuse)
-{
-    std::string result;
-    if (Arbitrary.getValue()) {
-        return FormatSpec.getStrValue();
-    }
-
-    //units api: get schema to figure out if this is multi-value schema(Imperial1, ImperialBuilding)
-    //if it is multi-unit schema, don't even try to use Alt Decimals or format per format spec
-    bool multiValueUnits = false;
-    Base::UnitSystem uniSys = Base::UnitsApi::getSchema();
-    if ( (uniSys == Base::UnitSystem::Imperial1) ||
-         (uniSys == Base::UnitSystem::ImperialBuilding) ) {
-        multiValueUnits = true;
-    }
-    QString specStr = QString::fromUtf8(FormatSpec.getStrValue().data(),FormatSpec.getStrValue().size());
-    double val = std::abs(getDimValue());    //internal units!
-    
-    bool angularMeasure = false;
-    Base::Quantity qVal;
-    qVal.setValue(val);
-    if ( (Type.isValue("Angle")) ||
-         (Type.isValue("Angle3Pt")) ) {
-        angularMeasure = true;
-        qVal.setUnit(Base::Unit::Angle);
-        if (obtuse) {
-            qVal.setValue(fabs(360.0 - val));
-        }
-    } else {
-        qVal.setUnit(Base::Unit::Length);
-    }
-
-    QString userStr = qVal.getUserString();                           // this handles mm to inch/km/parsec etc
-                                                                      // and decimal positions but won't give more than
-                                                                      // Global_Decimals precision
-                                                                      // really should be able to ask units for value
-                                                                      // in appropriate UoM!!
-
-    if (multiValueUnits  &&
-        !angularMeasure) {
-        specStr = userStr;
-    } else {
-        //should be able to handle angular Measures even in ft-in systems
-        QRegExp rxUnits(QString::fromUtf8(" \\D*$"));                     //space + any non digits at end of string
-
-        QString userVal = userStr;
-        userVal.remove(rxUnits);                                          //getUserString(defaultDecimals) without units
-
-        QLocale loc;
-        double userValNum = loc.toDouble(userVal);
-
-        QString userUnits;
-        int pos = 0;
-        if ((pos = rxUnits.indexIn(userStr, 0)) != -1)  {
-            userUnits = rxUnits.cap(0);                                       //entire capture - non numerics at end of userString
-        }
-
-        //find the %x.y tag in FormatSpec
-        QRegExp rxFormat(QString::fromUtf8("%[0-9]*\\.*[0-9]*[aefgAEFG]"));     //printf double format spec 
-        QString match;
-        QString specVal = userVal;                                             //sensible default
-        pos = 0;
-        if ((pos = rxFormat.indexIn(specStr, 0)) != -1)  {
-            match = rxFormat.cap(0);                                          //entire capture of rx
-
-    #if QT_VERSION >= 0x050000
-            specVal = QString::asprintf(Base::Tools::toStdString(match).c_str(),userValNum);
-    #else
-            QString qs2;
-            specVal = qs2.sprintf(Base::Tools::toStdString(match).c_str(),userValNum);
-    #endif
-        }
-
-        QString repl = userVal;
-        if (useDecimals()) {
-            if (showUnits()) {
-                repl = userStr;
-            } else {
-                repl = userVal;
-            }
-        } else {
-            if (showUnits()) {
-                repl = specVal + userUnits;
-            } else {
-                repl = specVal;
-            }
-        }
-
-        specStr.replace(match,repl);
-        //this next bit is so inelegant!!!
-        QChar dp = QChar::fromLatin1('.');
-        if (loc.decimalPoint() != dp) {
-            specStr.replace(dp,loc.decimalPoint());
-        }
-    }
-
-    return specStr.toUtf8().constData();
-}
-
-//!NOTE: this returns the Dimension value in internal units (ie mm)!!!!
-double DrawViewDimension::getDimValue()
-{
-    double result = 0.0;
-    if (!has2DReferences()) {                                            //happens during Dimension creation
-        Base::Console().Log("INFO - DVD::getDimValue - Dimension has no References\n");
-        return result;
-    }
-
-    if (!getViewPart()->hasGeometry()) {                              //happens when loading saved document
-        Base::Console().Log("INFO - DVD::getDimValue ViewPart has no Geometry yet\n");
-        return result;
-    }
-
-    if (MeasureType.isValue("True")) {
-        // True Values
-        if (!measurement->has3DReferences()) {
-            return result;
-        }
-        if ( Type.isValue("Distance")  ||
-             Type.isValue("DistanceX") ||
-             Type.isValue("DistanceY") )  {
-            result = measurement->length();
-        } else if(Type.isValue("Radius")){
-            result = measurement->radius();
-        } else if(Type.isValue("Diameter")){
-            result = 2.0 * measurement->radius();
-        } else if(Type.isValue("Angle")){
-            result = measurement->angle();
-        } else {  //tarfu
-            throw Base::ValueError("getDimValue() - Unknown Dimension Type (3)");
-        }
-    } else {
-        // Projected Values
-        if (!checkReferences2D()) {
-            Base::Console().Log("Error: DVD - %s - 2D references are corrupt\n",getNameInDocument());
-            return result;
-        }
-        if ( Type.isValue("Distance")  ||
-             Type.isValue("DistanceX") ||
-             Type.isValue("DistanceY") )  {
-            pointPair pts = m_linearPoints;
-            Base::Vector3d dimVec = pts.first - pts.second;
-            if (Type.isValue("Distance")) {
-                result = dimVec.Length() / getViewPart()->getScale();
-            } else if (Type.isValue("DistanceX")) {
-                result = fabs(dimVec.x) / getViewPart()->getScale();
-            } else {
-                result = fabs(dimVec.y) / getViewPart()->getScale();
-            }
-
-        } else if(Type.isValue("Radius")){
-            arcPoints pts = m_arcPoints;
-            result = pts.radius / getViewPart()->getScale();            //Projected BaseGeom is scaled for drawing
-
-            
-        } else if(Type.isValue("Diameter")){
-            arcPoints pts = m_arcPoints;
-            result = (pts.radius  * 2.0) / getViewPart()->getScale();   //Projected BaseGeom is scaled for drawing
-
-        } else if(Type.isValue("Angle")){
-            anglePoints pts = m_anglePoints;
-            Base::Vector3d vertex = pts.vertex;
-            Base::Vector3d leg0 = pts.ends.first - vertex;
-            Base::Vector3d leg1 = pts.ends.second - vertex;
-            double legAngle =  leg0.GetAngle(leg1) * 180.0 / M_PI;
-            result = legAngle;
-
-        } else if(Type.isValue("Angle3Pt")){    //same as case "Angle"?
-            anglePoints pts = m_anglePoints;
-            Base::Vector3d vertex = pts.vertex;
-            Base::Vector3d leg0 = pts.ends.first - vertex;
-            Base::Vector3d leg1 = pts.ends.second - vertex;
-            double legAngle =  leg0.GetAngle(leg1) * 180.0 / M_PI;
-            result = legAngle;
-        }
-    }
-    return result;
-}
-
-pointPair DrawViewDimension::getPointsOneEdge()
-{
-    pointPair result;
-    const std::vector<std::string> &subElements      = References2D.getSubValues();
-
-    //TODO: Check for straight line Edge?
-    int idx = DrawUtil::getIndexFromName(subElements[0]);
-    TechDrawGeometry::BaseGeom* geom = getViewPart()->getProjEdgeByIndex(idx);
-    TechDrawGeometry::Generic* gen;
-    if (geom && geom->geomType == TechDrawGeometry::GeomType::GENERIC) {
-        gen = static_cast<TechDrawGeometry::Generic*>(geom);
-    } else {
-        Base::Console().Log("Error: DVD - %s - 2D references are corrupt\n",getNameInDocument());
-        return result;
-    }
-    result.first = DrawUtil::vector23(gen->points[0]);
-    result.second = DrawUtil::vector23(gen->points[1]);
-    return result;
-}
-
-pointPair DrawViewDimension::getPointsTwoEdges()
-{
-    pointPair result;
-    const std::vector<std::string> &subElements      = References2D.getSubValues();
-
-    int idx0 = DrawUtil::getIndexFromName(subElements[0]);
-    int idx1 = DrawUtil::getIndexFromName(subElements[1]);
-    TechDrawGeometry::BaseGeom* geom0 = getViewPart()->getProjEdgeByIndex(idx0);
-    TechDrawGeometry::BaseGeom* geom1 = getViewPart()->getProjEdgeByIndex(idx1);
-    if ((geom0 == nullptr) ||
-        (geom1 == nullptr) ) {
-        Base::Console().Error("Error: DVD - %s - 2D references are corrupt\n",getNameInDocument());
-        return result;
-    }
-    result = closestPoints(geom0->occEdge,geom1->occEdge);
-    return result;
-}
-
-pointPair DrawViewDimension::getPointsTwoVerts()
-{
-    pointPair result;
-    const std::vector<std::string> &subElements      = References2D.getSubValues();
-
-    int idx0 = DrawUtil::getIndexFromName(subElements[0]);
-    int idx1 = DrawUtil::getIndexFromName(subElements[1]);
-    TechDrawGeometry::Vertex* v0 = getViewPart()->getProjVertexByIndex(idx0);
-    TechDrawGeometry::Vertex* v1 = getViewPart()->getProjVertexByIndex(idx1);
-    if ((v0 == nullptr) ||
-        (v1 == nullptr) ) {
-        Base::Console().Error("Error: DVD - %s - 2D references are corrupt\n",getNameInDocument());
-        return result;
-    }
-    result.first  = DrawUtil::vector23(v0->pnt);
-    result.second = DrawUtil::vector23(v1->pnt);
-    return result;
-}    
-
-pointPair DrawViewDimension::getPointsEdgeVert()
-{
-    pointPair result;
-    const std::vector<std::string> &subElements      = References2D.getSubValues();
-
-    int idx0 = DrawUtil::getIndexFromName(subElements[0]);
-    int idx1 = DrawUtil::getIndexFromName(subElements[1]);
-    TechDrawGeometry::BaseGeom* e;
-    TechDrawGeometry::Vertex* v;
-    if (DrawUtil::getGeomTypeFromName(subElements[0]) == "Edge") {
-        e = getViewPart()->getProjEdgeByIndex(idx0);
-        v = getViewPart()->getProjVertexByIndex(idx1);
-    } else {
-        e = getViewPart()->getProjEdgeByIndex(idx1);
-        v = getViewPart()->getProjVertexByIndex(idx0);
-    }
-    if ((v == nullptr) ||
-        (e == nullptr) ) {
-        Base::Console().Log("Error: DVD - %s - 2D references are corrupt\n",getNameInDocument());
-        return result;
-    }
-    result = closestPoints(e->occEdge,v->occVertex);
-    return result;
-}
-
-DrawViewPart* DrawViewDimension::getViewPart() const
-{
-    if (References2D.getValues().empty()) {
-        return nullptr;
-    }
-    return dynamic_cast<TechDraw::DrawViewPart * >(References2D.getValues().at(0));
-}
-
-int DrawViewDimension::getRefType() const
-{
-    int refType = invalidRef;
-    const std::vector<std::string> &subElements      = References2D.getSubValues();
-    if (subElements.size() == 1) {
-        refType = getRefType1(subElements[0]);
-    } else if (subElements.size() == 2) {
-        refType = getRefType2(subElements[0],subElements[1]);
-    } else if (subElements.size() == 3) {
-        refType = getRefType3(subElements[0],subElements[1],subElements[2]);
-    }
-    return refType;
-}
-
-//static
-int DrawViewDimension::getRefType1(const std::string g1)
-{
-    int refType = invalidRef;
-    if (DrawUtil::getGeomTypeFromName(g1) == "Edge") {
-        refType = oneEdge;
-    }
-    return refType;
-}
-
-//static
-int DrawViewDimension::getRefType2(const std::string g1, const std::string g2)
-{
-    int refType = invalidRef;
-    if ((DrawUtil::getGeomTypeFromName(g1) == "Edge") &&
-        (DrawUtil::getGeomTypeFromName(g2) == "Edge")) {
-        refType = twoEdge;
-    } else if ((DrawUtil::getGeomTypeFromName(g1) == "Vertex") &&
-               (DrawUtil::getGeomTypeFromName(g2) == "Vertex")) {
-        refType = twoVertex;
-    } else if (((DrawUtil::getGeomTypeFromName(g1) == "Vertex") &&
-                (DrawUtil::getGeomTypeFromName(g2) == "Edge"))   ||
-               ((DrawUtil::getGeomTypeFromName(g1) == "Edge") &&
-               (DrawUtil::getGeomTypeFromName(g2) == "Vertex")) ) {
-        refType = vertexEdge;
-    }
-    //} else add different types here - Vertex-Face, ...
-
-    return refType;
-}
-
-int DrawViewDimension::getRefType3(const std::string g1,
-                                   const std::string g2,
-                                   const std::string g3)
-{
-    int refType = invalidRef;
-    if ((DrawUtil::getGeomTypeFromName(g1) == "Vertex") &&
-        (DrawUtil::getGeomTypeFromName(g2) == "Vertex") && 
-        (DrawUtil::getGeomTypeFromName(g3) == "Vertex") ) {
-        refType = threeVertex;
-    }
-
-    return refType;
-}
-
-
-//! validate 2D references - only checks if they exist, not if they are the right type
-bool DrawViewDimension::checkReferences2D() const
-{
-    bool result = true;
-    //const std::vector<App::DocumentObject*> &objects = References2D.getValues();
-    const std::vector<std::string> &subElements      = References2D.getSubValues();
-
-    for (auto& s: subElements) {
-        int idx = DrawUtil::getIndexFromName(s);
-        if (DrawUtil::getGeomTypeFromName(s) == "Edge") {
-            TechDrawGeometry::BaseGeom* geom = getViewPart()->getProjEdgeByIndex(idx);
-            if (geom == nullptr) {
-                result = false;
-                break;
-            }
-        } else if (DrawUtil::getGeomTypeFromName(s) == "Vertex") {
-            TechDrawGeometry::Vertex* v = getViewPart()->getProjVertexByIndex(idx);
-            if (v == nullptr) {
-                result = false;
-                break;
-            }
-        }
-    }
-    return result;
-}
-
-pointPair DrawViewDimension::closestPoints(TopoDS_Shape s1,
-                                           TopoDS_Shape s2) const
-{
-    pointPair result;
-    BRepExtrema_DistShapeShape extss(s1, s2);
-    if (!extss.IsDone()) {
-        throw Base::RuntimeError("DVD::closestPoints - BRepExtrema_DistShapeShape failed");
-    }
-    int count = extss.NbSolution();
-    if (count != 0) {
-        gp_Pnt p = extss.PointOnShape1(1);
-        result.first = Base::Vector3d(p.X(),p.Y(),p.Z());
-        p = extss.PointOnShape2(1);
-        result.second = Base::Vector3d(p.X(),p.Y(),p.Z());
-    } //TODO: else { explode }
-
-    return result;
-}
-
-//!add Dimension 3D references to measurement
-void DrawViewDimension::setAll3DMeasurement()
-{
-    measurement->clear();
-    const std::vector<App::DocumentObject*> &Objs = References3D.getValues();
-    const std::vector<std::string> &Subs      = References3D.getSubValues();
-    int end = Objs.size();
-    int i = 0;
-    for ( ; i < end; i++) {
-        static_cast<void> (measurement->addReference3D(Objs.at(i), Subs.at(i)));
-    }
-}
-
-//delete all previous measurements
-void DrawViewDimension::clear3DMeasurements()
-{
-    //set sublinklist to empty?
-    measurement->clear();
-}
-
-void DrawViewDimension::dumpRefs2D(char* text) const
-{
-    Base::Console().Message("DUMP - %s\n",text);
-    const std::vector<App::DocumentObject*> &objects = References2D.getValues();
-    const std::vector<std::string> &subElements = References2D.getSubValues();
-    std::vector<App::DocumentObject*>::const_iterator objIt = objects.begin();
-    std::vector<std::string>::const_iterator subIt = subElements.begin();
-    int i = 0;
-    for( ;objIt != objects.end();objIt++,subIt++,i++) {
-        Base::Console().Message("DUMP - ref: %d object: %s subElement: %s\n",i,(*objIt)->getNameInDocument(),(*subIt).c_str());
-    }
-}
-
-double DrawViewDimension::dist2Segs(Base::Vector2d s1,
-                                       Base::Vector2d e1,
-                                       Base::Vector2d s2,
-                                       Base::Vector2d e2) const
-{
-    gp_Pnt start(s1.x,s1.y,0.0);
-    gp_Pnt end(e1.x,e1.y,0.0);
-    TopoDS_Vertex v1 = BRepBuilderAPI_MakeVertex(start);
-    TopoDS_Vertex v2 = BRepBuilderAPI_MakeVertex(end);
-    BRepBuilderAPI_MakeEdge makeEdge1(v1,v2);
-    TopoDS_Edge edge1 = makeEdge1.Edge();
-
-    start = gp_Pnt(s2.x,s2.y,0.0);
-    end = gp_Pnt(e2.x,e2.y,0.0);
-    v1 = BRepBuilderAPI_MakeVertex(start);
-    v2 = BRepBuilderAPI_MakeVertex(end);
-    BRepBuilderAPI_MakeEdge makeEdge2(v1,v2);
-    TopoDS_Edge edge2 = makeEdge2.Edge();
-
-    BRepExtrema_DistShapeShape extss(edge1, edge2);
-    if (!extss.IsDone()) {
-        throw Base::RuntimeError("DVD::dist2Segs - BRepExtrema_DistShapeShape failed");
-    }
-    int count = extss.NbSolution();
-    double minDist = 0.0;
-    if (count != 0) {
-        minDist = extss.Value();
-    } //TODO: else { explode }
-
-    return minDist;
-}
-
-bool DrawViewDimension::leaderIntersectsArc(Base::Vector3d s, Base::Vector3d pointOnCircle) {
-    bool result = false;
-    const std::vector<std::string> &subElements      = References2D.getSubValues();
-    int idx = DrawUtil::getIndexFromName(subElements[0]);
-    TechDrawGeometry::BaseGeom* base = getViewPart()->getProjEdgeByIndex(idx);
-    if( base && base->geomType == TechDrawGeometry::GeomType::ARCOFCIRCLE )  {
-        TechDrawGeometry::AOC* aoc = static_cast<TechDrawGeometry::AOC*> (base);
-        if (aoc->intersectsArc(s,pointOnCircle)) {
-            result = true;
-        }
-    } else if( base && base->geomType == TechDrawGeometry::GeomType::BSPLINE )  {
-        TechDrawGeometry::BSpline* spline = static_cast<TechDrawGeometry::BSpline*> (base);
-        if (spline->isCircle()) {
-            if (spline->intersectsArc(s,pointOnCircle)) {
-                result = true;
-            }
-        }
-    }
-
-    return result;
-}
-
-bool DrawViewDimension::has2DReferences(void) const
-{
-    bool result = false;
-    const std::vector<App::DocumentObject*> &objects = References2D.getValues();
-    const std::vector<std::string> &SubNames         = References2D.getSubValues();
-    if (!objects.empty()) {
-        App::DocumentObject* testRef = objects.at(0);
-        if (testRef != nullptr) {
-            if (!SubNames.empty()) {
-                result = true;
-            }
-        }
-    }
-    return result;
-}
-
-bool DrawViewDimension::has3DReferences(void) const
-{
-    return (References3D.getSize() > 0);
-}
-
-bool DrawViewDimension::hasTolerance(void) const
-{
-    bool result = true;
-    double overTol = OverTolerance.getValue();
-    double underTol = UnderTolerance.getValue();
-    if (DrawUtil::fpCompare(overTol,0.0) &&
-        DrawUtil::fpCompare(underTol,0.0) ) {
-        result = false;
-    }
-    return result;
-}
-
-bool DrawViewDimension::showUnits() const
-{
-    bool result = false;
-    Base::Reference<ParameterGrp> hGrp = App::GetApplication().GetUserParameter()
-        .GetGroup("BaseApp")->GetGroup("Preferences")->GetGroup("Mod/TechDraw/Dimensions");
-    result = hGrp->GetBool("ShowUnits", true);
-    return result;
-}
-
-bool DrawViewDimension::useDecimals() const
-{
-    bool result = false;
-    Base::Reference<ParameterGrp> hGrp = App::GetApplication().GetUserParameter()
-        .GetGroup("BaseApp")->GetGroup("Preferences")->GetGroup("Mod/TechDraw/Dimensions");
-    result = hGrp->GetBool("UseGlobalDecimals", true);
-    return result;
-}
-
-std::string DrawViewDimension::getPrefix() const
-{
-    std::string result = "";
-    if(Type.isValue("Distance")) {
-        result = "";
-    } else if(Type.isValue("DistanceX")){
-        result = "";
-    } else if(Type.isValue("DistanceY")){
-        result = "";
-    } else if(Type.isValue("DistanceZ")){
-        result = "";
-    } else if(Type.isValue("Radius")){
-        result =  "R";
-    } else if(Type.isValue("Diameter")){
-        Base::Reference<ParameterGrp> hGrp = App::GetApplication().GetUserParameter()
-            .GetGroup("BaseApp")->GetGroup("Preferences")->GetGroup("Mod/TechDraw/Dimensions");
-        std::string diamSym = hGrp->GetASCII("DiameterSymbol","\xe2\x8c\x80");
-        result = diamSym;
-    } else if(Type.isValue("Angle")){
-        result = "";
-    }
-    return result;
-}
-
-std::string DrawViewDimension::getDefaultFormatSpec() const
-{
-    Base::Reference<ParameterGrp> hGrp = App::GetApplication().GetUserParameter()
-                                         .GetGroup("BaseApp")->GetGroup("Preferences")->GetGroup("Mod/TechDraw/Dimensions");
-    QString format1 = Base::Tools::fromStdString("%.");
-    QString format2 = Base::Tools::fromStdString("f");
-    int precision;
-    if (useDecimals()) {
-        precision = Base::UnitsApi::getDecimals();
-    } else {
-        precision = hGrp->GetInt("AltDecimals", 2);
-    }
-    QString formatPrecision = QString::number(precision);
-    
-    std::string prefix = getPrefix();
-    QString qPrefix;
-    if (!prefix.empty()) {
-        qPrefix = QString::fromUtf8(prefix.data(),prefix.size());
-    }
-
-    QString formatSpec = qPrefix + format1 + formatPrecision + format2;
-    return Base::Tools::toStdString(formatSpec);
-}
-
-PyObject *DrawViewDimension::getPyObject(void)
-{
-    if (PythonObject.is(Py::_None())) {
-        // ref counter is set to 1
-        PythonObject = Py::Object(new DrawViewDimensionPy(this),true);
-    }
-    return Py::new_reference_to(PythonObject);
-}
+/***************************************************************************
+ *   Copyright (c) 2013 Luke Parry <l.parry@warwick.ac.uk>                 *
+ *                                                                         *
+ *   This file is part of the FreeCAD CAx development system.              *
+ *                                                                         *
+ *   This library is free software; you can redistribute it and/or         *
+ *   modify it under the terms of the GNU Library General Public           *
+ *   License as published by the Free Software Foundation; either          *
+ *   version 2 of the License, or (at your option) any later version.      *
+ *                                                                         *
+ *   This library  is distributed in the hope that it will be useful,      *
+ *   but WITHOUT ANY WARRANTY; without even the implied warranty of        *
+ *   MERCHANTABILITY or FITNESS FOR A PARTICULAR PURPOSE.  See the         *
+ *   GNU Library General Public License for more details.                  *
+ *                                                                         *
+ *   You should have received a copy of the GNU Library General Public     *
+ *   License along with this library; see the file COPYING.LIB. If not,    *
+ *   write to the Free Software Foundation, Inc., 59 Temple Place,         *
+ *   Suite 330, Boston, MA  02111-1307, USA                                *
+ *                                                                         *
+ ***************************************************************************/
+
+#include "PreCompiled.h"
+
+#ifndef _PreComp_
+# include <sstream>
+# include <cstring>
+# include <cstdlib>
+# include <exception>
+# include <QString>
+# include <QStringList>
+# include <QRegExp>
+#include <BRepBuilderAPI_MakeVertex.hxx>
+#include <BRepBuilderAPI_MakeEdge.hxx>
+#include <BRepExtrema_DistShapeShape.hxx>
+#include <gp_Pnt.hxx>
+#include <TopoDS_Shape.hxx>
+#include <TopoDS_Edge.hxx>
+#endif
+
+#include <QLocale>
+
+#include <App/Application.h>
+#include <Base/Console.h>
+#include <Base/Exception.h>
+#include <Base/Parameter.h>
+#include <Base/Quantity.h>
+#include <Base/Tools.h>
+#include <Base/UnitsApi.h>
+
+#include <Mod/Measure/App/Measurement.h>
+
+#include "Geometry.h"
+#include "DrawViewPart.h"
+#include "DrawViewDimension.h"
+#include "DrawUtil.h"
+#include "LineGroup.h"
+
+
+#include <Mod/TechDraw/App/DrawViewDimensionPy.h>  // generated from DrawViewDimensionPy.xml
+
+using namespace TechDraw;
+
+//===========================================================================
+// DrawViewDimension
+//===========================================================================
+
+PROPERTY_SOURCE(TechDraw::DrawViewDimension, TechDraw::DrawView)
+
+const char* DrawViewDimension::TypeEnums[]= {"Distance",
+                                                "DistanceX",
+                                                "DistanceY",
+                                                "DistanceZ",
+                                                "Radius",
+                                                "Diameter",
+                                                "Angle",
+                                                "Angle3Pt",
+                                                NULL};
+
+const char* DrawViewDimension::MeasureTypeEnums[]= {"True",
+                                                    "Projected",
+                                                    NULL};
+
+enum RefType{
+        invalidRef,
+        oneEdge,
+        twoEdge,
+        twoVertex,
+        vertexEdge,
+        threeVertex
+    };
+
+DrawViewDimension::DrawViewDimension(void)
+{
+    ADD_PROPERTY_TYPE(References2D,(0,0),"",(App::PropertyType)(App::Prop_None),"Projected Geometry References");
+    References2D.setScope(App::LinkScope::Global);
+    ADD_PROPERTY_TYPE(References3D,(0,0),"",(App::PropertyType)(App::Prop_None),"3D Geometry References");
+    References3D.setScope(App::LinkScope::Global);
+    ADD_PROPERTY_TYPE(FormatSpec,("") , "Format",(App::PropertyType)(App::Prop_None),"Dimension Format");
+    ADD_PROPERTY_TYPE(Arbitrary,(false) ,"Format",(App::PropertyType)(App::Prop_None),"Value overridden by user");
+
+    Type.setEnums(TypeEnums);                                          //dimension type: length, radius etc
+    ADD_PROPERTY(Type,((long)0));
+    MeasureType.setEnums(MeasureTypeEnums);
+    ADD_PROPERTY(MeasureType, ((long)1));                             //Projected (or True) measurement
+    ADD_PROPERTY_TYPE(OverTolerance ,(0.0),"",App::Prop_None,"+ Tolerance value");
+    ADD_PROPERTY_TYPE(UnderTolerance ,(0.0),"",App::Prop_None,"- Tolerance value");
+
+    //hide the properties the user can't edit in the property editor
+    References2D.setStatus(App::Property::Hidden,true);
+    References3D.setStatus(App::Property::Hidden,true);
+
+    //hide the DrawView properties that don't apply to Dimensions
+    ScaleType.setStatus(App::Property::ReadOnly,true);
+    ScaleType.setStatus(App::Property::Hidden,true);
+    Scale.setStatus(App::Property::ReadOnly,true);
+    Scale.setStatus(App::Property::Hidden,true);
+    Rotation.setStatus(App::Property::ReadOnly,true);
+    Rotation.setStatus(App::Property::Hidden,true);
+
+    measurement = new Measure::Measurement();
+    //TODO: should have better initial datumLabel position than (0,0) in the DVP?? something closer to the object being measured? 
+
+    //initialize the descriptive geometry. 
+    //TODO: should this be more like DVP with a "geometry object"?
+    m_linearPoints.first  = Base::Vector3d(0,0,0);
+    m_linearPoints.second = Base::Vector3d(0,0,0);
+
+    m_anglePoints.ends.first = Base::Vector3d(0,0,0);
+    m_anglePoints.ends.second = Base::Vector3d(0,0,0);
+    m_anglePoints.vertex = Base::Vector3d(0,0,0);
+
+    m_arcPoints.isArc = false;
+    m_arcPoints.center = Base::Vector3d(0,0,0);
+    m_arcPoints.onCurve.first = Base::Vector3d(0,0,0);
+    m_arcPoints.onCurve.second = Base::Vector3d(0,0,0);
+    m_arcPoints.arcEnds.first = Base::Vector3d(0,0,0);
+    m_arcPoints.arcEnds.second = Base::Vector3d(0,0,0);
+    m_arcPoints.midArc = Base::Vector3d(0,0,0);
+    m_arcPoints.arcCW = false;
+    m_hasGeometry = false;
+}
+
+DrawViewDimension::~DrawViewDimension()
+{
+    delete measurement;
+    measurement = 0;
+}
+
+void DrawViewDimension::onChanged(const App::Property* prop)
+{
+    if (!isRestoring()) {
+        if (prop == &MeasureType) {
+            if (MeasureType.isValue("True") && !measurement->has3DReferences()) {
+                Base::Console().Warning("Dimension %s missing Reference to 3D model. Must be Projected.\n", getNameInDocument());
+                MeasureType.setValue("Projected");
+            }
+        }
+        if (prop == &References3D) {                                       //have to rebuild the Measurement object
+            clear3DMeasurements();                                                             //Measurement object
+            if (!(References3D.getValues()).empty()) {
+                setAll3DMeasurement();
+            } else {
+                if (MeasureType.isValue("True")) {                                 //empty 3dRefs, but True
+                    MeasureType.touch();                                          //run MeasureType logic for this case
+                }
+            }
+        }
+        if (prop == &Type) {
+            FormatSpec.setValue(getDefaultFormatSpec().c_str());
+        }
+    }
+
+    DrawView::onChanged(prop);
+}
+
+void DrawViewDimension::onDocumentRestored()
+{
+    if (has3DReferences()) {
+        setAll3DMeasurement();
+    }
+}
+
+
+short DrawViewDimension::mustExecute() const
+{
+    bool result = 0;
+    if (!isRestoring()) {
+        result =  (References2D.isTouched() ||
+                  Type.isTouched() ||
+                  FormatSpec.isTouched() ||
+                  MeasureType.isTouched());
+    }
+    if (result) {
+        return result;
+    }
+    
+    auto dvp = getViewPart();
+    if (dvp != nullptr) {
+        result = dvp->isTouched();
+    }
+    if (result) {
+        return result;
+    }
+
+    return DrawView::mustExecute();
+}
+
+App::DocumentObjectExecReturn *DrawViewDimension::execute(void)
+{
+    if (!keepUpdated()) {
+        return App::DocumentObject::StdReturn;
+    }
+
+    if (!has2DReferences()) {                                            //too soon
+        return App::DocumentObject::StdReturn;
+    }
+    
+    if (!getViewPart()->hasGeometry()) {                              //happens when loading saved document
+        Base::Console().Log("INFO - DVD::getDimValue ViewPart has no Geometry yet\n");
+        return App::DocumentObject::StdReturn;
+    }
+
+    if (!checkReferences2D()) {
+        Base::Console().Log("Error: DVD - %s - 2D references are corrupt\n",getNameInDocument());
+        return App::DocumentObject::StdReturn;
+    }
+    
+    const std::vector<std::string> &subElements = References2D.getSubValues();
+
+    if ( Type.isValue("Distance")  ||
+         Type.isValue("DistanceX") ||
+         Type.isValue("DistanceY") )  {
+
+        if (getRefType() == oneEdge) {
+            m_linearPoints = getPointsOneEdge();
+        }else if (getRefType() == twoEdge) {
+            m_linearPoints = getPointsTwoEdges();
+        } else if (getRefType() == twoVertex) {
+            m_linearPoints = getPointsTwoVerts();
+        } else if (getRefType() == vertexEdge) {
+            m_linearPoints = getPointsEdgeVert();
+        }  //else tarfu
+        m_hasGeometry = true;
+    } else if(Type.isValue("Radius")){
+        int idx = DrawUtil::getIndexFromName(subElements[0]);
+        TechDrawGeometry::BaseGeom* base = getViewPart()->getProjEdgeByIndex(idx);
+        TechDrawGeometry::Circle* circle;
+        arcPoints pts;
+        pts.center = Base::Vector3d(0.0,0.0,0.0);
+        pts.radius = 0.0;
+        if( (base && base->geomType == TechDrawGeometry::GeomType::CIRCLE) || 
+           (base && base->geomType == TechDrawGeometry::GeomType::ARCOFCIRCLE))  {
+            circle = static_cast<TechDrawGeometry::Circle*> (base);
+            pts.center = Base::Vector3d(circle->center.x,circle->center.y,0.0);
+            pts.radius = circle->radius;
+            if (base->geomType == TechDrawGeometry::GeomType::ARCOFCIRCLE) {
+                TechDrawGeometry::AOC* aoc = static_cast<TechDrawGeometry::AOC*> (circle);
+                pts.isArc = true;
+                pts.onCurve.first  = Base::Vector3d(aoc->midPnt.x,aoc->midPnt.y,0.0);
+                pts.midArc         = Base::Vector3d(aoc->midPnt.x,aoc->midPnt.y,0.0);
+                pts.arcEnds.first  = Base::Vector3d(aoc->startPnt.x,aoc->startPnt.y,0.0);
+                pts.arcEnds.second = Base::Vector3d(aoc->endPnt.x,aoc->endPnt.y,0.0);
+                pts.arcCW          = aoc->cw;
+            } else {
+                pts.isArc = false;
+                pts.onCurve.first  = pts.center + Base::Vector3d(1,0,0) * circle->radius;   //arbitrary point on edge
+                pts.onCurve.second = pts.center + Base::Vector3d(-1,0,0) * circle->radius;  //arbitrary point on edge
+            }
+        } else if (base && base->geomType == TechDrawGeometry::GeomType::BSPLINE) {
+            TechDrawGeometry::BSpline* spline = static_cast<TechDrawGeometry::BSpline*> (base);
+            if (spline->isCircle()) {
+                bool circ,arc;
+                double rad;
+                Base::Vector3d center;
+                spline->getCircleParms(circ,rad,center,arc);
+                pts.center = Base::Vector3d(center.x,center.y,0.0);
+                pts.radius = rad;
+                pts.arcEnds.first  = Base::Vector3d(spline->startPnt.x,spline->startPnt.y,0.0);
+                pts.arcEnds.second = Base::Vector3d(spline->endPnt.x,spline->endPnt.y,0.0);
+                pts.midArc         = Base::Vector3d(spline->midPnt.x,spline->midPnt.y,0.0);
+                pts.isArc = arc;
+                pts.arcCW          = spline->cw;
+                if (arc) {
+                    pts.onCurve.first  = Base::Vector3d(spline->midPnt.x,spline->midPnt.y,0.0);
+                } else {
+                    pts.onCurve.first  = pts.center + Base::Vector3d(1,0,0) * rad;   //arbitrary point on edge
+                    pts.onCurve.second = pts.center + Base::Vector3d(-1,0,0) * rad;  //arbitrary point on edge
+                }
+            } else {
+                //fubar - can't have non-circular spline as target of Diameter dimension
+                Base::Console().Error("Dimension %s refers to invalid BSpline\n",getNameInDocument());
+                return App::DocumentObject::StdReturn;
+            }
+        } else {
+            Base::Console().Log("Error: DVD - %s - 2D references are corrupt\n",getNameInDocument());
+            return App::DocumentObject::StdReturn;
+        }
+        m_arcPoints = pts;
+        m_hasGeometry = true;
+    } else if(Type.isValue("Diameter")){
+        int idx = DrawUtil::getIndexFromName(subElements[0]);
+        TechDrawGeometry::BaseGeom* base = getViewPart()->getProjEdgeByIndex(idx);
+        TechDrawGeometry::Circle* circle;
+        arcPoints pts;
+        pts.center = Base::Vector3d(0.0,0.0,0.0);
+        pts.radius = 0.0;
+        if ((base && base->geomType == TechDrawGeometry::GeomType::CIRCLE) || 
+           (base && base->geomType == TechDrawGeometry::GeomType::ARCOFCIRCLE)) {
+            circle = static_cast<TechDrawGeometry::Circle*> (base);
+            pts.center = Base::Vector3d(circle->center.x,circle->center.y,0.0);
+            pts.radius = circle->radius;
+            if (base->geomType == TechDrawGeometry::GeomType::ARCOFCIRCLE) {
+                TechDrawGeometry::AOC* aoc = static_cast<TechDrawGeometry::AOC*> (circle);
+                pts.isArc = true;
+                pts.onCurve.first  = Base::Vector3d(aoc->midPnt.x,aoc->midPnt.y,0.0);
+                pts.midArc         = Base::Vector3d(aoc->midPnt.x,aoc->midPnt.y,0.0);
+                pts.arcEnds.first  = Base::Vector3d(aoc->startPnt.x,aoc->startPnt.y,0.0);
+                pts.arcEnds.second = Base::Vector3d(aoc->endPnt.x,aoc->endPnt.y,0.0);
+                pts.arcCW          = aoc->cw;
+            } else {
+                pts.isArc = false;
+                pts.onCurve.first  = pts.center + Base::Vector3d(1,0,0) * circle->radius;   //arbitrary point on edge
+                pts.onCurve.second = pts.center + Base::Vector3d(-1,0,0) * circle->radius;  //arbitrary point on edge
+            }
+        } else if (base && base->geomType == TechDrawGeometry::GeomType::BSPLINE) {
+            TechDrawGeometry::BSpline* spline = static_cast<TechDrawGeometry::BSpline*> (base);
+            if (spline->isCircle()) {
+                bool circ,arc;
+                double rad;
+                Base::Vector3d center;
+                spline->getCircleParms(circ,rad,center,arc);
+                pts.center = Base::Vector3d(center.x,center.y,0.0);
+                pts.radius = rad;
+                pts.arcEnds.first  = Base::Vector3d(spline->startPnt.x,spline->startPnt.y,0.0);
+                pts.arcEnds.second = Base::Vector3d(spline->endPnt.x,spline->endPnt.y,0.0);
+                pts.midArc         = Base::Vector3d(spline->midPnt.x,spline->midPnt.y,0.0);
+                pts.isArc = arc;
+                pts.arcCW          = spline->cw;
+                if (arc) {
+                    pts.onCurve.first  = Base::Vector3d(spline->midPnt.x,spline->midPnt.y,0.0);
+                } else {
+                    pts.onCurve.first  = pts.center + Base::Vector3d(1,0,0) * rad;   //arbitrary point on edge
+                    pts.onCurve.second = pts.center + Base::Vector3d(-1,0,0) * rad;  //arbitrary point on edge
+                }
+            } else {
+                //fubar - can't have non-circular spline as target of Diameter dimension
+                Base::Console().Error("Dimension %s refers to invalid BSpline\n",getNameInDocument());
+                return App::DocumentObject::StdReturn;
+            }
+        } else {
+            Base::Console().Log("Error: DVD - %s - 2D references are corrupt\n",getNameInDocument());
+            return App::DocumentObject::StdReturn;
+        }
+        m_arcPoints = pts;
+        m_hasGeometry = true;
+    } else if(Type.isValue("Angle")){
+        if (getRefType() != twoEdge) {
+             Base::Console().Log("Error: DVD - %s - 2D references are corrupt\n",getNameInDocument());
+             return App::DocumentObject::StdReturn;
+        }
+        int idx0 = DrawUtil::getIndexFromName(subElements[0]);
+        int idx1 = DrawUtil::getIndexFromName(subElements[1]);
+        TechDrawGeometry::BaseGeom* edge0 = getViewPart()->getProjEdgeByIndex(idx0);
+        TechDrawGeometry::BaseGeom* edge1 = getViewPart()->getProjEdgeByIndex(idx1);
+        TechDrawGeometry::Generic *gen0;
+        TechDrawGeometry::Generic *gen1;
+        if (edge0 && edge0->geomType == TechDrawGeometry::GeomType::GENERIC) {
+             gen0 = static_cast<TechDrawGeometry::Generic*>(edge0);
+        } else {
+             Base::Console().Log("Error: DVD - %s - 2D references are corrupt\n",getNameInDocument());
+             return App::DocumentObject::StdReturn;
+        }
+        if (edge1 && edge1->geomType == TechDrawGeometry::GeomType::GENERIC) {
+             gen1 = static_cast<TechDrawGeometry::Generic*>(edge1);
+        } else {
+             Base::Console().Log("Error: DVD - %s - 2D references are corrupt\n",getNameInDocument());
+             return App::DocumentObject::StdReturn;
+        }
+
+        anglePoints pts;
+        Base::Vector3d apex = DrawUtil::vector23(gen0->apparentInter(gen1));
+        Base::Vector3d extPoint0,extPoint1;
+        if ((DrawUtil::vector23(gen0->getStartPoint()) - apex).Length() >
+            (DrawUtil::vector23(gen0->getEndPoint()) - apex).Length()) {
+            extPoint0 = DrawUtil::vector23(gen0->getStartPoint());
+        } else {
+            extPoint0 = DrawUtil::vector23(gen0->getEndPoint());
+        }
+        if ((DrawUtil::vector23(gen1->getStartPoint()) - apex).Length() >
+            (DrawUtil::vector23(gen1->getEndPoint()) - apex).Length()) {
+            extPoint1 = DrawUtil::vector23(gen1->getStartPoint());
+        } else {
+            extPoint1 = DrawUtil::vector23(gen1->getEndPoint());
+        }
+        pts.ends.first  = extPoint0;
+        pts.ends.second = extPoint1;
+        pts.vertex = apex;
+        m_anglePoints = pts;
+        m_hasGeometry = true;
+    } else if(Type.isValue("Angle3Pt")){
+        if (getRefType() != threeVertex) {
+             Base::Console().Log("Error: DVD - %s - 2D references are corrupt\n",getNameInDocument());
+             return App::DocumentObject::StdReturn;
+        }
+        int idx0 = DrawUtil::getIndexFromName(subElements[0]);
+        int idx1 = DrawUtil::getIndexFromName(subElements[1]);
+        int idx2 = DrawUtil::getIndexFromName(subElements[2]);
+                               
+        TechDrawGeometry::Vertex* vert0 = getViewPart()->getProjVertexByIndex(idx0);
+        TechDrawGeometry::Vertex* vert1 = getViewPart()->getProjVertexByIndex(idx1);
+        TechDrawGeometry::Vertex* vert2 = getViewPart()->getProjVertexByIndex(idx2);
+        if (!vert0 || !vert1 || !vert2) {
+             Base::Console().Log("Error: DVD - %s - 2D references are corrupt\n",getNameInDocument());
+             return App::DocumentObject::StdReturn;
+        }
+
+        anglePoints pts;
+        Base::Vector3d apex =  vert1->getAs3D();
+        Base::Vector3d extPoint0 = vert0->getAs3D();
+        Base::Vector3d extPoint2 = vert2->getAs3D();
+        pts.ends.first  = extPoint0;
+        pts.ends.second = extPoint2;
+        pts.vertex = apex;
+        m_anglePoints = pts;
+        m_hasGeometry = true;
+    }
+
+    //TODO: if MeasureType = Projected and the Projected shape changes, the Dimension may become invalid (see tilted Cube example)
+    requestPaint();
+
+    return App::DocumentObject::execute();
+}
+
+std::string  DrawViewDimension::getFormatedValue(bool obtuse)
+{
+    std::string result;
+    if (Arbitrary.getValue()) {
+        return FormatSpec.getStrValue();
+    }
+
+    //units api: get schema to figure out if this is multi-value schema(Imperial1, ImperialBuilding)
+    //if it is multi-unit schema, don't even try to use Alt Decimals or format per format spec
+    bool multiValueUnits = false;
+    Base::UnitSystem uniSys = Base::UnitsApi::getSchema();
+    if ( (uniSys == Base::UnitSystem::Imperial1) ||
+         (uniSys == Base::UnitSystem::ImperialBuilding) ) {
+        multiValueUnits = true;
+    }
+    QString specStr = QString::fromUtf8(FormatSpec.getStrValue().data(),FormatSpec.getStrValue().size());
+    double val = std::abs(getDimValue());    //internal units!
+    
+    bool angularMeasure = false;
+    Base::Quantity qVal;
+    qVal.setValue(val);
+    if ( (Type.isValue("Angle")) ||
+         (Type.isValue("Angle3Pt")) ) {
+        angularMeasure = true;
+        qVal.setUnit(Base::Unit::Angle);
+        if (obtuse) {
+            qVal.setValue(fabs(360.0 - val));
+        }
+    } else {
+        qVal.setUnit(Base::Unit::Length);
+    }
+
+    QString userStr = qVal.getUserString();                           // this handles mm to inch/km/parsec etc
+                                                                      // and decimal positions but won't give more than
+                                                                      // Global_Decimals precision
+                                                                      // really should be able to ask units for value
+                                                                      // in appropriate UoM!!
+
+    if (multiValueUnits  &&
+        !angularMeasure) {
+        specStr = userStr;
+    } else {
+        //should be able to handle angular Measures even in ft-in systems
+        QRegExp rxUnits(QString::fromUtf8(" \\D*$"));                     //space + any non digits at end of string
+
+        QString userVal = userStr;
+        userVal.remove(rxUnits);                                          //getUserString(defaultDecimals) without units
+
+        QLocale loc;
+        double userValNum = loc.toDouble(userVal);
+
+        QString userUnits;
+        int pos = 0;
+        if ((pos = rxUnits.indexIn(userStr, 0)) != -1)  {
+            userUnits = rxUnits.cap(0);                                       //entire capture - non numerics at end of userString
+        }
+
+        //find the %x.y tag in FormatSpec
+        QRegExp rxFormat(QString::fromUtf8("%[0-9]*\\.*[0-9]*[aefgAEFG]"));     //printf double format spec 
+        QString match;
+        QString specVal = userVal;                                             //sensible default
+        pos = 0;
+        if ((pos = rxFormat.indexIn(specStr, 0)) != -1)  {
+            match = rxFormat.cap(0);                                          //entire capture of rx
+
+    #if QT_VERSION >= 0x050000
+            specVal = QString::asprintf(Base::Tools::toStdString(match).c_str(),userValNum);
+    #else
+            QString qs2;
+            specVal = qs2.sprintf(Base::Tools::toStdString(match).c_str(),userValNum);
+    #endif
+        }
+
+        QString repl = userVal;
+        if (useDecimals()) {
+            if (showUnits()) {
+                repl = userStr;
+            } else {
+                repl = userVal;
+            }
+        } else {
+            if (showUnits()) {
+                repl = specVal + userUnits;
+            } else {
+                repl = specVal;
+            }
+        }
+
+        specStr.replace(match,repl);
+        //this next bit is so inelegant!!!
+        QChar dp = QChar::fromLatin1('.');
+        if (loc.decimalPoint() != dp) {
+            specStr.replace(dp,loc.decimalPoint());
+        }
+    }
+
+    return specStr.toUtf8().constData();
+}
+
+//!NOTE: this returns the Dimension value in internal units (ie mm)!!!!
+double DrawViewDimension::getDimValue()
+{
+    double result = 0.0;
+    if (!has2DReferences()) {                                            //happens during Dimension creation
+        Base::Console().Log("INFO - DVD::getDimValue - Dimension has no References\n");
+        return result;
+    }
+
+    if (!getViewPart()->hasGeometry()) {                              //happens when loading saved document
+        Base::Console().Log("INFO - DVD::getDimValue ViewPart has no Geometry yet\n");
+        return result;
+    }
+
+    if (MeasureType.isValue("True")) {
+        // True Values
+        if (!measurement->has3DReferences()) {
+            return result;
+        }
+        if ( Type.isValue("Distance")  ||
+             Type.isValue("DistanceX") ||
+             Type.isValue("DistanceY") )  {
+            result = measurement->length();
+        } else if(Type.isValue("Radius")){
+            result = measurement->radius();
+        } else if(Type.isValue("Diameter")){
+            result = 2.0 * measurement->radius();
+        } else if(Type.isValue("Angle")){
+            result = measurement->angle();
+        } else {  //tarfu
+            throw Base::ValueError("getDimValue() - Unknown Dimension Type (3)");
+        }
+    } else {
+        // Projected Values
+        if (!checkReferences2D()) {
+            Base::Console().Log("Error: DVD - %s - 2D references are corrupt\n",getNameInDocument());
+            return result;
+        }
+        if ( Type.isValue("Distance")  ||
+             Type.isValue("DistanceX") ||
+             Type.isValue("DistanceY") )  {
+            pointPair pts = m_linearPoints;
+            Base::Vector3d dimVec = pts.first - pts.second;
+            if (Type.isValue("Distance")) {
+                result = dimVec.Length() / getViewPart()->getScale();
+            } else if (Type.isValue("DistanceX")) {
+                result = fabs(dimVec.x) / getViewPart()->getScale();
+            } else {
+                result = fabs(dimVec.y) / getViewPart()->getScale();
+            }
+
+        } else if(Type.isValue("Radius")){
+            arcPoints pts = m_arcPoints;
+            result = pts.radius / getViewPart()->getScale();            //Projected BaseGeom is scaled for drawing
+
+            
+        } else if(Type.isValue("Diameter")){
+            arcPoints pts = m_arcPoints;
+            result = (pts.radius  * 2.0) / getViewPart()->getScale();   //Projected BaseGeom is scaled for drawing
+
+        } else if(Type.isValue("Angle")){
+            anglePoints pts = m_anglePoints;
+            Base::Vector3d vertex = pts.vertex;
+            Base::Vector3d leg0 = pts.ends.first - vertex;
+            Base::Vector3d leg1 = pts.ends.second - vertex;
+            double legAngle =  leg0.GetAngle(leg1) * 180.0 / M_PI;
+            result = legAngle;
+
+        } else if(Type.isValue("Angle3Pt")){    //same as case "Angle"?
+            anglePoints pts = m_anglePoints;
+            Base::Vector3d vertex = pts.vertex;
+            Base::Vector3d leg0 = pts.ends.first - vertex;
+            Base::Vector3d leg1 = pts.ends.second - vertex;
+            double legAngle =  leg0.GetAngle(leg1) * 180.0 / M_PI;
+            result = legAngle;
+        }
+    }
+    return result;
+}
+
+pointPair DrawViewDimension::getPointsOneEdge()
+{
+    pointPair result;
+    const std::vector<std::string> &subElements      = References2D.getSubValues();
+
+    //TODO: Check for straight line Edge?
+    int idx = DrawUtil::getIndexFromName(subElements[0]);
+    TechDrawGeometry::BaseGeom* geom = getViewPart()->getProjEdgeByIndex(idx);
+    TechDrawGeometry::Generic* gen;
+    if (geom && geom->geomType == TechDrawGeometry::GeomType::GENERIC) {
+        gen = static_cast<TechDrawGeometry::Generic*>(geom);
+    } else {
+        Base::Console().Log("Error: DVD - %s - 2D references are corrupt\n",getNameInDocument());
+        return result;
+    }
+    result.first = DrawUtil::vector23(gen->points[0]);
+    result.second = DrawUtil::vector23(gen->points[1]);
+    return result;
+}
+
+pointPair DrawViewDimension::getPointsTwoEdges()
+{
+    pointPair result;
+    const std::vector<std::string> &subElements      = References2D.getSubValues();
+
+    int idx0 = DrawUtil::getIndexFromName(subElements[0]);
+    int idx1 = DrawUtil::getIndexFromName(subElements[1]);
+    TechDrawGeometry::BaseGeom* geom0 = getViewPart()->getProjEdgeByIndex(idx0);
+    TechDrawGeometry::BaseGeom* geom1 = getViewPart()->getProjEdgeByIndex(idx1);
+    if ((geom0 == nullptr) ||
+        (geom1 == nullptr) ) {
+        Base::Console().Error("Error: DVD - %s - 2D references are corrupt\n",getNameInDocument());
+        return result;
+    }
+    result = closestPoints(geom0->occEdge,geom1->occEdge);
+    return result;
+}
+
+pointPair DrawViewDimension::getPointsTwoVerts()
+{
+    pointPair result;
+    const std::vector<std::string> &subElements      = References2D.getSubValues();
+
+    int idx0 = DrawUtil::getIndexFromName(subElements[0]);
+    int idx1 = DrawUtil::getIndexFromName(subElements[1]);
+    TechDrawGeometry::Vertex* v0 = getViewPart()->getProjVertexByIndex(idx0);
+    TechDrawGeometry::Vertex* v1 = getViewPart()->getProjVertexByIndex(idx1);
+    if ((v0 == nullptr) ||
+        (v1 == nullptr) ) {
+        Base::Console().Error("Error: DVD - %s - 2D references are corrupt\n",getNameInDocument());
+        return result;
+    }
+    result.first  = DrawUtil::vector23(v0->pnt);
+    result.second = DrawUtil::vector23(v1->pnt);
+    return result;
+}    
+
+pointPair DrawViewDimension::getPointsEdgeVert()
+{
+    pointPair result;
+    const std::vector<std::string> &subElements      = References2D.getSubValues();
+
+    int idx0 = DrawUtil::getIndexFromName(subElements[0]);
+    int idx1 = DrawUtil::getIndexFromName(subElements[1]);
+    TechDrawGeometry::BaseGeom* e;
+    TechDrawGeometry::Vertex* v;
+    if (DrawUtil::getGeomTypeFromName(subElements[0]) == "Edge") {
+        e = getViewPart()->getProjEdgeByIndex(idx0);
+        v = getViewPart()->getProjVertexByIndex(idx1);
+    } else {
+        e = getViewPart()->getProjEdgeByIndex(idx1);
+        v = getViewPart()->getProjVertexByIndex(idx0);
+    }
+    if ((v == nullptr) ||
+        (e == nullptr) ) {
+        Base::Console().Log("Error: DVD - %s - 2D references are corrupt\n",getNameInDocument());
+        return result;
+    }
+    result = closestPoints(e->occEdge,v->occVertex);
+    return result;
+}
+
+DrawViewPart* DrawViewDimension::getViewPart() const
+{
+    if (References2D.getValues().empty()) {
+        return nullptr;
+    }
+    return dynamic_cast<TechDraw::DrawViewPart * >(References2D.getValues().at(0));
+}
+
+int DrawViewDimension::getRefType() const
+{
+    int refType = invalidRef;
+    const std::vector<std::string> &subElements      = References2D.getSubValues();
+    if (subElements.size() == 1) {
+        refType = getRefType1(subElements[0]);
+    } else if (subElements.size() == 2) {
+        refType = getRefType2(subElements[0],subElements[1]);
+    } else if (subElements.size() == 3) {
+        refType = getRefType3(subElements[0],subElements[1],subElements[2]);
+    }
+    return refType;
+}
+
+//static
+int DrawViewDimension::getRefType1(const std::string g1)
+{
+    int refType = invalidRef;
+    if (DrawUtil::getGeomTypeFromName(g1) == "Edge") {
+        refType = oneEdge;
+    }
+    return refType;
+}
+
+//static
+int DrawViewDimension::getRefType2(const std::string g1, const std::string g2)
+{
+    int refType = invalidRef;
+    if ((DrawUtil::getGeomTypeFromName(g1) == "Edge") &&
+        (DrawUtil::getGeomTypeFromName(g2) == "Edge")) {
+        refType = twoEdge;
+    } else if ((DrawUtil::getGeomTypeFromName(g1) == "Vertex") &&
+               (DrawUtil::getGeomTypeFromName(g2) == "Vertex")) {
+        refType = twoVertex;
+    } else if (((DrawUtil::getGeomTypeFromName(g1) == "Vertex") &&
+                (DrawUtil::getGeomTypeFromName(g2) == "Edge"))   ||
+               ((DrawUtil::getGeomTypeFromName(g1) == "Edge") &&
+               (DrawUtil::getGeomTypeFromName(g2) == "Vertex")) ) {
+        refType = vertexEdge;
+    }
+    //} else add different types here - Vertex-Face, ...
+
+    return refType;
+}
+
+int DrawViewDimension::getRefType3(const std::string g1,
+                                   const std::string g2,
+                                   const std::string g3)
+{
+    int refType = invalidRef;
+    if ((DrawUtil::getGeomTypeFromName(g1) == "Vertex") &&
+        (DrawUtil::getGeomTypeFromName(g2) == "Vertex") && 
+        (DrawUtil::getGeomTypeFromName(g3) == "Vertex") ) {
+        refType = threeVertex;
+    }
+
+    return refType;
+}
+
+
+//! validate 2D references - only checks if they exist, not if they are the right type
+bool DrawViewDimension::checkReferences2D() const
+{
+    bool result = true;
+    //const std::vector<App::DocumentObject*> &objects = References2D.getValues();
+    const std::vector<std::string> &subElements      = References2D.getSubValues();
+
+    for (auto& s: subElements) {
+        int idx = DrawUtil::getIndexFromName(s);
+        if (DrawUtil::getGeomTypeFromName(s) == "Edge") {
+            TechDrawGeometry::BaseGeom* geom = getViewPart()->getProjEdgeByIndex(idx);
+            if (geom == nullptr) {
+                result = false;
+                break;
+            }
+        } else if (DrawUtil::getGeomTypeFromName(s) == "Vertex") {
+            TechDrawGeometry::Vertex* v = getViewPart()->getProjVertexByIndex(idx);
+            if (v == nullptr) {
+                result = false;
+                break;
+            }
+        }
+    }
+    return result;
+}
+
+pointPair DrawViewDimension::closestPoints(TopoDS_Shape s1,
+                                           TopoDS_Shape s2) const
+{
+    pointPair result;
+    BRepExtrema_DistShapeShape extss(s1, s2);
+    if (!extss.IsDone()) {
+        throw Base::RuntimeError("DVD::closestPoints - BRepExtrema_DistShapeShape failed");
+    }
+    int count = extss.NbSolution();
+    if (count != 0) {
+        gp_Pnt p = extss.PointOnShape1(1);
+        result.first = Base::Vector3d(p.X(),p.Y(),p.Z());
+        p = extss.PointOnShape2(1);
+        result.second = Base::Vector3d(p.X(),p.Y(),p.Z());
+    } //TODO: else { explode }
+
+    return result;
+}
+
+//!add Dimension 3D references to measurement
+void DrawViewDimension::setAll3DMeasurement()
+{
+    measurement->clear();
+    const std::vector<App::DocumentObject*> &Objs = References3D.getValues();
+    const std::vector<std::string> &Subs      = References3D.getSubValues();
+    int end = Objs.size();
+    int i = 0;
+    for ( ; i < end; i++) {
+        static_cast<void> (measurement->addReference3D(Objs.at(i), Subs.at(i)));
+    }
+}
+
+//delete all previous measurements
+void DrawViewDimension::clear3DMeasurements()
+{
+    //set sublinklist to empty?
+    measurement->clear();
+}
+
+void DrawViewDimension::dumpRefs2D(char* text) const
+{
+    Base::Console().Message("DUMP - %s\n",text);
+    const std::vector<App::DocumentObject*> &objects = References2D.getValues();
+    const std::vector<std::string> &subElements = References2D.getSubValues();
+    std::vector<App::DocumentObject*>::const_iterator objIt = objects.begin();
+    std::vector<std::string>::const_iterator subIt = subElements.begin();
+    int i = 0;
+    for( ;objIt != objects.end();objIt++,subIt++,i++) {
+        Base::Console().Message("DUMP - ref: %d object: %s subElement: %s\n",i,(*objIt)->getNameInDocument(),(*subIt).c_str());
+    }
+}
+
+double DrawViewDimension::dist2Segs(Base::Vector2d s1,
+                                       Base::Vector2d e1,
+                                       Base::Vector2d s2,
+                                       Base::Vector2d e2) const
+{
+    gp_Pnt start(s1.x,s1.y,0.0);
+    gp_Pnt end(e1.x,e1.y,0.0);
+    TopoDS_Vertex v1 = BRepBuilderAPI_MakeVertex(start);
+    TopoDS_Vertex v2 = BRepBuilderAPI_MakeVertex(end);
+    BRepBuilderAPI_MakeEdge makeEdge1(v1,v2);
+    TopoDS_Edge edge1 = makeEdge1.Edge();
+
+    start = gp_Pnt(s2.x,s2.y,0.0);
+    end = gp_Pnt(e2.x,e2.y,0.0);
+    v1 = BRepBuilderAPI_MakeVertex(start);
+    v2 = BRepBuilderAPI_MakeVertex(end);
+    BRepBuilderAPI_MakeEdge makeEdge2(v1,v2);
+    TopoDS_Edge edge2 = makeEdge2.Edge();
+
+    BRepExtrema_DistShapeShape extss(edge1, edge2);
+    if (!extss.IsDone()) {
+        throw Base::RuntimeError("DVD::dist2Segs - BRepExtrema_DistShapeShape failed");
+    }
+    int count = extss.NbSolution();
+    double minDist = 0.0;
+    if (count != 0) {
+        minDist = extss.Value();
+    } //TODO: else { explode }
+
+    return minDist;
+}
+
+bool DrawViewDimension::leaderIntersectsArc(Base::Vector3d s, Base::Vector3d pointOnCircle) {
+    bool result = false;
+    const std::vector<std::string> &subElements      = References2D.getSubValues();
+    int idx = DrawUtil::getIndexFromName(subElements[0]);
+    TechDrawGeometry::BaseGeom* base = getViewPart()->getProjEdgeByIndex(idx);
+    if( base && base->geomType == TechDrawGeometry::GeomType::ARCOFCIRCLE )  {
+        TechDrawGeometry::AOC* aoc = static_cast<TechDrawGeometry::AOC*> (base);
+        if (aoc->intersectsArc(s,pointOnCircle)) {
+            result = true;
+        }
+    } else if( base && base->geomType == TechDrawGeometry::GeomType::BSPLINE )  {
+        TechDrawGeometry::BSpline* spline = static_cast<TechDrawGeometry::BSpline*> (base);
+        if (spline->isCircle()) {
+            if (spline->intersectsArc(s,pointOnCircle)) {
+                result = true;
+            }
+        }
+    }
+
+    return result;
+}
+
+bool DrawViewDimension::has2DReferences(void) const
+{
+    bool result = false;
+    const std::vector<App::DocumentObject*> &objects = References2D.getValues();
+    const std::vector<std::string> &SubNames         = References2D.getSubValues();
+    if (!objects.empty()) {
+        App::DocumentObject* testRef = objects.at(0);
+        if (testRef != nullptr) {
+            if (!SubNames.empty()) {
+                result = true;
+            }
+        }
+    }
+    return result;
+}
+
+bool DrawViewDimension::has3DReferences(void) const
+{
+    return (References3D.getSize() > 0);
+}
+
+bool DrawViewDimension::hasTolerance(void) const
+{
+    bool result = true;
+    double overTol = OverTolerance.getValue();
+    double underTol = UnderTolerance.getValue();
+    if (DrawUtil::fpCompare(overTol,0.0) &&
+        DrawUtil::fpCompare(underTol,0.0) ) {
+        result = false;
+    }
+    return result;
+}
+
+bool DrawViewDimension::showUnits() const
+{
+    bool result = false;
+    Base::Reference<ParameterGrp> hGrp = App::GetApplication().GetUserParameter()
+        .GetGroup("BaseApp")->GetGroup("Preferences")->GetGroup("Mod/TechDraw/Dimensions");
+    result = hGrp->GetBool("ShowUnits", true);
+    return result;
+}
+
+bool DrawViewDimension::useDecimals() const
+{
+    bool result = false;
+    Base::Reference<ParameterGrp> hGrp = App::GetApplication().GetUserParameter()
+        .GetGroup("BaseApp")->GetGroup("Preferences")->GetGroup("Mod/TechDraw/Dimensions");
+    result = hGrp->GetBool("UseGlobalDecimals", true);
+    return result;
+}
+
+std::string DrawViewDimension::getPrefix() const
+{
+    std::string result = "";
+    if(Type.isValue("Distance")) {
+        result = "";
+    } else if(Type.isValue("DistanceX")){
+        result = "";
+    } else if(Type.isValue("DistanceY")){
+        result = "";
+    } else if(Type.isValue("DistanceZ")){
+        result = "";
+    } else if(Type.isValue("Radius")){
+        result =  "R";
+    } else if(Type.isValue("Diameter")){
+        Base::Reference<ParameterGrp> hGrp = App::GetApplication().GetUserParameter()
+            .GetGroup("BaseApp")->GetGroup("Preferences")->GetGroup("Mod/TechDraw/Dimensions");
+        std::string diamSym = hGrp->GetASCII("DiameterSymbol","\xe2\x8c\x80");
+        result = diamSym;
+    } else if(Type.isValue("Angle")){
+        result = "";
+    }
+    return result;
+}
+
+std::string DrawViewDimension::getDefaultFormatSpec() const
+{
+    Base::Reference<ParameterGrp> hGrp = App::GetApplication().GetUserParameter()
+                                         .GetGroup("BaseApp")->GetGroup("Preferences")->GetGroup("Mod/TechDraw/Dimensions");
+    QString format1 = Base::Tools::fromStdString("%.");
+    QString format2 = Base::Tools::fromStdString("f");
+    int precision;
+    if (useDecimals()) {
+        precision = Base::UnitsApi::getDecimals();
+    } else {
+        precision = hGrp->GetInt("AltDecimals", 2);
+    }
+    QString formatPrecision = QString::number(precision);
+    
+    std::string prefix = getPrefix();
+    QString qPrefix;
+    if (!prefix.empty()) {
+        qPrefix = QString::fromUtf8(prefix.data(),prefix.size());
+    }
+
+    QString formatSpec = qPrefix + format1 + formatPrecision + format2;
+    return Base::Tools::toStdString(formatSpec);
+}
+
+PyObject *DrawViewDimension::getPyObject(void)
+{
+    if (PythonObject.is(Py::_None())) {
+        // ref counter is set to 1
+        PythonObject = Py::Object(new DrawViewDimensionPy(this),true);
+    }
+    return Py::new_reference_to(PythonObject);
+}
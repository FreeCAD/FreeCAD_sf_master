/***************************************************************************
 *   Copyright (c) 2020 WandererFan <wandererfan@gmail.com>                *
 *                                                                         *
 *   This file is part of the FreeCAD CAx development system.              *
 *                                                                         *
 *   This library is free software; you can redistribute it and/or         *
 *   modify it under the terms of the GNU Library General Public           *
 *   License as published by the Free Software Foundation; either          *
 *   version 2 of the License, or (at your option) any later version.      *
 *                                                                         *
 *   This library  is distributed in the hope that it will be useful,      *
 *   but WITHOUT ANY WARRANTY; without even the implied warranty of        *
 *   MERCHANTABILITY or FITNESS FOR A PARTICULAR PURPOSE.  See the         *
 *   GNU Library General Public License for more details.                  *
 *                                                                         *
 *   You should have received a copy of the GNU Library General Public     *
 *   License along with this library; see the file COPYING.LIB. If not,    *
 *   write to the Free Software Foundation, Inc., 59 Temple Place,         *
 *   Suite 330, Boston, MA  02111-1307, USA                                *
 *                                                                         *
 ***************************************************************************/

#include "PreCompiled.h"
#ifndef _PreComp_
# include <string>
# include <QApplication>
# include <QString>
#endif

#include <App/Application.h>
#include <App/Material.h>
#include <Base/Console.h>
#include <Base/FileInfo.h>
#include <Base/Parameter.h>

#include "Preferences.h"
#include "LineGenerator.h"

//getters for parameters used in multiple places.
//ensure this is in sync with preference page user interfaces

using namespace TechDraw;

const double Preferences::DefaultFontSizeInMM = 5.0;
const double Preferences::DefaultArrowSize = 3.5;

//! Returns the TechDraw preference group
Base::Reference<ParameterGrp> Preferences::getPreferenceGroup(const char* Name)
{
    return App::GetApplication().GetUserParameter().GetGroup("BaseApp/Preferences/Mod/TechDraw")->GetGroup(Name);
}

std::string Preferences::labelFont()
{
    return getPreferenceGroup("Labels")->GetASCII("LabelFont", "osifont");
}

QString Preferences::labelFontQString()
{
    std::string fontName = labelFont();
    return QString::fromStdString(fontName);
}

double Preferences::labelFontSizeMM()
{
    return getPreferenceGroup("Labels")->GetFloat("LabelSize", DefaultFontSizeInMM);
}

double Preferences::dimFontSizeMM()
{
    return getPreferenceGroup("Dimensions")->GetFloat("FontSize", DefaultFontSizeInMM);
}

double Preferences::dimArrowSize()
{
    return getPreferenceGroup("Dimensions")->GetFloat("ArrowSize", DefaultArrowSize);
}

App::Color Preferences::normalColor()
{
    App::Color fcColor;
    fcColor.setPackedValue(getPreferenceGroup("Colors")->GetUnsigned("NormalColor", 0x000000FF));//#000000 black
    return fcColor;
}

App::Color Preferences::selectColor()
{
    Base::Reference<ParameterGrp> hGrp = App::GetApplication()
                                             .GetUserParameter()
                                             .GetGroup("BaseApp")
                                             ->GetGroup("Preferences")
                                             ->GetGroup("View");
    unsigned int defColor = hGrp->GetUnsigned("SelectionColor", 0x00FF00FF);//#00FF00 lime

    App::Color fcColor;
    fcColor.setPackedValue(getPreferenceGroup("Colors")->GetUnsigned("SelectColor", defColor));
    return fcColor;
}

App::Color Preferences::preselectColor()
{
    Base::Reference<ParameterGrp> hGrp = App::GetApplication()
                                             .GetUserParameter()
                                             .GetGroup("BaseApp")
                                             ->GetGroup("Preferences")
                                             ->GetGroup("View");
    unsigned int defColor = hGrp->GetUnsigned("HighlightColor", 0xFFFF00FF);//#FFFF00 yellow

    App::Color fcColor;
    fcColor.setPackedValue(getPreferenceGroup("Colors")->GetUnsigned("PreSelectColor", defColor));
    return fcColor;
}

App::Color Preferences::vertexColor()
{
    App::Color fcColor;
    fcColor.setPackedValue(getPreferenceGroup("Decorations")->GetUnsigned("VertexColor", 0x000000FF));//#000000 black
    return fcColor;
}

double Preferences::vertexScale()
{
    return getPreferenceGroup("General")->GetFloat("VertexScale", 3.0);
}

int Preferences::scaleType()
{
    return getPreferenceGroup("General")->GetInt("DefaultScaleType", 0);
}

double Preferences::scale()
{
    int prefScaleType = scaleType();
    if (prefScaleType == 0) {//page scale
        return getPreferenceGroup("General")->GetFloat("DefaultPageScale", 1.0);
    }
    else if (prefScaleType == 1) {//custom scale
        return getPreferenceGroup("General")->GetFloat("DefaultViewScale", 1.0);
    }
    return 1.0;
}

bool Preferences::keepPagesUpToDate()
{
    return getPreferenceGroup("General")->GetBool("KeepPagesUpToDate", true);  // Auto update
}

bool Preferences::useGlobalDecimals()
{
    return getPreferenceGroup("Dimensions")->GetBool("UseGlobalDecimals", true);
}

int Preferences::projectionAngle()
{
    return getPreferenceGroup("General")->GetInt("ProjectionAngle", 0);  //First Angle
}

bool Preferences::groupAutoDistribute()
{
    return getPreferenceGroup("General")->GetBool("AutoDist", true);
}

double Preferences::groupSpaceX()
{
    return getPreferenceGroup("General")->GetFloat("GroupSpaceX", 15.0);
}

double Preferences::groupSpaceY()
{
    return getPreferenceGroup("General")->GetFloat("GroupSpaceY", 15.0);
}

int Preferences::lineGroup()
{
    return getPreferenceGroup("Decorations")->GetInt("LineGroup", 3);  // FC 0.70mm
}

int Preferences::balloonArrow()
{
    return getPreferenceGroup("Decorations")->GetInt("BalloonArrow", 0);
}

double Preferences::balloonKinkLength()
{
    return getPreferenceGroup("Dimensions")->GetFloat("BalloonKink", 5.0);
}

int Preferences::balloonShape()
{
    return getPreferenceGroup("Decorations")->GetInt("BalloonShape", 0);
}

QString Preferences::defaultTemplate()
{
    std::string defaultDir = App::Application::getResourceDir() + "Mod/TechDraw/Templates/";
    std::string defaultFileName = defaultDir + "Default_Template_A4_Landscape.svg";
    std::string prefFileName = getPreferenceGroup("Files")->GetASCII("TemplateFile", defaultFileName.c_str());
    if (prefFileName.empty()) {
        prefFileName = defaultFileName;
    }
    QString templateFileName = QString::fromStdString(prefFileName);
    Base::FileInfo fi(prefFileName);
    if (!fi.isReadable()) {
        Base::Console().Warning("Template File: %s is not readable\n", prefFileName.c_str());
        templateFileName = QString::fromStdString(defaultFileName);
    }
    return templateFileName;
}

QString Preferences::defaultTemplateDir()
{
    std::string defaultDir = App::Application::getResourceDir() + "Mod/TechDraw/Templates";
    std::string prefTemplateDir = getPreferenceGroup("Files")->GetASCII("TemplateDir", defaultDir.c_str());
    if (prefTemplateDir.empty()) {
        prefTemplateDir = defaultDir;
    }
    QString templateDir = QString::fromStdString(prefTemplateDir);
    Base::FileInfo fi(prefTemplateDir);
    if (!fi.isReadable()) {
        Base::Console().Warning("Template Directory: %s is not readable\n",
                                prefTemplateDir.c_str());
        templateDir = QString::fromStdString(defaultDir);
    }
    return templateDir;
}

std::string Preferences::lineGroupFile()
{
    std::string defaultDir = App::Application::getResourceDir() + "Mod/TechDraw/LineGroup/";
    std::string defaultFileName = defaultDir + "LineGroup.csv";
    std::string lgFileName = getPreferenceGroup("Files")->GetASCII("LineGroupFile", defaultFileName.c_str());
    if (lgFileName.empty()) {
        lgFileName = defaultFileName;
    }
    Base::FileInfo fi(lgFileName);
    if (!fi.isReadable()) {
        Base::Console().Warning("Line Group File: %s is not readable\n", lgFileName.c_str());
        lgFileName = defaultFileName;
    }
    return lgFileName;
}

std::string Preferences::formatSpec()
{
    return getPreferenceGroup("Dimensions")->GetASCII("formatSpec", "%.2w");
}

int Preferences::altDecimals()
{
    return getPreferenceGroup("Dimensions")->GetInt("AltDecimals", 2);
}

int Preferences::mattingStyle()
{
    return getPreferenceGroup("Decorations")->GetInt("MattingStyle", 0);
}

bool Preferences::showDetailMatting()
{
    return getPreferenceGroup("General")->GetBool("ShowDetailMatting", true);
}

bool Preferences::showDetailHighlight()
{
    return getPreferenceGroup("General")->GetBool("ShowDetailHighlight", true);
}

//! returns the default or preferred directory to search for svg symbols
QString Preferences::defaultSymbolDir()
{
    std::string defaultDir = App::Application::getResourceDir() + "Mod/TechDraw/Templates";
    std::string prefSymbolDir = getPreferenceGroup("Files")->GetASCII("DirSymbol", defaultDir.c_str());
    if (prefSymbolDir.empty()) {
        prefSymbolDir = defaultDir;
    }
    QString symbolDir = QString::fromStdString(prefSymbolDir);
    Base::FileInfo fi(prefSymbolDir);
    if (!fi.isReadable()) {
        Base::Console().Warning("Symbol Directory: %s is not readable\n",
                                prefSymbolDir.c_str());
        symbolDir = QString::fromStdString(defaultDir);
    }
    return symbolDir;
}

std::string Preferences::svgFile()
{
    std::string defaultDir = App::Application::getResourceDir() + "Mod/TechDraw/Patterns/";
    std::string defaultFileName = defaultDir + "simple.svg";
    std::string prefHatchFile = getPreferenceGroup("Files")->GetASCII("FileHatch", defaultFileName.c_str());
    if (prefHatchFile.empty()) {
        prefHatchFile = defaultFileName;
    }
    Base::FileInfo fi(prefHatchFile);
    if (!fi.isReadable()) {
        Base::Console().Warning("Svg Hatch File: %s is not readable\n", prefHatchFile.c_str());
        prefHatchFile = defaultFileName;
    }
    return prefHatchFile;
}

std::string Preferences::patFile()
{
    std::string defaultDir = App::Application::getResourceDir() + "Mod/TechDraw/PAT/";
    std::string defaultFileName = defaultDir + "FCPAT.pat";
    std::string prefHatchFile = getPreferenceGroup("PAT")->GetASCII("FilePattern", defaultFileName.c_str());
    if (prefHatchFile.empty()) {
        prefHatchFile = defaultFileName;
    }
    Base::FileInfo fi(prefHatchFile);
    if (!fi.isReadable()) {
        Base::Console().Warning("Pat Hatch File: %s is not readable\n", prefHatchFile.c_str());
        prefHatchFile = defaultFileName;
    }

    return prefHatchFile;
}

std::string Preferences::bitmapFill()
{
    std::string defaultDir = App::Application::getResourceDir() + "Mod/TechDraw/Patterns/";
    std::string defaultFileName = defaultDir + "default.png";
    std::string prefBitmapFile = getPreferenceGroup("Files")->GetASCII("BitmapFill", defaultFileName.c_str());
    if (prefBitmapFile.empty()) {
        prefBitmapFile = defaultFileName;
    }
    Base::FileInfo fi(prefBitmapFile);
    if (!fi.isReadable()) {
        Base::Console().Warning("Bitmap Fill File: %s is not readable\n", prefBitmapFile.c_str());
        prefBitmapFile = defaultFileName;
    }
    return prefBitmapFile;
}

//! Returns the factor for calculating the ISO extension line gap, not the actual distance.
double Preferences::GapISO()
{
    double factor = getPreferenceGroup("Dimensions")->GetFloat("GapISO", 0.0);
    return factor;
}

//! Returns the factor for calculating the ASME extension line gap, not the actual distance.
double Preferences::GapASME()
{
    double factor = getPreferenceGroup("Dimensions")->GetFloat("GapASME", 0.0);
    return factor;
}

//! current setting for reporting progress of HLR/face finding
bool Preferences::reportProgress()
{
    return getPreferenceGroup("General")->GetBool("ReportProgress", false);
}

bool Preferences::lightOnDark()
{
    return getPreferenceGroup("Colors")->GetBool("LightOnDark", false);
}

void Preferences::lightOnDark(bool state)
{
    getPreferenceGroup("Colors")->SetBool("LightOnDark", state);
}

//! current setting (on/off) for monochrome display
bool Preferences::monochrome()
{
    return getPreferenceGroup("Colors")->GetBool("Monochrome", false);
}

//! set monochrome display on/off
void Preferences::monochrome(bool state)
{
    Base::Console().Message("Pref::useLightText - set to %d\n", state);
    getPreferenceGroup("Colors")->SetBool("Monochrome", state);
}

App::Color Preferences::lightTextColor()
{
    App::Color result;
    result.setPackedValue(getPreferenceGroup("Colors")->GetUnsigned("LightTextColor", 0xFFFFFFFF));//#FFFFFFFF white
    return result;
}

//! attempt to lighten the give color
// not currently used
App::Color Preferences::lightenColor(App::Color orig)
{
    // get component colours on [0, 255]
    uchar red = orig.r * 255;
    uchar blue = orig.b * 255;
    uchar green = orig.g * 255;
    //    uchar alpha = orig.a * 255;

    // shift color values
    uchar m = std::min({red, blue, green});
    red -= m;
    blue -= m;
    green -= m;

    // calculate chroma (colour range)
    uchar chroma = std::max({red, blue, green});

    // calculate lightened colour value
    uchar newm = 255 - chroma - m;
    red += newm;
    green += newm;
    blue += newm;

    double redF = (double)red / 255.0;
    double greenF = (double)green / 255.0;
    double blueF = (double)blue / 255.0;

    return App::Color(redF, greenF, blueF, orig.a);
}

//! color to use for monochrome display
App::Color Preferences::getAccessibleColor(App::Color orig)
{
    if (Preferences::lightOnDark() && Preferences::monochrome()) {
        return lightTextColor();
    }
    if (Preferences::lightOnDark()) {
        return lightenColor(orig);
    }
    return orig;
}

//! automatic correction of dimension references on/off
bool Preferences::autoCorrectDimRefs()
{
    return getPreferenceGroup("Dimensions")->GetBool("AutoCorrectRefs", true);
}

//! number of times to clean the output edges from HLR
int Preferences::scrubCount()
{
    return getPreferenceGroup("General")->GetInt("ScrubCount", 1);
}

//! Returns the factor for the overlap of svg tiles when hatching faces
double Preferences::svgHatchFactor()
{
    double factor = getPreferenceGroup("Decorations")->GetFloat("SvgOverlapFactor", 1.25);
    return factor;
}

//! For Sections with a Section as a base view, use the cut shape from the base
//! view instead of the original shape
bool Preferences::SectionUsePreviousCut()
{
    return getPreferenceGroup("General")->GetBool("SectionUsePreviousCut", false);
}

//! an index into the list of available line standards/version found in LineGroupDirectory
int Preferences::lineStandard()
{
    // there is a condition where the LineStandard parameter exists, but is -1 (the
    // qt value for no current index in a combobox).  This is likely caused by an old
    // development version writing an unvalidated value.  In this case, the
    // existing but invalid value will be returned.  This is a temporary fix and
    // can be removed for production.
    // this message will appear many times if the parameter is invalid.
    int parameterValue = getPreferenceGroup("Standards")->GetInt("LineStandard", 1);
    if (parameterValue < 0) {
        Base::Console().Warning(qPrintable(QApplication::translate(
        "Preferences", "The LineStandard parameter is invalid. Using zero instead.", nullptr)));
        return 0;
    }
    return getPreferenceGroup("Standards")->GetInt("LineStandard", 1);
}

//! update the line standard preference.  used in the preferences dialog.
void Preferences::setLineStandard(int index)
{
    getPreferenceGroup("Standards")->SetInt("LineStandard", index);
}

std::string Preferences::lineDefinitionLocation()
{
    std::string defaultDir = App::Application::getResourceDir() + "Mod/TechDraw/LineGroup/";
    std::string prefDir = getPreferenceGroup("Files")->GetASCII("LineDefLocation", defaultDir.c_str());
    return prefDir;
}

std::string Preferences::lineElementsLocation()
{
    std::string defaultDir = App::Application::getResourceDir() + "Mod/TechDraw/LineGroup/";
    std::string prefDir = getPreferenceGroup("Files")->GetASCII("LineElementLocation", defaultDir.c_str());
    return prefDir;
}

// Note: line numbering starts at 1, but the saved parameter is the position of the
// line style in the list, starting at 0.  We add 1 to the stored value to get the
// correct line number.
int Preferences::SectionLineStyle()
{
    // default is line #4 long dash dotted, which is index 3
    return getPreferenceGroup("Decorations")->GetInt("LineStyleSection", 3) + 1;
}

int Preferences::CenterLineStyle()
{
    // default is line #5 long dash double dotted, which is index 4
    return getPreferenceGroup("Decorations")->GetInt("LineStyleCenter", 4) + 1;
}

int Preferences::HighlightLineStyle()
{
    // default is line #2 dashed, which is index 1
    return getPreferenceGroup("Decorations")->GetInt("LineStyleHighLight", 1) + 1;
}

int Preferences::HiddenLineStyle()
{
    // default is line #2 dashed, which is index 1
    return getPreferenceGroup("Decorations")->GetInt("LineStyleHidden", 1) + 1;
}

int Preferences::BreakLineStyle()
{
    return getPreferenceGroup("Decorations")->GetInt("LineStyleBreak", 0) + 1;
}

int Preferences::LineSpacingISO()
{
    return getPreferenceGroup("Dimensions")->GetInt("LineSpacingFactorISO", 2);
}

std::string Preferences::currentLineDefFile()
{
    std::string lineDefDir = Preferences::lineDefinitionLocation();
    std::vector<std::string> choices = LineGenerator::getAvailableLineStandards();
    std::string fileName = choices.at(Preferences::lineStandard()) + ".LineDef.csv";
    return lineDefDir + fileName;
}

std::string Preferences::currentElementDefFile()
{
    std::string lineDefDir = Preferences::lineElementsLocation();
    std::vector<std::string> choices = LineGenerator::getAvailableLineStandards();
    std::string fileName = choices.at(Preferences::lineStandard()) + ".ElementDef.csv";
    return lineDefDir + fileName;
}

//! returns a Qt::PenCapStyle based on the index of the preference comboBox.
//! the comboBox choices are 0-Round, 1-Square, 2-Flat.  The Qt::PenCapStyles are
//! 0x00-Flat, 0x10-Square, 0x20-Round
int Preferences::LineCapStyle()
{
    int currentIndex = LineCapIndex();
    switch (currentIndex) {
        case 0:
            return static_cast<Qt::PenCapStyle>(0x20);   //round;
        case 1:
            return static_cast<Qt::PenCapStyle>(0x10);   //square;
        case 2:
            return static_cast<Qt::PenCapStyle>(0x00);   //flat
        default:
            return static_cast<Qt::PenCapStyle>(0x20);
    }
}

//! returns the line cap index without conversion to a Qt::PenCapStyle
int Preferences::LineCapIndex()
{
    return getPreferenceGroup("General")->GetInt("EdgeCapStyle", 0x20);
}

//! returns 0 (use ANSI style section cut line) or 1 (use ISO style section cut line)
int Preferences::sectionLineConvention()
{
    return getPreferenceGroup("Standards")->GetInt("SectionLineStandard", 1);
}

//! true if a section line annotation should be drawn on the source view.  If false,
//! no cut line, change marks, arrows or symbol will be drawn.
bool Preferences::showSectionLine()
{
    return getPreferenceGroup("Decorations")->GetBool("ShowSectionLine", true);
}

//! true if the section cut line should be drawn on the source view. Some conventions do not draw the
//! actual cut line, but only the change points, arrows and symbols.
bool Preferences::includeCutLine()
{
    return getPreferenceGroup("Decorations")->GetBool("IncludeCutLine", true);
}

//! true if the GeometryMatcher should be used in correcting Dimension references
bool Preferences::useExactMatchOnDims()
{
    return getPreferenceGroup("Dimensions")->GetBool("UseMatcher", true);
}

int Preferences::BreakType()
{
    return getPreferenceGroup("Decorations")->GetInt("BreakType", 2);
}


bool Preferences::useCameraDirection()
{
    return getPreferenceGroup("General")->GetBool("UseCameraDirection", false);
}


bool Preferences::alwaysShowLabel()
{
    return getPreferenceGroup("General")->GetBool("AlwaysShowLabel", false);
}

bool Preferences::SnapViews()
{
    return getPreferenceGroup("General")->GetBool("SnapViews", true);
}

//! percentage of view size to use in deciding to snap view or not
double Preferences::SnapLimitFactor()
{
    return getPreferenceGroup("General")->GetFloat("SnapLimitFactor", 0.05);
}


//! returns the key combination that simulates multiple selection. Traditionally Ctrl+pick, as that
//! is how QGraphicsScene implements multiple selection.  This method is likely to only be used by
//! developers.
Qt::KeyboardModifiers Preferences::multiselectModifiers()
{
    uint iModifiers = getPreferenceGroup("General")->GetUnsigned("MultiselectModifiers", (uint)Qt::ControlModifier);
    return (Qt::KeyboardModifiers)iModifiers;
//    Qt::KeyboardModifiers testMods = Qt::ControlModifier;
//    return testMods;
}


//! returns the key combination that modifies Balloon drag behaviour so that the bubble and leader
//! are moved together.  Traditionally Ctrl+drag, but that can be in conflict with multi selection.
Qt::KeyboardModifiers Preferences::balloonDragModifiers()
{
    uint iModifiers = getPreferenceGroup("General")->GetUnsigned("BalloonDragModifier", (uint)Qt::ControlModifier);
    return (Qt::KeyboardModifiers)iModifiers;
//    Qt::KeyboardModifiers testMods = Qt::ShiftModifier | Qt::ControlModifier;
//    return testMods;
}


void Preferences::setBalloonDragModifiers(Qt::KeyboardModifiers newModifiers)
{
    getPreferenceGroup("General")->SetUnsigned("BalloonDragModifier", (uint)newModifiers);
}

<<<<<<< HEAD
bool Preferences::enforceISODate()
{
    return getPreferenceGroup("Standards")->GetBool("EnforceISODate", false);
=======
//! if true, shapes are validated before use and problematic ones are skipped.
//! validating shape takes time, but can prevent crashes/bad results in occt.
//! this would normally be set to false and set to true to aid in debugging/support.
bool Preferences::checkShapesBeforeUse()
{
    return getPreferenceGroup("General")->GetBool("CheckShapesBeforeUse", false);
}


//! if true, shapes which fail validation are saved as brep files
bool Preferences::debugBadShape()
{
    return getPreferenceGroup("debug")->GetBool("debugBadShape", false);
}


//! if true, automatically switch to TD workbench when a Page is set in edit (double click)
bool Preferences::switchOnClick()
{
    return getPreferenceGroup("General")->GetBool("SwitchToWB", true);
>>>>>>> 438c6d73
}<|MERGE_RESOLUTION|>--- conflicted
+++ resolved
@@ -650,11 +650,11 @@
     getPreferenceGroup("General")->SetUnsigned("BalloonDragModifier", (uint)newModifiers);
 }
 
-<<<<<<< HEAD
 bool Preferences::enforceISODate()
 {
     return getPreferenceGroup("Standards")->GetBool("EnforceISODate", false);
-=======
+}
+
 //! if true, shapes are validated before use and problematic ones are skipped.
 //! validating shape takes time, but can prevent crashes/bad results in occt.
 //! this would normally be set to false and set to true to aid in debugging/support.
@@ -675,5 +675,4 @@
 bool Preferences::switchOnClick()
 {
     return getPreferenceGroup("General")->GetBool("SwitchToWB", true);
->>>>>>> 438c6d73
 }
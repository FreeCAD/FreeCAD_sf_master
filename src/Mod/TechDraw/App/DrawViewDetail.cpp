--- conflicted
+++ resolved
@@ -263,27 +263,14 @@
     addShapes2d();
 
     //second pass if required
-<<<<<<< HEAD
     if (ScaleType.isValue("Automatic") && !checkFit()) {
         double newScale = autoScale();
         Scale.setValue(newScale);
         Scale.purgeTouched();
-        if (geometryObject != nullptr) {
+        if (geometryObject) {
             delete geometryObject;
             geometryObject = nullptr;
             detailExec(shape, dvp, dvs);
-=======
-    if (ScaleType.isValue("Automatic")) {
-        if (!checkFit()) {
-            double newScale = autoScale();
-            Scale.setValue(newScale);
-            Scale.purgeTouched();
-            if (geometryObject) {
-                delete geometryObject;
-                geometryObject = nullptr;
-                detailExec(shape, dvp, dvs);
-            }
->>>>>>> fba4663b
         }
     }
     dvp->requestPaint();  //to refresh detail highlight!

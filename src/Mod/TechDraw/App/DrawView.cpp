/***************************************************************************
 *   Copyright (c) Jürgen Riegel          (juergen.riegel@web.de) 2002     *
 *                                                                         *
 *   This file is part of the FreeCAD CAx development system.              *
 *                                                                         *
 *   This library is free software; you can redistribute it and/or         *
 *   modify it under the terms of the GNU Library General Public           *
 *   License as published by the Free Software Foundation; either          *
 *   version 2 of the License, or (at your option) any later version.      *
 *                                                                         *
 *   This library  is distributed in the hope that it will be useful,      *
 *   but WITHOUT ANY WARRANTY; without even the implied warranty of        *
 *   MERCHANTABILITY or FITNESS FOR A PARTICULAR PURPOSE.  See the         *
 *   GNU Library General Public License for more details.                  *
 *                                                                         *
 *   You should have received a copy of the GNU Library General Public     *
 *   License along with this library; see the file COPYING.LIB. If not,    *
 *   write to the Free Software Foundation, Inc., 59 Temple Place,         *
 *   Suite 330, Boston, MA  02111-1307, USA                                *
 *                                                                         *
 ***************************************************************************/


#include "PreCompiled.h"

#ifndef _PreComp_
# include <sstream>
# include <Standard_Failure.hxx>
#include <Precision.hxx>
#include <cmath>
#endif


#include <App/Application.h>
#include <Base/Writer.h>
#include <Base/Reader.h>
#include <Base/Exception.h>
#include <Base/FileInfo.h>
#include <Base/Console.h>
#include <Base/UnitsApi.h>

#include "DrawPage.h"
#include "DrawViewCollection.h"
#include "DrawViewClip.h"
#include "DrawProjGroup.h"
#include "DrawProjGroupItem.h"
#include "DrawLeaderLine.h"
#include "DrawUtil.h"
#include "Geometry.h"
#include "Cosmetic.h"

#include <Mod/TechDraw/App/DrawViewPy.h>  // generated from DrawViewPy.xml

#include "DrawView.h"

using namespace TechDraw;

//===========================================================================
// DrawView
//===========================================================================

const char* DrawView::ScaleTypeEnums[]= {"Page",
                                         "Automatic",
                                         "Custom",
                                         NULL};
App::PropertyFloatConstraint::Constraints DrawView::scaleRange = {Precision::Confusion(),
                                                                  std::numeric_limits<double>::max(),
                                                                  pow(10,- Base::UnitsApi::getDecimals())};


PROPERTY_SOURCE(TechDraw::DrawView, App::DocumentObject)

DrawView::DrawView(void):
    autoPos(true),
    mouseMove(false)
{
    static const char *group = "Base";

    ADD_PROPERTY_TYPE(X, (0.0), group, App::Prop_None, "X position");
    ADD_PROPERTY_TYPE(Y, (0.0), group, App::Prop_None, "Y position");
    ADD_PROPERTY_TYPE(LockPosition, (false), group, App::Prop_None, "Lock View position to parent Page or Group");
    ADD_PROPERTY_TYPE(Rotation, (0.0), group, App::Prop_None, "Rotation counterclockwise");

    ScaleType.setEnums(ScaleTypeEnums);
    ADD_PROPERTY_TYPE(ScaleType, ((long)0), group, App::Prop_None, "Scale Type");
    ADD_PROPERTY_TYPE(Scale, (1.0), group, App::Prop_None, "Scale factor of the view");
    Scale.setConstraints(&scaleRange);

    ADD_PROPERTY_TYPE(Caption, (""), group, App::Prop_None, "Short text about the view");
}

DrawView::~DrawView()
{
}

App::DocumentObjectExecReturn *DrawView::execute(void)
{
//    Base::Console().Message("DV::execute() - %s\n", getNameInDocument());
    handleXYLock();
    requestPaint();
    return App::DocumentObject::execute();
}

void DrawView::checkScale(void)
{
    TechDraw::DrawPage *page = findParentPage();
    if(page &&
       keepUpdated()) {
        if (ScaleType.isValue("Page")) {
            if(std::abs(page->Scale.getValue() - getScale()) > FLT_EPSILON) {
                Scale.setValue(page->Scale.getValue());
                Scale.purgeTouched();
            }
        }
    }
}

void DrawView::onChanged(const App::Property* prop)
{
    if (!isRestoring()) {
        if (prop == &ScaleType) {
            auto page = findParentPage();
            if (ScaleType.isValue("Page")) {
                Scale.setStatus(App::Property::ReadOnly,true);
                if (page != nullptr) {
                    if(std::abs(page->Scale.getValue() - getScale()) > FLT_EPSILON) {
                       Scale.setValue(page->Scale.getValue());
                       Scale.purgeTouched();
                    }
                }
            } else if ( ScaleType.isValue("Custom") ) {
                //don't change Scale
                Scale.setStatus(App::Property::ReadOnly,false);
            } else if ( ScaleType.isValue("Automatic") ) {
                Scale.setStatus(App::Property::ReadOnly,true);
                if (!checkFit(page)) {
                    double newScale = autoScale(page->getPageWidth(),page->getPageHeight());
                    if(std::abs(newScale - getScale()) > FLT_EPSILON) {           //stops onChanged/execute loop
                        Scale.setValue(newScale);
                        Scale.purgeTouched();
                    }
                }
            }
        } else if (prop == &LockPosition) {
            handleXYLock();
            LockPosition.purgeTouched(); 
        }
    }
    App::DocumentObject::onChanged(prop);
}

bool DrawView::isLocked(void) const
{
    return LockPosition.getValue();
}

bool DrawView::showLock(void) const
{
    return true;
}

//override this for View inside a group (ex DPGI in DPG)
void DrawView::handleXYLock(void) 
{
    if (isLocked()) {
        if (!X.testStatus(App::Property::ReadOnly)) {
            X.setStatus(App::Property::ReadOnly,true);
            X.purgeTouched();
        }
        if (!Y.testStatus(App::Property::ReadOnly)) {
            Y.setStatus(App::Property::ReadOnly,true);
            Y.purgeTouched();
        }
    } else {
        if (X.testStatus(App::Property::ReadOnly)) {
            X.setStatus(App::Property::ReadOnly,false);
            X.purgeTouched();
        }
        if (Y.testStatus(App::Property::ReadOnly)) {
            Y.setStatus(App::Property::ReadOnly,false);
            Y.purgeTouched();
        }
    }
}

short DrawView::mustExecute() const
{
    short result = 0;
    if (!isRestoring()) {
        result  =  (Scale.isTouched()  ||
                    ScaleType.isTouched() ||
                    Caption.isTouched() ||
                    X.isTouched() ||
                    Y.isTouched() ||
                    LockPosition.isTouched());
    }
    if ((bool) result) {
        return result;
    }
    return App::DocumentObject::mustExecute();
}

////you must override this in derived class
QRectF DrawView::getRect() const
{
    QRectF result(0,0,1,1);
    return result;
}

void DrawView::onDocumentRestored()
{
    handleXYLock();
    DrawView::execute();
}

DrawPage* DrawView::findParentPage() const
{
    // Get Feature Page
    DrawPage *page = 0;
    DrawViewCollection *collection = 0;
    std::vector<App::DocumentObject*> parent = getInList();
    for (std::vector<App::DocumentObject*>::iterator it = parent.begin(); it != parent.end(); ++it) {
        if ((*it)->getTypeId().isDerivedFrom(DrawPage::getClassTypeId())) {
            page = dynamic_cast<TechDraw::DrawPage *>(*it);
        }

        if ((*it)->getTypeId().isDerivedFrom(DrawViewCollection::getClassTypeId())) {
            collection = dynamic_cast<TechDraw::DrawViewCollection *>(*it);
            page = collection->findParentPage();
        }

        if(page)
          break; // Found page so leave
    }

    return page;
}

bool DrawView::isInClip()
{
    std::vector<App::DocumentObject*> parent = getInList();
    for (std::vector<App::DocumentObject*>::iterator it = parent.begin(); it != parent.end(); ++it) {
        if ((*it)->getTypeId().isDerivedFrom(DrawViewClip::getClassTypeId())) {
            return true;
        }
    }
    return false;
}

DrawViewClip* DrawView::getClipGroup(void)
{
    std::vector<App::DocumentObject*> parent = getInList();
    App::DocumentObject* obj = nullptr;
    DrawViewClip* result = nullptr;
    for (std::vector<App::DocumentObject*>::iterator it = parent.begin(); it != parent.end(); ++it) {
        if ((*it)->getTypeId().isDerivedFrom(DrawViewClip::getClassTypeId())) {
            obj = (*it);
            result = dynamic_cast<DrawViewClip*>(obj);
            break;

        }
    }
    return result;
}


double DrawView::autoScale(double w, double h) const
{
    double fudgeFactor = 0.90;
    QRectF viewBox = getRect();
    //have to unscale rect to determine new scale
    double vbw = viewBox.width()/getScale();
    double vbh = viewBox.height()/getScale();
    double xScale = w/vbw;
    double yScale = h/vbh;
    //TODO: find a standard scale that's close? 1:2, 1:10, 1:100...?  Logic in TaskProjGroup
    double newScale = fudgeFactor * std::min(xScale,yScale);
    newScale = DrawUtil::sensibleScale(newScale);
    return newScale;
}

//!check if View fits on Page
bool DrawView::checkFit(TechDraw::DrawPage* p) const
{
    bool result = true;
    QRectF viewBox = getRect();
    if ( (viewBox.width() > p->getPageWidth()) ||
         (viewBox.height() > p->getPageHeight()) ) {
        result = false;
    }
    return result;
}

void DrawView::setPosition(double x, double y, bool force)
{
//    Base::Console().Message("DV::setPosition(%.3f,%.3f) - \n",x,y,getNameInDocument());
    if ( (!isLocked()) ||
         (force) ) {
        X.setValue(x);
        Y.setValue(y);
    }
}

//TODO: getScale is no longer needed and could revert to Scale.getValue
double DrawView::getScale(void) const
{
    auto result = Scale.getValue();
    if (!(result > 0.0)) {
        result = 1.0;
        Base::Console().Log("DrawView - %s - bad scale found (%.3f) using 1.0\n",getNameInDocument(),Scale.getValue());
    }
    return result;
}

//return list of Leaders which reference this DV
std::vector<TechDraw::DrawLeaderLine*> DrawView::getLeaders() const
{
    std::vector<TechDraw::DrawLeaderLine*> result;
    std::vector<App::DocumentObject*> children = getInList();
    for (std::vector<App::DocumentObject*>::iterator it = children.begin(); it != children.end(); ++it) {
        if ((*it)->getTypeId().isDerivedFrom(DrawLeaderLine::getClassTypeId())) {
            TechDraw::DrawLeaderLine* lead = dynamic_cast<TechDraw::DrawLeaderLine*>(*it);
            result.push_back(lead);
        }
    }
    return result;
}

void DrawView::handleChangedPropertyType(
        Base::XMLReader &reader, const char * TypeName, App::Property * prop) 
{
    if (prop == &Scale) {
        App::PropertyFloat tmp;
        if (strcmp(tmp.getTypeId().getName(),TypeName)==0) {                   //property in file is Float
            tmp.setContainer(this);
            tmp.Restore(reader);
            double tmpValue = tmp.getValue();
            if (tmpValue > 0.0) {
                Scale.setValue(tmpValue);
            } else {
                Scale.setValue(1.0);
            }
        } else {
            // has Scale property that isn't float 
            Base::Console().Log("DrawPage::Restore - old document Scale is not a float!\n");
        }
    } else if (prop->isDerivedFrom(App::PropertyLinkList::getClassTypeId()) 
            && strcmp(prop->getName(),"Source")==0) 
    {
        App::PropertyLinkGlobal glink;
        App::PropertyLink link;
        if (strcmp(glink.getTypeId().getName(),TypeName) == 0) {            //property in file is plg
            glink.setContainer(this);
            glink.Restore(reader);
            if (glink.getValue() != nullptr) {
                static_cast<App::PropertyLinkList*>(prop)->setScope(App::LinkScope::Global);
                static_cast<App::PropertyLinkList*>(prop)->setValue(glink.getValue());
            }
        } else if (strcmp(link.getTypeId().getName(),TypeName) == 0) {            //property in file is pl
            link.setContainer(this);
            link.Restore(reader);
            if (link.getValue() != nullptr) {
                static_cast<App::PropertyLinkList*>(prop)->setScope(App::LinkScope::Global);
                static_cast<App::PropertyLinkList*>(prop)->setValue(link.getValue());
            }
        }
    // property X had App::PropertyFloat and was changed to App::PropertyLength
    // sb PropertyDistance.  some X,Y are relative to existing point on page
    } else if (prop == &X && strcmp(TypeName, "App::PropertyFloat") == 0) {
        App::PropertyFloat XProperty;
        XProperty.setContainer(this);
        // restore the PropertyFloat to be able to set its value
        XProperty.Restore(reader);
        X.setValue(XProperty.getValue());
    } else if (prop == &Y && strcmp(TypeName, "App::PropertyFloat") == 0) {
        App::PropertyFloat YProperty;
        YProperty.setContainer(this);
        YProperty.Restore(reader);
        Y.setValue(YProperty.getValue());
    }
<<<<<<< HEAD
    // property Rotation had App::PropertyFloat and was changed to App::PropertyAngle
    else if (prop == &Rotation && strcmp(TypeName, "App::PropertyFloat") == 0) {
        App::PropertyFloat RotationProperty;
        RotationProperty.setContainer(this);
        RotationProperty.Restore(reader);
        Rotation.setValue(RotationProperty.getValue());
    }
    // property X had App::PropertyFloat and was changed to App::PropertyLength
    else if (prop == &X && strcmp(TypeName, "App::PropertyFloat") == 0) {
        App::PropertyFloat XProperty;
        XProperty.setContainer(this);
        // restore the PropertyFloat to be able to set its value
        XProperty.Restore(reader);
        X.setValue(XProperty.getValue());
    }
    // property Y had App::PropertyFloat and was changed to App::PropertyLength
    else if (prop == &Y && strcmp(TypeName, "App::PropertyFloat") == 0) {
        App::PropertyFloat YProperty;
        YProperty.setContainer(this);
        YProperty.Restore(reader);
        Y.setValue(YProperty.getValue());
    }
=======
>>>>>>> f533e3bf
}

bool DrawView::keepUpdated(void)
{
    bool result = false;

    bool pageUpdate = false;
    bool force = false;
    TechDraw::DrawPage *page = findParentPage();
    if(page) {
        pageUpdate = page->KeepUpdated.getValue();
        force = page->forceRedraw();
    }

    if (DrawPage::GlobalUpdateDrawings() &&
        pageUpdate)  {
        result = true;
    } else if (!DrawPage::GlobalUpdateDrawings() &&
                DrawPage::AllowPageOverride()    &&
                pageUpdate) {
        result = true;
    }
    if (force) {         //when do we turn this off??
        result = true;
    }

    return result;
}

void DrawView::requestPaint(void)
{
//    Base::Console().Message("DV::requestPaint() - %s\n", getNameInDocument());
    signalGuiPaint(this);
}

PyObject *DrawView::getPyObject(void)
{
    if (PythonObject.is(Py::_None())) {
        // ref counter is set to 1
        PythonObject = Py::Object(new DrawViewPy(this),true);
    }
    return Py::new_reference_to(PythonObject);
}

// Python Drawing feature ---------------------------------------------------------

namespace App {
/// @cond DOXERR
PROPERTY_SOURCE_TEMPLATE(TechDraw::DrawViewPython, TechDraw::DrawView)
template<> const char* TechDraw::DrawViewPython::getViewProviderName(void) const {
    return "TechDrawGui::ViewProviderDrawingView";
}
/// @endcond

// explicit template instantiation
template class TechDrawExport FeaturePythonT<TechDraw::DrawView>;
}<|MERGE_RESOLUTION|>--- conflicted
+++ resolved
@@ -364,8 +364,8 @@
                 static_cast<App::PropertyLinkList*>(prop)->setValue(link.getValue());
             }
         }
-    // property X had App::PropertyFloat and was changed to App::PropertyLength
-    // sb PropertyDistance.  some X,Y are relative to existing point on page
+    // property X and Y had App::PropertyFloat and was changed to App::PropertyLength
+    // and later to PropertyDistance because X,Y are relative to existing point on page
     } else if (prop == &X && strcmp(TypeName, "App::PropertyFloat") == 0) {
         App::PropertyFloat XProperty;
         XProperty.setContainer(this);
@@ -378,7 +378,6 @@
         YProperty.Restore(reader);
         Y.setValue(YProperty.getValue());
     }
-<<<<<<< HEAD
     // property Rotation had App::PropertyFloat and was changed to App::PropertyAngle
     else if (prop == &Rotation && strcmp(TypeName, "App::PropertyFloat") == 0) {
         App::PropertyFloat RotationProperty;
@@ -386,23 +385,6 @@
         RotationProperty.Restore(reader);
         Rotation.setValue(RotationProperty.getValue());
     }
-    // property X had App::PropertyFloat and was changed to App::PropertyLength
-    else if (prop == &X && strcmp(TypeName, "App::PropertyFloat") == 0) {
-        App::PropertyFloat XProperty;
-        XProperty.setContainer(this);
-        // restore the PropertyFloat to be able to set its value
-        XProperty.Restore(reader);
-        X.setValue(XProperty.getValue());
-    }
-    // property Y had App::PropertyFloat and was changed to App::PropertyLength
-    else if (prop == &Y && strcmp(TypeName, "App::PropertyFloat") == 0) {
-        App::PropertyFloat YProperty;
-        YProperty.setContainer(this);
-        YProperty.Restore(reader);
-        Y.setValue(YProperty.getValue());
-    }
-=======
->>>>>>> f533e3bf
 }
 
 bool DrawView::keepUpdated(void)

--- conflicted
+++ resolved
@@ -75,17 +75,11 @@
     mouseMove(false)
 {
     static const char *group = "Base";
-<<<<<<< HEAD
-    ADD_PROPERTY_TYPE(X ,(0.0),group,App::Prop_None,"X position in internal units");
-    ADD_PROPERTY_TYPE(Y ,(0.0),group,App::Prop_None,"Y position in internal units");
-    ADD_PROPERTY_TYPE(LockPosition ,(false),group,App::Prop_None,"Lock View position to parent Page or Group");
-    ADD_PROPERTY_TYPE(Rotation ,(0.0),group,App::Prop_None,"Rotation counterclockwise");
-=======
+
     ADD_PROPERTY_TYPE(X, (0.0), group, App::Prop_None, "X position");
     ADD_PROPERTY_TYPE(Y, (0.0), group, App::Prop_None, "Y position");
     ADD_PROPERTY_TYPE(LockPosition, (false), group, App::Prop_None, "Lock View position to parent Page or Group");
-    ADD_PROPERTY_TYPE(Rotation, (0.0), group, App::Prop_None, "Rotation in degrees counterclockwise");
->>>>>>> e583b2a4
+    ADD_PROPERTY_TYPE(Rotation, (0.0), group, App::Prop_None, "Rotation counterclockwise");
 
     ScaleType.setEnums(ScaleTypeEnums);
     ADD_PROPERTY_TYPE(ScaleType, ((long)0), group, App::Prop_None, "Scale Type");
@@ -370,32 +364,29 @@
                 static_cast<App::PropertyLinkList*>(prop)->setValue(link.getValue());
             }
         }
-<<<<<<< HEAD
-	}
-	// property Rotation had App::PropertyFloat and was changed to App::PropertyAngle
-	else if (prop == &Rotation && strcmp(TypeName, "App::PropertyFloat") == 0) {
-		App::PropertyFloat RotationProperty;
-		RotationProperty.setContainer(this);
-		RotationProperty.Restore(reader);
-		Rotation.setValue(RotationProperty.getValue());
-=======
-    }
-	// property X had App::PropertyFloat and was changed to App::PropertyLength
-	else if (prop == &X && strcmp(TypeName, "App::PropertyFloat") == 0) {
-		App::PropertyFloat XProperty;
-		XProperty.setContainer(this);
-		// restore the PropertyFloat to be able to set its value
-		XProperty.Restore(reader);
-		X.setValue(XProperty.getValue());
-	}
-	// property Y had App::PropertyFloat and was changed to App::PropertyLength
-	else if (prop == &Y && strcmp(TypeName, "App::PropertyFloat") == 0) {
-		App::PropertyFloat YProperty;
-		YProperty.setContainer(this);
-		YProperty.Restore(reader);
-		Y.setValue(YProperty.getValue());
->>>>>>> e583b2a4
-	}
+    }
+    // property Rotation had App::PropertyFloat and was changed to App::PropertyAngle
+    else if (prop == &Rotation && strcmp(TypeName, "App::PropertyFloat") == 0) {
+        App::PropertyFloat RotationProperty;
+        RotationProperty.setContainer(this);
+        RotationProperty.Restore(reader);
+        Rotation.setValue(RotationProperty.getValue());
+    }
+    // property X had App::PropertyFloat and was changed to App::PropertyLength
+    else if (prop == &X && strcmp(TypeName, "App::PropertyFloat") == 0) {
+        App::PropertyFloat XProperty;
+        XProperty.setContainer(this);
+        // restore the PropertyFloat to be able to set its value
+        XProperty.Restore(reader);
+        X.setValue(XProperty.getValue());
+    }
+    // property Y had App::PropertyFloat and was changed to App::PropertyLength
+    else if (prop == &Y && strcmp(TypeName, "App::PropertyFloat") == 0) {
+        App::PropertyFloat YProperty;
+        YProperty.setContainer(this);
+        YProperty.Restore(reader);
+        Y.setValue(YProperty.getValue());
+    }
 }
 
 bool DrawView::keepUpdated(void)

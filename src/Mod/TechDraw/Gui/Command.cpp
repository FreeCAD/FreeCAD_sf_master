--- conflicted
+++ resolved
@@ -1,1520 +1,1340 @@
-/***************************************************************************
- *                                                                         *
- *   This program is free software; you can redistribute it and/or modify  *
- *   it under the terms of the GNU Library General Public License as       *
- *   published by the Free Software Foundation; either version 2 of the    *
- *   License, or (at your option) any later version.                       *
- *   for detail see the LICENCE text file.                                 *
- *   Jürgen Riegel 2002                                                    *
- *   Copyright (c) 2014 Luke Parry <l.parry@warwick.ac.uk>                 *
- *                                                                         *
- ***************************************************************************/
-
-#include "PreCompiled.h"
-#ifndef _PreComp_
-# include <sstream>
-# include <QCoreApplication>
-# include <QDir>
-# include <QFile>
-# include <QFileInfo>
-# include <QMessageBox>
-# include <QRegExp>
-#endif
-
-#include <QStringBuilder>
-
-#include <QGraphicsView>
-#include <QPainter>
-#include <QSvgRenderer>
-#include <QSvgGenerator>
-
-#include <vector>
-
-#include <Base/Tools.h>
-#include <App/Application.h>
-#include <App/Document.h>
-#include <App/DocumentObject.h>
-#include <App/DocumentObjectGroup.h>
-#include <App/FeaturePython.h>
-#include <App/PropertyGeo.h>
-#include <App/GeoFeature.h>
-#include <Base/Console.h>
-#include <Base/Exception.h>
-#include <Base/Parameter.h>
-#include <Gui/Action.h>
-#include <Gui/Application.h>
-#include <Gui/BitmapFactory.h>
-#include <Gui/Command.h>
-#include <Gui/Control.h>
-#include <Gui/Document.h>
-#include <Gui/Selection.h>
-#include <Gui/MainWindow.h>
-#include <Gui/FileDialog.h>
-#include <Gui/ViewProvider.h>
-#include <Gui/WaitCursor.h>
-
-#include <Mod/Part/App/PartFeature.h>
-#include <Mod/Part/App/Part2DObject.h>
-#include <Mod/Spreadsheet/App/Sheet.h>
-
-#include <Mod/TechDraw/App/DrawPage.h>
-#include <Mod/TechDraw/App/DrawViewPart.h>
-#include <Mod/TechDraw/App/DrawProjGroupItem.h>
-#include <Mod/TechDraw/App/DrawProjGroup.h>
-#include <Mod/TechDraw/App/DrawViewDimension.h>
-#include <Mod/TechDraw/App/DrawViewBalloon.h>
-#include <Mod/TechDraw/App/DrawViewClip.h>
-#include <Mod/TechDraw/App/DrawViewSymbol.h>
-#include <Mod/TechDraw/App/DrawViewDraft.h>
-#include <Mod/TechDraw/App/DrawViewMulti.h>
-#include <Mod/TechDraw/App/DrawViewDetail.h>
-#include <Mod/TechDraw/App/DrawViewArch.h>
-#include <Mod/TechDraw/App/DrawUtil.h>
-#include <Mod/TechDraw/Gui/QGVPage.h>
-
-#include "DrawGuiUtil.h"
-#include "MDIViewPage.h"
-#include "TaskProjGroup.h"
-#include "TaskSectionView.h"
-#include "TaskActiveView.h"
-#include "ViewProviderPage.h"
-
-using namespace TechDrawGui;
-using namespace std;
-
-
-//===========================================================================
-// TechDraw_PageDefault
-//===========================================================================
-
-DEF_STD_CMD_A(CmdTechDrawPageDefault)
-
-CmdTechDrawPageDefault::CmdTechDrawPageDefault()
-  : Command("TechDraw_PageDefault")
-{
-    sAppModule      = "TechDraw";
-    sGroup          = QT_TR_NOOP("TechDraw");
-    sMenuText       = QT_TR_NOOP("Insert Default Page");
-    sToolTipText    = sMenuText;
-    sWhatsThis      = "TechDraw_PageDefault";
-    sStatusTip      = sToolTipText;
-    sPixmap         = "actions/techdraw-PageDefault";
-}
-
-void CmdTechDrawPageDefault::activated(int iMsg)
-{
-    Q_UNUSED(iMsg);
-    Base::Reference<ParameterGrp> hGrp = App::GetApplication().GetUserParameter()
-        .GetGroup("BaseApp")->GetGroup("Preferences")->GetGroup("Mod/TechDraw/Files");
-
-    std::string defaultDir = App::Application::getResourceDir() + "Mod/TechDraw/Templates/";
-    std::string defaultFileName = defaultDir + "A4_LandscapeTD.svg";
-    QString templateFileName = QString::fromStdString(hGrp->GetASCII("TemplateFile",defaultFileName.c_str()));
-    if (templateFileName.isEmpty()) {
-        templateFileName = QString::fromStdString(defaultFileName);
-    }
-
-    std::string PageName = getUniqueObjectName("Page");
-    std::string TemplateName = getUniqueObjectName("Template");
-
-    QFileInfo tfi(templateFileName);
-    if (tfi.isReadable()) {
-        Gui::WaitCursor wc;
-        openCommand("Drawing create page");
-        doCommand(Doc,"App.activeDocument().addObject('TechDraw::DrawPage','%s')",PageName.c_str());
-        doCommand(Doc,"App.activeDocument().addObject('TechDraw::DrawSVGTemplate','%s')",TemplateName.c_str());
-
-        doCommand(Doc,"App.activeDocument().%s.Template = '%s'",TemplateName.c_str(), templateFileName.toStdString().c_str());
-        doCommand(Doc,"App.activeDocument().%s.Template = App.activeDocument().%s",PageName.c_str(),TemplateName.c_str());
-
-        commitCommand();
-        TechDraw::DrawPage* fp = dynamic_cast<TechDraw::DrawPage*>(getDocument()->getObject(PageName.c_str()));
-        if (!fp) {
-            throw Base::TypeError("CmdTechDrawPageDefault fp not found\n");
-        }
-
-        Gui::ViewProvider* vp = Gui::Application::Instance->getDocument(getDocument())->getViewProvider(fp);
-        TechDrawGui::ViewProviderPage* dvp = dynamic_cast<TechDrawGui::ViewProviderPage*>(vp);
-        if (dvp) {
-            dvp->show();
-        }
-        else {
-            Base::Console().Log("INFO - Template: %s for Page: %s NOT Found\n", PageName.c_str(),TemplateName.c_str());
-        }
-    } else {
-        QMessageBox::critical(Gui::getMainWindow(),
-            QLatin1String("No template"),
-            QLatin1String("No default template found"));
-    }
-}
-
-bool CmdTechDrawPageDefault::isActive(void)
-{
-    return hasActiveDocument();
-}
-
-//===========================================================================
-// TechDraw_PageTemplate
-//===========================================================================
-
-DEF_STD_CMD_A(CmdTechDrawPageTemplate)
-
-CmdTechDrawPageTemplate::CmdTechDrawPageTemplate()
-  : Command("TechDraw_PageTemplate")
-{
-    sAppModule      = "TechDraw";
-    sGroup          = QT_TR_NOOP("TechDraw");
-    sMenuText       = QT_TR_NOOP("Insert Page using Template");
-    sToolTipText    = sMenuText;
-    sWhatsThis      = "TechDraw_PageTemplate";
-    sStatusTip      = sToolTipText;
-    sPixmap         = "actions/techdraw-PageTemplate";
-}
-
-void CmdTechDrawPageTemplate::activated(int iMsg)
-{
-    Q_UNUSED(iMsg);
-    Base::Reference<ParameterGrp> hGrp = App::GetApplication().GetUserParameter()
-        .GetGroup("BaseApp")->GetGroup("Preferences")->GetGroup("Mod/TechDraw/Files");
-
-    std::string defaultDir = App::Application::getResourceDir() + "Mod/TechDraw/Templates";
-    QString templateDir = QString::fromStdString(hGrp->GetASCII("TemplateDir", defaultDir.c_str()));
-    QString templateFileName = Gui::FileDialog::getOpenFileName(Gui::getMainWindow(),
-                                                   QString::fromUtf8(QT_TR_NOOP("Select a Template File")),
-                                                   templateDir,
-                                                   QString::fromUtf8(QT_TR_NOOP("Template (*.svg *.dxf)")));
-
-    if (templateFileName.isEmpty()) {
-        return;
-    }
-
-    std::string PageName = getUniqueObjectName("Page");
-    std::string TemplateName = getUniqueObjectName("Template");
-
-    QFileInfo tfi(templateFileName);
-    if (tfi.isReadable()) {
-        Gui::WaitCursor wc;
-        openCommand("Drawing create page");
-        doCommand(Doc,"App.activeDocument().addObject('TechDraw::DrawPage','%s')",PageName.c_str());
-
-        // Create the Template Object to attach to the page
-        doCommand(Doc,"App.activeDocument().addObject('TechDraw::DrawSVGTemplate','%s')",TemplateName.c_str());
-
-        //why is "Template" property set twice? -wf
-        // once to set DrawSVGTemplate.Template to OS template file name
-        templateFileName = Base::Tools::escapeEncodeFilename(templateFileName);
-        doCommand(Doc,"App.activeDocument().%s.Template = \"%s\"",TemplateName.c_str(), templateFileName.toUtf8().constData());
-        // once to set Page.Template to DrawSVGTemplate.Name
-        doCommand(Doc,"App.activeDocument().%s.Template = App.activeDocument().%s",PageName.c_str(),TemplateName.c_str());
-        // consider renaming DrawSVGTemplate.Template property?
-
-        commitCommand();
-        TechDraw::DrawPage* fp = dynamic_cast<TechDraw::DrawPage*>(getDocument()->getObject(PageName.c_str()));
-        if (!fp) {
-            throw Base::TypeError("CmdTechDrawNewPagePick fp not found\n");
-        }
-        Gui::ViewProvider* vp = Gui::Application::Instance->getDocument(getDocument())->getViewProvider(fp);
-        TechDrawGui::ViewProviderPage* dvp = dynamic_cast<TechDrawGui::ViewProviderPage*>(vp);
-        if (dvp) {
-            dvp->show();
-        }
-        else {
-            Base::Console().Log("INFO - Template: %s for Page: %s NOT Found\n", PageName.c_str(),TemplateName.c_str());
-        }
-    }
-    else {
-        QMessageBox::critical(Gui::getMainWindow(),
-            QLatin1String("No template"),
-            QLatin1String("Template file is invalid"));
-    }
-}
-
-bool CmdTechDrawPageTemplate::isActive(void)
-{
-    return hasActiveDocument();
-}
-
-//===========================================================================
-// TechDraw_RedrawPage
-//===========================================================================
-
-DEF_STD_CMD_A(CmdTechDrawRedrawPage)
-
-CmdTechDrawRedrawPage::CmdTechDrawRedrawPage()
-  : Command("TechDraw_RedrawPage")
-{
-    sAppModule      = "TechDraw";
-    sGroup          = QT_TR_NOOP("TechDraw");
-    sMenuText       = QT_TR_NOOP("Redraw Page");
-    sToolTipText    = sMenuText;
-    sWhatsThis      = "TechDraw_RedrawPage";
-    sStatusTip      = sToolTipText;
-    sPixmap         = "actions/techdraw-RedrawPage";
-}
-
-void CmdTechDrawRedrawPage::activated(int iMsg)
-{
-    Q_UNUSED(iMsg);
-    TechDraw::DrawPage* page = DrawGuiUtil::findPage(this);
-    if (!page) {
-        return;
-    }
-<<<<<<< HEAD
-    auto inlist = page->getInListEx(true);
-    inlist.insert(page);
-
-    std::vector<App::DocumentObject*> shapes;
-
-    //set projection direction from selected Face
-    //use first object with a face selected
-    App::DocumentObject* partObj = 0;
-    std::string subName;
-    for(auto &sel : getSelection().getSelectionEx(0,App::DocumentObject::getClassTypeId(),false)) {
-        auto obj = sel.getObject();
-        if(!obj || inlist.count(obj))
-            continue;
-        shapes.push_back(obj);
-        if(partObj)
-            continue;
-        for(auto &sub : sel.getSubNames()) {
-            if (TechDraw::DrawUtil::getGeomTypeFromName(sub) == "Face") {
-                subName = sub;
-=======
-    Gui::WaitCursor wc;
-
-    page->redrawCommand();
-}
-
-bool CmdTechDrawRedrawPage::isActive(void)
-{
-    bool havePage = DrawGuiUtil::needPage(this);
-    bool haveView = DrawGuiUtil::needView(this,false);
-    return (havePage && haveView);
-}
-
-//===========================================================================
-// TechDraw_View
-//===========================================================================
-
-DEF_STD_CMD_A(CmdTechDrawView)
-
-CmdTechDrawView::CmdTechDrawView()
-  : Command("TechDraw_View")
-{
-    sAppModule      = "TechDraw";
-    sGroup          = QT_TR_NOOP("TechDraw");
-    sMenuText       = QT_TR_NOOP("Insert View");
-    sToolTipText    = QT_TR_NOOP("Insert a View");
-    sWhatsThis      = "TechDraw_View";
-    sStatusTip      = sToolTipText;
-    sPixmap         = "actions/techdraw-View";
-}
-
-void CmdTechDrawView::activated(int iMsg)
-{
-    Q_UNUSED(iMsg);
-    TechDraw::DrawPage* page = DrawGuiUtil::findPage(this);
-    if (!page) {
-        return;
-    }
-    std::string PageName = page->getNameInDocument();
-
-    //set projection direction from selected Face
-    //use first object with a face selected
-    std::vector<App::DocumentObject*> shapes;
-    App::DocumentObject* partObj = nullptr;
-    std::string faceName;
-    int resolve = 1;                                //mystery
-    bool single = false;                            //mystery
-    auto selection = getSelection().getSelectionEx(0,
-                                                   App::DocumentObject::getClassTypeId(),
-                                                   resolve,
-                                                   single);
-    for (auto& sel: selection) {
-        auto obj = sel.getObject();
-        if (obj->isDerivedFrom(TechDraw::DrawPage::getClassTypeId()) ) {
-            continue;
-        }
-        if (obj != nullptr) {                       //can this happen?
-            shapes.push_back(obj);
-        }
-        if(partObj != nullptr) {
-            continue;
-        }
-        for(auto& sub : sel.getSubNames()) {
-            if (TechDraw::DrawUtil::getGeomTypeFromName(sub) == "Face") {
-                faceName = sub;
->>>>>>> c0753806
-                partObj = obj;
-                break;
-            }
-        }
-    }
-<<<<<<< HEAD
-=======
-
->>>>>>> c0753806
-    if ((shapes.empty())) {
-        QMessageBox::warning(Gui::getMainWindow(), QObject::tr("Wrong selection"),
-            QObject::tr("No Shapes or Groups in this selection"));
-        return;
-    }
-
-    Base::Vector3d projDir;
-
-    Gui::WaitCursor wc;
-    openCommand("Create view");
-    std::string FeatName = getUniqueObjectName("View",page);
-    FCMD_OBJ_DOC_CMD(page,"addObject('TechDraw::DrawViewPart','" << FeatName << "')");
-    App::DocumentObject *docObj = getDocument()->getObject(FeatName.c_str());
-    TechDraw::DrawViewPart* dvp = dynamic_cast<TechDraw::DrawViewPart *>(docObj);
-    if (!dvp) {
-        throw Base::TypeError("CmdTechDrawView DVP not found\n");
-    }
-    dvp->Source.setValues(shapes);
-<<<<<<< HEAD
-    FCMD_OBJ_CMD(page,"addView(" << getObjectCmd(docObj) << ")");
-    if (subName.size()) 
-        projDir = DrawGuiUtil::getProjDirFromFace(partObj,subName).first;
-    else
-        projDir = DrawGuiUtil::get3DDirAndRot().first;
-
-    FCMD_OBJ_CMD2("Direction = FreeCAD.Vector(%.3f,%.3f,%.3f)",
-                docObj, projDir.x,projDir.y,projDir.z);
-    updateActive();
-=======
-    doCommand(Doc,"App.activeDocument().%s.addView(App.activeDocument().%s)",PageName.c_str(),FeatName.c_str());
-    if (faceName.size()) {
-        std::pair<Base::Vector3d,Base::Vector3d> dirs = DrawGuiUtil::getProjDirFromFace(partObj,faceName);
-        projDir = dirs.first;
-        getDocument()->setStatus(App::Document::Status::SkipRecompute, true);
-        doCommand(Doc,"App.activeDocument().%s.Direction = FreeCAD.Vector(%.3f,%.3f,%.3f)",
-                  FeatName.c_str(), projDir.x,projDir.y,projDir.z);
-        //do something clever with dirs.second;
-//        dvp->setXDir(dirs.second);
-        doCommand(Doc,"App.activeDocument().%s.XDirection = FreeCAD.Vector(%.3f,%.3f,%.3f)",
-                      FeatName.c_str(), dirs.second.x,dirs.second.y,dirs.second.z);
-        doCommand(Doc,"App.activeDocument().%s.recompute()", FeatName.c_str());
-        getDocument()->setStatus(App::Document::Status::SkipRecompute, false);
-   } else {
-        std::pair<Base::Vector3d,Base::Vector3d> dirs = DrawGuiUtil::get3DDirAndRot();
-        projDir = dirs.first;
-        getDocument()->setStatus(App::Document::Status::SkipRecompute, true);
-        doCommand(Doc,"App.activeDocument().%s.Direction = FreeCAD.Vector(%.3f,%.3f,%.3f)",
-                  FeatName.c_str(), projDir.x,projDir.y,projDir.z);
-        doCommand(Doc,"App.activeDocument().%s.XDirection = FreeCAD.Vector(%.3f,%.3f,%.3f)",
-                      FeatName.c_str(), dirs.second.x,dirs.second.y,dirs.second.z);
-//        dvp->setXDir(dirs.second);
-        getDocument()->setStatus(App::Document::Status::SkipRecompute, false);
-        doCommand(Doc,"App.activeDocument().%s.recompute()", FeatName.c_str());
-    }
->>>>>>> c0753806
-    commitCommand();
-}
-
-bool CmdTechDrawView::isActive(void)
-{
-    return DrawGuiUtil::needPage(this);
-}
-
-//===========================================================================
-// TechDraw_ActiveView
-//===========================================================================
-
-DEF_STD_CMD_A(CmdTechDrawActiveView)
-
-CmdTechDrawActiveView::CmdTechDrawActiveView()
-  : Command("TechDraw_ActiveView")
-{
-    sAppModule      = "TechDraw";
-    sGroup          = QT_TR_NOOP("TechDraw");
-    sMenuText       = QT_TR_NOOP("Insert Active View (3D View)");
-    sToolTipText    = sMenuText;
-    sWhatsThis      = "TechDraw_ActiveView";
-    sStatusTip      = sToolTipText;
-    sPixmap         = "actions/techdraw-ActiveView";
-}
-
-void CmdTechDrawActiveView::activated(int iMsg)
-{
-    Q_UNUSED(iMsg);
-    TechDraw::DrawPage* page = DrawGuiUtil::findPage(this);
-    if (!page) {
-        return;
-    }
-    std::string PageName = page->getNameInDocument();
-    Gui::Control().showDialog(new TaskDlgActiveView(page));
-}
-
-bool CmdTechDrawActiveView::isActive(void)
-{
-    return DrawGuiUtil::needPage(this);
-}
-
-//===========================================================================
-// TechDraw_SectionView
-//===========================================================================
-
-DEF_STD_CMD_A(CmdTechDrawSectionView)
-
-CmdTechDrawSectionView::CmdTechDrawSectionView()
-  : Command("TechDraw_SectionView")
-{
-    sAppModule      = "TechDraw";
-    sGroup          = QT_TR_NOOP("TechDraw");
-    sMenuText       = QT_TR_NOOP("Insert Section View");
-    sToolTipText    = sMenuText;
-    sWhatsThis      = "TechDraw_SectionView";
-    sStatusTip      = sToolTipText;
-    sPixmap         = "actions/techdraw-SectionView";
-}
-
-void CmdTechDrawSectionView::activated(int iMsg)
-{
-    Q_UNUSED(iMsg);
-    TechDraw::DrawPage* page = DrawGuiUtil::findPage(this);
-    if (!page) {
-        return;
-    }
-
-    std::vector<App::DocumentObject*> baseObj = getSelection().getObjectsOfType(TechDraw::DrawViewPart::getClassTypeId());
-    if (baseObj.empty()) {
-        QMessageBox::warning(Gui::getMainWindow(), QObject::tr("Wrong selection"),
-            QObject::tr("Select at least 1 DrawViewPart object as Base."));
-        return;
-    }
-    TechDraw::DrawViewPart* dvp = static_cast<TechDraw::DrawViewPart*>(*baseObj.begin());
-<<<<<<< HEAD
-    double baseScale = dvp->getScale();
-
-    Gui::WaitCursor wc;
-    openCommand("Create view");
-    std::string FeatName = getUniqueObjectName("Section",page);
-
-    FCMD_OBJ_DOC_CMD(page,"addObject('TechDraw::DrawViewSection','" << FeatName << "')");
-
-    App::DocumentObject *docObj = getDocument()->getObject(FeatName.c_str());
-    TechDraw::DrawViewSection* dsv = dynamic_cast<TechDraw::DrawViewSection *>(docObj);
-    if (!dsv) {
-        throw Base::TypeError("CmdTechDrawNewViewSection DVS not found\n");
-    }
-    dsv->Source.setValues(dvp->Source.getValues());
-    FCMD_OBJ_CMD(docObj,"BaseView = " << getObjectCmd(dvp));
-    FCMD_OBJ_CMD(docObj,"ScaleType = " << getObjectCmd(dvp) << ".ScaleType");
-    FCMD_OBJ_CMD(page,"addView(" << getObjectCmd(docObj) << ")");
-    FCMD_OBJ_CMD(docObj,"Scale = " << baseScale);
-    
-    Gui::Control().showDialog(new TaskDlgSectionView(dvp,dsv));
-=======
-//    std::string BaseName = dvp->getNameInDocument();
-//    std::string PageName = page->getNameInDocument();
-//    double baseScale = dvp->getScale();
-
-//    Gui::WaitCursor wc;
-//    openCommand("Create view");
-//    std::string FeatName = getUniqueObjectName("Section");
-
-//    doCommand(Doc,"App.activeDocument().addObject('TechDraw::DrawViewSection','%s')",FeatName.c_str());
-
-//    App::DocumentObject *docObj = getDocument()->getObject(FeatName.c_str());
-//    TechDraw::DrawViewSection* dsv = dynamic_cast<TechDraw::DrawViewSection *>(docObj);
-//    if (!dsv) {
-//        throw Base::TypeError("CmdTechDrawSectionView DVS not found\n");
-//    }
-//    dsv->Source.setValues(dvp->Source.getValues());
-//    doCommand(Doc,"App.activeDocument().%s.BaseView = App.activeDocument().%s",FeatName.c_str(),BaseName.c_str());
-//    doCommand(Doc,"App.activeDocument().%s.ScaleType = App.activeDocument().%s.ScaleType",FeatName.c_str(),BaseName.c_str());
-//    doCommand(Doc,"App.activeDocument().%s.addView(App.activeDocument().%s)",PageName.c_str(),FeatName.c_str());
-//    doCommand(Doc,"App.activeDocument().%s.Scale = %0.6f",FeatName.c_str(),baseScale);
-    Gui::Control().showDialog(new TaskDlgSectionView(dvp));
->>>>>>> c0753806
-
-    updateActive();             //ok here since dialog doesn't call doc.recompute()
-    commitCommand();
-}
-
-bool CmdTechDrawSectionView::isActive(void)
-{
-    bool havePage = DrawGuiUtil::needPage(this);
-    bool haveView = DrawGuiUtil::needView(this);
-    bool taskInProgress = false;
-    if (havePage) {
-        taskInProgress = Gui::Control().activeDialog();
-    }
-    return (havePage && haveView && !taskInProgress);
-}
-
-//===========================================================================
-// TechDraw_DetailView
-//===========================================================================
-
-DEF_STD_CMD_A(CmdTechDrawDetailView)
-
-CmdTechDrawDetailView::CmdTechDrawDetailView()
-  : Command("TechDraw_DetailView")
-{
-    sAppModule      = "TechDraw";
-    sGroup          = QT_TR_NOOP("TechDraw");
-    sMenuText       = QT_TR_NOOP("Insert Detail View");
-    sToolTipText    = sMenuText;
-    sWhatsThis      = "TechDraw_DetailView";
-    sStatusTip      = sToolTipText;
-    sPixmap         = "actions/techdraw-DetailView";
-}
-
-void CmdTechDrawDetailView::activated(int iMsg)
-{
-    Q_UNUSED(iMsg);
-    TechDraw::DrawPage* page = DrawGuiUtil::findPage(this);
-    if (!page) {
-        return;
-    }
-
-    std::vector<App::DocumentObject*> baseObj = getSelection().getObjectsOfType(TechDraw::DrawViewPart::getClassTypeId());
-    if (baseObj.empty()) {
-        QMessageBox::warning(Gui::getMainWindow(), QObject::tr("Wrong selection"),
-            QObject::tr("Select at least 1 DrawViewPart object as Base."));
-        return;
-    }
-    TechDraw::DrawViewPart* dvp = static_cast<TechDraw::DrawViewPart*>(*(baseObj.begin()));
-
-    Gui::WaitCursor wc;
-    openCommand("Create view");
-
-    std::string FeatName = getUniqueObjectName("Detail",page);
-    FCMD_OBJ_DOC_CMD(page,"addObject('TechDraw::DrawViewDetail','" << FeatName << "')");
-    App::DocumentObject *docObj = getDocument()->getObject(FeatName.c_str());
-    TechDraw::DrawViewDetail* dvd = dynamic_cast<TechDraw::DrawViewDetail *>(docObj);
-    if (!dvd) {
-        throw Base::TypeError("CmdTechDrawDetailView DVD not found\n");
-    }
-    dvd->Source.setValues(dvp->Source.getValues());
-
-<<<<<<< HEAD
-    FCMD_OBJ_CMD(docObj,"BaseView = " << getObjectCmd(dvp));
-    FCMD_OBJ_CMD(docObj,"Direction = " << getObjectCmd(dvp) << ".Direction");
-    FCMD_OBJ_CMD(page,"addView(" << getObjectCmd(docObj) << ")");
-=======
-    doCommand(Doc,"App.activeDocument().%s.BaseView = App.activeDocument().%s",FeatName.c_str(),dvp->getNameInDocument());
-    doCommand(Doc,"App.activeDocument().%s.Direction = App.activeDocument().%s.Direction",FeatName.c_str(),dvp->getNameInDocument());
-    doCommand(Doc,"App.activeDocument().%s.XDirection = App.activeDocument().%s.XDirection",FeatName.c_str(),dvp->getNameInDocument());
-    doCommand(Doc,"App.activeDocument().%s.addView(App.activeDocument().%s)",PageName.c_str(),FeatName.c_str());
->>>>>>> c0753806
-
-    updateActive();            //ok here, no preceding recompute
-    commitCommand();
-}
-
-bool CmdTechDrawDetailView::isActive(void)
-{
-    bool havePage = DrawGuiUtil::needPage(this);
-    bool haveView = DrawGuiUtil::needView(this);
-    bool taskInProgress = false;
-    if (havePage) {
-        taskInProgress = Gui::Control().activeDialog();
-    }
-    return (havePage && haveView && !taskInProgress);
-}
-
-//===========================================================================
-// TechDraw_ProjectionGroup
-//===========================================================================
-
-DEF_STD_CMD_A(CmdTechDrawProjectionGroup)
-
-CmdTechDrawProjectionGroup::CmdTechDrawProjectionGroup()
-  : Command("TechDraw_ProjectionGroup")
-{
-    sAppModule      = "TechDraw";
-    sGroup          = QT_TR_NOOP("TechDraw");
-    sMenuText       = QT_TR_NOOP("Insert Projection Group");
-    sToolTipText    = QT_TR_NOOP("Insert multiple linked views of drawable object(s)");
-    sWhatsThis      = "TechDraw_ProjectionGroup";
-    sStatusTip      = sToolTipText;
-    sPixmap         = "actions/techdraw-ProjectionGroup";
-}
-
-void CmdTechDrawProjectionGroup::activated(int iMsg)
-{
-    Q_UNUSED(iMsg);
-    TechDraw::DrawPage* page = DrawGuiUtil::findPage(this);
-    if (!page) {
-        return;
-    }
-<<<<<<< HEAD
-    auto inlist = page->getInListEx(true);
-    inlist.insert(page);
-
-    //set projection direction from selected Face
-    //use first object with a face selected
-
-    std::vector<App::DocumentObject*> shapes;
-    App::DocumentObject* partObj = 0;
-    std::string subName;
-    for(auto &sel : getSelection().getSelectionEx(0,App::DocumentObject::getClassTypeId(),false)) {
-        auto obj = sel.getObject();
-        if(inlist.count(obj))
-            continue;
-        shapes.push_back(obj);
-        if(partObj)
-            continue;
-        for(auto &sub : sel.getSubNames()) {
-            if (TechDraw::DrawUtil::getGeomTypeFromName(sub) == "Face") {
-                subName = sub;
-=======
-    std::string PageName = page->getNameInDocument();
-//    auto inlist = page->getInListEx(true);
-//    inlist.insert(page);
-
-    //set projection direction from selected Face
-    //use first object with a face selected
-    std::vector<App::DocumentObject*> shapes;
-    App::DocumentObject* partObj = nullptr;
-    std::string faceName;
-    int resolve = 1;                                //mystery
-    bool single = false;                            //mystery
-    auto selection = getSelection().getSelectionEx(0,
-                                                   App::DocumentObject::getClassTypeId(),
-                                                   resolve,
-                                                   single);
-    for (auto& sel: selection) {
-//    for(auto &sel : getSelection().getSelectionEx(0,App::DocumentObject::getClassTypeId(),false)) {
-        auto obj = sel.getObject();
-        if (obj->isDerivedFrom(TechDraw::DrawPage::getClassTypeId()) ) {
-            continue;
-        }
-//        if(!obj || inlist.count(obj))             //??????
-//            continue;
-        if (obj != nullptr) {                       //can this happen?
-            shapes.push_back(obj);
-        }
-        if(partObj != nullptr) {
-            continue;
-        }
-        for(auto& sub : sel.getSubNames()) {
-            if (TechDraw::DrawUtil::getGeomTypeFromName(sub) == "Face") {
-                faceName = sub;
->>>>>>> c0753806
-                partObj = obj;
-                break;
-            }
-        }
-    }
-    if (shapes.empty()) {
-        QMessageBox::warning(Gui::getMainWindow(), QObject::tr("Wrong selection"),
-            QObject::tr("No Shapes or Groups in this selection"));
-        return;
-    }
-
-    Base::Vector3d projDir;
-    Gui::WaitCursor wc;
-
-    openCommand("Create Projection Group");
-<<<<<<< HEAD
-    std::string multiViewName = getUniqueObjectName("ProjGroup",page);
-    FCMD_OBJ_DOC_CMD(page,"addObject('TechDraw::DrawProjGroup','" << multiViewName << "')");
-=======
-
-    std::string multiViewName = getUniqueObjectName("ProjGroup");
-    doCommand(Doc,"App.activeDocument().addObject('TechDraw::DrawProjGroup','%s')",
-                        multiViewName.c_str());
-    doCommand(Doc,"App.activeDocument().%s.addView(App.activeDocument().%s)",
-                        PageName.c_str(),multiViewName.c_str());
->>>>>>> c0753806
-
-    App::DocumentObject *docObj = getDocument()->getObject(multiViewName.c_str());
-    auto multiView( static_cast<TechDraw::DrawProjGroup *>(docObj) );
-
-    FCMD_OBJ_CMD(page,"addView(" << getObjectCmd(multiView) << ")");
-
-    multiView->Source.setValues(shapes);
-    FCMD_OBJ_CMD2("addProjection('Front')",multiView);
-
-<<<<<<< HEAD
-    if (subName.size()) {
-        std::pair<Base::Vector3d,Base::Vector3d> dirs = DrawGuiUtil::getProjDirFromFace(partObj,subName);
-        getDocument()->setStatus(App::Document::Status::SkipRecompute, true);
-        FCMD_OBJ_CMD2("Anchor.Direction = FreeCAD.Vector(%.3f,%.3f,%.3f)",
-                      multiView, dirs.first.x,dirs.first.y,dirs.first.z);
-        FCMD_OBJ_CMD2("Anchor.RotationVector = FreeCAD.Vector(%.3f,%.3f,%.3f)",
-                      multiView, dirs.second.x,dirs.second.y,dirs.second.z);
-        getDocument()->setStatus(App::Document::Status::SkipRecompute, false);
-        FCMD_OBJ_CMD2("Anchor.recompute()", multiView);
-    } else {
-        std::pair<Base::Vector3d,Base::Vector3d> dirs = DrawGuiUtil::get3DDirAndRot();
-        getDocument()->setStatus(App::Document::Status::SkipRecompute, true);
-        FCMD_OBJ_CMD2("Anchor.Direction = FreeCAD.Vector(%.3f,%.3f,%.3f)",
-                      multiView, dirs.first.x,dirs.first.y,dirs.first.z);
-        FCMD_OBJ_CMD2("Anchor.RotationVector = FreeCAD.Vector(%.3f,%.3f,%.3f)",
-                      multiView, dirs.second.x,dirs.second.y,dirs.second.z);
-        getDocument()->setStatus(App::Document::Status::SkipRecompute, false);
-        FCMD_OBJ_CMD2("Anchor.recompute()", multiView);
-=======
-    if (faceName.size()) {
-        std::pair<Base::Vector3d,Base::Vector3d> dirs = DrawGuiUtil::getProjDirFromFace(partObj,faceName);
-        getDocument()->setStatus(App::Document::Status::SkipRecompute, true);
-        doCommand(Doc,"App.activeDocument().%s.Anchor.Direction = FreeCAD.Vector(%.3f,%.3f,%.3f)",
-                      multiViewName.c_str(), dirs.first.x,dirs.first.y,dirs.first.z);
-        doCommand(Doc,"App.activeDocument().%s.Anchor.RotationVector = FreeCAD.Vector(%.3f,%.3f,%.3f)",
-                      multiViewName.c_str(), dirs.second.x,dirs.second.y,dirs.second.z);
-        doCommand(Doc,"App.activeDocument().%s.Anchor.XDirection = FreeCAD.Vector(%.3f,%.3f,%.3f)",
-                      multiViewName.c_str(), dirs.second.x,dirs.second.y,dirs.second.z);
-        getDocument()->setStatus(App::Document::Status::SkipRecompute, false);
-    } else {
-        std::pair<Base::Vector3d,Base::Vector3d> dirs = DrawGuiUtil::get3DDirAndRot();
-        getDocument()->setStatus(App::Document::Status::SkipRecompute, true);
-        doCommand(Doc,"App.activeDocument().%s.Anchor.Direction = FreeCAD.Vector(%.3f,%.3f,%.3f)",
-                      multiViewName.c_str(), dirs.first.x,dirs.first.y,dirs.first.z);
-        doCommand(Doc,"App.activeDocument().%s.Anchor.RotationVector = FreeCAD.Vector(%.3f,%.3f,%.3f)",
-                      multiViewName.c_str(), dirs.second.x,dirs.second.y,dirs.second.z);
-        doCommand(Doc,"App.activeDocument().%s.Anchor.XDirection = FreeCAD.Vector(%.3f,%.3f,%.3f)",
-                      multiViewName.c_str(), dirs.second.x,dirs.second.y,dirs.second.z);
-        getDocument()->setStatus(App::Document::Status::SkipRecompute, false);
->>>>>>> c0753806
-    }
- 
-    doCommand(Doc,"App.activeDocument().%s.Anchor.recompute()", multiViewName.c_str());
-    commitCommand();
-    updateActive();
-
-    // create the rest of the desired views
-    Gui::Control().showDialog(new TaskDlgProjGroup(multiView,true));
-}
-
-bool CmdTechDrawProjectionGroup::isActive(void)
-{
-    bool havePage = DrawGuiUtil::needPage(this);
-    bool taskInProgress = false;
-    if (havePage) {
-        taskInProgress = Gui::Control().activeDialog();
-    }
-    return (havePage  && !taskInProgress);
-}
-
-//===========================================================================
-// TechDraw_NewMulti  **deprecated**
-//===========================================================================
-
-//DEF_STD_CMD_A(CmdTechDrawNewMulti);
-
-//CmdTechDrawNewMulti::CmdTechDrawNewMulti()
-//  : Command("TechDraw_NewMulti")
-//{
-//    sAppModule      = "TechDraw";
-//    sGroup          = QT_TR_NOOP("TechDraw");
-//    sMenuText       = QT_TR_NOOP("Insert multi-part view in drawing");
-//    sToolTipText    = QT_TR_NOOP("Insert a new View of a multiple Parts in the active drawing");
-//    sWhatsThis      = "TechDraw_NewMulti";
-//    sStatusTip      = sToolTipText;
-//    sPixmap         = "actions/techdraw-multiview";
-//}
-
-//void CmdTechDrawNewMulti::activated(int iMsg)
-//{
-//    Q_UNUSED(iMsg);
-//    TechDraw::DrawPage* page = DrawGuiUtil::findPage(this);
-//    if (!page) {
-//        return;
-//    }
-
-//    std::vector<App::DocumentObject*> shapes = getSelection().getObjectsOfType(App::DocumentObject::getClassTypeId());
-//    if (shapes.empty()) {
-//        QMessageBox::warning(Gui::getMainWindow(), QObject::tr("Wrong selection"),
-//            QObject::tr("Can not  MultiView from this selection."));
-//        return;
-//    }
-
-//    std::string PageName = page->getNameInDocument();
-
-//    Gui::WaitCursor wc;
-
-//    openCommand("Create view");
-//    std::string FeatName = getUniqueObjectName("MultiView");
-//    doCommand(Doc,"App.activeDocument().addObject('TechDraw::DrawViewMulti','%s')",FeatName.c_str());
-//    App::DocumentObject *docObj = getDocument()->getObject(FeatName.c_str());
-//    auto multiView( static_cast<TechDraw::DrawViewMulti *>(docObj) );
-//    multiView->Sources.setValues(shapes);
-//    doCommand(Doc,"App.activeDocument().%s.addView(App.activeDocument().%s)",PageName.c_str(),FeatName.c_str());
-//    updateActive();
-//    commitCommand();
-//}
-
-//bool CmdTechDrawNewMulti::isActive(void)
-//{
-//    return DrawGuiUtil::needPage(this);
-//}
-
-//===========================================================================
-// TechDraw_Balloon
-//===========================================================================
-
-//! common checks of Selection for Dimension commands
-//non-empty selection, no more than maxObjs selected and at least 1 DrawingPage exists
-bool _checkSelectionBalloon(Gui::Command* cmd, unsigned maxObjs) {
-    std::vector<Gui::SelectionObject> selection = cmd->getSelection().getSelectionEx();
-    if (selection.size() == 0) {
-        QMessageBox::warning(Gui::getMainWindow(), QObject::tr("Incorrect selection"),
-                             QObject::tr("Select an object first"));
-        return false;
-    }
-
-    const std::vector<std::string> SubNames = selection[0].getSubNames();
-    if (SubNames.size() > maxObjs){
-        QMessageBox::warning(Gui::getMainWindow(), QObject::tr("Incorrect selection"),
-            QObject::tr("Too many objects selected"));
-        return false;
-    }
-
-    std::vector<App::DocumentObject*> pages = cmd->getDocument()->getObjectsOfType(TechDraw::DrawPage::getClassTypeId());
-    if (pages.empty()){
-        QMessageBox::warning(Gui::getMainWindow(), QObject::tr("Incorrect selection"),
-            QObject::tr("Create a page first."));
-        return false;
-    }
-    return true;
-}
-
-bool _checkDrawViewPartBalloon(Gui::Command* cmd) {
-    std::vector<Gui::SelectionObject> selection = cmd->getSelection().getSelectionEx();
-    auto objFeat( dynamic_cast<TechDraw::DrawViewPart *>(selection[0].getObject()) );
-    if( !objFeat ) {
-        QMessageBox::warning( Gui::getMainWindow(),
-                              QObject::tr("Incorrect selection"),
-                              QObject::tr("No View of a Part in selection.") );
-        return false;
-    }
-    return true;
-}
-
-DEF_STD_CMD_A(CmdTechDrawBalloon)
-
-CmdTechDrawBalloon::CmdTechDrawBalloon()
-  : Command("TechDraw_Balloon")
-{
-    sAppModule      = "TechDraw";
-    sGroup          = QT_TR_NOOP("TechDraw");
-    sMenuText       = QT_TR_NOOP("Insert Balloon Annotation");
-    sToolTipText    = sMenuText;
-    sWhatsThis      = "TechDraw_Balloon";
-    sStatusTip      = sToolTipText;
-    sPixmap         = "TechDraw_Balloon";
-}
-
-void CmdTechDrawBalloon::activated(int iMsg)
-{
-    Q_UNUSED(iMsg);
-    bool result = _checkSelectionBalloon(this,1);
-    if (!result)
-        return;
-    result = _checkDrawViewPartBalloon(this);
-    if (!result)
-        return;
-
-    std::vector<Gui::SelectionObject> selection = getSelection().getSelectionEx();
-    auto objFeat( dynamic_cast<TechDraw::DrawViewPart *>(selection[0].getObject()) );
-    if( objFeat == nullptr ) {
-        return;
-    }
-
-    TechDraw::DrawPage* page = objFeat->findParentPage();
-    
-    page->balloonParent = objFeat;
-    page->balloonPlacing = true;
-
-}
-
-bool CmdTechDrawBalloon::isActive(void)
-{
-    bool havePage = DrawGuiUtil::needPage(this);
-    bool haveView = DrawGuiUtil::needView(this);
-    return (havePage && haveView);
-}
-
-//===========================================================================
-// TechDraw_ClipGroup
-//===========================================================================
-
-DEF_STD_CMD_A(CmdTechDrawClipGroup)
-
-CmdTechDrawClipGroup::CmdTechDrawClipGroup()
-  : Command("TechDraw_ClipGroup")
-{
-    // setting the
-    sGroup        = QT_TR_NOOP("TechDraw");
-    sMenuText     = QT_TR_NOOP("Insert Clip Group");
-    sToolTipText  = sToolTipText;
-    sWhatsThis    = "TechDraw_ClipGroup";
-    sStatusTip    = sToolTipText;
-    sPixmap       = "actions/techdraw-ClipGroup";
-}
-
-void CmdTechDrawClipGroup::activated(int iMsg)
-{
-    Q_UNUSED(iMsg);
-    TechDraw::DrawPage* page = DrawGuiUtil::findPage(this);
-    if (!page) {
-        return;
-    }
-    std::string PageName = page->getNameInDocument();
-
-    std::string FeatName = getUniqueObjectName("Clip",page);
-    openCommand("Create Clip");
-    FCMD_OBJ_DOC_CMD(page,"addObject('TechDraw::DrawViewClip','" << FeatName << "')");
-    FCMD_OBJ_CMD2("addView(App.getDocument('%s').getObject('%s'))",page,
-            page->getDocument()->getName(),FeatName.c_str());
-    updateActive();
-    commitCommand();
-}
-
-bool CmdTechDrawClipGroup::isActive(void)
-{
-    return DrawGuiUtil::needPage(this);
-}
-
-//===========================================================================
-// TechDraw_ClipGroupAdd
-//===========================================================================
-
-DEF_STD_CMD_A(CmdTechDrawClipGroupAdd)
-
-CmdTechDrawClipGroupAdd::CmdTechDrawClipGroupAdd()
-  : Command("TechDraw_ClipGroupAdd")
-{
-    sGroup        = QT_TR_NOOP("TechDraw");
-    sMenuText     = QT_TR_NOOP("Add View to Clip Group");
-    sToolTipText  = sMenuText;
-    sWhatsThis    = "TechDraw_ClipGroupAdd";
-    sStatusTip    = sToolTipText;
-    sPixmap       = "actions/techdraw-ClipGroupAdd";
-}
-
-void CmdTechDrawClipGroupAdd::activated(int iMsg)
-{
-    Q_UNUSED(iMsg);
-   std::vector<Gui::SelectionObject> selection = getSelection().getSelectionEx();
-   if (selection.size() != 2) {
-       QMessageBox::warning(Gui::getMainWindow(), QObject::tr("Wrong selection"),
-                            QObject::tr("Select one Clip group and one View."));
-       return;
-   }
-
-    TechDraw::DrawViewClip* clip = 0;
-    TechDraw::DrawView* view = 0;
-    std::vector<Gui::SelectionObject>::iterator itSel = selection.begin();
-    for (; itSel != selection.end(); itSel++)  {
-        if ((*itSel).getObject()->isDerivedFrom(TechDraw::DrawViewClip::getClassTypeId())) {
-            clip = static_cast<TechDraw::DrawViewClip*>((*itSel).getObject());
-        } else if ((*itSel).getObject()->isDerivedFrom(TechDraw::DrawView::getClassTypeId())) {
-            view = static_cast<TechDraw::DrawView*>((*itSel).getObject());
-        }
-    }
-    if (!view) {
-        QMessageBox::warning(Gui::getMainWindow(), QObject::tr("Wrong selection"),
-            QObject::tr("Select exactly one View to add to group."));
-        return;
-    }
-    if (!clip) {
-        QMessageBox::warning(Gui::getMainWindow(), QObject::tr("Wrong selection"),
-            QObject::tr("Select exactly one Clip group."));
-        return;
-    }
-
-    TechDraw::DrawPage* pageClip = clip->findParentPage();
-    TechDraw::DrawPage* pageView = view->findParentPage();
-
-    if (pageClip != pageView) {
-        QMessageBox::warning(Gui::getMainWindow(), QObject::tr("Wrong selection"),
-            QObject::tr("Clip and View must be from same Page."));
-        return;
-    }
-
-<<<<<<< HEAD
-    openCommand("ClipPlus");
-    FCMD_OBJ_HIDE(view);
-    FCMD_OBJ_CMD(pageClip,"addView(" << getObjectCmd(view) << ")");
-    FCMD_OBJ_SHOW(view);
-=======
-    std::string PageName = pageClip->getNameInDocument();
-    std::string ClipName = clip->getNameInDocument();
-    std::string ViewName = view->getNameInDocument();
-
-    openCommand("ClipGroupAdd");
-    doCommand(Doc,"App.activeDocument().%s.ViewObject.Visibility = False",ViewName.c_str());
-    doCommand(Doc,"App.activeDocument().%s.addView(App.activeDocument().%s)",ClipName.c_str(),ViewName.c_str());
-    doCommand(Doc,"App.activeDocument().%s.ViewObject.Visibility = True",ViewName.c_str());
->>>>>>> c0753806
-    updateActive();
-    commitCommand();
-}
-
-bool CmdTechDrawClipGroupAdd::isActive(void)
-{
-    bool havePage = DrawGuiUtil::needPage(this);
-    bool haveClip = false;
-    if (havePage) {
-        auto drawClipType( TechDraw::DrawViewClip::getClassTypeId() );
-        auto selClips = getDocument()->getObjectsOfType(drawClipType);
-        if (!selClips.empty()) {
-            haveClip = true;
-        }
-    }
-    return (havePage && haveClip);
-}
-
-//===========================================================================
-// TechDraw_ClipGroupRemove
-//===========================================================================
-
-DEF_STD_CMD_A(CmdTechDrawClipGroupRemove)
-
-CmdTechDrawClipGroupRemove::CmdTechDrawClipGroupRemove()
-  : Command("TechDraw_ClipGroupRemove")
-{
-    sGroup        = QT_TR_NOOP("TechDraw");
-    sMenuText     = QT_TR_NOOP("Remove View from Clip Group");
-    sToolTipText  = sMenuText;
-    sWhatsThis    = "TechDraw_ClipGroupRemove";
-    sStatusTip    = sToolTipText;
-    sPixmap       = "actions/techdraw-ClipGroupRemove";
-}
-
-void CmdTechDrawClipGroupRemove::activated(int iMsg)
-{
-    Q_UNUSED(iMsg);
-    auto dObj( getSelection().getObjectsOfType(TechDraw::DrawView::getClassTypeId()) );
-    if (dObj.empty()) {
-        QMessageBox::warning( Gui::getMainWindow(),
-                              QObject::tr("Wrong selection"),
-                              QObject::tr("Select exactly one View to remove from Group.") );
-        return;
-    }
-
-    auto view( static_cast<TechDraw::DrawView*>(dObj.front()) );
-
-    TechDraw::DrawPage* page = view->findParentPage();
-    const std::vector<App::DocumentObject*> pViews = page->Views.getValues();
-    TechDraw::DrawViewClip *clip(nullptr);
-    for (auto &v : pViews) {
-        clip = dynamic_cast<TechDraw::DrawViewClip*>(v);
-        if (clip && clip->isViewInClip(view)) {
-            break;
-        }
-        clip = nullptr;
-    }
-
-    if (!clip) {
-        QMessageBox::warning( Gui::getMainWindow(),
-                              QObject::tr("Wrong selection"),
-                              QObject::tr("View does not belong to a Clip") );
-        return;
-    }
-
-<<<<<<< HEAD
-    openCommand("ClipMinus");
-    FCMD_OBJ_HIDE(view);
-    FCMD_OBJ_CMD(clip,"removeView(" << getObjectCmd(view) << ")");
-    FCMD_OBJ_SHOW(view);
-=======
-    std::string ClipName = clip->getNameInDocument();
-    std::string ViewName = view->getNameInDocument();
-
-    openCommand("ClipGroupRemove");
-    doCommand(Doc,"App.activeDocument().%s.ViewObject.Visibility = False",ViewName.c_str());
-    doCommand(Doc,"App.activeDocument().%s.removeView(App.activeDocument().%s)",ClipName.c_str(),ViewName.c_str());
-    doCommand(Doc,"App.activeDocument().%s.ViewObject.Visibility = True",ViewName.c_str());
->>>>>>> c0753806
-    updateActive();
-    commitCommand();
-}
-
-bool CmdTechDrawClipGroupRemove::isActive(void)
-{
-    bool havePage = DrawGuiUtil::needPage(this);
-    bool haveClip = false;
-    if (havePage) {
-        auto drawClipType( TechDraw::DrawViewClip::getClassTypeId() );
-        auto selClips = getDocument()->getObjectsOfType(drawClipType);
-        if (!selClips.empty()) {
-            haveClip = true;
-        }
-    }
-    return (havePage && haveClip);
-}
-
-
-//===========================================================================
-// TechDraw_Symbol
-//===========================================================================
-
-DEF_STD_CMD_A(CmdTechDrawSymbol)
-
-CmdTechDrawSymbol::CmdTechDrawSymbol()
-  : Command("TechDraw_Symbol")
-{
-    // setting the Gui eye-candy
-    sGroup        = QT_TR_NOOP("TechDraw");
-    sMenuText     = QT_TR_NOOP("Insert SVG Symbol");
-    sToolTipText  = QT_TR_NOOP("Insert symbol from a SVG file");
-    sWhatsThis    = "TechDraw_Symbol";
-    sStatusTip    = sToolTipText;
-    sPixmap       = "actions/techdraw-symbol";
-}
-
-void CmdTechDrawSymbol::activated(int iMsg)
-{
-    Q_UNUSED(iMsg);
-    TechDraw::DrawPage* page = DrawGuiUtil::findPage(this);
-    if (!page) {
-        return;
-    }
-    std::string PageName = page->getNameInDocument();
-
-    // Reading an image
-    QString filename = Gui::FileDialog::getOpenFileName(Gui::getMainWindow(), QObject::tr("Choose an SVG file to open"), QString::null,
-        QString::fromLatin1("%1 (*.svg *.svgz)").arg(QObject::tr("Scalable Vector Graphic")));
-    if (!filename.isEmpty())
-    {
-<<<<<<< HEAD
-        std::string FeatName = getUniqueObjectName("Symbol",page);
-=======
-        std::string FeatName = getUniqueObjectName("Symbol");
-        filename = Base::Tools::escapeEncodeFilename(filename);
->>>>>>> c0753806
-        openCommand("Create Symbol");
-#if PY_MAJOR_VERSION < 3
-        doCommand(Doc,"f = open(unicode(\"%s\",'utf-8'),'r')",(const char*)filename.toUtf8());
-#else
-        doCommand(Doc,"f = open(\"%s\",'r')",(const char*)filename.toUtf8());
-#endif
-        doCommand(Doc,"svg = f.read()");
-        doCommand(Doc,"f.close()");
-
-        FCMD_OBJ_DOC_CMD(page,"addObject('TechDraw::DrawViewSymbol','" << FeatName << "')");
-        auto feat = page->getDocument()->getObject(FeatName.c_str());
-        FCMD_OBJ_CMD(feat,"Symbol = svg");
-        FCMD_OBJ_CMD(page,"addView(" << getObjectCmd(feat) << ")");
-        updateActive();
-        commitCommand();
-    }
-}
-
-bool CmdTechDrawSymbol::isActive(void)
-{
-    return DrawGuiUtil::needPage(this);
-}
-
-//===========================================================================
-// TechDraw_DraftView
-//===========================================================================
-
-DEF_STD_CMD_A(CmdTechDrawDraftView)
-
-CmdTechDrawDraftView::CmdTechDrawDraftView()
-  : Command("TechDraw_DraftView")
-{
-    // setting the Gui eye-candy
-    sGroup        = QT_TR_NOOP("TechDraw");
-    sMenuText     = QT_TR_NOOP("Insert Draft Workbench Object");
-    sToolTipText  = QT_TR_NOOP("Insert a View of a Draft Workbench object");
-    sWhatsThis    = "TechDraw_NewDraft";
-    sStatusTip    = sToolTipText;
-    sPixmap       = "actions/techdraw-DraftView";
-}
-
-void CmdTechDrawDraftView::activated(int iMsg)
-{
-    Q_UNUSED(iMsg);
-    TechDraw::DrawPage* page = DrawGuiUtil::findPage(this);
-    if (!page) {
-        return;
-    }
-
-//TODO: shouldn't this be checking for a Draft object only?
-//      there is no obvious way of check for a Draft object.  Could be App::FeaturePython, Part::Part2DObject, ???
-    std::vector<App::DocumentObject*> objects = getSelection().getObjectsOfType(App::DocumentObject::getClassTypeId());
-    if (objects.empty()) {
-        QMessageBox::warning(Gui::getMainWindow(), QObject::tr("Wrong selection"),
-            QObject::tr("Select at least one object."));
-        return;
-    }
-    for (std::vector<App::DocumentObject*>::iterator it = objects.begin(); it != objects.end(); ++it) {
-        std::string FeatName = getUniqueObjectName("DraftView",page);
-        openCommand("Create DraftView");
-        FCMD_OBJ_DOC_CMD(page,"addObject('TechDraw::DrawViewDraft','" << FeatName << "')");
-        auto feat = page->getDocument()->getObject(FeatName.c_str());
-        FCMD_OBJ_CMD(feat,"Source = " << getObjectCmd(*it));
-        FCMD_OBJ_CMD(page,"addView(" << getObjectCmd(feat) << ")");
-        updateActive();
-        commitCommand();
-    }
-}
-
-bool CmdTechDrawDraftView::isActive(void)
-{
-    return DrawGuiUtil::needPage(this);
-}
-
-//===========================================================================
-// TechDraw_ArchView
-//===========================================================================
-
-DEF_STD_CMD_A(CmdTechDrawArchView)
-
-CmdTechDrawArchView::CmdTechDrawArchView()
-  : Command("TechDraw_ArchView")
-{
-    // setting the Gui eye-candy
-    sGroup        = QT_TR_NOOP("TechDraw");
-    sMenuText     = QT_TR_NOOP("Insert Section Plane");
-    sToolTipText  = QT_TR_NOOP("Insert a View of a Section Plane from Arch Workbench");
-    sWhatsThis    = "TechDraw_NewArch";
-    sStatusTip    = sToolTipText;
-    sPixmap       = "actions/techdraw-ArchView";
-}
-
-void CmdTechDrawArchView::activated(int iMsg)
-{
-    Q_UNUSED(iMsg);
-    TechDraw::DrawPage* page = DrawGuiUtil::findPage(this);
-    if (!page) {
-        return;
-    }
-
-    const std::vector<App::DocumentObject*> objects = getSelection().getObjectsOfType(App::DocumentObject::getClassTypeId());
-    if (objects.size() != 1) {
-        QMessageBox::warning(Gui::getMainWindow(), QObject::tr("Wrong selection"),
-            QObject::tr("Select exactly one object."));
-        return;
-    }
-
-<<<<<<< HEAD
-    std::string FeatName = getUniqueObjectName("ArchView",page);
-=======
-    std::string PageName = page->getNameInDocument();
-
-    std::string FeatName = getUniqueObjectName("ArchView");
-    std::string SourceName = objects.front()->getNameInDocument();
->>>>>>> c0753806
-    openCommand("Create ArchView");
-    FCMD_OBJ_DOC_CMD(page,"addObject('TechDraw::DrawViewArch','" << FeatName << "')");
-    auto feat = page->getDocument()->getObject(FeatName.c_str());
-    FCMD_OBJ_CMD(feat,"Source = " << getObjectCmd(archObj));
-    FCMD_OBJ_CMD(page,"addView(" << getObjectCmd(feat) << ")");
-    updateActive();
-    commitCommand();
-}
-
-bool CmdTechDrawArchView::isActive(void)
-{
-    return DrawGuiUtil::needPage(this);
-}
-
-//===========================================================================
-// TechDraw_SpreadsheetView
-//===========================================================================
-
-DEF_STD_CMD_A(CmdTechDrawSpreadsheetView)
-
-CmdTechDrawSpreadsheetView::CmdTechDrawSpreadsheetView()
-  : Command("TechDraw_SpreadsheetView")
-{
-    // setting the
-    sGroup        = QT_TR_NOOP("TechDraw");
-    sMenuText     = QT_TR_NOOP("Insert Spreadsheet View");
-    sToolTipText  = QT_TR_NOOP("Insert View to a spreadsheet");
-    sWhatsThis    = "TechDraw_SpreadsheetView";
-    sStatusTip    = sToolTipText;
-    sPixmap       = "actions/techdraw-SpreadsheetView";
-}
-
-void CmdTechDrawSpreadsheetView::activated(int iMsg)
-{
-    Q_UNUSED(iMsg);
-    const std::vector<App::DocumentObject*> spreads = getSelection().getObjectsOfType(Spreadsheet::Sheet::getClassTypeId());
-    if (spreads.size() != 1) {
-        QMessageBox::warning(Gui::getMainWindow(), QObject::tr("Wrong selection"),
-            QObject::tr("Select exactly one Spreadsheet object."));
-        return;
-    }
-
-    TechDraw::DrawPage* page = DrawGuiUtil::findPage(this);
-    if (!page) {
-        return;
-    }
-
-    openCommand("Create spreadsheet view");
-    std::string FeatName = getUniqueObjectName("Sheet",page);
-    FCMD_OBJ_DOC_CMD(page,"addObject('TechDraw::DrawViewSpreadsheet','" << FeatName << "')");
-    auto feat = page->getDocument()->getObject(FeatName.c_str());
-    FCMD_OBJ_CMD(feat,"Source = " << getObjectCmd(spreads.front()));
-    FCMD_OBJ_CMD(page,"addView(" << getObjectCmd(feat) << ")");
-    updateActive();
-    commitCommand();
-}
-
-bool CmdTechDrawSpreadsheetView::isActive(void)
-{
-    //need a Page and a SpreadSheet::Sheet
-    bool havePage = DrawGuiUtil::needPage(this);
-    bool haveSheet = false;
-    if (havePage) {
-        auto spreadSheetType( Spreadsheet::Sheet::getClassTypeId() );
-        auto selSheets = getDocument()->getObjectsOfType(spreadSheetType);
-        if (!selSheets.empty()) {
-            haveSheet = true;
-        }
-    }
-    return (havePage && haveSheet);
-}
-
-
-//===========================================================================
-// TechDraw_ExportPageSVG
-//===========================================================================
-
-DEF_STD_CMD_A(CmdTechDrawExportPageSVG)
-
-CmdTechDrawExportPageSVG::CmdTechDrawExportPageSVG()
-  : Command("TechDraw_ExportPageSVG")
-{
-    sGroup        = QT_TR_NOOP("File");
-    sMenuText     = QT_TR_NOOP("Export page as SVG");
-    sToolTipText  = sMenuText;
-    sWhatsThis    = "TechDraw_ExportPageSVG";
-    sStatusTip    = sToolTipText;
-    sPixmap       = "actions/techdraw-ExportPageSVG";
-}
-
-void CmdTechDrawExportPageSVG::activated(int iMsg)
-{
-    Q_UNUSED(iMsg);
-    TechDraw::DrawPage* page = DrawGuiUtil::findPage(this);
-    if (!page) {
-        return;
-    }
-    Gui::Document* activeGui = Gui::Application::Instance->getDocument(page->getDocument());
-    Gui::ViewProvider* vp = activeGui->getViewProvider(page);
-    ViewProviderPage* dvp = dynamic_cast<ViewProviderPage*>(vp);
-
-    if (dvp  && dvp->getMDIViewPage()) {
-        dvp->getMDIViewPage()->saveSVG();
-    } else {
-        QMessageBox::warning(Gui::getMainWindow(), QObject::tr("No Drawing View"),
-            QObject::tr("Open Drawing View before attempting export to SVG."));
-        return;
-    }
-}
-
-bool CmdTechDrawExportPageSVG::isActive(void)
-{
-    return DrawGuiUtil::needPage(this);
-}
-
-//===========================================================================
-// TechDraw_ExportPageDXF
-//===========================================================================
-
-DEF_STD_CMD_A(CmdTechDrawExportPageDXF)
-
-CmdTechDrawExportPageDXF::CmdTechDrawExportPageDXF()
-  : Command("TechDraw_ExportPageDXF")
-{
-    sGroup        = QT_TR_NOOP("File");
-    sMenuText     = QT_TR_NOOP("Export page as DXF");
-    sToolTipText  = sMenuText;
-    sWhatsThis    = "TechDraw_ExportPageDXF";
-    sStatusTip    = sToolTipText;
-    sPixmap       = "actions/techdraw-ExportPageDXF";
-}
-
-<<<<<<< HEAD
-static inline QString _getDefaultName(const App::DocumentObject *obj) {
-    if(!obj)
-        return QString();
-    if(obj->getDocument() 
-           && obj->getDocument()->FileName.getStrValue().size())
-    {
-        QDir dir = QFileInfo(QString::fromUtf8(
-                    obj->getDocument()->FileName.getValue())).dir();
-        return QFileInfo(dir,QString::fromUtf8(obj->Label.getValue())).filePath();
-    } else
-        return QString::fromUtf8(obj->Label.getValue());
-}
-
-void CmdTechDrawExportPageDxf::activated(int iMsg)
-=======
-void CmdTechDrawExportPageDXF::activated(int iMsg)
->>>>>>> c0753806
-{
-    Q_UNUSED(iMsg);
-    TechDraw::DrawPage* page = DrawGuiUtil::findPage(this);
-    if (!page) {
-        return;
-    }
-
-    std::vector<App::DocumentObject*> views = page->Views.getValues();
-    for (auto& v: views) {
-        if (v->isDerivedFrom(TechDraw::DrawViewArch::getClassTypeId())) {
-            QMessageBox::StandardButton rc =
-                QMessageBox::question(Gui::getMainWindow(), QObject::tr("Can not export selection"),
-                            QObject::tr("Page contains DrawViewArch which will not be exported. Continue?"),
-                            QMessageBox::StandardButtons(QMessageBox::Yes| QMessageBox::No));
-            if (rc == QMessageBox::No) {
-                return;
-            } else {
-                break;
-            }
-        }
-    }
-
-//WF? allow more than one TD Page per Dxf file??  1 TD page = 1 DXF file = 1 drawing?
-    QString fileName = Gui::FileDialog::getSaveFileName(Gui::getMainWindow(),
-                                                   QString::fromUtf8(QT_TR_NOOP("Save Dxf File ")),
-                                                   _getDefaultName(page),
-                                                   QString::fromUtf8(QT_TR_NOOP("Dxf (*.dxf)")));
-
-    if (fileName.isEmpty()) {
-        return;
-    }
-
-    openCommand("Save page to dxf");
-    doCommand(Doc,"import TechDraw");
-<<<<<<< HEAD
-    doCommand(Doc,"TechDraw.writeDXFPage(%s,u'%s')", 
-            getObjectCmd(page).c_str(), fileName.toUtf8().constData());
-=======
-    fileName = Base::Tools::escapeEncodeFilename(fileName);
-    doCommand(Doc,"TechDraw.writeDXFPage(App.activeDocument().%s,u\"%s\")",PageName.c_str(),(const char*)fileName.toUtf8());
->>>>>>> c0753806
-    commitCommand();
-}
-
-
-bool CmdTechDrawExportPageDXF::isActive(void)
-{
-    return DrawGuiUtil::needPage(this);
-}
-
-void CreateTechDrawCommands(void)
-{
-    Gui::CommandManager &rcCmdMgr = Gui::Application::Instance->commandManager();
-
-    rcCmdMgr.addCommand(new CmdTechDrawPageDefault());
-    rcCmdMgr.addCommand(new CmdTechDrawPageTemplate());
-    rcCmdMgr.addCommand(new CmdTechDrawRedrawPage());
-    rcCmdMgr.addCommand(new CmdTechDrawView());
-    rcCmdMgr.addCommand(new CmdTechDrawActiveView());
-    rcCmdMgr.addCommand(new CmdTechDrawSectionView());
-    rcCmdMgr.addCommand(new CmdTechDrawDetailView());
-    rcCmdMgr.addCommand(new CmdTechDrawProjectionGroup());
-    rcCmdMgr.addCommand(new CmdTechDrawClipGroup());
-    rcCmdMgr.addCommand(new CmdTechDrawClipGroupAdd());
-    rcCmdMgr.addCommand(new CmdTechDrawClipGroupRemove());
-    rcCmdMgr.addCommand(new CmdTechDrawSymbol());
-    rcCmdMgr.addCommand(new CmdTechDrawExportPageSVG());
-    rcCmdMgr.addCommand(new CmdTechDrawExportPageDXF());
-    rcCmdMgr.addCommand(new CmdTechDrawDraftView());
-    rcCmdMgr.addCommand(new CmdTechDrawArchView());
-    rcCmdMgr.addCommand(new CmdTechDrawSpreadsheetView());
-    rcCmdMgr.addCommand(new CmdTechDrawBalloon());
-}
+/***************************************************************************
+ *                                                                         *
+ *   This program is free software; you can redistribute it and/or modify  *
+ *   it under the terms of the GNU Library General Public License as       *
+ *   published by the Free Software Foundation; either version 2 of the    *
+ *   License, or (at your option) any later version.                       *
+ *   for detail see the LICENCE text file.                                 *
+ *   Jürgen Riegel 2002                                                    *
+ *   Copyright (c) 2014 Luke Parry <l.parry@warwick.ac.uk>                 *
+ *                                                                         *
+ ***************************************************************************/
+
+#include "PreCompiled.h"
+#ifndef _PreComp_
+# include <sstream>
+# include <QCoreApplication>
+# include <QDir>
+# include <QFile>
+# include <QFileInfo>
+# include <QMessageBox>
+# include <QRegExp>
+#endif
+
+#include <QStringBuilder>
+
+#include <QGraphicsView>
+#include <QPainter>
+#include <QSvgRenderer>
+#include <QSvgGenerator>
+
+#include <vector>
+
+#include <Base/Tools.h>
+#include <App/Application.h>
+#include <App/Document.h>
+#include <App/DocumentObject.h>
+#include <App/DocumentObjectGroup.h>
+#include <App/FeaturePython.h>
+#include <App/PropertyGeo.h>
+#include <App/GeoFeature.h>
+#include <Base/Console.h>
+#include <Base/Exception.h>
+#include <Base/Parameter.h>
+#include <Gui/Action.h>
+#include <Gui/Application.h>
+#include <Gui/BitmapFactory.h>
+#include <Gui/CommandT.h>
+#include <Gui/Control.h>
+#include <Gui/Document.h>
+#include <Gui/Selection.h>
+#include <Gui/MainWindow.h>
+#include <Gui/FileDialog.h>
+#include <Gui/ViewProvider.h>
+#include <Gui/WaitCursor.h>
+
+#include <Mod/Part/App/PartFeature.h>
+#include <Mod/Part/App/Part2DObject.h>
+#include <Mod/Spreadsheet/App/Sheet.h>
+
+#include <Mod/TechDraw/App/DrawPage.h>
+#include <Mod/TechDraw/App/DrawViewPart.h>
+#include <Mod/TechDraw/App/DrawProjGroupItem.h>
+#include <Mod/TechDraw/App/DrawProjGroup.h>
+#include <Mod/TechDraw/App/DrawViewDimension.h>
+#include <Mod/TechDraw/App/DrawViewBalloon.h>
+#include <Mod/TechDraw/App/DrawViewClip.h>
+#include <Mod/TechDraw/App/DrawViewSymbol.h>
+#include <Mod/TechDraw/App/DrawViewDraft.h>
+#include <Mod/TechDraw/App/DrawViewMulti.h>
+#include <Mod/TechDraw/App/DrawViewDetail.h>
+#include <Mod/TechDraw/App/DrawViewArch.h>
+#include <Mod/TechDraw/App/DrawUtil.h>
+#include <Mod/TechDraw/Gui/QGVPage.h>
+
+#include "DrawGuiUtil.h"
+#include "MDIViewPage.h"
+#include "TaskProjGroup.h"
+#include "TaskSectionView.h"
+#include "TaskActiveView.h"
+#include "ViewProviderPage.h"
+
+using namespace TechDrawGui;
+using namespace std;
+
+
+//===========================================================================
+// TechDraw_PageDefault
+//===========================================================================
+
+DEF_STD_CMD_A(CmdTechDrawPageDefault)
+
+CmdTechDrawPageDefault::CmdTechDrawPageDefault()
+  : Command("TechDraw_PageDefault")
+{
+    sAppModule      = "TechDraw";
+    sGroup          = QT_TR_NOOP("TechDraw");
+    sMenuText       = QT_TR_NOOP("Insert Default Page");
+    sToolTipText    = sMenuText;
+    sWhatsThis      = "TechDraw_PageDefault";
+    sStatusTip      = sToolTipText;
+    sPixmap         = "actions/techdraw-PageDefault";
+}
+
+void CmdTechDrawPageDefault::activated(int iMsg)
+{
+    Q_UNUSED(iMsg);
+    Base::Reference<ParameterGrp> hGrp = App::GetApplication().GetUserParameter()
+        .GetGroup("BaseApp")->GetGroup("Preferences")->GetGroup("Mod/TechDraw/Files");
+
+    std::string defaultDir = App::Application::getResourceDir() + "Mod/TechDraw/Templates/";
+    std::string defaultFileName = defaultDir + "A4_LandscapeTD.svg";
+    QString templateFileName = QString::fromStdString(hGrp->GetASCII("TemplateFile",defaultFileName.c_str()));
+    if (templateFileName.isEmpty()) {
+        templateFileName = QString::fromStdString(defaultFileName);
+    }
+
+    std::string PageName = getUniqueObjectName("Page");
+    std::string TemplateName = getUniqueObjectName("Template");
+
+    QFileInfo tfi(templateFileName);
+    if (tfi.isReadable()) {
+        Gui::WaitCursor wc;
+        openCommand("Drawing create page");
+        doCommand(Doc,"App.activeDocument().addObject('TechDraw::DrawPage','%s')",PageName.c_str());
+        doCommand(Doc,"App.activeDocument().addObject('TechDraw::DrawSVGTemplate','%s')",TemplateName.c_str());
+
+        doCommand(Doc,"App.activeDocument().%s.Template = '%s'",TemplateName.c_str(), templateFileName.toStdString().c_str());
+        doCommand(Doc,"App.activeDocument().%s.Template = App.activeDocument().%s",PageName.c_str(),TemplateName.c_str());
+
+        commitCommand();
+        TechDraw::DrawPage* fp = dynamic_cast<TechDraw::DrawPage*>(getDocument()->getObject(PageName.c_str()));
+        if (!fp) {
+            throw Base::TypeError("CmdTechDrawPageDefault fp not found\n");
+        }
+
+        Gui::ViewProvider* vp = Gui::Application::Instance->getDocument(getDocument())->getViewProvider(fp);
+        TechDrawGui::ViewProviderPage* dvp = dynamic_cast<TechDrawGui::ViewProviderPage*>(vp);
+        if (dvp) {
+            dvp->show();
+        }
+        else {
+            Base::Console().Log("INFO - Template: %s for Page: %s NOT Found\n", PageName.c_str(),TemplateName.c_str());
+        }
+    } else {
+        QMessageBox::critical(Gui::getMainWindow(),
+            QLatin1String("No template"),
+            QLatin1String("No default template found"));
+    }
+}
+
+bool CmdTechDrawPageDefault::isActive(void)
+{
+    return hasActiveDocument();
+}
+
+//===========================================================================
+// TechDraw_PageTemplate
+//===========================================================================
+
+DEF_STD_CMD_A(CmdTechDrawPageTemplate)
+
+CmdTechDrawPageTemplate::CmdTechDrawPageTemplate()
+  : Command("TechDraw_PageTemplate")
+{
+    sAppModule      = "TechDraw";
+    sGroup          = QT_TR_NOOP("TechDraw");
+    sMenuText       = QT_TR_NOOP("Insert Page using Template");
+    sToolTipText    = sMenuText;
+    sWhatsThis      = "TechDraw_PageTemplate";
+    sStatusTip      = sToolTipText;
+    sPixmap         = "actions/techdraw-PageTemplate";
+}
+
+void CmdTechDrawPageTemplate::activated(int iMsg)
+{
+    Q_UNUSED(iMsg);
+    Base::Reference<ParameterGrp> hGrp = App::GetApplication().GetUserParameter()
+        .GetGroup("BaseApp")->GetGroup("Preferences")->GetGroup("Mod/TechDraw/Files");
+
+    std::string defaultDir = App::Application::getResourceDir() + "Mod/TechDraw/Templates";
+    QString templateDir = QString::fromStdString(hGrp->GetASCII("TemplateDir", defaultDir.c_str()));
+    QString templateFileName = Gui::FileDialog::getOpenFileName(Gui::getMainWindow(),
+                                                   QString::fromUtf8(QT_TR_NOOP("Select a Template File")),
+                                                   templateDir,
+                                                   QString::fromUtf8(QT_TR_NOOP("Template (*.svg *.dxf)")));
+
+    if (templateFileName.isEmpty()) {
+        return;
+    }
+
+    std::string PageName = getUniqueObjectName("Page");
+    std::string TemplateName = getUniqueObjectName("Template");
+
+    QFileInfo tfi(templateFileName);
+    if (tfi.isReadable()) {
+        Gui::WaitCursor wc;
+        openCommand("Drawing create page");
+        doCommand(Doc,"App.activeDocument().addObject('TechDraw::DrawPage','%s')",PageName.c_str());
+
+        // Create the Template Object to attach to the page
+        doCommand(Doc,"App.activeDocument().addObject('TechDraw::DrawSVGTemplate','%s')",TemplateName.c_str());
+
+        //why is "Template" property set twice? -wf
+        // once to set DrawSVGTemplate.Template to OS template file name
+        templateFileName = Base::Tools::escapeEncodeFilename(templateFileName);
+        doCommand(Doc,"App.activeDocument().%s.Template = \"%s\"",TemplateName.c_str(), templateFileName.toUtf8().constData());
+        // once to set Page.Template to DrawSVGTemplate.Name
+        doCommand(Doc,"App.activeDocument().%s.Template = App.activeDocument().%s",PageName.c_str(),TemplateName.c_str());
+        // consider renaming DrawSVGTemplate.Template property?
+
+        commitCommand();
+        TechDraw::DrawPage* fp = dynamic_cast<TechDraw::DrawPage*>(getDocument()->getObject(PageName.c_str()));
+        if (!fp) {
+            throw Base::TypeError("CmdTechDrawNewPagePick fp not found\n");
+        }
+        Gui::ViewProvider* vp = Gui::Application::Instance->getDocument(getDocument())->getViewProvider(fp);
+        TechDrawGui::ViewProviderPage* dvp = dynamic_cast<TechDrawGui::ViewProviderPage*>(vp);
+        if (dvp) {
+            dvp->show();
+        }
+        else {
+            Base::Console().Log("INFO - Template: %s for Page: %s NOT Found\n", PageName.c_str(),TemplateName.c_str());
+        }
+    }
+    else {
+        QMessageBox::critical(Gui::getMainWindow(),
+            QLatin1String("No template"),
+            QLatin1String("Template file is invalid"));
+    }
+}
+
+bool CmdTechDrawPageTemplate::isActive(void)
+{
+    return hasActiveDocument();
+}
+
+//===========================================================================
+// TechDraw_RedrawPage
+//===========================================================================
+
+DEF_STD_CMD_A(CmdTechDrawRedrawPage)
+
+CmdTechDrawRedrawPage::CmdTechDrawRedrawPage()
+  : Command("TechDraw_RedrawPage")
+{
+    sAppModule      = "TechDraw";
+    sGroup          = QT_TR_NOOP("TechDraw");
+    sMenuText       = QT_TR_NOOP("Redraw Page");
+    sToolTipText    = sMenuText;
+    sWhatsThis      = "TechDraw_RedrawPage";
+    sStatusTip      = sToolTipText;
+    sPixmap         = "actions/techdraw-RedrawPage";
+}
+
+void CmdTechDrawRedrawPage::activated(int iMsg)
+{
+    Q_UNUSED(iMsg);
+    TechDraw::DrawPage* page = DrawGuiUtil::findPage(this);
+    if (!page) {
+        return;
+    }
+    Gui::WaitCursor wc;
+
+    page->redrawCommand();
+}
+
+bool CmdTechDrawRedrawPage::isActive(void)
+{
+    bool havePage = DrawGuiUtil::needPage(this);
+    bool haveView = DrawGuiUtil::needView(this,false);
+    return (havePage && haveView);
+}
+
+//===========================================================================
+// TechDraw_View
+//===========================================================================
+
+DEF_STD_CMD_A(CmdTechDrawView)
+
+CmdTechDrawView::CmdTechDrawView()
+  : Command("TechDraw_View")
+{
+    sAppModule      = "TechDraw";
+    sGroup          = QT_TR_NOOP("TechDraw");
+    sMenuText       = QT_TR_NOOP("Insert View");
+    sToolTipText    = QT_TR_NOOP("Insert a View");
+    sWhatsThis      = "TechDraw_View";
+    sStatusTip      = sToolTipText;
+    sPixmap         = "actions/techdraw-View";
+}
+
+void CmdTechDrawView::activated(int iMsg)
+{
+    Q_UNUSED(iMsg);
+    TechDraw::DrawPage* page = DrawGuiUtil::findPage(this);
+    if (!page) {
+        return;
+    }
+    std::string PageName = page->getNameInDocument();
+
+    //set projection direction from selected Face
+    //use first object with a face selected
+    std::vector<App::DocumentObject*> shapes;
+    App::DocumentObject* partObj = nullptr;
+    std::string faceName;
+    int resolve = 1;                                //mystery
+    bool single = false;                            //mystery
+    auto selection = getSelection().getSelectionEx(0,
+                                                   App::DocumentObject::getClassTypeId(),
+                                                   resolve,
+                                                   single);
+    for (auto& sel: selection) {
+        auto obj = sel.getObject();
+        if (obj->isDerivedFrom(TechDraw::DrawPage::getClassTypeId()) ) {
+            continue;
+        }
+        if (obj != nullptr) {                       //can this happen?
+            shapes.push_back(obj);
+        }
+        if(partObj != nullptr) {
+            continue;
+        }
+        for(auto& sub : sel.getSubNames()) {
+            if (TechDraw::DrawUtil::getGeomTypeFromName(sub) == "Face") {
+                faceName = sub;
+                partObj = obj;
+                break;
+            }
+        }
+    }
+
+    if ((shapes.empty())) {
+        QMessageBox::warning(Gui::getMainWindow(), QObject::tr("Wrong selection"),
+            QObject::tr("No Shapes or Groups in this selection"));
+        return;
+    }
+
+    Base::Vector3d projDir;
+
+    Gui::WaitCursor wc;
+    openCommand("Create view");
+    std::string FeatName = getUniqueObjectName("View",page);
+    Gui::cmdAppDocument(page,std::ostringstream() << "addObject('TechDraw::DrawViewPart','" << FeatName << "')");
+    App::DocumentObject *docObj = getDocument()->getObject(FeatName.c_str());
+    TechDraw::DrawViewPart* dvp = dynamic_cast<TechDraw::DrawViewPart *>(docObj);
+    if (!dvp) {
+        throw Base::TypeError("CmdTechDrawView DVP not found\n");
+    }
+    dvp->Source.setValues(shapes);
+    Gui::cmdAppObject(page, std::ostringstream() << "addView(" << getObjectCmd(docObj) << ")");
+    auto dirs = faceName.size() ? DrawGuiUtil::getProjDirFromFace(partObj,faceName)
+                                : DrawGuiUtil::get3DDirAndRot();
+    projDir = dirs.first;
+    {
+        Base::ObjectStatusLocker<App::Document::Status, App::Document> lock(
+                App::Document::Status::SkipRecompute, docObj->getDocument());
+        Gui::cmdAppObjectArgs(docObj, "Direction = FreeCAD.Vector(%.3f,%.3f,%.3f)",
+                    projDir.x,projDir.y,projDir.z);
+        Gui::cmdAppObjectArgs(docObj, "XDirection = FreeCAD.Vector(%.3f,%.3f,%.3f)",
+                    dirs.second.x,dirs.second.y,dirs.second.z);
+    }
+    updateActive();
+    commitCommand();
+}
+
+bool CmdTechDrawView::isActive(void)
+{
+    return DrawGuiUtil::needPage(this);
+}
+
+//===========================================================================
+// TechDraw_ActiveView
+//===========================================================================
+
+DEF_STD_CMD_A(CmdTechDrawActiveView)
+
+CmdTechDrawActiveView::CmdTechDrawActiveView()
+  : Command("TechDraw_ActiveView")
+{
+    sAppModule      = "TechDraw";
+    sGroup          = QT_TR_NOOP("TechDraw");
+    sMenuText       = QT_TR_NOOP("Insert Active View (3D View)");
+    sToolTipText    = sMenuText;
+    sWhatsThis      = "TechDraw_ActiveView";
+    sStatusTip      = sToolTipText;
+    sPixmap         = "actions/techdraw-ActiveView";
+}
+
+void CmdTechDrawActiveView::activated(int iMsg)
+{
+    Q_UNUSED(iMsg);
+    TechDraw::DrawPage* page = DrawGuiUtil::findPage(this);
+    if (!page) {
+        return;
+    }
+    std::string PageName = page->getNameInDocument();
+    Gui::Control().showDialog(new TaskDlgActiveView(page));
+}
+
+bool CmdTechDrawActiveView::isActive(void)
+{
+    return DrawGuiUtil::needPage(this);
+}
+
+//===========================================================================
+// TechDraw_SectionView
+//===========================================================================
+
+DEF_STD_CMD_A(CmdTechDrawSectionView)
+
+CmdTechDrawSectionView::CmdTechDrawSectionView()
+  : Command("TechDraw_SectionView")
+{
+    sAppModule      = "TechDraw";
+    sGroup          = QT_TR_NOOP("TechDraw");
+    sMenuText       = QT_TR_NOOP("Insert Section View");
+    sToolTipText    = sMenuText;
+    sWhatsThis      = "TechDraw_SectionView";
+    sStatusTip      = sToolTipText;
+    sPixmap         = "actions/techdraw-SectionView";
+}
+
+void CmdTechDrawSectionView::activated(int iMsg)
+{
+    Q_UNUSED(iMsg);
+    TechDraw::DrawPage* page = DrawGuiUtil::findPage(this);
+    if (!page) {
+        return;
+    }
+
+    std::vector<App::DocumentObject*> baseObj = getSelection().getObjectsOfType(TechDraw::DrawViewPart::getClassTypeId());
+    if (baseObj.empty()) {
+        QMessageBox::warning(Gui::getMainWindow(), QObject::tr("Wrong selection"),
+            QObject::tr("Select at least 1 DrawViewPart object as Base."));
+        return;
+    }
+    TechDraw::DrawViewPart* dvp = static_cast<TechDraw::DrawViewPart*>(*baseObj.begin());
+//    std::string BaseName = dvp->getNameInDocument();
+//    std::string PageName = page->getNameInDocument();
+//    double baseScale = dvp->getScale();
+
+//    Gui::WaitCursor wc;
+//    openCommand("Create view");
+//    std::string FeatName = getUniqueObjectName("Section");
+
+//    doCommand(Doc,"App.activeDocument().addObject('TechDraw::DrawViewSection','%s')",FeatName.c_str());
+
+//    App::DocumentObject *docObj = getDocument()->getObject(FeatName.c_str());
+//    TechDraw::DrawViewSection* dsv = dynamic_cast<TechDraw::DrawViewSection *>(docObj);
+//    if (!dsv) {
+//        throw Base::TypeError("CmdTechDrawSectionView DVS not found\n");
+//    }
+//    dsv->Source.setValues(dvp->Source.getValues());
+//    doCommand(Doc,"App.activeDocument().%s.BaseView = App.activeDocument().%s",FeatName.c_str(),BaseName.c_str());
+//    doCommand(Doc,"App.activeDocument().%s.ScaleType = App.activeDocument().%s.ScaleType",FeatName.c_str(),BaseName.c_str());
+//    doCommand(Doc,"App.activeDocument().%s.addView(App.activeDocument().%s)",PageName.c_str(),FeatName.c_str());
+//    doCommand(Doc,"App.activeDocument().%s.Scale = %0.6f",FeatName.c_str(),baseScale);
+    Gui::Control().showDialog(new TaskDlgSectionView(dvp));
+
+    updateActive();             //ok here since dialog doesn't call doc.recompute()
+    commitCommand();
+}
+
+bool CmdTechDrawSectionView::isActive(void)
+{
+    bool havePage = DrawGuiUtil::needPage(this);
+    bool haveView = DrawGuiUtil::needView(this);
+    bool taskInProgress = false;
+    if (havePage) {
+        taskInProgress = Gui::Control().activeDialog();
+    }
+    return (havePage && haveView && !taskInProgress);
+}
+
+//===========================================================================
+// TechDraw_DetailView
+//===========================================================================
+
+DEF_STD_CMD_A(CmdTechDrawDetailView)
+
+CmdTechDrawDetailView::CmdTechDrawDetailView()
+  : Command("TechDraw_DetailView")
+{
+    sAppModule      = "TechDraw";
+    sGroup          = QT_TR_NOOP("TechDraw");
+    sMenuText       = QT_TR_NOOP("Insert Detail View");
+    sToolTipText    = sMenuText;
+    sWhatsThis      = "TechDraw_DetailView";
+    sStatusTip      = sToolTipText;
+    sPixmap         = "actions/techdraw-DetailView";
+}
+
+void CmdTechDrawDetailView::activated(int iMsg)
+{
+    Q_UNUSED(iMsg);
+    TechDraw::DrawPage* page = DrawGuiUtil::findPage(this);
+    if (!page) {
+        return;
+    }
+
+    std::vector<App::DocumentObject*> baseObj = getSelection().getObjectsOfType(TechDraw::DrawViewPart::getClassTypeId());
+    if (baseObj.empty()) {
+        QMessageBox::warning(Gui::getMainWindow(), QObject::tr("Wrong selection"),
+            QObject::tr("Select at least 1 DrawViewPart object as Base."));
+        return;
+    }
+    TechDraw::DrawViewPart* dvp = static_cast<TechDraw::DrawViewPart*>(*(baseObj.begin()));
+
+    Gui::WaitCursor wc;
+    openCommand("Create view");
+
+    std::string FeatName = getUniqueObjectName("Detail",page);
+    Gui::cmdAppDocument(page, std::ostringstream() << "addObject('TechDraw::DrawViewDetail','" << FeatName << "')");
+    App::DocumentObject *docObj = getDocument()->getObject(FeatName.c_str());
+    TechDraw::DrawViewDetail* dvd = dynamic_cast<TechDraw::DrawViewDetail *>(docObj);
+    if (!dvd) {
+        throw Base::TypeError("CmdTechDrawDetailView DVD not found\n");
+    }
+    dvd->Source.setValues(dvp->Source.getValues());
+
+    Gui::cmdAppObject(docObj, std::ostringstream() << "BaseView = " << getObjectCmd(dvp));
+    Gui::cmdAppObject(docObj, std::ostringstream() << "Direction = " << getObjectCmd(dvp) << ".Direction");
+    Gui::cmdAppObject(docObj, std::ostringstream() << "XDirection = " << getObjectCmd(dvp) << ".XDirection");
+    Gui::cmdAppObject(page, std::ostringstream() << "addView(" << getObjectCmd(docObj) << ")");
+
+    updateActive();            //ok here, no preceding recompute
+    commitCommand();
+}
+
+bool CmdTechDrawDetailView::isActive(void)
+{
+    bool havePage = DrawGuiUtil::needPage(this);
+    bool haveView = DrawGuiUtil::needView(this);
+    bool taskInProgress = false;
+    if (havePage) {
+        taskInProgress = Gui::Control().activeDialog();
+    }
+    return (havePage && haveView && !taskInProgress);
+}
+
+//===========================================================================
+// TechDraw_ProjectionGroup
+//===========================================================================
+
+DEF_STD_CMD_A(CmdTechDrawProjectionGroup)
+
+CmdTechDrawProjectionGroup::CmdTechDrawProjectionGroup()
+  : Command("TechDraw_ProjectionGroup")
+{
+    sAppModule      = "TechDraw";
+    sGroup          = QT_TR_NOOP("TechDraw");
+    sMenuText       = QT_TR_NOOP("Insert Projection Group");
+    sToolTipText    = QT_TR_NOOP("Insert multiple linked views of drawable object(s)");
+    sWhatsThis      = "TechDraw_ProjectionGroup";
+    sStatusTip      = sToolTipText;
+    sPixmap         = "actions/techdraw-ProjectionGroup";
+}
+
+void CmdTechDrawProjectionGroup::activated(int iMsg)
+{
+    Q_UNUSED(iMsg);
+    TechDraw::DrawPage* page = DrawGuiUtil::findPage(this);
+    if (!page) {
+        return;
+    }
+    std::string PageName = page->getNameInDocument();
+//    auto inlist = page->getInListEx(true);
+//    inlist.insert(page);
+
+    //set projection direction from selected Face
+    //use first object with a face selected
+    std::vector<App::DocumentObject*> shapes;
+    App::DocumentObject* partObj = nullptr;
+    std::string faceName;
+    int resolve = 1;                                //mystery
+    bool single = false;                            //mystery
+    auto selection = getSelection().getSelectionEx(0,
+                                                   App::DocumentObject::getClassTypeId(),
+                                                   resolve,
+                                                   single);
+    for (auto& sel: selection) {
+//    for(auto &sel : getSelection().getSelectionEx(0,App::DocumentObject::getClassTypeId(),false)) {
+        auto obj = sel.getObject();
+        if (obj->isDerivedFrom(TechDraw::DrawPage::getClassTypeId()) ) {
+            continue;
+        }
+//        if(!obj || inlist.count(obj))             //??????
+//            continue;
+        if (obj != nullptr) {                       //can this happen?
+            shapes.push_back(obj);
+        }
+        if(partObj != nullptr) {
+            continue;
+        }
+        for(auto& sub : sel.getSubNames()) {
+            if (TechDraw::DrawUtil::getGeomTypeFromName(sub) == "Face") {
+                faceName = sub;
+                partObj = obj;
+                break;
+            }
+        }
+    }
+    if (shapes.empty()) {
+        QMessageBox::warning(Gui::getMainWindow(), QObject::tr("Wrong selection"),
+            QObject::tr("No Shapes or Groups in this selection"));
+        return;
+    }
+
+    Base::Vector3d projDir;
+    Gui::WaitCursor wc;
+
+    openCommand("Create Projection Group");
+    std::string multiViewName = getUniqueObjectName("ProjGroup",page);
+    Gui::cmdAppDocument(page, std::ostringstream() << "addObject('TechDraw::DrawProjGroup','" << multiViewName << "')");
+
+    App::DocumentObject *docObj = getDocument()->getObject(multiViewName.c_str());
+    auto multiView( static_cast<TechDraw::DrawProjGroup *>(docObj) );
+
+    Gui::cmdAppObject(page, std::ostringstream() << "addView(" << getObjectCmd(multiView) << ")");
+
+    multiView->Source.setValues(shapes);
+    Gui::cmdAppObject(multiView, "addProjection('Front')");
+
+    auto dirs = faceName.size() ? DrawGuiUtil::getProjDirFromFace(partObj,faceName)
+                                : DrawGuiUtil::get3DDirAndRot();
+    {
+        Base::ObjectStatusLocker<App::Document::Status, App::Document> lock(
+                App::Document::Status::SkipRecompute, docObj->getDocument());
+        Gui::cmdAppObjectArgs(docObj, "Anchor.Direction = FreeCAD.Vector(%.3f,%.3f,%.3f)",
+                    dirs.first.x,dirs.first.y,dirs.first.z);
+        Gui::cmdAppObjectArgs(docObj, "Anchor.XDirection = FreeCAD.Vector(%.3f,%.3f,%.3f)",
+                    dirs.second.x,dirs.second.y,dirs.second.z);
+        Gui::cmdAppObjectArgs(docObj, "Anchor.RotationVector = FreeCAD.Vector(%.3f,%.3f,%.3f)",
+                    dirs.second.x,dirs.second.y,dirs.second.z);
+    }
+ 
+    updateActive();
+    commitCommand();
+
+    // create the rest of the desired views
+    Gui::Control().showDialog(new TaskDlgProjGroup(multiView,true));
+}
+
+bool CmdTechDrawProjectionGroup::isActive(void)
+{
+    bool havePage = DrawGuiUtil::needPage(this);
+    bool taskInProgress = false;
+    if (havePage) {
+        taskInProgress = Gui::Control().activeDialog();
+    }
+    return (havePage  && !taskInProgress);
+}
+
+//===========================================================================
+// TechDraw_NewMulti  **deprecated**
+//===========================================================================
+
+//DEF_STD_CMD_A(CmdTechDrawNewMulti);
+
+//CmdTechDrawNewMulti::CmdTechDrawNewMulti()
+//  : Command("TechDraw_NewMulti")
+//{
+//    sAppModule      = "TechDraw";
+//    sGroup          = QT_TR_NOOP("TechDraw");
+//    sMenuText       = QT_TR_NOOP("Insert multi-part view in drawing");
+//    sToolTipText    = QT_TR_NOOP("Insert a new View of a multiple Parts in the active drawing");
+//    sWhatsThis      = "TechDraw_NewMulti";
+//    sStatusTip      = sToolTipText;
+//    sPixmap         = "actions/techdraw-multiview";
+//}
+
+//void CmdTechDrawNewMulti::activated(int iMsg)
+//{
+//    Q_UNUSED(iMsg);
+//    TechDraw::DrawPage* page = DrawGuiUtil::findPage(this);
+//    if (!page) {
+//        return;
+//    }
+
+//    std::vector<App::DocumentObject*> shapes = getSelection().getObjectsOfType(App::DocumentObject::getClassTypeId());
+//    if (shapes.empty()) {
+//        QMessageBox::warning(Gui::getMainWindow(), QObject::tr("Wrong selection"),
+//            QObject::tr("Can not  MultiView from this selection."));
+//        return;
+//    }
+
+//    std::string PageName = page->getNameInDocument();
+
+//    Gui::WaitCursor wc;
+
+//    openCommand("Create view");
+//    std::string FeatName = getUniqueObjectName("MultiView");
+//    doCommand(Doc,"App.activeDocument().addObject('TechDraw::DrawViewMulti','%s')",FeatName.c_str());
+//    App::DocumentObject *docObj = getDocument()->getObject(FeatName.c_str());
+//    auto multiView( static_cast<TechDraw::DrawViewMulti *>(docObj) );
+//    multiView->Sources.setValues(shapes);
+//    doCommand(Doc,"App.activeDocument().%s.addView(App.activeDocument().%s)",PageName.c_str(),FeatName.c_str());
+//    updateActive();
+//    commitCommand();
+//}
+
+//bool CmdTechDrawNewMulti::isActive(void)
+//{
+//    return DrawGuiUtil::needPage(this);
+//}
+
+//===========================================================================
+// TechDraw_Balloon
+//===========================================================================
+
+//! common checks of Selection for Dimension commands
+//non-empty selection, no more than maxObjs selected and at least 1 DrawingPage exists
+bool _checkSelectionBalloon(Gui::Command* cmd, unsigned maxObjs) {
+    std::vector<Gui::SelectionObject> selection = cmd->getSelection().getSelectionEx();
+    if (selection.size() == 0) {
+        QMessageBox::warning(Gui::getMainWindow(), QObject::tr("Incorrect selection"),
+                             QObject::tr("Select an object first"));
+        return false;
+    }
+
+    const std::vector<std::string> SubNames = selection[0].getSubNames();
+    if (SubNames.size() > maxObjs){
+        QMessageBox::warning(Gui::getMainWindow(), QObject::tr("Incorrect selection"),
+            QObject::tr("Too many objects selected"));
+        return false;
+    }
+
+    std::vector<App::DocumentObject*> pages = cmd->getDocument()->getObjectsOfType(TechDraw::DrawPage::getClassTypeId());
+    if (pages.empty()){
+        QMessageBox::warning(Gui::getMainWindow(), QObject::tr("Incorrect selection"),
+            QObject::tr("Create a page first."));
+        return false;
+    }
+    return true;
+}
+
+bool _checkDrawViewPartBalloon(Gui::Command* cmd) {
+    std::vector<Gui::SelectionObject> selection = cmd->getSelection().getSelectionEx();
+    auto objFeat( dynamic_cast<TechDraw::DrawViewPart *>(selection[0].getObject()) );
+    if( !objFeat ) {
+        QMessageBox::warning( Gui::getMainWindow(),
+                              QObject::tr("Incorrect selection"),
+                              QObject::tr("No View of a Part in selection.") );
+        return false;
+    }
+    return true;
+}
+
+DEF_STD_CMD_A(CmdTechDrawBalloon)
+
+CmdTechDrawBalloon::CmdTechDrawBalloon()
+  : Command("TechDraw_Balloon")
+{
+    sAppModule      = "TechDraw";
+    sGroup          = QT_TR_NOOP("TechDraw");
+    sMenuText       = QT_TR_NOOP("Insert Balloon Annotation");
+    sToolTipText    = sMenuText;
+    sWhatsThis      = "TechDraw_Balloon";
+    sStatusTip      = sToolTipText;
+    sPixmap         = "TechDraw_Balloon";
+}
+
+void CmdTechDrawBalloon::activated(int iMsg)
+{
+    Q_UNUSED(iMsg);
+    bool result = _checkSelectionBalloon(this,1);
+    if (!result)
+        return;
+    result = _checkDrawViewPartBalloon(this);
+    if (!result)
+        return;
+
+    std::vector<Gui::SelectionObject> selection = getSelection().getSelectionEx();
+    auto objFeat( dynamic_cast<TechDraw::DrawViewPart *>(selection[0].getObject()) );
+    if( objFeat == nullptr ) {
+        return;
+    }
+
+    TechDraw::DrawPage* page = objFeat->findParentPage();
+    
+    page->balloonParent = objFeat;
+    page->balloonPlacing = true;
+
+}
+
+bool CmdTechDrawBalloon::isActive(void)
+{
+    bool havePage = DrawGuiUtil::needPage(this);
+    bool haveView = DrawGuiUtil::needView(this);
+    return (havePage && haveView);
+}
+
+//===========================================================================
+// TechDraw_ClipGroup
+//===========================================================================
+
+DEF_STD_CMD_A(CmdTechDrawClipGroup)
+
+CmdTechDrawClipGroup::CmdTechDrawClipGroup()
+  : Command("TechDraw_ClipGroup")
+{
+    // setting the
+    sGroup        = QT_TR_NOOP("TechDraw");
+    sMenuText     = QT_TR_NOOP("Insert Clip Group");
+    sToolTipText  = sToolTipText;
+    sWhatsThis    = "TechDraw_ClipGroup";
+    sStatusTip    = sToolTipText;
+    sPixmap       = "actions/techdraw-ClipGroup";
+}
+
+void CmdTechDrawClipGroup::activated(int iMsg)
+{
+    Q_UNUSED(iMsg);
+    TechDraw::DrawPage* page = DrawGuiUtil::findPage(this);
+    if (!page) {
+        return;
+    }
+    std::string PageName = page->getNameInDocument();
+
+    std::string FeatName = getUniqueObjectName("Clip",page);
+    openCommand("Create Clip");
+    FCMD_OBJ_DOC_CMD(page,"addObject('TechDraw::DrawViewClip','" << FeatName << "')");
+    FCMD_OBJ_CMD2("addView(App.getDocument('%s').getObject('%s'))",page,
+            page->getDocument()->getName(),FeatName.c_str());
+    updateActive();
+    commitCommand();
+}
+
+bool CmdTechDrawClipGroup::isActive(void)
+{
+    return DrawGuiUtil::needPage(this);
+}
+
+//===========================================================================
+// TechDraw_ClipGroupAdd
+//===========================================================================
+
+DEF_STD_CMD_A(CmdTechDrawClipGroupAdd)
+
+CmdTechDrawClipGroupAdd::CmdTechDrawClipGroupAdd()
+  : Command("TechDraw_ClipGroupAdd")
+{
+    sGroup        = QT_TR_NOOP("TechDraw");
+    sMenuText     = QT_TR_NOOP("Add View to Clip Group");
+    sToolTipText  = sMenuText;
+    sWhatsThis    = "TechDraw_ClipGroupAdd";
+    sStatusTip    = sToolTipText;
+    sPixmap       = "actions/techdraw-ClipGroupAdd";
+}
+
+void CmdTechDrawClipGroupAdd::activated(int iMsg)
+{
+    Q_UNUSED(iMsg);
+   std::vector<Gui::SelectionObject> selection = getSelection().getSelectionEx();
+   if (selection.size() != 2) {
+       QMessageBox::warning(Gui::getMainWindow(), QObject::tr("Wrong selection"),
+                            QObject::tr("Select one Clip group and one View."));
+       return;
+   }
+
+    TechDraw::DrawViewClip* clip = 0;
+    TechDraw::DrawView* view = 0;
+    std::vector<Gui::SelectionObject>::iterator itSel = selection.begin();
+    for (; itSel != selection.end(); itSel++)  {
+        if ((*itSel).getObject()->isDerivedFrom(TechDraw::DrawViewClip::getClassTypeId())) {
+            clip = static_cast<TechDraw::DrawViewClip*>((*itSel).getObject());
+        } else if ((*itSel).getObject()->isDerivedFrom(TechDraw::DrawView::getClassTypeId())) {
+            view = static_cast<TechDraw::DrawView*>((*itSel).getObject());
+        }
+    }
+    if (!view) {
+        QMessageBox::warning(Gui::getMainWindow(), QObject::tr("Wrong selection"),
+            QObject::tr("Select exactly one View to add to group."));
+        return;
+    }
+    if (!clip) {
+        QMessageBox::warning(Gui::getMainWindow(), QObject::tr("Wrong selection"),
+            QObject::tr("Select exactly one Clip group."));
+        return;
+    }
+
+    TechDraw::DrawPage* pageClip = clip->findParentPage();
+    TechDraw::DrawPage* pageView = view->findParentPage();
+
+    if (pageClip != pageView) {
+        QMessageBox::warning(Gui::getMainWindow(), QObject::tr("Wrong selection"),
+            QObject::tr("Clip and View must be from same Page."));
+        return;
+    }
+
+    openCommand("ClipGroupAdd");
+    Gui::cmdAppObjectHide(view);
+    Gui::cmdAppObject(pageClip, std::ostringstream() << "addView(" << getObjectCmd(view) << ")");
+    Gui::cmdAppObjectShow(view);
+    updateActive();
+    commitCommand();
+}
+
+bool CmdTechDrawClipGroupAdd::isActive(void)
+{
+    bool havePage = DrawGuiUtil::needPage(this);
+    bool haveClip = false;
+    if (havePage) {
+        auto drawClipType( TechDraw::DrawViewClip::getClassTypeId() );
+        auto selClips = getDocument()->getObjectsOfType(drawClipType);
+        if (!selClips.empty()) {
+            haveClip = true;
+        }
+    }
+    return (havePage && haveClip);
+}
+
+//===========================================================================
+// TechDraw_ClipGroupRemove
+//===========================================================================
+
+DEF_STD_CMD_A(CmdTechDrawClipGroupRemove)
+
+CmdTechDrawClipGroupRemove::CmdTechDrawClipGroupRemove()
+  : Command("TechDraw_ClipGroupRemove")
+{
+    sGroup        = QT_TR_NOOP("TechDraw");
+    sMenuText     = QT_TR_NOOP("Remove View from Clip Group");
+    sToolTipText  = sMenuText;
+    sWhatsThis    = "TechDraw_ClipGroupRemove";
+    sStatusTip    = sToolTipText;
+    sPixmap       = "actions/techdraw-ClipGroupRemove";
+}
+
+void CmdTechDrawClipGroupRemove::activated(int iMsg)
+{
+    Q_UNUSED(iMsg);
+    auto dObj( getSelection().getObjectsOfType(TechDraw::DrawView::getClassTypeId()) );
+    if (dObj.empty()) {
+        QMessageBox::warning( Gui::getMainWindow(),
+                              QObject::tr("Wrong selection"),
+                              QObject::tr("Select exactly one View to remove from Group.") );
+        return;
+    }
+
+    auto view( static_cast<TechDraw::DrawView*>(dObj.front()) );
+
+    TechDraw::DrawPage* page = view->findParentPage();
+    const std::vector<App::DocumentObject*> pViews = page->Views.getValues();
+    TechDraw::DrawViewClip *clip(nullptr);
+    for (auto &v : pViews) {
+        clip = dynamic_cast<TechDraw::DrawViewClip*>(v);
+        if (clip && clip->isViewInClip(view)) {
+            break;
+        }
+        clip = nullptr;
+    }
+
+    if (!clip) {
+        QMessageBox::warning( Gui::getMainWindow(),
+                              QObject::tr("Wrong selection"),
+                              QObject::tr("View does not belong to a Clip") );
+        return;
+    }
+
+    openCommand("ClipGroupRemove");
+    Gui::cmdAppObjectHide(view);
+    Gui::cmdAppObject(clip, std::ostringstream() << "removeView(" << getObjectCmd(view) << ")");
+    Gui::cmdAppObjectShow(view);
+    updateActive();
+    commitCommand();
+}
+
+bool CmdTechDrawClipGroupRemove::isActive(void)
+{
+    bool havePage = DrawGuiUtil::needPage(this);
+    bool haveClip = false;
+    if (havePage) {
+        auto drawClipType( TechDraw::DrawViewClip::getClassTypeId() );
+        auto selClips = getDocument()->getObjectsOfType(drawClipType);
+        if (!selClips.empty()) {
+            haveClip = true;
+        }
+    }
+    return (havePage && haveClip);
+}
+
+
+//===========================================================================
+// TechDraw_Symbol
+//===========================================================================
+
+DEF_STD_CMD_A(CmdTechDrawSymbol)
+
+CmdTechDrawSymbol::CmdTechDrawSymbol()
+  : Command("TechDraw_Symbol")
+{
+    // setting the Gui eye-candy
+    sGroup        = QT_TR_NOOP("TechDraw");
+    sMenuText     = QT_TR_NOOP("Insert SVG Symbol");
+    sToolTipText  = QT_TR_NOOP("Insert symbol from a SVG file");
+    sWhatsThis    = "TechDraw_Symbol";
+    sStatusTip    = sToolTipText;
+    sPixmap       = "actions/techdraw-symbol";
+}
+
+void CmdTechDrawSymbol::activated(int iMsg)
+{
+    Q_UNUSED(iMsg);
+    TechDraw::DrawPage* page = DrawGuiUtil::findPage(this);
+    if (!page) {
+        return;
+    }
+    std::string PageName = page->getNameInDocument();
+
+    // Reading an image
+    QString filename = Gui::FileDialog::getOpenFileName(Gui::getMainWindow(), QObject::tr("Choose an SVG file to open"), QString::null,
+        QString::fromLatin1("%1 (*.svg *.svgz)").arg(QObject::tr("Scalable Vector Graphic")));
+    if (!filename.isEmpty())
+    {
+        std::string FeatName = getUniqueObjectName("Symbol",page);
+        filename = Base::Tools::escapeEncodeFilename(filename);
+        openCommand("Create Symbol");
+#if PY_MAJOR_VERSION < 3
+        doCommand(Doc,"f = open(unicode(\"%s\",'utf-8'),'r')",(const char*)filename.toUtf8());
+#else
+        doCommand(Doc,"f = open(\"%s\",'r')",(const char*)filename.toUtf8());
+#endif
+        doCommand(Doc,"svg = f.read()");
+        doCommand(Doc,"f.close()");
+
+        Gui::cmdAppObject(page, std::ostringstream() << "addObject('TechDraw::DrawViewSymbol','" << FeatName << "')");
+        auto feat = page->getDocument()->getObject(FeatName.c_str());
+        Gui::cmdAppObject(feat,"Symbol = svg");
+        Gui::cmdAppObject(page, std::ostringstream() << "addView(" << getObjectCmd(feat) << ")");
+        updateActive();
+        commitCommand();
+    }
+}
+
+bool CmdTechDrawSymbol::isActive(void)
+{
+    return DrawGuiUtil::needPage(this);
+}
+
+//===========================================================================
+// TechDraw_DraftView
+//===========================================================================
+
+DEF_STD_CMD_A(CmdTechDrawDraftView)
+
+CmdTechDrawDraftView::CmdTechDrawDraftView()
+  : Command("TechDraw_DraftView")
+{
+    // setting the Gui eye-candy
+    sGroup        = QT_TR_NOOP("TechDraw");
+    sMenuText     = QT_TR_NOOP("Insert Draft Workbench Object");
+    sToolTipText  = QT_TR_NOOP("Insert a View of a Draft Workbench object");
+    sWhatsThis    = "TechDraw_NewDraft";
+    sStatusTip    = sToolTipText;
+    sPixmap       = "actions/techdraw-DraftView";
+}
+
+void CmdTechDrawDraftView::activated(int iMsg)
+{
+    Q_UNUSED(iMsg);
+    TechDraw::DrawPage* page = DrawGuiUtil::findPage(this);
+    if (!page) {
+        return;
+    }
+
+//TODO: shouldn't this be checking for a Draft object only?
+//      there is no obvious way of check for a Draft object.  Could be App::FeaturePython, Part::Part2DObject, ???
+    std::vector<App::DocumentObject*> objects = getSelection().getObjectsOfType(App::DocumentObject::getClassTypeId());
+    if (objects.empty()) {
+        QMessageBox::warning(Gui::getMainWindow(), QObject::tr("Wrong selection"),
+            QObject::tr("Select at least one object."));
+        return;
+    }
+    for (std::vector<App::DocumentObject*>::iterator it = objects.begin(); it != objects.end(); ++it) {
+        std::string FeatName = getUniqueObjectName("DraftView",page);
+        openCommand("Create DraftView");
+        FCMD_OBJ_DOC_CMD(page,"addObject('TechDraw::DrawViewDraft','" << FeatName << "')");
+        auto feat = page->getDocument()->getObject(FeatName.c_str());
+        FCMD_OBJ_CMD(feat,"Source = " << getObjectCmd(*it));
+        FCMD_OBJ_CMD(page,"addView(" << getObjectCmd(feat) << ")");
+        updateActive();
+        commitCommand();
+    }
+}
+
+bool CmdTechDrawDraftView::isActive(void)
+{
+    return DrawGuiUtil::needPage(this);
+}
+
+//===========================================================================
+// TechDraw_ArchView
+//===========================================================================
+
+DEF_STD_CMD_A(CmdTechDrawArchView)
+
+CmdTechDrawArchView::CmdTechDrawArchView()
+  : Command("TechDraw_ArchView")
+{
+    // setting the Gui eye-candy
+    sGroup        = QT_TR_NOOP("TechDraw");
+    sMenuText     = QT_TR_NOOP("Insert Section Plane");
+    sToolTipText  = QT_TR_NOOP("Insert a View of a Section Plane from Arch Workbench");
+    sWhatsThis    = "TechDraw_NewArch";
+    sStatusTip    = sToolTipText;
+    sPixmap       = "actions/techdraw-ArchView";
+}
+
+void CmdTechDrawArchView::activated(int iMsg)
+{
+    Q_UNUSED(iMsg);
+    TechDraw::DrawPage* page = DrawGuiUtil::findPage(this);
+    if (!page) {
+        return;
+    }
+
+    const std::vector<App::DocumentObject*> objects = getSelection().getObjectsOfType(App::DocumentObject::getClassTypeId());
+    if (objects.size() != 1) {
+        QMessageBox::warning(Gui::getMainWindow(), QObject::tr("Wrong selection"),
+            QObject::tr("Select exactly one object."));
+        return;
+    }
+
+    std::string FeatName = getUniqueObjectName("ArchView",page);
+    openCommand("Create ArchView");
+    Gui::cmdAppDocument(page, std::ostringstream() << "addObject('TechDraw::DrawViewArch','" << FeatName << "')");
+    auto feat = page->getDocument()->getObject(FeatName.c_str());
+    Gui::cmdAppObject(feat, std::ostringstream() << "Source = " << getObjectCmd(objects.front()));
+    Gui::cmdAppObject(page, std::ostringstream() << "addView(" << getObjectCmd(feat) << ")");
+    updateActive();
+    commitCommand();
+}
+
+bool CmdTechDrawArchView::isActive(void)
+{
+    return DrawGuiUtil::needPage(this);
+}
+
+//===========================================================================
+// TechDraw_SpreadsheetView
+//===========================================================================
+
+DEF_STD_CMD_A(CmdTechDrawSpreadsheetView)
+
+CmdTechDrawSpreadsheetView::CmdTechDrawSpreadsheetView()
+  : Command("TechDraw_SpreadsheetView")
+{
+    // setting the
+    sGroup        = QT_TR_NOOP("TechDraw");
+    sMenuText     = QT_TR_NOOP("Insert Spreadsheet View");
+    sToolTipText  = QT_TR_NOOP("Insert View to a spreadsheet");
+    sWhatsThis    = "TechDraw_SpreadsheetView";
+    sStatusTip    = sToolTipText;
+    sPixmap       = "actions/techdraw-SpreadsheetView";
+}
+
+void CmdTechDrawSpreadsheetView::activated(int iMsg)
+{
+    Q_UNUSED(iMsg);
+    const std::vector<App::DocumentObject*> spreads = getSelection().getObjectsOfType(Spreadsheet::Sheet::getClassTypeId());
+    if (spreads.size() != 1) {
+        QMessageBox::warning(Gui::getMainWindow(), QObject::tr("Wrong selection"),
+            QObject::tr("Select exactly one Spreadsheet object."));
+        return;
+    }
+
+    TechDraw::DrawPage* page = DrawGuiUtil::findPage(this);
+    if (!page) {
+        return;
+    }
+
+    openCommand("Create spreadsheet view");
+    std::string FeatName = getUniqueObjectName("Sheet",page);
+    Gui::cmdAppDocument(page, std::ostringstream() << "addObject('TechDraw::DrawViewSpreadsheet','" << FeatName << "')");
+    auto feat = page->getDocument()->getObject(FeatName.c_str());
+    Gui::cmdAppObject(feat, std::ostringstream() << "Source = " << getObjectCmd(spreads.front()));
+    Gui::cmdAppObject(page, std::ostringstream() << "addView(" << getObjectCmd(feat) << ")");
+    updateActive();
+    commitCommand();
+}
+
+bool CmdTechDrawSpreadsheetView::isActive(void)
+{
+    //need a Page and a SpreadSheet::Sheet
+    bool havePage = DrawGuiUtil::needPage(this);
+    bool haveSheet = false;
+    if (havePage) {
+        auto spreadSheetType( Spreadsheet::Sheet::getClassTypeId() );
+        auto selSheets = getDocument()->getObjectsOfType(spreadSheetType);
+        if (!selSheets.empty()) {
+            haveSheet = true;
+        }
+    }
+    return (havePage && haveSheet);
+}
+
+
+//===========================================================================
+// TechDraw_ExportPageSVG
+//===========================================================================
+
+DEF_STD_CMD_A(CmdTechDrawExportPageSVG)
+
+CmdTechDrawExportPageSVG::CmdTechDrawExportPageSVG()
+  : Command("TechDraw_ExportPageSVG")
+{
+    sGroup        = QT_TR_NOOP("File");
+    sMenuText     = QT_TR_NOOP("Export page as SVG");
+    sToolTipText  = sMenuText;
+    sWhatsThis    = "TechDraw_ExportPageSVG";
+    sStatusTip    = sToolTipText;
+    sPixmap       = "actions/techdraw-ExportPageSVG";
+}
+
+void CmdTechDrawExportPageSVG::activated(int iMsg)
+{
+    Q_UNUSED(iMsg);
+    TechDraw::DrawPage* page = DrawGuiUtil::findPage(this);
+    if (!page) {
+        return;
+    }
+    Gui::Document* activeGui = Gui::Application::Instance->getDocument(page->getDocument());
+    Gui::ViewProvider* vp = activeGui->getViewProvider(page);
+    ViewProviderPage* dvp = dynamic_cast<ViewProviderPage*>(vp);
+
+    if (dvp  && dvp->getMDIViewPage()) {
+        dvp->getMDIViewPage()->saveSVG();
+    } else {
+        QMessageBox::warning(Gui::getMainWindow(), QObject::tr("No Drawing View"),
+            QObject::tr("Open Drawing View before attempting export to SVG."));
+        return;
+    }
+}
+
+bool CmdTechDrawExportPageSVG::isActive(void)
+{
+    return DrawGuiUtil::needPage(this);
+}
+
+//===========================================================================
+// TechDraw_ExportPageDXF
+//===========================================================================
+
+DEF_STD_CMD_A(CmdTechDrawExportPageDXF)
+
+CmdTechDrawExportPageDXF::CmdTechDrawExportPageDXF()
+  : Command("TechDraw_ExportPageDXF")
+{
+    sGroup        = QT_TR_NOOP("File");
+    sMenuText     = QT_TR_NOOP("Export page as DXF");
+    sToolTipText  = sMenuText;
+    sWhatsThis    = "TechDraw_ExportPageDXF";
+    sStatusTip    = sToolTipText;
+    sPixmap       = "actions/techdraw-ExportPageDXF";
+}
+
+static inline QString _getDefaultName(const App::DocumentObject *obj) {
+    if(!obj)
+        return QString();
+    if(obj->getDocument() 
+           && obj->getDocument()->FileName.getStrValue().size())
+    {
+        QDir dir = QFileInfo(QString::fromUtf8(
+                    obj->getDocument()->FileName.getValue())).dir();
+        return QFileInfo(dir,QString::fromUtf8(obj->Label.getValue())).filePath();
+    } else
+        return QString::fromUtf8(obj->Label.getValue());
+}
+
+void CmdTechDrawExportPageDXF::activated(int iMsg)
+{
+    Q_UNUSED(iMsg);
+    TechDraw::DrawPage* page = DrawGuiUtil::findPage(this);
+    if (!page) {
+        return;
+    }
+
+    std::vector<App::DocumentObject*> views = page->Views.getValues();
+    for (auto& v: views) {
+        if (v->isDerivedFrom(TechDraw::DrawViewArch::getClassTypeId())) {
+            QMessageBox::StandardButton rc =
+                QMessageBox::question(Gui::getMainWindow(), QObject::tr("Can not export selection"),
+                            QObject::tr("Page contains DrawViewArch which will not be exported. Continue?"),
+                            QMessageBox::StandardButtons(QMessageBox::Yes| QMessageBox::No));
+            if (rc == QMessageBox::No) {
+                return;
+            } else {
+                break;
+            }
+        }
+    }
+
+//WF? allow more than one TD Page per Dxf file??  1 TD page = 1 DXF file = 1 drawing?
+    QString fileName = Gui::FileDialog::getSaveFileName(Gui::getMainWindow(),
+                                                   QString::fromUtf8(QT_TR_NOOP("Save Dxf File ")),
+                                                   _getDefaultName(page),
+                                                   QString::fromUtf8(QT_TR_NOOP("Dxf (*.dxf)")));
+
+    if (fileName.isEmpty()) {
+        return;
+    }
+
+    openCommand("Save page to dxf");
+    doCommand(Doc,"import TechDraw");
+    fileName = Base::Tools::escapeEncodeFilename(fileName);
+    doCommand(Doc,"TechDraw.writeDXFPage(%s,u'%s')", 
+            getObjectCmd(page).c_str(), fileName.toUtf8().constData());
+    commitCommand();
+}
+
+
+bool CmdTechDrawExportPageDXF::isActive(void)
+{
+    return DrawGuiUtil::needPage(this);
+}
+
+void CreateTechDrawCommands(void)
+{
+    Gui::CommandManager &rcCmdMgr = Gui::Application::Instance->commandManager();
+
+    rcCmdMgr.addCommand(new CmdTechDrawPageDefault());
+    rcCmdMgr.addCommand(new CmdTechDrawPageTemplate());
+    rcCmdMgr.addCommand(new CmdTechDrawRedrawPage());
+    rcCmdMgr.addCommand(new CmdTechDrawView());
+    rcCmdMgr.addCommand(new CmdTechDrawActiveView());
+    rcCmdMgr.addCommand(new CmdTechDrawSectionView());
+    rcCmdMgr.addCommand(new CmdTechDrawDetailView());
+    rcCmdMgr.addCommand(new CmdTechDrawProjectionGroup());
+    rcCmdMgr.addCommand(new CmdTechDrawClipGroup());
+    rcCmdMgr.addCommand(new CmdTechDrawClipGroupAdd());
+    rcCmdMgr.addCommand(new CmdTechDrawClipGroupRemove());
+    rcCmdMgr.addCommand(new CmdTechDrawSymbol());
+    rcCmdMgr.addCommand(new CmdTechDrawExportPageSVG());
+    rcCmdMgr.addCommand(new CmdTechDrawExportPageDXF());
+    rcCmdMgr.addCommand(new CmdTechDrawDraftView());
+    rcCmdMgr.addCommand(new CmdTechDrawArchView());
+    rcCmdMgr.addCommand(new CmdTechDrawSpreadsheetView());
+    rcCmdMgr.addCommand(new CmdTechDrawBalloon());
+}
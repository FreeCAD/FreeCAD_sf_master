/***************************************************************************
 *   Copyright (c) 2007 Werner Mayer <wmayer[at]users.sourceforge.net>     *
 *                                                                         *
 *   This file is part of the FreeCAD CAx development system.              *
 *                                                                         *
 *   This library is free software; you can redistribute it and/or         *
 *   modify it under the terms of the GNU Library General Public           *
 *   License as published by the Free Software Foundation; either          *
 *   version 2 of the License, or (at your option) any later version.      *
 *                                                                         *
 *   This library  is distributed in the hope that it will be useful,      *
 *   but WITHOUT ANY WARRANTY; without even the implied warranty of        *
 *   MERCHANTABILITY or FITNESS FOR A PARTICULAR PURPOSE.  See the         *
 *   GNU Library General Public License for more details.                  *
 *                                                                         *
 *   You should have received a copy of the GNU Library General Public     *
 *   License along with this library; see the file COPYING.LIB. If not,    *
 *   write to the Free Software Foundation, Inc., 59 Temple Place,         *
 *   Suite 330, Boston, MA  02111-1307, USA                                *
 *                                                                         *
 ***************************************************************************/


#ifndef BASE_STREAM_H
#define BASE_STREAM_H


#ifdef __GNUC__
# include <stdint.h>
#endif

#include <fstream>
#include <ios>
#include <iostream>
#include <sstream>
#include <string>
#include <vector>
#include "Swap.h"
#include "FileInfo.h"

class QByteArray;
class QIODevice;
class QBuffer;
typedef struct _object PyObject;

namespace Base {

class BaseExport Stream
{
public:
    enum ByteOrder { BigEndian, LittleEndian };
<<<<<<< HEAD
    
    ByteOrder byteOrder() const {
        return _swap ? BigEndian : LittleEndian;
    }

    void setByteOrder(ByteOrder bo) {
        _swap = (bo == BigEndian);
    }

protected:
    Stream() : _swap(false)
    {}

    virtual ~Stream()
    {}
=======

    ByteOrder byteOrder() const;
    void setByteOrder(ByteOrder);

protected:
    Stream();
    virtual ~Stream();
>>>>>>> d5f6c096

    bool _swap;
};

/**
 * The OutputStream class provides writing of binary data to an ostream.
 * @author Werner Mayer
 */
class BaseExport OutputStream : public Stream
{
public:
    /** Constructor
     * @param rout: output downstream
     * @param binary: whether to output as text or not
     */
    OutputStream(std::ostream &rout, bool binary=true);

    OutputStream& operator << (bool b) {
        if(_binary)
            _out.write((const char*)&b, sizeof(bool));
        else
            _out << b << '\n';
        return *this;
    }

    OutputStream& operator << (int8_t ch) {
        if(_binary)
            _out.write((const char*)&ch, sizeof(int8_t));
        else 
            _out << ch << '\n';
        return *this;
    }

    OutputStream& operator << (uint8_t uch) {
        if(_binary)
            _out.write((const char*)&uch, sizeof(uint8_t));
        else
            _out << uch << '\n';
        return *this;
    }

    OutputStream& operator << (int16_t s) {
        if(_binary) {
            if (_swap) SwapEndian<int16_t>(s);
            _out.write((const char*)&s, sizeof(int16_t));
        }else 
            _out << s << '\n';
        return *this;
    }

    OutputStream& operator << (uint16_t us) {
        if(_binary) {
            if (_swap) SwapEndian<uint16_t>(us);
            _out.write((const char*)&us, sizeof(uint16_t));
        }else 
            _out << us << '\n';
        return *this;
    }

    OutputStream& operator << (int32_t i) {
        if(_binary) {
            if (_swap) SwapEndian<int32_t>(i);
            _out.write((const char*)&i, sizeof(int32_t));
        }else 
            _out << i << '\n';
        return *this;
    }

    OutputStream& operator << (uint32_t ui) {
        if(_binary) {
            if (_swap) SwapEndian<uint32_t>(ui);
            _out.write((const char*)&ui, sizeof(uint32_t));
        }else 
            _out << ui << '\n';
        return *this;
    }

    OutputStream& operator << (int64_t l) {
        if(_binary) {
            if (_swap) SwapEndian<int64_t>(l);
            _out.write((const char*)&l, sizeof(int64_t));
        }else 
            _out << l << '\n';
        return *this;
    }

    OutputStream& operator << (uint64_t ul) {
        if(_binary) {
            if (_swap) SwapEndian<uint64_t>(ul);
            _out.write((const char*)&ul, sizeof(uint64_t));
        }else 
            _out << ul << '\n';
        return *this;
    }

    OutputStream& operator << (float f) {
        if(_binary) {
            if (_swap) SwapEndian<float>(f);
            _out.write((const char*)&f, sizeof(float));
        }else 
            _out << f << '\n';
        return *this;
    }

    OutputStream& operator << (double d) {
        if(_binary) {
            if (_swap) SwapEndian<double>(d);
            _out.write((const char*)&d, sizeof(double));
        }else 
            _out << d << '\n';
        return *this;
    }

    OutputStream& operator << (const char *s);

    OutputStream& operator << (const std::string &s) {
        return (*this) << s.c_str();
    }

    OutputStream& operator << (char c) {
        _out.put(c);
        return *this;
    }


    bool isBinary() const {return _binary;}

private:
    OutputStream (const OutputStream&);
    void operator = (const OutputStream&);

private:
    std::ostream& _out;
    bool _binary;
};

/**
 * The InputStream class provides reading of binary data from an istream.
 * @author Werner Mayer
 */
class BaseExport InputStream : public Stream
{
public:
    /** Constructor
     * @param rin: upstream input
     * @param binary: whether read the stream as text or not
     */
    InputStream(std::istream &rin, bool binary=true);

    InputStream& operator >> (bool& b) {
        if(_binary)
            _in.read((char*)&b, sizeof(bool));
        else
            _in >> b;
        return *this;
    }

    InputStream& operator >> (int8_t& ch) {
        if(_binary)
            _in.read((char*)&ch, sizeof(int8_t));
        else {
            int i;
            _in >> i;
            ch = (int8_t)i;
        }
        return *this;
    }

    InputStream& operator >> (uint8_t& uch) {
        if(_binary)
            _in.read((char*)&uch, sizeof(uint8_t));
        else {
            unsigned u;
            _in >> u;
            uch = (uint8_t)uch;
        }
        return *this;
    }

    InputStream& operator >> (int16_t& s) {
        if(_binary) {
            _in.read((char*)&s, sizeof(int16_t));
            if (_swap) SwapEndian<int16_t>(s);
        } else 
            _in >> s;
        return *this;
    }

    InputStream& operator >> (uint16_t& us) {
        if(_binary) {
            _in.read((char*)&us, sizeof(uint16_t));
            if (_swap) SwapEndian<uint16_t>(us);
        } else 
            _in >> us;
        return *this;
    }

    InputStream& operator >> (int32_t& i) {
        if(_binary) {
            _in.read((char*)&i, sizeof(int32_t));
            if (_swap) SwapEndian<int32_t>(i);
        } else 
            _in >> i;
        return *this;
    }

    InputStream& operator >> (uint32_t& ui) {
        if(_binary) {
            _in.read((char*)&ui, sizeof(uint32_t));
            if (_swap) SwapEndian<uint32_t>(ui);
        } else 
            _in >> ui;
        return *this;
    }

    InputStream& operator >> (int64_t& l) {
        if(_binary) {
            _in.read((char*)&l, sizeof(int64_t));
            if (_swap) SwapEndian<int64_t>(l);
        } else 
            _in >> l;
        return *this;
    }

    InputStream& operator >> (uint64_t& ul) {
        if(_binary) {
            _in.read((char*)&ul, sizeof(uint64_t));
            if (_swap) SwapEndian<uint64_t>(ul);
        } else 
            _in >> ul;
        return *this;
    }

    InputStream& operator >> (float& f) {
        if(_binary) {
            _in.read((char*)&f, sizeof(float));
            if (_swap) SwapEndian<float>(f);
        } else 
            _in >> f;
        return *this;
    }

    InputStream& operator >> (double& d) {
        if(_binary) {
            _in.read((char*)&d, sizeof(double));
            if (_swap) SwapEndian<double>(d);
        } else 
            _in >> d;
        return *this;
    }

    InputStream& operator >> (std::string &s);

    InputStream& operator >> (char &c) {
        c = (char)_in.get();
        return *this;
    }

    operator bool() const
    {
        // test if _Ipfx succeeded
        return !_in.eof();
    }

    bool isBinary() const {return _binary;}

private:
    InputStream (const InputStream&);
    void operator = (const InputStream&);

private:
    std::istream& _in;
    std::ostringstream _ss;
    bool _binary;
};

// ----------------------------------------------------------------------------

/**
 * This class implements the streambuf interface to write data to a QByteArray.
 * This class can only be used for writing but not for reading purposes.
 * @author Werner Mayer
 */
class BaseExport ByteArrayOStreambuf : public std::streambuf
{
public:
    explicit ByteArrayOStreambuf(QByteArray& ba);
    ~ByteArrayOStreambuf();

protected:
    virtual int_type overflow(std::streambuf::int_type v);
    virtual std::streamsize xsputn (const char* s, std::streamsize num);
    virtual pos_type seekoff(std::streambuf::off_type off,
        std::ios_base::seekdir way,
        std::ios_base::openmode which =
            std::ios::in | std::ios::out);
    virtual pos_type seekpos(std::streambuf::pos_type sp,
        std::ios_base::openmode which =
            std::ios::in | std::ios::out);

private:
    QBuffer* _buffer;
};

/**
 * This class implements the streambuf interface to read data from a QByteArray.
 * This class can only be used for reading but not for writing purposes.
 * @author Werner Mayer
 */
class BaseExport ByteArrayIStreambuf : public std::streambuf
{
public:
    explicit ByteArrayIStreambuf(const QByteArray& buf);
    ~ByteArrayIStreambuf();

protected:
    virtual int_type uflow();
    virtual int_type underflow();
    virtual int_type pbackfail(int_type ch);
    virtual std::streamsize showmanyc();
    virtual pos_type seekoff(std::streambuf::off_type off,
        std::ios_base::seekdir way,
        std::ios_base::openmode which =
            std::ios::in | std::ios::out);
    virtual pos_type seekpos(std::streambuf::pos_type pos,
        std::ios_base::openmode which =
            std::ios::in | std::ios::out);

private:
    const QByteArray& _buffer;
    int _beg, _end, _cur;
};

/**
 * Simple class to write data directly into Qt's QIODevice.
 * This class can only be used for writing but not reading purposes.
 * @author Werner Mayer
 */
class BaseExport IODeviceOStreambuf : public std::streambuf
{
public:
    IODeviceOStreambuf(QIODevice* dev);
    ~IODeviceOStreambuf();

protected:
    virtual int_type overflow(std::streambuf::int_type v);
    virtual std::streamsize xsputn (const char* s, std::streamsize num);
    virtual pos_type seekoff(std::streambuf::off_type off,
        std::ios_base::seekdir way,
        std::ios_base::openmode which =
            std::ios::in | std::ios::out);
    virtual pos_type seekpos(std::streambuf::pos_type sp,
        std::ios_base::openmode which =
            std::ios::in | std::ios::out);
protected:
    QIODevice* device;
};

/**
 * Simple class to read data directly from Qt's QIODevice.
 * This class can only be used for readihg but not writing purposes.
 * @author Werner Mayer
 */
class BaseExport IODeviceIStreambuf : public std::streambuf
{
public:
    IODeviceIStreambuf(QIODevice* dev);
    ~IODeviceIStreambuf();

protected:
    virtual int_type underflow();
    virtual pos_type seekoff(std::streambuf::off_type off,
        std::ios_base::seekdir way,
        std::ios_base::openmode which =
            std::ios::in | std::ios::out);
    virtual pos_type seekpos(std::streambuf::pos_type sp,
        std::ios_base::openmode which =
            std::ios::in | std::ios::out);

protected:
    QIODevice* device;
    /* data buffer:
     * - at most, pbSize characters in putback area plus
     * - at most, bufSize characters in ordinary read buffer
     */
    static const int pbSize = 4;        // size of putback area
    static const int bufSize = 1024;    // size of the data buffer
    char buffer[bufSize+pbSize];        // data buffer
};

class BaseExport PyStreambuf : public std::streambuf
{
    typedef std::streambuf::int_type int_type;
    typedef std::streambuf::pos_type pos_type;
    typedef std::streambuf::off_type off_type;
    typedef std::ios::seekdir        seekdir;
    typedef std::ios::openmode       openmode;

public:
    enum Type {
        StringIO,
        BytesIO,
        Unknown
    };

    PyStreambuf(PyObject* o, std::size_t buf_size = 256, std::size_t put_back = 8);
    virtual ~PyStreambuf();
    void setType(Type t) {
        type = t;
    }

protected:
    int_type underflow();
    int_type overflow(int_type c = EOF);
    std::streamsize xsputn (const char* s, std::streamsize num);
    int sync();
    pos_type seekoff(off_type offset, seekdir dir, openmode);
    pos_type seekpos(pos_type offset, openmode mode);

private:
    bool flushBuffer();
    bool writeStr(const char* s, std::streamsize num);

private:
    PyObject* inp;
    Type type;
    const std::size_t put_back;
    std::vector<char> buffer;
};

class BaseExport Streambuf : public std::streambuf
{
public:
    explicit Streambuf(const std::string& data);
    ~Streambuf();

protected:
    virtual int_type uflow();
    virtual int_type underflow();
    virtual int_type pbackfail(int_type ch);
    virtual std::streamsize showmanyc();
    virtual pos_type seekoff(std::streambuf::off_type off,
        std::ios_base::seekdir way,
        std::ios_base::openmode which =
            std::ios::in | std::ios::out);
    virtual pos_type seekpos(std::streambuf::pos_type pos,
        std::ios_base::openmode which =
            std::ios::in | std::ios::out);

private:
    std::string::const_iterator _beg;
    std::string::const_iterator _end;
    std::string::const_iterator _cur;
};

// ----------------------------------------------------------------------------

class FileInfo;

/**
 * The ofstream class is provided for convenience. On Windows
 * platforms it opens a stream with UCS-2 encoded file name
 * while on Linux platforms the file name is UTF-8 encoded.
 * @author Werner Mayer
 */
class ofstream : public std::ofstream
{
public:
    ofstream()
    {}

    ofstream(const FileInfo& fi, ios_base::openmode mode =
                                 std::ios::out | std::ios::trunc)
#ifdef _MSC_VER
    : std::ofstream(fi.toStdWString().c_str(), mode)
#else
    : std::ofstream(fi.filePath().c_str(), mode)
#endif
    {
    }

    void open(const FileInfo &fi, ios_base::openmode mode =
                                 std::ios::out | std::ios::trunc)
    {
#ifdef _MSC_VER
        std::ofstream::open(fi.toStdWString().c_str(), mode);
#else
        std::ofstream::open(fi.filePath().c_str(), mode);
#endif
    }

    virtual ~ofstream()
    {
    }
};

/**
 * The ofstream class is provided for convenience. On Windows
 * platforms it opens a stream with UCS-2 encoded file name
 * while on Linux platforms the file name is UTF-8 encoded.
 * @author Werner Mayer
 */
class ifstream : public std::ifstream
{
public:
<<<<<<< HEAD
    ifstream() {}

    ifstream(const FileInfo& fi, ios_base::openmode mode = 
=======
    ifstream(const FileInfo& fi, ios_base::openmode mode =
>>>>>>> d5f6c096
                                 std::ios::in)
#ifdef _MSC_VER
    : std::ifstream(fi.toStdWString().c_str(), mode)
#else
    : std::ifstream(fi.filePath().c_str(), mode)
#endif
    {
    }

    void open(const FileInfo &fi, ios_base::openmode mode =
                                 std::ios::in)
    {
#ifdef _MSC_VER
        std::ifstream::open(fi.toStdWString().c_str(), mode);
#else
        std::ifstream::open(fi.filePath().c_str(), mode);
#endif
    }

    virtual ~ifstream()
    {
    }
};

} // namespace Base

#endif // BASE_STREAM_H
<|MERGE_RESOLUTION|>--- conflicted
+++ resolved
@@ -1,615 +1,601 @@
-/***************************************************************************
- *   Copyright (c) 2007 Werner Mayer <wmayer[at]users.sourceforge.net>     *
- *                                                                         *
- *   This file is part of the FreeCAD CAx development system.              *
- *                                                                         *
- *   This library is free software; you can redistribute it and/or         *
- *   modify it under the terms of the GNU Library General Public           *
- *   License as published by the Free Software Foundation; either          *
- *   version 2 of the License, or (at your option) any later version.      *
- *                                                                         *
- *   This library  is distributed in the hope that it will be useful,      *
- *   but WITHOUT ANY WARRANTY; without even the implied warranty of        *
- *   MERCHANTABILITY or FITNESS FOR A PARTICULAR PURPOSE.  See the         *
- *   GNU Library General Public License for more details.                  *
- *                                                                         *
- *   You should have received a copy of the GNU Library General Public     *
- *   License along with this library; see the file COPYING.LIB. If not,    *
- *   write to the Free Software Foundation, Inc., 59 Temple Place,         *
- *   Suite 330, Boston, MA  02111-1307, USA                                *
- *                                                                         *
- ***************************************************************************/
-
-
-#ifndef BASE_STREAM_H
-#define BASE_STREAM_H
-
-
-#ifdef __GNUC__
-# include <stdint.h>
-#endif
-
-#include <fstream>
-#include <ios>
-#include <iostream>
-#include <sstream>
-#include <string>
-#include <vector>
-#include "Swap.h"
-#include "FileInfo.h"
-
-class QByteArray;
-class QIODevice;
-class QBuffer;
-typedef struct _object PyObject;
-
-namespace Base {
-
-class BaseExport Stream
-{
-public:
-    enum ByteOrder { BigEndian, LittleEndian };
-<<<<<<< HEAD
-    
-    ByteOrder byteOrder() const {
-        return _swap ? BigEndian : LittleEndian;
-    }
-
-    void setByteOrder(ByteOrder bo) {
-        _swap = (bo == BigEndian);
-    }
-
-protected:
-    Stream() : _swap(false)
-    {}
-
-    virtual ~Stream()
-    {}
-=======
-
-    ByteOrder byteOrder() const;
-    void setByteOrder(ByteOrder);
-
-protected:
-    Stream();
-    virtual ~Stream();
->>>>>>> d5f6c096
-
-    bool _swap;
-};
-
-/**
- * The OutputStream class provides writing of binary data to an ostream.
- * @author Werner Mayer
- */
-class BaseExport OutputStream : public Stream
-{
-public:
-    /** Constructor
-     * @param rout: output downstream
-     * @param binary: whether to output as text or not
-     */
-    OutputStream(std::ostream &rout, bool binary=true);
-
-    OutputStream& operator << (bool b) {
-        if(_binary)
-            _out.write((const char*)&b, sizeof(bool));
-        else
-            _out << b << '\n';
-        return *this;
-    }
-
-    OutputStream& operator << (int8_t ch) {
-        if(_binary)
-            _out.write((const char*)&ch, sizeof(int8_t));
-        else 
-            _out << ch << '\n';
-        return *this;
-    }
-
-    OutputStream& operator << (uint8_t uch) {
-        if(_binary)
-            _out.write((const char*)&uch, sizeof(uint8_t));
-        else
-            _out << uch << '\n';
-        return *this;
-    }
-
-    OutputStream& operator << (int16_t s) {
-        if(_binary) {
-            if (_swap) SwapEndian<int16_t>(s);
-            _out.write((const char*)&s, sizeof(int16_t));
-        }else 
-            _out << s << '\n';
-        return *this;
-    }
-
-    OutputStream& operator << (uint16_t us) {
-        if(_binary) {
-            if (_swap) SwapEndian<uint16_t>(us);
-            _out.write((const char*)&us, sizeof(uint16_t));
-        }else 
-            _out << us << '\n';
-        return *this;
-    }
-
-    OutputStream& operator << (int32_t i) {
-        if(_binary) {
-            if (_swap) SwapEndian<int32_t>(i);
-            _out.write((const char*)&i, sizeof(int32_t));
-        }else 
-            _out << i << '\n';
-        return *this;
-    }
-
-    OutputStream& operator << (uint32_t ui) {
-        if(_binary) {
-            if (_swap) SwapEndian<uint32_t>(ui);
-            _out.write((const char*)&ui, sizeof(uint32_t));
-        }else 
-            _out << ui << '\n';
-        return *this;
-    }
-
-    OutputStream& operator << (int64_t l) {
-        if(_binary) {
-            if (_swap) SwapEndian<int64_t>(l);
-            _out.write((const char*)&l, sizeof(int64_t));
-        }else 
-            _out << l << '\n';
-        return *this;
-    }
-
-    OutputStream& operator << (uint64_t ul) {
-        if(_binary) {
-            if (_swap) SwapEndian<uint64_t>(ul);
-            _out.write((const char*)&ul, sizeof(uint64_t));
-        }else 
-            _out << ul << '\n';
-        return *this;
-    }
-
-    OutputStream& operator << (float f) {
-        if(_binary) {
-            if (_swap) SwapEndian<float>(f);
-            _out.write((const char*)&f, sizeof(float));
-        }else 
-            _out << f << '\n';
-        return *this;
-    }
-
-    OutputStream& operator << (double d) {
-        if(_binary) {
-            if (_swap) SwapEndian<double>(d);
-            _out.write((const char*)&d, sizeof(double));
-        }else 
-            _out << d << '\n';
-        return *this;
-    }
-
-    OutputStream& operator << (const char *s);
-
-    OutputStream& operator << (const std::string &s) {
-        return (*this) << s.c_str();
-    }
-
-    OutputStream& operator << (char c) {
-        _out.put(c);
-        return *this;
-    }
-
-
-    bool isBinary() const {return _binary;}
-
-private:
-    OutputStream (const OutputStream&);
-    void operator = (const OutputStream&);
-
-private:
-    std::ostream& _out;
-    bool _binary;
-};
-
-/**
- * The InputStream class provides reading of binary data from an istream.
- * @author Werner Mayer
- */
-class BaseExport InputStream : public Stream
-{
-public:
-    /** Constructor
-     * @param rin: upstream input
-     * @param binary: whether read the stream as text or not
-     */
-    InputStream(std::istream &rin, bool binary=true);
-
-    InputStream& operator >> (bool& b) {
-        if(_binary)
-            _in.read((char*)&b, sizeof(bool));
-        else
-            _in >> b;
-        return *this;
-    }
-
-    InputStream& operator >> (int8_t& ch) {
-        if(_binary)
-            _in.read((char*)&ch, sizeof(int8_t));
-        else {
-            int i;
-            _in >> i;
-            ch = (int8_t)i;
-        }
-        return *this;
-    }
-
-    InputStream& operator >> (uint8_t& uch) {
-        if(_binary)
-            _in.read((char*)&uch, sizeof(uint8_t));
-        else {
-            unsigned u;
-            _in >> u;
-            uch = (uint8_t)uch;
-        }
-        return *this;
-    }
-
-    InputStream& operator >> (int16_t& s) {
-        if(_binary) {
-            _in.read((char*)&s, sizeof(int16_t));
-            if (_swap) SwapEndian<int16_t>(s);
-        } else 
-            _in >> s;
-        return *this;
-    }
-
-    InputStream& operator >> (uint16_t& us) {
-        if(_binary) {
-            _in.read((char*)&us, sizeof(uint16_t));
-            if (_swap) SwapEndian<uint16_t>(us);
-        } else 
-            _in >> us;
-        return *this;
-    }
-
-    InputStream& operator >> (int32_t& i) {
-        if(_binary) {
-            _in.read((char*)&i, sizeof(int32_t));
-            if (_swap) SwapEndian<int32_t>(i);
-        } else 
-            _in >> i;
-        return *this;
-    }
-
-    InputStream& operator >> (uint32_t& ui) {
-        if(_binary) {
-            _in.read((char*)&ui, sizeof(uint32_t));
-            if (_swap) SwapEndian<uint32_t>(ui);
-        } else 
-            _in >> ui;
-        return *this;
-    }
-
-    InputStream& operator >> (int64_t& l) {
-        if(_binary) {
-            _in.read((char*)&l, sizeof(int64_t));
-            if (_swap) SwapEndian<int64_t>(l);
-        } else 
-            _in >> l;
-        return *this;
-    }
-
-    InputStream& operator >> (uint64_t& ul) {
-        if(_binary) {
-            _in.read((char*)&ul, sizeof(uint64_t));
-            if (_swap) SwapEndian<uint64_t>(ul);
-        } else 
-            _in >> ul;
-        return *this;
-    }
-
-    InputStream& operator >> (float& f) {
-        if(_binary) {
-            _in.read((char*)&f, sizeof(float));
-            if (_swap) SwapEndian<float>(f);
-        } else 
-            _in >> f;
-        return *this;
-    }
-
-    InputStream& operator >> (double& d) {
-        if(_binary) {
-            _in.read((char*)&d, sizeof(double));
-            if (_swap) SwapEndian<double>(d);
-        } else 
-            _in >> d;
-        return *this;
-    }
-
-    InputStream& operator >> (std::string &s);
-
-    InputStream& operator >> (char &c) {
-        c = (char)_in.get();
-        return *this;
-    }
-
-    operator bool() const
-    {
-        // test if _Ipfx succeeded
-        return !_in.eof();
-    }
-
-    bool isBinary() const {return _binary;}
-
-private:
-    InputStream (const InputStream&);
-    void operator = (const InputStream&);
-
-private:
-    std::istream& _in;
-    std::ostringstream _ss;
-    bool _binary;
-};
-
-// ----------------------------------------------------------------------------
-
-/**
- * This class implements the streambuf interface to write data to a QByteArray.
- * This class can only be used for writing but not for reading purposes.
- * @author Werner Mayer
- */
-class BaseExport ByteArrayOStreambuf : public std::streambuf
-{
-public:
-    explicit ByteArrayOStreambuf(QByteArray& ba);
-    ~ByteArrayOStreambuf();
-
-protected:
-    virtual int_type overflow(std::streambuf::int_type v);
-    virtual std::streamsize xsputn (const char* s, std::streamsize num);
-    virtual pos_type seekoff(std::streambuf::off_type off,
-        std::ios_base::seekdir way,
-        std::ios_base::openmode which =
-            std::ios::in | std::ios::out);
-    virtual pos_type seekpos(std::streambuf::pos_type sp,
-        std::ios_base::openmode which =
-            std::ios::in | std::ios::out);
-
-private:
-    QBuffer* _buffer;
-};
-
-/**
- * This class implements the streambuf interface to read data from a QByteArray.
- * This class can only be used for reading but not for writing purposes.
- * @author Werner Mayer
- */
-class BaseExport ByteArrayIStreambuf : public std::streambuf
-{
-public:
-    explicit ByteArrayIStreambuf(const QByteArray& buf);
-    ~ByteArrayIStreambuf();
-
-protected:
-    virtual int_type uflow();
-    virtual int_type underflow();
-    virtual int_type pbackfail(int_type ch);
-    virtual std::streamsize showmanyc();
-    virtual pos_type seekoff(std::streambuf::off_type off,
-        std::ios_base::seekdir way,
-        std::ios_base::openmode which =
-            std::ios::in | std::ios::out);
-    virtual pos_type seekpos(std::streambuf::pos_type pos,
-        std::ios_base::openmode which =
-            std::ios::in | std::ios::out);
-
-private:
-    const QByteArray& _buffer;
-    int _beg, _end, _cur;
-};
-
-/**
- * Simple class to write data directly into Qt's QIODevice.
- * This class can only be used for writing but not reading purposes.
- * @author Werner Mayer
- */
-class BaseExport IODeviceOStreambuf : public std::streambuf
-{
-public:
-    IODeviceOStreambuf(QIODevice* dev);
-    ~IODeviceOStreambuf();
-
-protected:
-    virtual int_type overflow(std::streambuf::int_type v);
-    virtual std::streamsize xsputn (const char* s, std::streamsize num);
-    virtual pos_type seekoff(std::streambuf::off_type off,
-        std::ios_base::seekdir way,
-        std::ios_base::openmode which =
-            std::ios::in | std::ios::out);
-    virtual pos_type seekpos(std::streambuf::pos_type sp,
-        std::ios_base::openmode which =
-            std::ios::in | std::ios::out);
-protected:
-    QIODevice* device;
-};
-
-/**
- * Simple class to read data directly from Qt's QIODevice.
- * This class can only be used for readihg but not writing purposes.
- * @author Werner Mayer
- */
-class BaseExport IODeviceIStreambuf : public std::streambuf
-{
-public:
-    IODeviceIStreambuf(QIODevice* dev);
-    ~IODeviceIStreambuf();
-
-protected:
-    virtual int_type underflow();
-    virtual pos_type seekoff(std::streambuf::off_type off,
-        std::ios_base::seekdir way,
-        std::ios_base::openmode which =
-            std::ios::in | std::ios::out);
-    virtual pos_type seekpos(std::streambuf::pos_type sp,
-        std::ios_base::openmode which =
-            std::ios::in | std::ios::out);
-
-protected:
-    QIODevice* device;
-    /* data buffer:
-     * - at most, pbSize characters in putback area plus
-     * - at most, bufSize characters in ordinary read buffer
-     */
-    static const int pbSize = 4;        // size of putback area
-    static const int bufSize = 1024;    // size of the data buffer
-    char buffer[bufSize+pbSize];        // data buffer
-};
-
-class BaseExport PyStreambuf : public std::streambuf
-{
-    typedef std::streambuf::int_type int_type;
-    typedef std::streambuf::pos_type pos_type;
-    typedef std::streambuf::off_type off_type;
-    typedef std::ios::seekdir        seekdir;
-    typedef std::ios::openmode       openmode;
-
-public:
-    enum Type {
-        StringIO,
-        BytesIO,
-        Unknown
-    };
-
-    PyStreambuf(PyObject* o, std::size_t buf_size = 256, std::size_t put_back = 8);
-    virtual ~PyStreambuf();
-    void setType(Type t) {
-        type = t;
-    }
-
-protected:
-    int_type underflow();
-    int_type overflow(int_type c = EOF);
-    std::streamsize xsputn (const char* s, std::streamsize num);
-    int sync();
-    pos_type seekoff(off_type offset, seekdir dir, openmode);
-    pos_type seekpos(pos_type offset, openmode mode);
-
-private:
-    bool flushBuffer();
-    bool writeStr(const char* s, std::streamsize num);
-
-private:
-    PyObject* inp;
-    Type type;
-    const std::size_t put_back;
-    std::vector<char> buffer;
-};
-
-class BaseExport Streambuf : public std::streambuf
-{
-public:
-    explicit Streambuf(const std::string& data);
-    ~Streambuf();
-
-protected:
-    virtual int_type uflow();
-    virtual int_type underflow();
-    virtual int_type pbackfail(int_type ch);
-    virtual std::streamsize showmanyc();
-    virtual pos_type seekoff(std::streambuf::off_type off,
-        std::ios_base::seekdir way,
-        std::ios_base::openmode which =
-            std::ios::in | std::ios::out);
-    virtual pos_type seekpos(std::streambuf::pos_type pos,
-        std::ios_base::openmode which =
-            std::ios::in | std::ios::out);
-
-private:
-    std::string::const_iterator _beg;
-    std::string::const_iterator _end;
-    std::string::const_iterator _cur;
-};
-
-// ----------------------------------------------------------------------------
-
-class FileInfo;
-
-/**
- * The ofstream class is provided for convenience. On Windows
- * platforms it opens a stream with UCS-2 encoded file name
- * while on Linux platforms the file name is UTF-8 encoded.
- * @author Werner Mayer
- */
-class ofstream : public std::ofstream
-{
-public:
-    ofstream()
-    {}
-
-    ofstream(const FileInfo& fi, ios_base::openmode mode =
-                                 std::ios::out | std::ios::trunc)
-#ifdef _MSC_VER
-    : std::ofstream(fi.toStdWString().c_str(), mode)
-#else
-    : std::ofstream(fi.filePath().c_str(), mode)
-#endif
-    {
-    }
-
-    void open(const FileInfo &fi, ios_base::openmode mode =
-                                 std::ios::out | std::ios::trunc)
-    {
-#ifdef _MSC_VER
-        std::ofstream::open(fi.toStdWString().c_str(), mode);
-#else
-        std::ofstream::open(fi.filePath().c_str(), mode);
-#endif
-    }
-
-    virtual ~ofstream()
-    {
-    }
-};
-
-/**
- * The ofstream class is provided for convenience. On Windows
- * platforms it opens a stream with UCS-2 encoded file name
- * while on Linux platforms the file name is UTF-8 encoded.
- * @author Werner Mayer
- */
-class ifstream : public std::ifstream
-{
-public:
-<<<<<<< HEAD
-    ifstream() {}
-
-    ifstream(const FileInfo& fi, ios_base::openmode mode = 
-=======
-    ifstream(const FileInfo& fi, ios_base::openmode mode =
->>>>>>> d5f6c096
-                                 std::ios::in)
-#ifdef _MSC_VER
-    : std::ifstream(fi.toStdWString().c_str(), mode)
-#else
-    : std::ifstream(fi.filePath().c_str(), mode)
-#endif
-    {
-    }
-
-    void open(const FileInfo &fi, ios_base::openmode mode =
-                                 std::ios::in)
-    {
-#ifdef _MSC_VER
-        std::ifstream::open(fi.toStdWString().c_str(), mode);
-#else
-        std::ifstream::open(fi.filePath().c_str(), mode);
-#endif
-    }
-
-    virtual ~ifstream()
-    {
-    }
-};
-
-} // namespace Base
-
-#endif // BASE_STREAM_H
+/***************************************************************************
+ *   Copyright (c) 2007 Werner Mayer <wmayer[at]users.sourceforge.net>     *
+ *                                                                         *
+ *   This file is part of the FreeCAD CAx development system.              *
+ *                                                                         *
+ *   This library is free software; you can redistribute it and/or         *
+ *   modify it under the terms of the GNU Library General Public           *
+ *   License as published by the Free Software Foundation; either          *
+ *   version 2 of the License, or (at your option) any later version.      *
+ *                                                                         *
+ *   This library  is distributed in the hope that it will be useful,      *
+ *   but WITHOUT ANY WARRANTY; without even the implied warranty of        *
+ *   MERCHANTABILITY or FITNESS FOR A PARTICULAR PURPOSE.  See the         *
+ *   GNU Library General Public License for more details.                  *
+ *                                                                         *
+ *   You should have received a copy of the GNU Library General Public     *
+ *   License along with this library; see the file COPYING.LIB. If not,    *
+ *   write to the Free Software Foundation, Inc., 59 Temple Place,         *
+ *   Suite 330, Boston, MA  02111-1307, USA                                *
+ *                                                                         *
+ ***************************************************************************/
+
+
+#ifndef BASE_STREAM_H
+#define BASE_STREAM_H
+
+
+#ifdef __GNUC__
+# include <stdint.h>
+#endif
+
+#include <fstream>
+#include <ios>
+#include <iostream>
+#include <sstream>
+#include <string>
+#include <vector>
+#include "Swap.h"
+#include "FileInfo.h"
+
+class QByteArray;
+class QIODevice;
+class QBuffer;
+typedef struct _object PyObject;
+
+namespace Base {
+
+class BaseExport Stream
+{
+public:
+    enum ByteOrder { BigEndian, LittleEndian };
+    
+    ByteOrder byteOrder() const {
+        return _swap ? BigEndian : LittleEndian;
+    }
+
+    void setByteOrder(ByteOrder bo) {
+        _swap = (bo == BigEndian);
+    }
+
+protected:
+    Stream() : _swap(false)
+    {}
+
+    virtual ~Stream()
+    {}
+
+    bool _swap;
+};
+
+/**
+ * The OutputStream class provides writing of binary data to an ostream.
+ * @author Werner Mayer
+ */
+class BaseExport OutputStream : public Stream
+{
+public:
+    /** Constructor
+     * @param rout: output downstream
+     * @param binary: whether to output as text or not
+     */
+    OutputStream(std::ostream &rout, bool binary=true);
+
+    OutputStream& operator << (bool b) {
+        if(_binary)
+            _out.write((const char*)&b, sizeof(bool));
+        else
+            _out << b << '\n';
+        return *this;
+    }
+
+    OutputStream& operator << (int8_t ch) {
+        if(_binary)
+            _out.write((const char*)&ch, sizeof(int8_t));
+        else 
+            _out << ch << '\n';
+        return *this;
+    }
+
+    OutputStream& operator << (uint8_t uch) {
+        if(_binary)
+            _out.write((const char*)&uch, sizeof(uint8_t));
+        else
+            _out << uch << '\n';
+        return *this;
+    }
+
+    OutputStream& operator << (int16_t s) {
+        if(_binary) {
+            if (_swap) SwapEndian<int16_t>(s);
+            _out.write((const char*)&s, sizeof(int16_t));
+        }else 
+            _out << s << '\n';
+        return *this;
+    }
+
+    OutputStream& operator << (uint16_t us) {
+        if(_binary) {
+            if (_swap) SwapEndian<uint16_t>(us);
+            _out.write((const char*)&us, sizeof(uint16_t));
+        }else 
+            _out << us << '\n';
+        return *this;
+    }
+
+    OutputStream& operator << (int32_t i) {
+        if(_binary) {
+            if (_swap) SwapEndian<int32_t>(i);
+            _out.write((const char*)&i, sizeof(int32_t));
+        }else 
+            _out << i << '\n';
+        return *this;
+    }
+
+    OutputStream& operator << (uint32_t ui) {
+        if(_binary) {
+            if (_swap) SwapEndian<uint32_t>(ui);
+            _out.write((const char*)&ui, sizeof(uint32_t));
+        }else 
+            _out << ui << '\n';
+        return *this;
+    }
+
+    OutputStream& operator << (int64_t l) {
+        if(_binary) {
+            if (_swap) SwapEndian<int64_t>(l);
+            _out.write((const char*)&l, sizeof(int64_t));
+        }else 
+            _out << l << '\n';
+        return *this;
+    }
+
+    OutputStream& operator << (uint64_t ul) {
+        if(_binary) {
+            if (_swap) SwapEndian<uint64_t>(ul);
+            _out.write((const char*)&ul, sizeof(uint64_t));
+        }else 
+            _out << ul << '\n';
+        return *this;
+    }
+
+    OutputStream& operator << (float f) {
+        if(_binary) {
+            if (_swap) SwapEndian<float>(f);
+            _out.write((const char*)&f, sizeof(float));
+        }else 
+            _out << f << '\n';
+        return *this;
+    }
+
+    OutputStream& operator << (double d) {
+        if(_binary) {
+            if (_swap) SwapEndian<double>(d);
+            _out.write((const char*)&d, sizeof(double));
+        }else 
+            _out << d << '\n';
+        return *this;
+    }
+
+    OutputStream& operator << (const char *s);
+
+    OutputStream& operator << (const std::string &s) {
+        return (*this) << s.c_str();
+    }
+
+    OutputStream& operator << (char c) {
+        _out.put(c);
+        return *this;
+    }
+
+
+    bool isBinary() const {return _binary;}
+
+private:
+    OutputStream (const OutputStream&);
+    void operator = (const OutputStream&);
+
+private:
+    std::ostream& _out;
+    bool _binary;
+};
+
+/**
+ * The InputStream class provides reading of binary data from an istream.
+ * @author Werner Mayer
+ */
+class BaseExport InputStream : public Stream
+{
+public:
+    /** Constructor
+     * @param rin: upstream input
+     * @param binary: whether read the stream as text or not
+     */
+    InputStream(std::istream &rin, bool binary=true);
+
+    InputStream& operator >> (bool& b) {
+        if(_binary)
+            _in.read((char*)&b, sizeof(bool));
+        else
+            _in >> b;
+        return *this;
+    }
+
+    InputStream& operator >> (int8_t& ch) {
+        if(_binary)
+            _in.read((char*)&ch, sizeof(int8_t));
+        else {
+            int i;
+            _in >> i;
+            ch = (int8_t)i;
+        }
+        return *this;
+    }
+
+    InputStream& operator >> (uint8_t& uch) {
+        if(_binary)
+            _in.read((char*)&uch, sizeof(uint8_t));
+        else {
+            unsigned u;
+            _in >> u;
+            uch = (uint8_t)uch;
+        }
+        return *this;
+    }
+
+    InputStream& operator >> (int16_t& s) {
+        if(_binary) {
+            _in.read((char*)&s, sizeof(int16_t));
+            if (_swap) SwapEndian<int16_t>(s);
+        } else 
+            _in >> s;
+        return *this;
+    }
+
+    InputStream& operator >> (uint16_t& us) {
+        if(_binary) {
+            _in.read((char*)&us, sizeof(uint16_t));
+            if (_swap) SwapEndian<uint16_t>(us);
+        } else 
+            _in >> us;
+        return *this;
+    }
+
+    InputStream& operator >> (int32_t& i) {
+        if(_binary) {
+            _in.read((char*)&i, sizeof(int32_t));
+            if (_swap) SwapEndian<int32_t>(i);
+        } else 
+            _in >> i;
+        return *this;
+    }
+
+    InputStream& operator >> (uint32_t& ui) {
+        if(_binary) {
+            _in.read((char*)&ui, sizeof(uint32_t));
+            if (_swap) SwapEndian<uint32_t>(ui);
+        } else 
+            _in >> ui;
+        return *this;
+    }
+
+    InputStream& operator >> (int64_t& l) {
+        if(_binary) {
+            _in.read((char*)&l, sizeof(int64_t));
+            if (_swap) SwapEndian<int64_t>(l);
+        } else 
+            _in >> l;
+        return *this;
+    }
+
+    InputStream& operator >> (uint64_t& ul) {
+        if(_binary) {
+            _in.read((char*)&ul, sizeof(uint64_t));
+            if (_swap) SwapEndian<uint64_t>(ul);
+        } else 
+            _in >> ul;
+        return *this;
+    }
+
+    InputStream& operator >> (float& f) {
+        if(_binary) {
+            _in.read((char*)&f, sizeof(float));
+            if (_swap) SwapEndian<float>(f);
+        } else 
+            _in >> f;
+        return *this;
+    }
+
+    InputStream& operator >> (double& d) {
+        if(_binary) {
+            _in.read((char*)&d, sizeof(double));
+            if (_swap) SwapEndian<double>(d);
+        } else 
+            _in >> d;
+        return *this;
+    }
+
+    InputStream& operator >> (std::string &s);
+
+    InputStream& operator >> (char &c) {
+        c = (char)_in.get();
+        return *this;
+    }
+
+    operator bool() const
+    {
+        // test if _Ipfx succeeded
+        return !_in.eof();
+    }
+
+    bool isBinary() const {return _binary;}
+
+private:
+    InputStream (const InputStream&);
+    void operator = (const InputStream&);
+
+private:
+    std::istream& _in;
+    std::ostringstream _ss;
+    bool _binary;
+};
+
+// ----------------------------------------------------------------------------
+
+/**
+ * This class implements the streambuf interface to write data to a QByteArray.
+ * This class can only be used for writing but not for reading purposes.
+ * @author Werner Mayer
+ */
+class BaseExport ByteArrayOStreambuf : public std::streambuf
+{
+public:
+    explicit ByteArrayOStreambuf(QByteArray& ba);
+    ~ByteArrayOStreambuf();
+
+protected:
+    virtual int_type overflow(std::streambuf::int_type v);
+    virtual std::streamsize xsputn (const char* s, std::streamsize num);
+    virtual pos_type seekoff(std::streambuf::off_type off,
+        std::ios_base::seekdir way,
+        std::ios_base::openmode which =
+            std::ios::in | std::ios::out);
+    virtual pos_type seekpos(std::streambuf::pos_type sp,
+        std::ios_base::openmode which =
+            std::ios::in | std::ios::out);
+
+private:
+    QBuffer* _buffer;
+};
+
+/**
+ * This class implements the streambuf interface to read data from a QByteArray.
+ * This class can only be used for reading but not for writing purposes.
+ * @author Werner Mayer
+ */
+class BaseExport ByteArrayIStreambuf : public std::streambuf
+{
+public:
+    explicit ByteArrayIStreambuf(const QByteArray& buf);
+    ~ByteArrayIStreambuf();
+
+protected:
+    virtual int_type uflow();
+    virtual int_type underflow();
+    virtual int_type pbackfail(int_type ch);
+    virtual std::streamsize showmanyc();
+    virtual pos_type seekoff(std::streambuf::off_type off,
+        std::ios_base::seekdir way,
+        std::ios_base::openmode which =
+            std::ios::in | std::ios::out);
+    virtual pos_type seekpos(std::streambuf::pos_type pos,
+        std::ios_base::openmode which =
+            std::ios::in | std::ios::out);
+
+private:
+    const QByteArray& _buffer;
+    int _beg, _end, _cur;
+};
+
+/**
+ * Simple class to write data directly into Qt's QIODevice.
+ * This class can only be used for writing but not reading purposes.
+ * @author Werner Mayer
+ */
+class BaseExport IODeviceOStreambuf : public std::streambuf
+{
+public:
+    IODeviceOStreambuf(QIODevice* dev);
+    ~IODeviceOStreambuf();
+
+protected:
+    virtual int_type overflow(std::streambuf::int_type v);
+    virtual std::streamsize xsputn (const char* s, std::streamsize num);
+    virtual pos_type seekoff(std::streambuf::off_type off,
+        std::ios_base::seekdir way,
+        std::ios_base::openmode which =
+            std::ios::in | std::ios::out);
+    virtual pos_type seekpos(std::streambuf::pos_type sp,
+        std::ios_base::openmode which =
+            std::ios::in | std::ios::out);
+protected:
+    QIODevice* device;
+};
+
+/**
+ * Simple class to read data directly from Qt's QIODevice.
+ * This class can only be used for readihg but not writing purposes.
+ * @author Werner Mayer
+ */
+class BaseExport IODeviceIStreambuf : public std::streambuf
+{
+public:
+    IODeviceIStreambuf(QIODevice* dev);
+    ~IODeviceIStreambuf();
+
+protected:
+    virtual int_type underflow();
+    virtual pos_type seekoff(std::streambuf::off_type off,
+        std::ios_base::seekdir way,
+        std::ios_base::openmode which =
+            std::ios::in | std::ios::out);
+    virtual pos_type seekpos(std::streambuf::pos_type sp,
+        std::ios_base::openmode which =
+            std::ios::in | std::ios::out);
+
+protected:
+    QIODevice* device;
+    /* data buffer:
+     * - at most, pbSize characters in putback area plus
+     * - at most, bufSize characters in ordinary read buffer
+     */
+    static const int pbSize = 4;        // size of putback area
+    static const int bufSize = 1024;    // size of the data buffer
+    char buffer[bufSize+pbSize];        // data buffer
+};
+
+class BaseExport PyStreambuf : public std::streambuf
+{
+    typedef std::streambuf::int_type int_type;
+    typedef std::streambuf::pos_type pos_type;
+    typedef std::streambuf::off_type off_type;
+    typedef std::ios::seekdir        seekdir;
+    typedef std::ios::openmode       openmode;
+
+public:
+    enum Type {
+        StringIO,
+        BytesIO,
+        Unknown
+    };
+
+    PyStreambuf(PyObject* o, std::size_t buf_size = 256, std::size_t put_back = 8);
+    virtual ~PyStreambuf();
+    void setType(Type t) {
+        type = t;
+    }
+
+protected:
+    int_type underflow();
+    int_type overflow(int_type c = EOF);
+    std::streamsize xsputn (const char* s, std::streamsize num);
+    int sync();
+    pos_type seekoff(off_type offset, seekdir dir, openmode);
+    pos_type seekpos(pos_type offset, openmode mode);
+
+private:
+    bool flushBuffer();
+    bool writeStr(const char* s, std::streamsize num);
+
+private:
+    PyObject* inp;
+    Type type;
+    const std::size_t put_back;
+    std::vector<char> buffer;
+};
+
+class BaseExport Streambuf : public std::streambuf
+{
+public:
+    explicit Streambuf(const std::string& data);
+    ~Streambuf();
+
+protected:
+    virtual int_type uflow();
+    virtual int_type underflow();
+    virtual int_type pbackfail(int_type ch);
+    virtual std::streamsize showmanyc();
+    virtual pos_type seekoff(std::streambuf::off_type off,
+        std::ios_base::seekdir way,
+        std::ios_base::openmode which =
+            std::ios::in | std::ios::out);
+    virtual pos_type seekpos(std::streambuf::pos_type pos,
+        std::ios_base::openmode which =
+            std::ios::in | std::ios::out);
+
+private:
+    std::string::const_iterator _beg;
+    std::string::const_iterator _end;
+    std::string::const_iterator _cur;
+};
+
+// ----------------------------------------------------------------------------
+
+class FileInfo;
+
+/**
+ * The ofstream class is provided for convenience. On Windows
+ * platforms it opens a stream with UCS-2 encoded file name
+ * while on Linux platforms the file name is UTF-8 encoded.
+ * @author Werner Mayer
+ */
+class ofstream : public std::ofstream
+{
+public:
+    ofstream()
+    {}
+
+    ofstream(const FileInfo& fi, ios_base::openmode mode =
+                                 std::ios::out | std::ios::trunc)
+#ifdef _MSC_VER
+    : std::ofstream(fi.toStdWString().c_str(), mode)
+#else
+    : std::ofstream(fi.filePath().c_str(), mode)
+#endif
+    {
+    }
+
+    void open(const FileInfo &fi, ios_base::openmode mode =
+                                 std::ios::out | std::ios::trunc)
+    {
+#ifdef _MSC_VER
+        std::ofstream::open(fi.toStdWString().c_str(), mode);
+#else
+        std::ofstream::open(fi.filePath().c_str(), mode);
+#endif
+    }
+
+    virtual ~ofstream()
+    {
+    }
+};
+
+/**
+ * The ofstream class is provided for convenience. On Windows
+ * platforms it opens a stream with UCS-2 encoded file name
+ * while on Linux platforms the file name is UTF-8 encoded.
+ * @author Werner Mayer
+ */
+class ifstream : public std::ifstream
+{
+public:
+    ifstream() {}
+
+    ifstream(const FileInfo& fi, ios_base::openmode mode =
+                                 std::ios::in)
+#ifdef _MSC_VER
+    : std::ifstream(fi.toStdWString().c_str(), mode)
+#else
+    : std::ifstream(fi.filePath().c_str(), mode)
+#endif
+    {
+    }
+
+    void open(const FileInfo &fi, ios_base::openmode mode =
+                                 std::ios::in)
+    {
+#ifdef _MSC_VER
+        std::ifstream::open(fi.toStdWString().c_str(), mode);
+#else
+        std::ifstream::open(fi.filePath().c_str(), mode);
+#endif
+    }
+
+    virtual ~ifstream()
+    {
+    }
+};
+
+} // namespace Base
+
+#endif // BASE_STREAM_H
--- conflicted
+++ resolved
@@ -1,570 +1,556 @@
-/***************************************************************************
- *   Copyright (c) 2005 Imetric 3D GmbH                                    *
- *                                                                         *
- *   This file is part of the FreeCAD CAx development system.              *
- *                                                                         *
- *   This library is free software; you can redistribute it and/or         *
- *   modify it under the terms of the GNU Library General Public           *
- *   License as published by the Free Software Foundation; either          *
- *   version 2 of the License, or (at your option) any later version.      *
- *                                                                         *
- *   This library  is distributed in the hope that it will be useful,      *
- *   but WITHOUT ANY WARRANTY; without even the implied warranty of        *
- *   MERCHANTABILITY or FITNESS FOR A PARTICULAR PURPOSE.  See the         *
- *   GNU Library General Public License for more details.                  *
- *                                                                         *
- *   You should have received a copy of the GNU Library General Public     *
- *   License along with this library; see the file COPYING.LIB. If not,    *
- *   write to the Free Software Foundation, Inc., 59 Temple Place,         *
- *   Suite 330, Boston, MA  02111-1307, USA                                *
- *                                                                         *
- ***************************************************************************/
-
-
-#ifndef BASE_TOOLS2D_H
-#define BASE_TOOLS2D_H
-
-
-#include <algorithm>
-#include <cmath>
-#include <cfloat>
-#include <stdio.h>
-#include <list>
-#include <vector>
-
-#include "Vector3D.h"
-
-namespace Base {
-
-class Vector2d;
-class BoundBox2d;
-class Line2d;
-class Polygon2d;
-
-/**
- * The vector class for 2D calculations.
- */
-class BaseExport Vector2d
-{
-public:
-  double x, y;
-
-  inline Vector2d(void);
-  inline Vector2d(float x, float y);
-  inline Vector2d(double x, double y);
-  inline Vector2d(const Vector2d &v);
-
-  // operators
-  inline Vector2d& operator=  (const Vector2d &v);
-  inline bool      operator== (const Vector2d &v) const;
-  inline Vector2d  operator+  (void) const;
-  inline Vector2d  operator+  (const Vector2d &v) const;
-  inline Vector2d& operator+= (const Vector2d &v);
-  inline Vector2d  operator-  (void) const;
-  inline Vector2d  operator-  (const Vector2d &v) const;
-  inline Vector2d& operator-= (const Vector2d &v);
-  inline Vector2d  operator*  (double c) const;
-  inline Vector2d& operator*= (double c);
-  inline double    operator*  (const Vector2d &v) const;
-  inline Vector2d  operator/  (double c) const;
-  inline Vector2d& operator/= (double c);
-
-  // methods
-  inline bool IsNull(double tolerance = 0.0) const;
-  inline double Length(void) const;
-  inline double Angle(void) const;
-  inline double Sqr(void) const;
-
-  inline Vector2d& Set(double x, double y);
-  inline Vector2d& Negate(void);
-  inline Vector2d& Scale(double factor);
-  inline Vector2d& Rotate(double angle);
-  inline Vector2d& Normalize(void);
-
-  inline Vector2d Perpendicular(bool clockwise = false) const;
-  static inline Vector2d FromPolar(double r, double fi);
-
-  inline double Distance(const Vector2d &v) const;
-  inline bool IsEqual(const Vector2d &v, double tolerance = 0.0) const;
-
-  double GetAngle(const Vector2d &v) const;
-  void  ProjectToLine(const Vector2d &point, const Vector2d &line);
-};
-
-/** BoundBox2d ********************************************/
-
-/**
- * Two dimensional bounding box.
- */
-class BaseExport BoundBox2d
-{
-public:
-  double MinX, MinY, MaxX, MaxY;
-  
-  inline BoundBox2d (void);
-  inline BoundBox2d (const BoundBox2d &rclBB);
-  inline BoundBox2d (double fX1, double fY1, double fX2, double fY2);
-  inline bool IsValid (void);
-  inline bool IsEqual(const BoundBox2d&, double tolerance) const;
-
-  // operators
-  inline BoundBox2d& operator= (const BoundBox2d& rclBB);
-  inline bool operator== (const BoundBox2d& rclBB) const;
-  
-  // methods
-  inline double Width(void) const;
-  inline double Height(void) const;
-  inline bool Contains(const Vector2d &v) const;
-  inline bool Contains(const Vector2d &v, double tolerance) const;
-  inline Vector2d GetCenter(void) const;
-
-  inline void SetVoid(void);
-  inline void Add(const Vector2d &v);
-
-  bool Intersect(const Line2d &rclLine) const;
-  bool Intersect(const BoundBox2d &rclBB) const;
-  bool Intersect(const Polygon2d &rclPoly) const;
-<<<<<<< HEAD
-  inline void Add(const Vector2d &rclVct);
-
-  void SetVoid (void) { MinX = MinY = DOUBLE_MAX; MaxX = MaxY = -DOUBLE_MAX; }
-
-  // misc
-  bool Contains (const Vector2d &rclV) const;
-
-  inline Vector2d GetCenter() const {
-      return Vector2d((MinX+MaxX)/2,(MinY+MaxY)/2);
-  }
-  
-=======
->>>>>>> c0753806
-};
-
-/** Line2d ********************************************/
-
-/**
- * 2D line class.
- */
-class BaseExport Line2d
-{
-public:
-  Vector2d clV1, clV2;
-
-  Line2d (void) {}
-  inline Line2d (const Line2d &rclLine);
-  inline Line2d (const Vector2d &rclV1, const Vector2d &rclV2);
-
-  // methods
-  inline double Length (void) const;
-  BoundBox2d CalcBoundBox (void) const;
-
-  // operators
-  inline Line2d& operator= (const Line2d& rclLine);
-  inline bool operator== (const Line2d& rclLine) const;
-
-  // misc
-  inline bool Contains (const Vector2d &rclV) const;
-  bool Intersect (const Line2d& rclLine, Vector2d &rclV) const;
-  bool Intersect (const Vector2d &rclV, double eps) const;
-  bool IntersectAndContain (const Line2d& rclLine, Vector2d &rclV) const;
-  Vector2d FromPos (double fDistance) const;
-};
-
-/** Polygon2d ********************************************/
-
-/**
- * 2D polygon class.
- */
-class BaseExport Polygon2d
-{
-public:
-  Polygon2d (void) {}
-  inline Polygon2d (const Polygon2d &rclPoly);
-  virtual ~Polygon2d () {}
-
-  inline Polygon2d& operator = (const Polygon2d &rclP);
-
-  // admin-interface
-  inline size_t GetCtVectors (void) const;
-  inline bool Add (const Vector2d &rclVct);
-  inline Vector2d& operator[] (size_t ulNdx) const;
-  inline Vector2d& At (size_t ulNdx) const;
-  inline bool Delete (size_t ulNdx);
-  inline void  DeleteAll (void);    
-
-  // misc
-  BoundBox2d CalcBoundBox (void) const;
-  bool Contains (const Vector2d &rclV) const;
-  void Intersect (const Polygon2d &rclPolygon, std::list<Polygon2d> &rclResultPolygonList) const;
-  bool Intersect (const Polygon2d &rclPolygon) const;
-  bool Intersect (const Vector2d &rclV, double eps) const;
-
-private:
-  std::vector<Vector2d> _aclVct;
-};
-
-/** INLINES ********************************************/
-
-inline Vector2d::Vector2d(void)
-: x(0.0), y(0.0)
-{
-}
-
-inline Vector2d::Vector2d(float x, float y)
-: x(x), y(y)
-{
-}
-
-inline Vector2d::Vector2d(double x, double y)
-: x(x), y(y)
-{
-}
-
-inline Vector2d::Vector2d(const Vector2d &v)
-: x(v.x), y(v.y)
-{
-}
-
-inline Vector2d& Vector2d::operator= (const Vector2d &v)
-{
-  x = v.x;
-  y = v.y;
-  return *this;
-}
-
-inline bool Vector2d::operator== (const Vector2d &v) const
-{
-  return (x == v.x) && (y == v.y);
-}
-
-inline Vector2d Vector2d::operator+ (void) const
-{
-  return Vector2d(x, y);
-}
-
-inline Vector2d Vector2d::operator+ (const Vector2d &v) const
-{
-  return Vector2d(x + v.x, y + v.y);
-}
-
-inline Vector2d& Vector2d::operator+= (const Vector2d &v)
-{
-  x += v.x;
-  y += v.y;
-  return *this;
-}
-
-inline Vector2d Vector2d::operator- (void) const
-{
-  return Vector2d(-x, -y);
-}
-
-inline Vector2d Vector2d::operator- (const Vector2d &v) const
-{
-  return Vector2d(x - v.x, y - v.y);
-}
-
-inline Vector2d& Vector2d::operator-= (const Vector2d &v)
-{
-  x -= v.x;
-  y -= v.y;
-  return *this;
-}
-
-inline Vector2d Vector2d::operator* (double c) const
-{
-  return Vector2d(c*x, c*y);
-}
-
-inline Vector2d& Vector2d::operator*= (double c)
-{
-  x *= c;
-  y *= c;
-  return *this;
-}
-
-inline double Vector2d::operator* (const Vector2d &v) const
-{
-  return x*v.x + y*v.y;
-}
-
-inline Vector2d operator* (double c, const Vector2d &v)
-{
-    return Vector2d(c*v.x, c*v.y);
-}
-
-inline Vector2d Vector2d::operator/ (double c) const
-{
-  return Vector2d(x/c, y/c);
-}
-
-inline Vector2d& Vector2d::operator/= (double c)
-{
-  x /= c;
-  y /= c;
-  return *this;
-}
-
-inline bool Vector2d::IsNull(double tolerance) const
-{
-  return x*x + y*y <= tolerance*tolerance;
-}
-
-inline double Vector2d::Length(void) const
-{
-  return sqrt(x*x + y*y);
-}
-
-inline double Vector2d::Angle(void) const
-{
-  return atan2(y, x);
-}
-
-inline double Vector2d::Sqr(void) const
-{
-  return x*x + y*y;
-}
-
-inline Vector2d& Vector2d::Set(double x, double y)
-{
-  this->x = x;
-  this->y = y;
-  return *this;
-}
-
-inline Vector2d& Vector2d::Negate(void)
-{
-  x = -x;
-  y = -y;
-  return *this;
-}
-
-inline Vector2d& Vector2d::Scale(double factor)
-{
-  x *= factor;
-  y *= factor;
-  return *this;
-}
-
-inline Vector2d& Vector2d::Rotate(double angle)
-{
-  x = x*cos(angle) - y*sin(angle);
-  y = x*sin(angle) + y*cos(angle);
-  return *this;
-}
-
-inline Vector2d& Vector2d::Normalize(void)
-{
-  double length = Length();
-  if (length > 0.0)
-  {
-    x /= length;
-    y /= length;
-  }
-
-  return *this;
-}
-
-inline Vector2d Vector2d::Perpendicular(bool clockwise) const
-{
-  return clockwise ? Vector2d(y, -x) : Vector2d(-y, x);
-}
-
-inline Vector2d Vector2d::FromPolar(double r, double fi)
-{
-  return Vector2d(r*cos(fi), r*sin(fi));
-}
-
-inline double Vector2d::Distance(const Vector2d& v) const
-{
-  double dx = (x - v.x);
-  double dy = (y - v.y);
-
-  return sqrt(dx*dx + dy*dy);
-}
-
-inline bool Vector2d::IsEqual(const Vector2d& v, double tolerance) const
-{
-  return Distance(v) <= tolerance;
-}
-
-// ========================================
-
-inline Polygon2d::Polygon2d (const Polygon2d &rclPoly)
-{
-  *this = rclPoly;
-}
-
-inline Polygon2d& Polygon2d::operator = (const Polygon2d &rclP)
-{
-  _aclVct = rclP._aclVct;
-  return *this;
-}
-
-inline void Polygon2d::DeleteAll (void)
-{
-  _aclVct.clear();
-}
-
-inline size_t Polygon2d::GetCtVectors (void) const
-{
-  return _aclVct.size ();
-}
-
-inline bool Polygon2d::Add (const Vector2d &rclVct)
-{
-  _aclVct.push_back (rclVct);
-  return true;
-}
-
-inline bool Polygon2d::Delete (size_t ulNdx)
-{
-  if ( ulNdx < _aclVct.size() )
-  {
-    std::vector<Vector2d>::iterator it = _aclVct.begin() + ulNdx;
-    _aclVct.erase ( it );
-    return true;
-  }
-
-  return false;
-}
-
-inline Vector2d& Polygon2d::operator[] (size_t ulNdx) const
-{
-  return (Vector2d&) _aclVct[ulNdx];
-}
-
-inline Vector2d& Polygon2d::At (size_t ulNdx) const
-{
-  return (Vector2d&) _aclVct[ulNdx];
-}
-
-inline Line2d::Line2d (const Line2d &rclLine)
-    : clV1 (rclLine.clV1),
-      clV2 (rclLine.clV2)
-{
-}
-
-inline Line2d::Line2d (const Vector2d &rclV1, const Vector2d &rclV2)
-    : clV1 (rclV1), clV2 (rclV2)
-{
-}
-
-inline double Line2d::Length (void) const
-{
-  return (clV2 - clV1).Length ();
-}
-
-inline Line2d& Line2d::operator= (const Line2d& rclLine)
-{
-  clV1 = rclLine.clV1;
-  clV2 = rclLine.clV2;
-  return *this;
-}
-
-inline bool Line2d::operator== (const Line2d& rclLine) const
-{
-  return (clV1 == rclLine.clV1) && (clV2 == rclLine.clV2);
-}
-
-inline bool Line2d::Contains (const Vector2d &rclV) const
-{
-  return CalcBoundBox ().Contains (rclV);
-}
-
-inline BoundBox2d::BoundBox2d (void)
-{
-  MinX = MinY = DOUBLE_MAX;
-  MaxX = MaxY = - DOUBLE_MAX;
-}
-
-inline BoundBox2d::BoundBox2d (const BoundBox2d &rclBB)
-    : MinX (rclBB.MinX),
-      MinY (rclBB.MinY),
-      MaxX (rclBB.MaxX),
-      MaxY (rclBB.MaxY)
-{
-}
-
-inline BoundBox2d::BoundBox2d (double fX1, double fY1, double fX2, double fY2)
-{
-    MinX = std::min<double>( fX1, fX2 );
-    MaxX = std::max<double>( fX1, fX2 );
-    MinY = std::min<double>( fY1, fY2 );
-    MaxY = std::max<double>( fY1, fY2 );
-}
-
-inline bool BoundBox2d::IsValid (void)
-{
-  return (MaxX >= MinX) && (MaxY >= MinY);
-}
-
-inline bool BoundBox2d::IsEqual(const BoundBox2d& b, double tolerance) const
-{
-  return Vector2d(MinX,MinY).IsEqual(Vector2d(b.MinX,b.MinY), tolerance) &&
-         Vector2d(MaxX,MaxY).IsEqual(Vector2d(b.MaxX,b.MaxY), tolerance);
-}
-
-inline BoundBox2d& BoundBox2d::operator= (const BoundBox2d& rclBB)
-{
-  MinX = rclBB.MinX;
-  MinY = rclBB.MinY;
-  MaxX = rclBB.MaxX;
-  MaxY = rclBB.MaxY;
-  return *this;
-}
-
-inline bool BoundBox2d::operator== (const BoundBox2d& rclBB) const
-{
-  return (MinX == rclBB.MinX) &&
-         (MinY == rclBB.MinY) &&
-         (MaxX == rclBB.MaxX) &&
-         (MaxY == rclBB.MaxY);
-}
-
-inline double BoundBox2d::Width(void) const
-{
-  return MaxX - MinX;
-}
-
-inline double BoundBox2d::Height(void) const
-{
-  return MaxY - MinY;
-}
-
-inline bool BoundBox2d::Contains(const Vector2d &v) const
-{
-  return v.x >= MinX && v.x <= MaxX
-      && v.y >= MinY && v.y <= MaxY;
-}
-
-inline bool BoundBox2d::Contains(const Vector2d &v, double tolerance) const
-{
-  return v.x >= MinX - tolerance && v.x <= MaxX + tolerance
-      && v.y >= MinY - tolerance && v.y <= MaxY + tolerance;
-}
-
-inline Vector2d BoundBox2d::GetCenter(void) const
-{
-  return Vector2d((MinX + MaxX)*0.5, (MinY + MaxY)*0.5);
-}
-
-inline void BoundBox2d::SetVoid(void)
-{
-  MinX = MinY = DOUBLE_MAX;
-  MaxX = MaxY = -DOUBLE_MAX;
-}
-
-inline void BoundBox2d::Add(const Vector2d &v)
-{
-  MinX = std::min<double>(MinX, v.x);
-  MinY = std::min<double>(MinY, v.y);
-  MaxX = std::max<double>(MaxX, v.x);
-  MaxY = std::max<double>(MaxY, v.y);
-}
-
-} // namespace Base
-
-#endif // BASE_TOOLS2D_H
-
-
+/***************************************************************************
+ *   Copyright (c) 2005 Imetric 3D GmbH                                    *
+ *                                                                         *
+ *   This file is part of the FreeCAD CAx development system.              *
+ *                                                                         *
+ *   This library is free software; you can redistribute it and/or         *
+ *   modify it under the terms of the GNU Library General Public           *
+ *   License as published by the Free Software Foundation; either          *
+ *   version 2 of the License, or (at your option) any later version.      *
+ *                                                                         *
+ *   This library  is distributed in the hope that it will be useful,      *
+ *   but WITHOUT ANY WARRANTY; without even the implied warranty of        *
+ *   MERCHANTABILITY or FITNESS FOR A PARTICULAR PURPOSE.  See the         *
+ *   GNU Library General Public License for more details.                  *
+ *                                                                         *
+ *   You should have received a copy of the GNU Library General Public     *
+ *   License along with this library; see the file COPYING.LIB. If not,    *
+ *   write to the Free Software Foundation, Inc., 59 Temple Place,         *
+ *   Suite 330, Boston, MA  02111-1307, USA                                *
+ *                                                                         *
+ ***************************************************************************/
+
+
+#ifndef BASE_TOOLS2D_H
+#define BASE_TOOLS2D_H
+
+
+#include <algorithm>
+#include <cmath>
+#include <cfloat>
+#include <stdio.h>
+#include <list>
+#include <vector>
+
+#include "Vector3D.h"
+
+namespace Base {
+
+class Vector2d;
+class BoundBox2d;
+class Line2d;
+class Polygon2d;
+
+/**
+ * The vector class for 2D calculations.
+ */
+class BaseExport Vector2d
+{
+public:
+  double x, y;
+
+  inline Vector2d(void);
+  inline Vector2d(float x, float y);
+  inline Vector2d(double x, double y);
+  inline Vector2d(const Vector2d &v);
+
+  // operators
+  inline Vector2d& operator=  (const Vector2d &v);
+  inline bool      operator== (const Vector2d &v) const;
+  inline Vector2d  operator+  (void) const;
+  inline Vector2d  operator+  (const Vector2d &v) const;
+  inline Vector2d& operator+= (const Vector2d &v);
+  inline Vector2d  operator-  (void) const;
+  inline Vector2d  operator-  (const Vector2d &v) const;
+  inline Vector2d& operator-= (const Vector2d &v);
+  inline Vector2d  operator*  (double c) const;
+  inline Vector2d& operator*= (double c);
+  inline double    operator*  (const Vector2d &v) const;
+  inline Vector2d  operator/  (double c) const;
+  inline Vector2d& operator/= (double c);
+
+  // methods
+  inline bool IsNull(double tolerance = 0.0) const;
+  inline double Length(void) const;
+  inline double Angle(void) const;
+  inline double Sqr(void) const;
+
+  inline Vector2d& Set(double x, double y);
+  inline Vector2d& Negate(void);
+  inline Vector2d& Scale(double factor);
+  inline Vector2d& Rotate(double angle);
+  inline Vector2d& Normalize(void);
+
+  inline Vector2d Perpendicular(bool clockwise = false) const;
+  static inline Vector2d FromPolar(double r, double fi);
+
+  inline double Distance(const Vector2d &v) const;
+  inline bool IsEqual(const Vector2d &v, double tolerance = 0.0) const;
+
+  double GetAngle(const Vector2d &v) const;
+  void  ProjectToLine(const Vector2d &point, const Vector2d &line);
+};
+
+/** BoundBox2d ********************************************/
+
+/**
+ * Two dimensional bounding box.
+ */
+class BaseExport BoundBox2d
+{
+public:
+  double MinX, MinY, MaxX, MaxY;
+  
+  inline BoundBox2d (void);
+  inline BoundBox2d (const BoundBox2d &rclBB);
+  inline BoundBox2d (double fX1, double fY1, double fX2, double fY2);
+  inline bool IsValid (void);
+  inline bool IsEqual(const BoundBox2d&, double tolerance) const;
+
+  // operators
+  inline BoundBox2d& operator= (const BoundBox2d& rclBB);
+  inline bool operator== (const BoundBox2d& rclBB) const;
+  
+  // methods
+  inline double Width(void) const;
+  inline double Height(void) const;
+  inline bool Contains(const Vector2d &v) const;
+  inline bool Contains(const Vector2d &v, double tolerance) const;
+  inline Vector2d GetCenter(void) const;
+
+  inline void SetVoid(void);
+  inline void Add(const Vector2d &v);
+
+  bool Intersect(const Line2d &rclLine) const;
+  bool Intersect(const BoundBox2d &rclBB) const;
+  bool Intersect(const Polygon2d &rclPoly) const;
+};
+
+/** Line2d ********************************************/
+
+/**
+ * 2D line class.
+ */
+class BaseExport Line2d
+{
+public:
+  Vector2d clV1, clV2;
+
+  Line2d (void) {}
+  inline Line2d (const Line2d &rclLine);
+  inline Line2d (const Vector2d &rclV1, const Vector2d &rclV2);
+
+  // methods
+  inline double Length (void) const;
+  BoundBox2d CalcBoundBox (void) const;
+
+  // operators
+  inline Line2d& operator= (const Line2d& rclLine);
+  inline bool operator== (const Line2d& rclLine) const;
+
+  // misc
+  inline bool Contains (const Vector2d &rclV) const;
+  bool Intersect (const Line2d& rclLine, Vector2d &rclV) const;
+  bool Intersect (const Vector2d &rclV, double eps) const;
+  bool IntersectAndContain (const Line2d& rclLine, Vector2d &rclV) const;
+  Vector2d FromPos (double fDistance) const;
+};
+
+/** Polygon2d ********************************************/
+
+/**
+ * 2D polygon class.
+ */
+class BaseExport Polygon2d
+{
+public:
+  Polygon2d (void) {}
+  inline Polygon2d (const Polygon2d &rclPoly);
+  virtual ~Polygon2d () {}
+
+  inline Polygon2d& operator = (const Polygon2d &rclP);
+
+  // admin-interface
+  inline size_t GetCtVectors (void) const;
+  inline bool Add (const Vector2d &rclVct);
+  inline Vector2d& operator[] (size_t ulNdx) const;
+  inline Vector2d& At (size_t ulNdx) const;
+  inline bool Delete (size_t ulNdx);
+  inline void  DeleteAll (void);    
+
+  // misc
+  BoundBox2d CalcBoundBox (void) const;
+  bool Contains (const Vector2d &rclV) const;
+  void Intersect (const Polygon2d &rclPolygon, std::list<Polygon2d> &rclResultPolygonList) const;
+  bool Intersect (const Polygon2d &rclPolygon) const;
+  bool Intersect (const Vector2d &rclV, double eps) const;
+
+private:
+  std::vector<Vector2d> _aclVct;
+};
+
+/** INLINES ********************************************/
+
+inline Vector2d::Vector2d(void)
+: x(0.0), y(0.0)
+{
+}
+
+inline Vector2d::Vector2d(float x, float y)
+: x(x), y(y)
+{
+}
+
+inline Vector2d::Vector2d(double x, double y)
+: x(x), y(y)
+{
+}
+
+inline Vector2d::Vector2d(const Vector2d &v)
+: x(v.x), y(v.y)
+{
+}
+
+inline Vector2d& Vector2d::operator= (const Vector2d &v)
+{
+  x = v.x;
+  y = v.y;
+  return *this;
+}
+
+inline bool Vector2d::operator== (const Vector2d &v) const
+{
+  return (x == v.x) && (y == v.y);
+}
+
+inline Vector2d Vector2d::operator+ (void) const
+{
+  return Vector2d(x, y);
+}
+
+inline Vector2d Vector2d::operator+ (const Vector2d &v) const
+{
+  return Vector2d(x + v.x, y + v.y);
+}
+
+inline Vector2d& Vector2d::operator+= (const Vector2d &v)
+{
+  x += v.x;
+  y += v.y;
+  return *this;
+}
+
+inline Vector2d Vector2d::operator- (void) const
+{
+  return Vector2d(-x, -y);
+}
+
+inline Vector2d Vector2d::operator- (const Vector2d &v) const
+{
+  return Vector2d(x - v.x, y - v.y);
+}
+
+inline Vector2d& Vector2d::operator-= (const Vector2d &v)
+{
+  x -= v.x;
+  y -= v.y;
+  return *this;
+}
+
+inline Vector2d Vector2d::operator* (double c) const
+{
+  return Vector2d(c*x, c*y);
+}
+
+inline Vector2d& Vector2d::operator*= (double c)
+{
+  x *= c;
+  y *= c;
+  return *this;
+}
+
+inline double Vector2d::operator* (const Vector2d &v) const
+{
+  return x*v.x + y*v.y;
+}
+
+inline Vector2d operator* (double c, const Vector2d &v)
+{
+    return Vector2d(c*v.x, c*v.y);
+}
+
+inline Vector2d Vector2d::operator/ (double c) const
+{
+  return Vector2d(x/c, y/c);
+}
+
+inline Vector2d& Vector2d::operator/= (double c)
+{
+  x /= c;
+  y /= c;
+  return *this;
+}
+
+inline bool Vector2d::IsNull(double tolerance) const
+{
+  return x*x + y*y <= tolerance*tolerance;
+}
+
+inline double Vector2d::Length(void) const
+{
+  return sqrt(x*x + y*y);
+}
+
+inline double Vector2d::Angle(void) const
+{
+  return atan2(y, x);
+}
+
+inline double Vector2d::Sqr(void) const
+{
+  return x*x + y*y;
+}
+
+inline Vector2d& Vector2d::Set(double x, double y)
+{
+  this->x = x;
+  this->y = y;
+  return *this;
+}
+
+inline Vector2d& Vector2d::Negate(void)
+{
+  x = -x;
+  y = -y;
+  return *this;
+}
+
+inline Vector2d& Vector2d::Scale(double factor)
+{
+  x *= factor;
+  y *= factor;
+  return *this;
+}
+
+inline Vector2d& Vector2d::Rotate(double angle)
+{
+  x = x*cos(angle) - y*sin(angle);
+  y = x*sin(angle) + y*cos(angle);
+  return *this;
+}
+
+inline Vector2d& Vector2d::Normalize(void)
+{
+  double length = Length();
+  if (length > 0.0)
+  {
+    x /= length;
+    y /= length;
+  }
+
+  return *this;
+}
+
+inline Vector2d Vector2d::Perpendicular(bool clockwise) const
+{
+  return clockwise ? Vector2d(y, -x) : Vector2d(-y, x);
+}
+
+inline Vector2d Vector2d::FromPolar(double r, double fi)
+{
+  return Vector2d(r*cos(fi), r*sin(fi));
+}
+
+inline double Vector2d::Distance(const Vector2d& v) const
+{
+  double dx = (x - v.x);
+  double dy = (y - v.y);
+
+  return sqrt(dx*dx + dy*dy);
+}
+
+inline bool Vector2d::IsEqual(const Vector2d& v, double tolerance) const
+{
+  return Distance(v) <= tolerance;
+}
+
+// ========================================
+
+inline Polygon2d::Polygon2d (const Polygon2d &rclPoly)
+{
+  *this = rclPoly;
+}
+
+inline Polygon2d& Polygon2d::operator = (const Polygon2d &rclP)
+{
+  _aclVct = rclP._aclVct;
+  return *this;
+}
+
+inline void Polygon2d::DeleteAll (void)
+{
+  _aclVct.clear();
+}
+
+inline size_t Polygon2d::GetCtVectors (void) const
+{
+  return _aclVct.size ();
+}
+
+inline bool Polygon2d::Add (const Vector2d &rclVct)
+{
+  _aclVct.push_back (rclVct);
+  return true;
+}
+
+inline bool Polygon2d::Delete (size_t ulNdx)
+{
+  if ( ulNdx < _aclVct.size() )
+  {
+    std::vector<Vector2d>::iterator it = _aclVct.begin() + ulNdx;
+    _aclVct.erase ( it );
+    return true;
+  }
+
+  return false;
+}
+
+inline Vector2d& Polygon2d::operator[] (size_t ulNdx) const
+{
+  return (Vector2d&) _aclVct[ulNdx];
+}
+
+inline Vector2d& Polygon2d::At (size_t ulNdx) const
+{
+  return (Vector2d&) _aclVct[ulNdx];
+}
+
+inline Line2d::Line2d (const Line2d &rclLine)
+    : clV1 (rclLine.clV1),
+      clV2 (rclLine.clV2)
+{
+}
+
+inline Line2d::Line2d (const Vector2d &rclV1, const Vector2d &rclV2)
+    : clV1 (rclV1), clV2 (rclV2)
+{
+}
+
+inline double Line2d::Length (void) const
+{
+  return (clV2 - clV1).Length ();
+}
+
+inline Line2d& Line2d::operator= (const Line2d& rclLine)
+{
+  clV1 = rclLine.clV1;
+  clV2 = rclLine.clV2;
+  return *this;
+}
+
+inline bool Line2d::operator== (const Line2d& rclLine) const
+{
+  return (clV1 == rclLine.clV1) && (clV2 == rclLine.clV2);
+}
+
+inline bool Line2d::Contains (const Vector2d &rclV) const
+{
+  return CalcBoundBox ().Contains (rclV);
+}
+
+inline BoundBox2d::BoundBox2d (void)
+{
+  MinX = MinY = DOUBLE_MAX;
+  MaxX = MaxY = - DOUBLE_MAX;
+}
+
+inline BoundBox2d::BoundBox2d (const BoundBox2d &rclBB)
+    : MinX (rclBB.MinX),
+      MinY (rclBB.MinY),
+      MaxX (rclBB.MaxX),
+      MaxY (rclBB.MaxY)
+{
+}
+
+inline BoundBox2d::BoundBox2d (double fX1, double fY1, double fX2, double fY2)
+{
+    MinX = std::min<double>( fX1, fX2 );
+    MaxX = std::max<double>( fX1, fX2 );
+    MinY = std::min<double>( fY1, fY2 );
+    MaxY = std::max<double>( fY1, fY2 );
+}
+
+inline bool BoundBox2d::IsValid (void)
+{
+  return (MaxX >= MinX) && (MaxY >= MinY);
+}
+
+inline bool BoundBox2d::IsEqual(const BoundBox2d& b, double tolerance) const
+{
+  return Vector2d(MinX,MinY).IsEqual(Vector2d(b.MinX,b.MinY), tolerance) &&
+         Vector2d(MaxX,MaxY).IsEqual(Vector2d(b.MaxX,b.MaxY), tolerance);
+}
+
+inline BoundBox2d& BoundBox2d::operator= (const BoundBox2d& rclBB)
+{
+  MinX = rclBB.MinX;
+  MinY = rclBB.MinY;
+  MaxX = rclBB.MaxX;
+  MaxY = rclBB.MaxY;
+  return *this;
+}
+
+inline bool BoundBox2d::operator== (const BoundBox2d& rclBB) const
+{
+  return (MinX == rclBB.MinX) &&
+         (MinY == rclBB.MinY) &&
+         (MaxX == rclBB.MaxX) &&
+         (MaxY == rclBB.MaxY);
+}
+
+inline double BoundBox2d::Width(void) const
+{
+  return MaxX - MinX;
+}
+
+inline double BoundBox2d::Height(void) const
+{
+  return MaxY - MinY;
+}
+
+inline bool BoundBox2d::Contains(const Vector2d &v) const
+{
+  return v.x >= MinX && v.x <= MaxX
+      && v.y >= MinY && v.y <= MaxY;
+}
+
+inline bool BoundBox2d::Contains(const Vector2d &v, double tolerance) const
+{
+  return v.x >= MinX - tolerance && v.x <= MaxX + tolerance
+      && v.y >= MinY - tolerance && v.y <= MaxY + tolerance;
+}
+
+inline Vector2d BoundBox2d::GetCenter(void) const
+{
+  return Vector2d((MinX + MaxX)*0.5, (MinY + MaxY)*0.5);
+}
+
+inline void BoundBox2d::SetVoid(void)
+{
+  MinX = MinY = DOUBLE_MAX;
+  MaxX = MaxY = -DOUBLE_MAX;
+}
+
+inline void BoundBox2d::Add(const Vector2d &v)
+{
+  MinX = std::min<double>(MinX, v.x);
+  MinY = std::min<double>(MinY, v.y);
+  MaxX = std::max<double>(MaxX, v.x);
+  MaxY = std::max<double>(MaxY, v.y);
+}
+
+} // namespace Base
+
+#endif // BASE_TOOLS2D_H
+
+
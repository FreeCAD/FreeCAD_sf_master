--- conflicted
+++ resolved
@@ -1,624 +1,608 @@
-/***************************************************************************
- *   Copyright (c) 2008 Werner Mayer <wmayer[at]users.sourceforge.net>     *
- *                                                                         *
- *   This file is part of the FreeCAD CAx development system.              *
- *                                                                         *
- *   This library is free software; you can redistribute it and/or         *
- *   modify it under the terms of the GNU Library General Public           *
- *   License as published by the Free Software Foundation; either          *
- *   version 2 of the License, or (at your option) any later version.      *
- *                                                                         *
- *   This library  is distributed in the hope that it will be useful,      *
- *   but WITHOUT ANY WARRANTY; without even the implied warranty of        *
- *   MERCHANTABILITY or FITNESS FOR A PARTICULAR PURPOSE.  See the         *
- *   GNU Library General Public License for more details.                  *
- *                                                                         *
- *   You should have received a copy of the GNU Library General Public     *
- *   License along with this library; see the file COPYING.LIB. If not,    *
- *   write to the Free Software Foundation, Inc., 59 Temple Place,         *
- *   Suite 330, Boston, MA  02111-1307, USA                                *
- *                                                                         *
- ***************************************************************************/
-
-
-#include "PreCompiled.h"
-
-#include <Base/Rotation.h>
-#include <Base/Tools.h>
-#include <Base/GeometryPyCXX.h>
-
-// inclusion of the generated files (generated out of RotationPy.xml)
-#include "VectorPy.h"
-#include "RotationPy.h"
-#include "RotationPy.cpp"
-
-using namespace Base;
-
-// returns a string which represents the object e.g. when printed in python
-std::string RotationPy::representation(void) const
-{
-    RotationPy::PointerType ptr = reinterpret_cast<RotationPy::PointerType>(_pcTwinPointer);
-    Py::Float q0(ptr->getValue()[0]);
-    Py::Float q1(ptr->getValue()[1]);
-    Py::Float q2(ptr->getValue()[2]);
-    Py::Float q3(ptr->getValue()[3]);
-    std::stringstream str;
-    str << "Rotation (";
-    str << (std::string)q0.repr() << ", "
-        << (std::string)q1.repr() << ", "
-        << (std::string)q2.repr() << ", "
-        << (std::string)q3.repr();
-    str << ")";
-
-    return str.str();
-}
-
-PyObject *RotationPy::PyMake(struct _typeobject *, PyObject *, PyObject *)  // Python wrapper
-{
-    // create a new instance of RotationPy and the Twin object 
-    return new RotationPy(new Rotation);
-}
-
-// constructor method
-int RotationPy::PyInit(PyObject* args, PyObject* /*kwd*/)
-{
-    PyObject* o;
-    if (PyArg_ParseTuple(args, "")) {
-        return 0;
-    }
-
-    PyErr_Clear();
-    if (PyArg_ParseTuple(args, "O!", &(Base::RotationPy::Type), &o)) {
-        Base::Rotation *rot = static_cast<Base::RotationPy*>(o)->getRotationPtr();
-        getRotationPtr()->setValue(rot->getValue());
-        return 0;
-    }
-
-    PyErr_Clear();
-    double angle;
-    if (PyArg_ParseTuple(args, "O!d", &(Base::VectorPy::Type), &o, &angle)) {
-      // NOTE: The last parameter defines the rotation angle in degree.
-      getRotationPtr()->setValue(static_cast<Base::VectorPy*>(o)->value(), Base::toRadians<double>(angle));
-      return 0;
-    }
-
-    PyErr_Clear();
-    if (PyArg_ParseTuple(args, "O!", &(Base::MatrixPy::Type), &o)) {
-      getRotationPtr()->setValue(static_cast<Base::MatrixPy*>(o)->value());
-      return 0;
-    }
-
-    PyErr_Clear();
-    double q0, q1, q2, q3;
-    if (PyArg_ParseTuple(args, "dddd", &q0, &q1, &q2, &q3)) {
-        getRotationPtr()->setValue(q0, q1, q2, q3);
-        return 0;
-    }
-
-    PyErr_Clear();
-    double y, p, r;
-    if (PyArg_ParseTuple(args, "ddd", &y, &p, &r)) {
-        getRotationPtr()->setYawPitchRoll(y, p, r);
-        return 0;
-    }
-
-    double a11 = 1.0, a12 = 0.0, a13 = 0.0, a14 = 0.0;
-    double a21 = 0.0, a22 = 1.0, a23 = 0.0, a24 = 0.0;
-    double a31 = 0.0, a32 = 0.0, a33 = 1.0, a34 = 0.0;
-    double a41 = 0.0, a42 = 0.0, a43 = 0.0, a44 = 1.0;
-
-    // try read a 4x4 matrix
-    PyErr_Clear();
-    if (PyArg_ParseTuple(args, "dddddddddddddddd",
-      &a11, &a12, &a13, &a14,
-      &a21, &a22, &a23, &a24,
-      &a31, &a32, &a33, &a34,
-      &a41, &a42, &a43, &a44))
-    {
-      Matrix4D mtx(a11, a12, a13, a14,
-        a21, a22, a23, a24,
-        a31, a32, a33, a34,
-        a41, a42, a43, a44);
-      getRotationPtr()->setValue(mtx);
-      return 0;
-    }
-
-    // try read a 3x3 matrix
-    PyErr_Clear();
-    if (PyArg_ParseTuple(args, "ddddddddd",
-      &a11, &a12, &a13,
-      &a21, &a22, &a23,
-      &a31, &a32, &a33))
-    {
-      Matrix4D mtx(a11, a12, a13, a14,
-        a21, a22, a23, a24,
-        a31, a32, a33, a34,
-        a41, a42, a43, a44);
-      getRotationPtr()->setValue(mtx);
-      return 0;
-    }
-
-
-    PyErr_Clear();
-    PyObject *v1, *v2;
-    if (PyArg_ParseTuple(args, "O!O!", &(Base::VectorPy::Type), &v1,
-                                       &(Base::VectorPy::Type), &v2)) {
-        Py::Vector from(v1, false);
-        Py::Vector to(v2, false);
-        getRotationPtr()->setValue(from.toVector(), to.toVector());
-        return 0;
-    }
-
-    PyErr_Clear();
-    PyObject *v3;
-    char *priority = nullptr;
-    if (PyArg_ParseTuple(args, "O!O!O!|s", &(Base::VectorPy::Type), &v1,
-                                           &(Base::VectorPy::Type), &v2,
-                                           &(Base::VectorPy::Type), &v3,
-                                           &priority)) {
-        Py::Vector xdir(v1, false);
-        Py::Vector ydir(v2, false);
-        Py::Vector zdir(v3, false);
-        if (!priority)
-            priority = "ZXY";
-        try {
-            *getRotationPtr() = (Rotation::makeRotationByAxes(xdir.toVector(), ydir.toVector(), zdir.toVector(), priority));
-        } catch(Base::Exception &e) {
-            std::string str;
-            str += "FreeCAD exception thrown (";
-            str += e.what();
-            str += ")";
-            PyErr_SetString(Base::BaseExceptionFreeCADError,str.c_str());
-            return -1;
-        }
-
-        return 0;
-    }
-
-    PyErr_SetString(PyExc_TypeError, "Rotation constructor accepts:\n"
-        "-- empty parameter list\n"
-        "-- Rotation object"
-        "-- four floats (a quaternion)\n"
-        "-- three floats (yaw, pitch, roll)"
-        "-- Vector (rotation axis) and float (rotation angle)\n"
-        "-- two Vectors (two axes)\n"
-        "-- Matrix object\n"
-        "-- 16 floats (4x4 matrix)\n"
-        "-- 9 floats (3x3 matrix)\n"
-        "-- 3 vectors + optional string"
-       );
-    return -1;
-}
-
-PyObject* RotationPy::richCompare(PyObject *v, PyObject *w, int op)
-{
-    if (PyObject_TypeCheck(v, &(RotationPy::Type)) &&
-        PyObject_TypeCheck(w, &(RotationPy::Type))) {
-        Base::Rotation r1 = *static_cast<RotationPy*>(v)->getRotationPtr();
-        Base::Rotation r2 = *static_cast<RotationPy*>(w)->getRotationPtr();
-
-        PyObject *res=0;
-        if (op != Py_EQ && op != Py_NE) {
-            PyErr_SetString(PyExc_TypeError,
-            "no ordering relation is defined for Rotation");
-            return 0;
-        }
-        else if (op == Py_EQ) {
-            res = (r1 == r2) ? Py_True : Py_False;
-            Py_INCREF(res);
-            return res;
-        }
-        else {
-            res = (r1 != r2) ? Py_True : Py_False;
-            Py_INCREF(res);
-            return res;
-        }
-    }
-    else {
-        // This always returns False
-        Py_INCREF(Py_NotImplemented);
-        return Py_NotImplemented;
-    }
-}
-
-PyObject* RotationPy::invert(PyObject * args)
-{
-    if (!PyArg_ParseTuple(args, ""))
-        return 0;
-    this->getRotationPtr()->invert();
-    Py_Return;
-}
-
-PyObject* RotationPy::inverted(PyObject * args)
-{
-    if (!PyArg_ParseTuple(args, ""))
-        return 0;
-    Rotation mult = this->getRotationPtr()->inverse();
-    return new RotationPy(new Rotation(mult));
-}
-
-PyObject* RotationPy::multiply(PyObject * args)
-{
-    PyObject *rot;
-    if (!PyArg_ParseTuple(args, "O!", &(RotationPy::Type), &rot))
-        return NULL;
-    Rotation mult = (*getRotationPtr()) * (*static_cast<RotationPy*>(rot)->getRotationPtr());
-    return new RotationPy(new Rotation(mult));
-}
-
-PyObject* RotationPy::multVec(PyObject * args)
-{
-    PyObject *obj;
-    if (!PyArg_ParseTuple(args, "O!", &(VectorPy::Type), &obj))
-        return NULL;
-    Base::Vector3d vec(static_cast<VectorPy*>(obj)->value());
-    getRotationPtr()->multVec(vec, vec);
-    return new VectorPy(new Vector3d(vec));
-}
-
-PyObject* RotationPy::slerp(PyObject * args)
-{
-    PyObject *rot;
-    double t;
-    if (!PyArg_ParseTuple(args, "O!d", &(RotationPy::Type), &rot, &t))
-        return 0;
-    Rotation *rot0 = this->getRotationPtr();
-    Rotation *rot1 = static_cast<RotationPy*>(rot)->getRotationPtr();
-    Rotation sl = Rotation::slerp(*rot0, *rot1, t);
-    return new RotationPy(new Rotation(sl));
-}
-
-PyObject* RotationPy::toEuler(PyObject * args)
-{
-    if (!PyArg_ParseTuple(args, ""))
-        return NULL;
-    double A,B,C;
-    this->getRotationPtr()->getYawPitchRoll(A,B,C);
-
-    Py::Tuple tuple(3);
-    tuple.setItem(0, Py::Float(A));
-    tuple.setItem(1, Py::Float(B));
-    tuple.setItem(2, Py::Float(C));
-    return Py::new_reference_to(tuple);
-}
-
-PyObject* RotationPy::toMatrix(PyObject * args)
-{
-    if (!PyArg_ParseTuple(args, ""))
-        return NULL;
-    Base::Matrix4D mat;
-    getRotationPtr()->getValue(mat);
-    return new MatrixPy(new Matrix4D(mat));
-}
-
-PyObject* RotationPy::isSame(PyObject *args)
-{
-    PyObject *rot;
-    double tol = 0.0;
-    if (!PyArg_ParseTuple(args, "O!|d", &(RotationPy::Type), &rot, &tol))
-        return NULL;
-    Base::Rotation rot1 = * getRotationPtr();
-    Base::Rotation rot2 = * static_cast<RotationPy*>(rot)->getRotationPtr();
-    bool same = tol > 0.0 ? rot1.isSame(rot2, tol) : rot1.isSame(rot2);
-    return Py_BuildValue("O", (same ? Py_True : Py_False));
-}
-
-PyObject* RotationPy::isIdentity(PyObject *args)
-{
-    if (!PyArg_ParseTuple(args, ""))
-        return NULL;
-    bool null = getRotationPtr()->isIdentity();
-    return Py_BuildValue("O", (null ? Py_True : Py_False));
-}
-
-PyObject* RotationPy::isNull(PyObject *args)
-{
-    if (!PyArg_ParseTuple(args, ""))
-        return NULL;
-    bool null = getRotationPtr()->isNull();
-    return Py_BuildValue("O", (null ? Py_True : Py_False));
-}
-
-Py::Tuple RotationPy::getQ(void) const
-{
-    double q0, q1, q2, q3;
-    this->getRotationPtr()->getValue(q0,q1,q2,q3);
-
-    Py::Tuple tuple(4);
-    tuple.setItem(0, Py::Float(q0));
-    tuple.setItem(1, Py::Float(q1));
-    tuple.setItem(2, Py::Float(q2));
-    tuple.setItem(3, Py::Float(q3));
-    return tuple;
-}
-
-void RotationPy::setQ(Py::Tuple arg)
-{
-    double q0 = (double)Py::Float(arg.getItem(0));
-    double q1 = (double)Py::Float(arg.getItem(1));
-    double q2 = (double)Py::Float(arg.getItem(2));
-    double q3 = (double)Py::Float(arg.getItem(3));
-    this->getRotationPtr()->setValue(q0,q1,q2,q3);
-}
-
-Py::Object RotationPy::getRawAxis(void) const
-{
-    Base::Vector3d axis; double angle;
-    this->getRotationPtr()->getRawValue(axis, angle);
-    return Py::Vector(axis);
-}
-
-Py::Object RotationPy::getAxis(void) const
-{
-    Base::Vector3d axis; double angle;
-    this->getRotationPtr()->getValue(axis, angle);
-    return Py::Vector(axis);
-}
-
-void RotationPy::setAxis(Py::Object arg)
-{
-    Base::Vector3d axis; double angle;
-    this->getRotationPtr()->getValue(axis, angle);
-    axis = Py::Vector(arg).toVector();
-    this->getRotationPtr()->setValue(axis, angle);
-}
-
-Py::Float RotationPy::getAngle(void) const
-{
-    Base::Vector3d axis; double angle;
-    this->getRotationPtr()->getValue(axis, angle);
-    return Py::Float(angle);
-}
-
-void RotationPy::setAngle(Py::Float arg)
-{
-    Base::Vector3d axis; double angle;
-    this->getRotationPtr()->getRawValue(axis, angle);
-    angle = static_cast<double>(arg);
-    this->getRotationPtr()->setValue(axis, angle);
-}
-
-Py::Object RotationPy::getMatrix(void) const
-{
-    Base::Matrix4D *mat = new Base::Matrix4D();
-    this->getRotationPtr()->getValue(*mat);
-    return Py::Object(new Base::MatrixPy(mat));
-}
-
-void RotationPy::setMatrix(Py::Object arg) 
-{
-    if(!PyObject_TypeCheck(arg.ptr(),&Base::MatrixPy::Type))
-        throw Py::TypeError("expect object of type matrix");
-    this->getRotationPtr()->setValue(*static_cast<Base::MatrixPy*>(arg.ptr())->getMatrixPtr());
-}
-
-PyObject *RotationPy::getCustomAttributes(const char* /*attr*/) const
-{
-    return 0;
-}
-
-int RotationPy::setCustomAttributes(const char* attr, PyObject* obj)
-{
-    if (strcmp(attr, "Axes") == 0) {
-        if (PySequence_Check(obj) && PySequence_Size(obj) == 2) {
-            PyObject* vec1 = PySequence_GetItem(obj, 0);
-            PyObject* vec2 = PySequence_GetItem(obj, 1);
-            if (PyObject_TypeCheck(vec1, &(VectorPy::Type)) &&
-                PyObject_TypeCheck(vec2, &(VectorPy::Type))) {
-                this->getRotationPtr()->setValue(
-                    *static_cast<VectorPy*>(vec1)->getVectorPtr(),
-                    *static_cast<VectorPy*>(vec2)->getVectorPtr());
-                return 1;
-            }
-        }
-    }
-    return 0; 
-}
-
-PyObject* RotationPy::number_multiply_handler(PyObject *self, PyObject *other)
-{
-    if (PyObject_TypeCheck(self, &(RotationPy::Type))) {
-        auto a = static_cast<RotationPy*>(self)->value();
-
-        if (PyObject_TypeCheck(other, &(VectorPy::Type))) {
-            Vector3d res;
-            a.multVec(static_cast<VectorPy*>(other)->value(),res);
-            return new VectorPy(res);
-        }
-
-        if (PyObject_TypeCheck(other, &(PlacementPy::Type))) {
-            const auto &b = static_cast<PlacementPy*>(other)->value();
-            return new PlacementPy(Placement(Vector3d(),a)*b);
-        }
-
-        if (PyObject_TypeCheck(other, &(RotationPy::Type))) {
-            const auto &b = static_cast<RotationPy*>(other)->value();
-            return new RotationPy(a*b);
-        }
-
-        if (PyObject_TypeCheck(other, &(MatrixPy::Type))) {
-            const auto &b = static_cast<MatrixPy*>(other)->value();
-            Matrix4D mat;
-            a.getValue(mat);
-            return new MatrixPy(mat*b);
-        }
-    }
-
-    PyErr_SetString(PyExc_NotImplementedError, "Not implemented");
-    return 0;
-}
-
-PyObject * RotationPy::number_power_handler (PyObject* self, PyObject* other, PyObject* arg)
-{
-    if (!PyObject_TypeCheck(self, &(RotationPy::Type)) ||
-
-#if PY_MAJOR_VERSION < 3
-            !PyInt_Check(other)
-#else
-            !PyLong_Check(other)
-#endif
-            || arg != Py_None
-       )
-    {
-        PyErr_SetString(PyExc_NotImplementedError, "Not implemented");
-        return 0;
-    }
-
-    Rotation a = static_cast<RotationPy*>(self)->value();
-<<<<<<< HEAD
-
-    long b = Py::Int(other);
-    if(!b)
-        return new RotationPy(Rotation());
-
-    if(b < 0) {
-        b = -b;
-        a.invert();
-    }
-    auto res = a;
-    for(--b;b;--b)
-        res *= a;
-    return new RotationPy(res);
-=======
-    long b = Py::Int(other);
-
-    Vector3d axis;
-    double rfAngle;
-
-    a.getRawValue(axis, rfAngle);
-    rfAngle *= b;
-    a.setValue(axis, rfAngle);
-
-    return new RotationPy(a);
->>>>>>> c0753806
-}
-
-PyObject* RotationPy::number_add_handler(PyObject * /*self*/, PyObject * /*other*/)
-{
-    PyErr_SetString(PyExc_NotImplementedError, "Not implemented");
-    return 0;
-}
-
-PyObject* RotationPy::number_subtract_handler(PyObject * /*self*/, PyObject * /*other*/)
-{
-    PyErr_SetString(PyExc_NotImplementedError, "Not implemented");
-    return 0;
-}
-
-PyObject * RotationPy::number_divide_handler (PyObject* /*self*/, PyObject* /*other*/)
-{
-    PyErr_SetString(PyExc_NotImplementedError, "Not implemented");
-    return 0;
-}
-
-PyObject * RotationPy::number_remainder_handler (PyObject* /*self*/, PyObject* /*other*/)
-{
-    PyErr_SetString(PyExc_NotImplementedError, "Not implemented");
-    return 0;
-}
-
-PyObject * RotationPy::number_divmod_handler (PyObject* /*self*/, PyObject* /*other*/)
-{
-    PyErr_SetString(PyExc_NotImplementedError, "Not implemented");
-    return 0;
-}
-
-PyObject * RotationPy::number_negative_handler (PyObject* /*self*/)
-{
-    PyErr_SetString(PyExc_NotImplementedError, "Not implemented");
-    return 0;
-}
-
-PyObject * RotationPy::number_positive_handler (PyObject* /*self*/)
-{
-    PyErr_SetString(PyExc_NotImplementedError, "Not implemented");
-    return 0;
-}
-
-PyObject * RotationPy::number_absolute_handler (PyObject* /*self*/)
-{
-    PyErr_SetString(PyExc_NotImplementedError, "Not implemented");
-    return 0;
-}
-
-int RotationPy::number_nonzero_handler (PyObject* /*self*/)
-{
-    return 1;
-}
-
-PyObject * RotationPy::number_invert_handler (PyObject* /*self*/)
-{
-    PyErr_SetString(PyExc_NotImplementedError, "Not implemented");
-    return 0;
-}
-
-PyObject * RotationPy::number_lshift_handler (PyObject* /*self*/, PyObject* /*other*/)
-{
-    PyErr_SetString(PyExc_NotImplementedError, "Not implemented");
-    return 0;
-}
-
-PyObject * RotationPy::number_rshift_handler (PyObject* /*self*/, PyObject* /*other*/)
-{
-    PyErr_SetString(PyExc_NotImplementedError, "Not implemented");
-    return 0;
-}
-
-PyObject * RotationPy::number_and_handler (PyObject* /*self*/, PyObject* /*other*/)
-{
-    PyErr_SetString(PyExc_NotImplementedError, "Not implemented");
-    return 0;
-}
-
-PyObject * RotationPy::number_xor_handler (PyObject* /*self*/, PyObject* /*other*/)
-{
-    PyErr_SetString(PyExc_NotImplementedError, "Not implemented");
-    return 0;
-}
-
-PyObject * RotationPy::number_or_handler (PyObject* /*self*/, PyObject* /*other*/)
-{
-    PyErr_SetString(PyExc_NotImplementedError, "Not implemented");
-    return 0;
-}
-
-#if PY_MAJOR_VERSION < 3
-int RotationPy::number_coerce_handler (PyObject ** /*self*/, PyObject ** /*other*/)
-{
-    return 1;
-}
-#endif
-
-PyObject * RotationPy::number_int_handler (PyObject * /*self*/)
-{
-    PyErr_SetString(PyExc_NotImplementedError, "Not implemented");
-    return 0;
-}
-
-#if PY_MAJOR_VERSION < 3
-PyObject * RotationPy::number_long_handler (PyObject * /*self*/)
-{
-    PyErr_SetString(PyExc_NotImplementedError, "Not implemented");
-    return 0;
-}
-#endif
-
-PyObject * RotationPy::number_float_handler (PyObject * /*self*/)
-{
-    PyErr_SetString(PyExc_NotImplementedError, "Not implemented");
-    return 0;
-}
-
-#if PY_MAJOR_VERSION < 3
-PyObject * RotationPy::number_oct_handler (PyObject * /*self*/)
-{
-    PyErr_SetString(PyExc_NotImplementedError, "Not implemented");
-    return 0;
-}
-
-PyObject * RotationPy::number_hex_handler (PyObject * /*self*/)
-{
-    PyErr_SetString(PyExc_NotImplementedError, "Not implemented");
-    return 0;
-}
-#endif
+/***************************************************************************
+ *   Copyright (c) 2008 Werner Mayer <wmayer[at]users.sourceforge.net>     *
+ *                                                                         *
+ *   This file is part of the FreeCAD CAx development system.              *
+ *                                                                         *
+ *   This library is free software; you can redistribute it and/or         *
+ *   modify it under the terms of the GNU Library General Public           *
+ *   License as published by the Free Software Foundation; either          *
+ *   version 2 of the License, or (at your option) any later version.      *
+ *                                                                         *
+ *   This library  is distributed in the hope that it will be useful,      *
+ *   but WITHOUT ANY WARRANTY; without even the implied warranty of        *
+ *   MERCHANTABILITY or FITNESS FOR A PARTICULAR PURPOSE.  See the         *
+ *   GNU Library General Public License for more details.                  *
+ *                                                                         *
+ *   You should have received a copy of the GNU Library General Public     *
+ *   License along with this library; see the file COPYING.LIB. If not,    *
+ *   write to the Free Software Foundation, Inc., 59 Temple Place,         *
+ *   Suite 330, Boston, MA  02111-1307, USA                                *
+ *                                                                         *
+ ***************************************************************************/
+
+
+#include "PreCompiled.h"
+
+#include <Base/Rotation.h>
+#include <Base/Tools.h>
+#include <Base/GeometryPyCXX.h>
+
+// inclusion of the generated files (generated out of RotationPy.xml)
+#include "VectorPy.h"
+#include "RotationPy.h"
+#include "RotationPy.cpp"
+
+using namespace Base;
+
+// returns a string which represents the object e.g. when printed in python
+std::string RotationPy::representation(void) const
+{
+    RotationPy::PointerType ptr = reinterpret_cast<RotationPy::PointerType>(_pcTwinPointer);
+    Py::Float q0(ptr->getValue()[0]);
+    Py::Float q1(ptr->getValue()[1]);
+    Py::Float q2(ptr->getValue()[2]);
+    Py::Float q3(ptr->getValue()[3]);
+    std::stringstream str;
+    str << "Rotation (";
+    str << (std::string)q0.repr() << ", "
+        << (std::string)q1.repr() << ", "
+        << (std::string)q2.repr() << ", "
+        << (std::string)q3.repr();
+    str << ")";
+
+    return str.str();
+}
+
+PyObject *RotationPy::PyMake(struct _typeobject *, PyObject *, PyObject *)  // Python wrapper
+{
+    // create a new instance of RotationPy and the Twin object 
+    return new RotationPy(new Rotation);
+}
+
+// constructor method
+int RotationPy::PyInit(PyObject* args, PyObject* /*kwd*/)
+{
+    PyObject* o;
+    if (PyArg_ParseTuple(args, "")) {
+        return 0;
+    }
+
+    PyErr_Clear();
+    if (PyArg_ParseTuple(args, "O!", &(Base::RotationPy::Type), &o)) {
+        Base::Rotation *rot = static_cast<Base::RotationPy*>(o)->getRotationPtr();
+        getRotationPtr()->setValue(rot->getValue());
+        return 0;
+    }
+
+    PyErr_Clear();
+    double angle;
+    if (PyArg_ParseTuple(args, "O!d", &(Base::VectorPy::Type), &o, &angle)) {
+      // NOTE: The last parameter defines the rotation angle in degree.
+      getRotationPtr()->setValue(static_cast<Base::VectorPy*>(o)->value(), Base::toRadians<double>(angle));
+      return 0;
+    }
+
+    PyErr_Clear();
+    if (PyArg_ParseTuple(args, "O!", &(Base::MatrixPy::Type), &o)) {
+      getRotationPtr()->setValue(static_cast<Base::MatrixPy*>(o)->value());
+      return 0;
+    }
+
+    PyErr_Clear();
+    double q0, q1, q2, q3;
+    if (PyArg_ParseTuple(args, "dddd", &q0, &q1, &q2, &q3)) {
+        getRotationPtr()->setValue(q0, q1, q2, q3);
+        return 0;
+    }
+
+    PyErr_Clear();
+    double y, p, r;
+    if (PyArg_ParseTuple(args, "ddd", &y, &p, &r)) {
+        getRotationPtr()->setYawPitchRoll(y, p, r);
+        return 0;
+    }
+
+    double a11 = 1.0, a12 = 0.0, a13 = 0.0, a14 = 0.0;
+    double a21 = 0.0, a22 = 1.0, a23 = 0.0, a24 = 0.0;
+    double a31 = 0.0, a32 = 0.0, a33 = 1.0, a34 = 0.0;
+    double a41 = 0.0, a42 = 0.0, a43 = 0.0, a44 = 1.0;
+
+    // try read a 4x4 matrix
+    PyErr_Clear();
+    if (PyArg_ParseTuple(args, "dddddddddddddddd",
+      &a11, &a12, &a13, &a14,
+      &a21, &a22, &a23, &a24,
+      &a31, &a32, &a33, &a34,
+      &a41, &a42, &a43, &a44))
+    {
+      Matrix4D mtx(a11, a12, a13, a14,
+        a21, a22, a23, a24,
+        a31, a32, a33, a34,
+        a41, a42, a43, a44);
+      getRotationPtr()->setValue(mtx);
+      return 0;
+    }
+
+    // try read a 3x3 matrix
+    PyErr_Clear();
+    if (PyArg_ParseTuple(args, "ddddddddd",
+      &a11, &a12, &a13,
+      &a21, &a22, &a23,
+      &a31, &a32, &a33))
+    {
+      Matrix4D mtx(a11, a12, a13, a14,
+        a21, a22, a23, a24,
+        a31, a32, a33, a34,
+        a41, a42, a43, a44);
+      getRotationPtr()->setValue(mtx);
+      return 0;
+    }
+
+
+    PyErr_Clear();
+    PyObject *v1, *v2;
+    if (PyArg_ParseTuple(args, "O!O!", &(Base::VectorPy::Type), &v1,
+                                       &(Base::VectorPy::Type), &v2)) {
+        Py::Vector from(v1, false);
+        Py::Vector to(v2, false);
+        getRotationPtr()->setValue(from.toVector(), to.toVector());
+        return 0;
+    }
+
+    PyErr_Clear();
+    PyObject *v3;
+    char *priority = nullptr;
+    if (PyArg_ParseTuple(args, "O!O!O!|s", &(Base::VectorPy::Type), &v1,
+                                           &(Base::VectorPy::Type), &v2,
+                                           &(Base::VectorPy::Type), &v3,
+                                           &priority)) {
+        Py::Vector xdir(v1, false);
+        Py::Vector ydir(v2, false);
+        Py::Vector zdir(v3, false);
+        if (!priority)
+            priority = "ZXY";
+        try {
+            *getRotationPtr() = (Rotation::makeRotationByAxes(xdir.toVector(), ydir.toVector(), zdir.toVector(), priority));
+        } catch(Base::Exception &e) {
+            std::string str;
+            str += "FreeCAD exception thrown (";
+            str += e.what();
+            str += ")";
+            PyErr_SetString(Base::BaseExceptionFreeCADError,str.c_str());
+            return -1;
+        }
+
+        return 0;
+    }
+
+    PyErr_SetString(PyExc_TypeError, "Rotation constructor accepts:\n"
+        "-- empty parameter list\n"
+        "-- Rotation object"
+        "-- four floats (a quaternion)\n"
+        "-- three floats (yaw, pitch, roll)"
+        "-- Vector (rotation axis) and float (rotation angle)\n"
+        "-- two Vectors (two axes)\n"
+        "-- Matrix object\n"
+        "-- 16 floats (4x4 matrix)\n"
+        "-- 9 floats (3x3 matrix)\n"
+        "-- 3 vectors + optional string"
+       );
+    return -1;
+}
+
+PyObject* RotationPy::richCompare(PyObject *v, PyObject *w, int op)
+{
+    if (PyObject_TypeCheck(v, &(RotationPy::Type)) &&
+        PyObject_TypeCheck(w, &(RotationPy::Type))) {
+        Base::Rotation r1 = *static_cast<RotationPy*>(v)->getRotationPtr();
+        Base::Rotation r2 = *static_cast<RotationPy*>(w)->getRotationPtr();
+
+        PyObject *res=0;
+        if (op != Py_EQ && op != Py_NE) {
+            PyErr_SetString(PyExc_TypeError,
+            "no ordering relation is defined for Rotation");
+            return 0;
+        }
+        else if (op == Py_EQ) {
+            res = (r1 == r2) ? Py_True : Py_False;
+            Py_INCREF(res);
+            return res;
+        }
+        else {
+            res = (r1 != r2) ? Py_True : Py_False;
+            Py_INCREF(res);
+            return res;
+        }
+    }
+    else {
+        // This always returns False
+        Py_INCREF(Py_NotImplemented);
+        return Py_NotImplemented;
+    }
+}
+
+PyObject* RotationPy::invert(PyObject * args)
+{
+    if (!PyArg_ParseTuple(args, ""))
+        return 0;
+    this->getRotationPtr()->invert();
+    Py_Return;
+}
+
+PyObject* RotationPy::inverted(PyObject * args)
+{
+    if (!PyArg_ParseTuple(args, ""))
+        return 0;
+    Rotation mult = this->getRotationPtr()->inverse();
+    return new RotationPy(new Rotation(mult));
+}
+
+PyObject* RotationPy::multiply(PyObject * args)
+{
+    PyObject *rot;
+    if (!PyArg_ParseTuple(args, "O!", &(RotationPy::Type), &rot))
+        return NULL;
+    Rotation mult = (*getRotationPtr()) * (*static_cast<RotationPy*>(rot)->getRotationPtr());
+    return new RotationPy(new Rotation(mult));
+}
+
+PyObject* RotationPy::multVec(PyObject * args)
+{
+    PyObject *obj;
+    if (!PyArg_ParseTuple(args, "O!", &(VectorPy::Type), &obj))
+        return NULL;
+    Base::Vector3d vec(static_cast<VectorPy*>(obj)->value());
+    getRotationPtr()->multVec(vec, vec);
+    return new VectorPy(new Vector3d(vec));
+}
+
+PyObject* RotationPy::slerp(PyObject * args)
+{
+    PyObject *rot;
+    double t;
+    if (!PyArg_ParseTuple(args, "O!d", &(RotationPy::Type), &rot, &t))
+        return 0;
+    Rotation *rot0 = this->getRotationPtr();
+    Rotation *rot1 = static_cast<RotationPy*>(rot)->getRotationPtr();
+    Rotation sl = Rotation::slerp(*rot0, *rot1, t);
+    return new RotationPy(new Rotation(sl));
+}
+
+PyObject* RotationPy::toEuler(PyObject * args)
+{
+    if (!PyArg_ParseTuple(args, ""))
+        return NULL;
+    double A,B,C;
+    this->getRotationPtr()->getYawPitchRoll(A,B,C);
+
+    Py::Tuple tuple(3);
+    tuple.setItem(0, Py::Float(A));
+    tuple.setItem(1, Py::Float(B));
+    tuple.setItem(2, Py::Float(C));
+    return Py::new_reference_to(tuple);
+}
+
+PyObject* RotationPy::toMatrix(PyObject * args)
+{
+    if (!PyArg_ParseTuple(args, ""))
+        return NULL;
+    Base::Matrix4D mat;
+    getRotationPtr()->getValue(mat);
+    return new MatrixPy(new Matrix4D(mat));
+}
+
+PyObject* RotationPy::isSame(PyObject *args)
+{
+    PyObject *rot;
+    double tol = 0.0;
+    if (!PyArg_ParseTuple(args, "O!|d", &(RotationPy::Type), &rot, &tol))
+        return NULL;
+    Base::Rotation rot1 = * getRotationPtr();
+    Base::Rotation rot2 = * static_cast<RotationPy*>(rot)->getRotationPtr();
+    bool same = tol > 0.0 ? rot1.isSame(rot2, tol) : rot1.isSame(rot2);
+    return Py_BuildValue("O", (same ? Py_True : Py_False));
+}
+
+PyObject* RotationPy::isIdentity(PyObject *args)
+{
+    if (!PyArg_ParseTuple(args, ""))
+        return NULL;
+    bool null = getRotationPtr()->isIdentity();
+    return Py_BuildValue("O", (null ? Py_True : Py_False));
+}
+
+PyObject* RotationPy::isNull(PyObject *args)
+{
+    if (!PyArg_ParseTuple(args, ""))
+        return NULL;
+    bool null = getRotationPtr()->isNull();
+    return Py_BuildValue("O", (null ? Py_True : Py_False));
+}
+
+Py::Tuple RotationPy::getQ(void) const
+{
+    double q0, q1, q2, q3;
+    this->getRotationPtr()->getValue(q0,q1,q2,q3);
+
+    Py::Tuple tuple(4);
+    tuple.setItem(0, Py::Float(q0));
+    tuple.setItem(1, Py::Float(q1));
+    tuple.setItem(2, Py::Float(q2));
+    tuple.setItem(3, Py::Float(q3));
+    return tuple;
+}
+
+void RotationPy::setQ(Py::Tuple arg)
+{
+    double q0 = (double)Py::Float(arg.getItem(0));
+    double q1 = (double)Py::Float(arg.getItem(1));
+    double q2 = (double)Py::Float(arg.getItem(2));
+    double q3 = (double)Py::Float(arg.getItem(3));
+    this->getRotationPtr()->setValue(q0,q1,q2,q3);
+}
+
+Py::Object RotationPy::getRawAxis(void) const
+{
+    Base::Vector3d axis; double angle;
+    this->getRotationPtr()->getRawValue(axis, angle);
+    return Py::Vector(axis);
+}
+
+Py::Object RotationPy::getAxis(void) const
+{
+    Base::Vector3d axis; double angle;
+    this->getRotationPtr()->getValue(axis, angle);
+    return Py::Vector(axis);
+}
+
+void RotationPy::setAxis(Py::Object arg)
+{
+    Base::Vector3d axis; double angle;
+    this->getRotationPtr()->getValue(axis, angle);
+    axis = Py::Vector(arg).toVector();
+    this->getRotationPtr()->setValue(axis, angle);
+}
+
+Py::Float RotationPy::getAngle(void) const
+{
+    Base::Vector3d axis; double angle;
+    this->getRotationPtr()->getValue(axis, angle);
+    return Py::Float(angle);
+}
+
+void RotationPy::setAngle(Py::Float arg)
+{
+    Base::Vector3d axis; double angle;
+    this->getRotationPtr()->getRawValue(axis, angle);
+    angle = static_cast<double>(arg);
+    this->getRotationPtr()->setValue(axis, angle);
+}
+
+Py::Object RotationPy::getMatrix(void) const
+{
+    Base::Matrix4D *mat = new Base::Matrix4D();
+    this->getRotationPtr()->getValue(*mat);
+    return Py::Object(new Base::MatrixPy(mat));
+}
+
+void RotationPy::setMatrix(Py::Object arg) 
+{
+    if(!PyObject_TypeCheck(arg.ptr(),&Base::MatrixPy::Type))
+        throw Py::TypeError("expect object of type matrix");
+    this->getRotationPtr()->setValue(*static_cast<Base::MatrixPy*>(arg.ptr())->getMatrixPtr());
+}
+
+PyObject *RotationPy::getCustomAttributes(const char* /*attr*/) const
+{
+    return 0;
+}
+
+int RotationPy::setCustomAttributes(const char* attr, PyObject* obj)
+{
+    if (strcmp(attr, "Axes") == 0) {
+        if (PySequence_Check(obj) && PySequence_Size(obj) == 2) {
+            PyObject* vec1 = PySequence_GetItem(obj, 0);
+            PyObject* vec2 = PySequence_GetItem(obj, 1);
+            if (PyObject_TypeCheck(vec1, &(VectorPy::Type)) &&
+                PyObject_TypeCheck(vec2, &(VectorPy::Type))) {
+                this->getRotationPtr()->setValue(
+                    *static_cast<VectorPy*>(vec1)->getVectorPtr(),
+                    *static_cast<VectorPy*>(vec2)->getVectorPtr());
+                return 1;
+            }
+        }
+    }
+    return 0; 
+}
+
+PyObject* RotationPy::number_multiply_handler(PyObject *self, PyObject *other)
+{
+    if (PyObject_TypeCheck(self, &(RotationPy::Type))) {
+        auto a = static_cast<RotationPy*>(self)->value();
+
+        if (PyObject_TypeCheck(other, &(VectorPy::Type))) {
+            Vector3d res;
+            a.multVec(static_cast<VectorPy*>(other)->value(),res);
+            return new VectorPy(res);
+        }
+
+        if (PyObject_TypeCheck(other, &(PlacementPy::Type))) {
+            const auto &b = static_cast<PlacementPy*>(other)->value();
+            return new PlacementPy(Placement(Vector3d(),a)*b);
+        }
+
+        if (PyObject_TypeCheck(other, &(RotationPy::Type))) {
+            const auto &b = static_cast<RotationPy*>(other)->value();
+            return new RotationPy(a*b);
+        }
+
+        if (PyObject_TypeCheck(other, &(MatrixPy::Type))) {
+            const auto &b = static_cast<MatrixPy*>(other)->value();
+            Matrix4D mat;
+            a.getValue(mat);
+            return new MatrixPy(mat*b);
+        }
+    }
+
+    PyErr_SetString(PyExc_NotImplementedError, "Not implemented");
+    return 0;
+}
+
+PyObject * RotationPy::number_power_handler (PyObject* self, PyObject* other, PyObject* arg)
+{
+    if (!PyObject_TypeCheck(self, &(RotationPy::Type)) ||
+
+#if PY_MAJOR_VERSION < 3
+            !PyInt_Check(other)
+#else
+            !PyLong_Check(other)
+#endif
+            || arg != Py_None
+       )
+    {
+        PyErr_SetString(PyExc_NotImplementedError, "Not implemented");
+        return 0;
+    }
+
+    Rotation a = static_cast<RotationPy*>(self)->value();
+    long b = Py::Int(other);
+
+    Vector3d axis;
+    double rfAngle;
+
+    a.getRawValue(axis, rfAngle);
+    rfAngle *= b;
+    a.setValue(axis, rfAngle);
+
+    return new RotationPy(a);
+}
+
+PyObject* RotationPy::number_add_handler(PyObject * /*self*/, PyObject * /*other*/)
+{
+    PyErr_SetString(PyExc_NotImplementedError, "Not implemented");
+    return 0;
+}
+
+PyObject* RotationPy::number_subtract_handler(PyObject * /*self*/, PyObject * /*other*/)
+{
+    PyErr_SetString(PyExc_NotImplementedError, "Not implemented");
+    return 0;
+}
+
+PyObject * RotationPy::number_divide_handler (PyObject* /*self*/, PyObject* /*other*/)
+{
+    PyErr_SetString(PyExc_NotImplementedError, "Not implemented");
+    return 0;
+}
+
+PyObject * RotationPy::number_remainder_handler (PyObject* /*self*/, PyObject* /*other*/)
+{
+    PyErr_SetString(PyExc_NotImplementedError, "Not implemented");
+    return 0;
+}
+
+PyObject * RotationPy::number_divmod_handler (PyObject* /*self*/, PyObject* /*other*/)
+{
+    PyErr_SetString(PyExc_NotImplementedError, "Not implemented");
+    return 0;
+}
+
+PyObject * RotationPy::number_negative_handler (PyObject* /*self*/)
+{
+    PyErr_SetString(PyExc_NotImplementedError, "Not implemented");
+    return 0;
+}
+
+PyObject * RotationPy::number_positive_handler (PyObject* /*self*/)
+{
+    PyErr_SetString(PyExc_NotImplementedError, "Not implemented");
+    return 0;
+}
+
+PyObject * RotationPy::number_absolute_handler (PyObject* /*self*/)
+{
+    PyErr_SetString(PyExc_NotImplementedError, "Not implemented");
+    return 0;
+}
+
+int RotationPy::number_nonzero_handler (PyObject* /*self*/)
+{
+    return 1;
+}
+
+PyObject * RotationPy::number_invert_handler (PyObject* /*self*/)
+{
+    PyErr_SetString(PyExc_NotImplementedError, "Not implemented");
+    return 0;
+}
+
+PyObject * RotationPy::number_lshift_handler (PyObject* /*self*/, PyObject* /*other*/)
+{
+    PyErr_SetString(PyExc_NotImplementedError, "Not implemented");
+    return 0;
+}
+
+PyObject * RotationPy::number_rshift_handler (PyObject* /*self*/, PyObject* /*other*/)
+{
+    PyErr_SetString(PyExc_NotImplementedError, "Not implemented");
+    return 0;
+}
+
+PyObject * RotationPy::number_and_handler (PyObject* /*self*/, PyObject* /*other*/)
+{
+    PyErr_SetString(PyExc_NotImplementedError, "Not implemented");
+    return 0;
+}
+
+PyObject * RotationPy::number_xor_handler (PyObject* /*self*/, PyObject* /*other*/)
+{
+    PyErr_SetString(PyExc_NotImplementedError, "Not implemented");
+    return 0;
+}
+
+PyObject * RotationPy::number_or_handler (PyObject* /*self*/, PyObject* /*other*/)
+{
+    PyErr_SetString(PyExc_NotImplementedError, "Not implemented");
+    return 0;
+}
+
+#if PY_MAJOR_VERSION < 3
+int RotationPy::number_coerce_handler (PyObject ** /*self*/, PyObject ** /*other*/)
+{
+    return 1;
+}
+#endif
+
+PyObject * RotationPy::number_int_handler (PyObject * /*self*/)
+{
+    PyErr_SetString(PyExc_NotImplementedError, "Not implemented");
+    return 0;
+}
+
+#if PY_MAJOR_VERSION < 3
+PyObject * RotationPy::number_long_handler (PyObject * /*self*/)
+{
+    PyErr_SetString(PyExc_NotImplementedError, "Not implemented");
+    return 0;
+}
+#endif
+
+PyObject * RotationPy::number_float_handler (PyObject * /*self*/)
+{
+    PyErr_SetString(PyExc_NotImplementedError, "Not implemented");
+    return 0;
+}
+
+#if PY_MAJOR_VERSION < 3
+PyObject * RotationPy::number_oct_handler (PyObject * /*self*/)
+{
+    PyErr_SetString(PyExc_NotImplementedError, "Not implemented");
+    return 0;
+}
+
+PyObject * RotationPy::number_hex_handler (PyObject * /*self*/)
+{
+    PyErr_SetString(PyExc_NotImplementedError, "Not implemented");
+    return 0;
+}
+#endif
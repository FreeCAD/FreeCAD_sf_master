--- conflicted
+++ resolved
@@ -1,1069 +1,1057 @@
-/***************************************************************************
- *   Copyright (c) 2002 Jürgen Riegel <juergen.riegel@web.de>              *
- *                                                                         *
- *   This file is part of the FreeCAD CAx development system.              *
- *                                                                         *
- *   This program is free software; you can redistribute it and/or modify  *
- *   it under the terms of the GNU Library General Public License (LGPL)   *
- *   as published by the Free Software Foundation; either version 2 of     *
- *   the License, or (at your option) any later version.                   *
- *   for detail see the LICENCE text file.                                 *
- *                                                                         *
- *   FreeCAD is distributed in the hope that it will be useful,            *
- *   but WITHOUT ANY WARRANTY; without even the implied warranty of        *
- *   MERCHANTABILITY or FITNESS FOR A PARTICULAR PURPOSE.  See the         *
- *   GNU Library General Public License for more details.                  *
- *                                                                         *
- *   You should have received a copy of the GNU Library General Public     *
- *   License along with FreeCAD; if not, write to the Free Software        *
- *   Foundation, Inc., 59 Temple Place, Suite 330, Boston, MA  02111-1307  *
- *   USA                                                                   *
- *                                                                         *
- ***************************************************************************/
-
-
-#include "PreCompiled.h"
-
-#ifndef _PreComp_
-#   include <sstream>
-#   include <boost/regex.hpp>
-#endif
-
-#include "Console.h"
-#include "Interpreter.h"
-#include "FileInfo.h"
-#include "Stream.h"
-#include "PyTools.h"
-#include "Exception.h"
-#include "PyObjectBase.h"
-#include <CXX/Extensions.hxx>
-
-#include "ExceptionFactory.h"
-
-
-char format2[1024];  //Warning! Can't go over 512 characters!!!
-unsigned int format2_len = 1024;
-
-using namespace Base;
-
-#if PY_VERSION_HEX <= 0x02050000
-#error "Use Python2.5.x or higher"
-#endif
-
-PyException::PyException(const Py::Object &obj) {
-    _sErrMsg = obj.as_string();
-<<<<<<< HEAD
-    // WARNING: we are assumming that python type object will never be
-    // destroied, so we don't keep reference here to save book-keeping in
-    // our copy constructor and desctructor
-=======
-    // WARNING: we are assuming that python type object will never be
-    // destroyed, so we don't keep reference here to save book-keeping in
-    // our copy constructor and destructor
->>>>>>> c0753806
-    _exceptionType = (PyObject*)obj.ptr()->ob_type;
-    _errorType = obj.ptr()->ob_type->tp_name;
-}
-
-PyException::PyException(void)
-{
-    PP_Fetch_Error_Text();    /* fetch (and clear) exception */
-
-    setPyObject(PP_PyDict_Object);
-
-    std::string prefix = PP_last_error_type; /* exception name text */
-//  prefix += ": ";
-    std::string error = PP_last_error_info;            /* exception data text */
-#if 0
-    // The Python exceptions might be thrown from nested functions, so take
-    // into account not to add the same prefix several times
-    std::string::size_type pos = error.find(prefix);
-    if (pos == std::string::npos)
-        _sErrMsg = prefix + error;
-    else
-        _sErrMsg = error;
-#endif
-    _sErrMsg = error;
-    _errorType = prefix;
-
-    _exceptionType = PP_last_exception_type;
-
-    if(PP_last_exception_type) {
-<<<<<<< HEAD
-        // WARNING: we are assumming that python type object will never be
-        // destroied, so we don't keep reference here to save book-keeping in
-        // our copy constructor and desctructor
-=======
-        // WARNING: we are assuming that python type object will never be
-        // destroyed, so we don't keep reference here to save book-keeping in
-        // our copy constructor and destructor
->>>>>>> c0753806
-        Py_DECREF(PP_last_exception_type);
-        PP_last_exception_type = 0;
-
-    }
-
-    _stackTrace = PP_last_error_trace;     /* exception traceback text */
-
-    // This should be done in the constructor because when doing
-    // in the destructor it's not always clear when it is called
-    // and thus may clear a Python exception when it should not.
-    PyGILStateLocker locker;
-    PyErr_Clear(); // must be called to keep Python interpreter in a valid state (Werner)
-}
-
-PyException::~PyException() throw()
-{
-}
-
-void PyException::ThrowException(void)
-{
-    PyException myexcp;
-    myexcp.ReportException();
-    myexcp.raiseException();
-}
-
-void PyException::raiseException() {
-    PyGILStateLocker locker;
-
-    if (PP_PyDict_Object!=NULL) {
-        // delete the Python dict upon destruction of edict
-        Py::Dict edict(PP_PyDict_Object, true);
-        PP_PyDict_Object = 0;
-
-        std::string exceptionname;
-        if (_exceptionType == Base::BaseExceptionFreeCADAbort)
-            edict.setItem("sclassname", 
-                    Py::String(typeid(Base::AbortException).name()));
-        if(_isReported)
-            edict.setItem("breported", Py::True());
-        Base::ExceptionFactory::Instance().raiseException(edict.ptr());
-    }
-
-    if (_exceptionType == Base::BaseExceptionFreeCADAbort) {
-        Base::AbortException e(_sErrMsg.c_str());
-        e.setReported(_isReported);
-        throw e;
-    }
-
-    throw *this;
-}
-
-void PyException::ReportException (void) const
-{
-    if (!_isReported) {
-        _isReported = true;
-        Base::Console().Error("%s%s: %s\n",
-            _stackTrace.c_str(), _errorType.c_str(), what());
-    }
-}
-
-// ---------------------------------------------------------
-
-SystemExitException::SystemExitException()
-{
-    // Set exception message and code based upon the pthon sys.exit() code and/or message 
-    // based upon the following sys.exit() call semantics.
-    //
-    // Invocation       |  _exitCode  |  _sErrMsg
-    // ---------------- +  ---------  +  --------
-    // sys.exit(int#)   |   int#      |   "System Exit"
-    // sys.exit(string) |   1         |   string
-    // sys.exit()       |   1         |   "System Exit"
-
-    long int errCode = 1;
-    std::string errMsg  = "System exit";
-    PyObject  *type, *value, *traceback, *code;
-
-    PyGILStateLocker locker;
-    PyErr_Fetch(&type, &value, &traceback);
-    PyErr_NormalizeException(&type, &value, &traceback);
-
-    if (value) {
-        code = PyObject_GetAttrString(value, "code");
-        if (code != NULL && value != Py_None) {
-           Py_DECREF(value);
-           value = code;
-        }
-
-#if PY_MAJOR_VERSION >= 3
-        if (PyLong_Check(value)) {
-            errCode = PyLong_AsLong(value);
-        }
-        else {
-            const char *str = PyUnicode_AsUTF8(value);
-            if (str)
-                errMsg = errMsg + ": " + str;
-        }
-#else
-        if (PyInt_Check(value)) {
-            errCode = PyInt_AsLong(value);
-        }
-        else {
-            const char *str = PyString_AsString(value);
-            if (str)
-                errMsg = errMsg + ": " + str;
-        }
-#endif
-    }
-
-    _sErrMsg  = errMsg;
-    _exitCode = errCode;
-}
-
-SystemExitException::SystemExitException(const SystemExitException &inst)
-  : Exception(inst), _exitCode(inst._exitCode)
-{
-}
-
-
-// ---------------------------------------------------------
-
-// Fixes #0000831: python print causes File descriptor error on windows
-class PythonStdOutput : public Py::PythonExtension<PythonStdOutput>
-{
-public:
-    static void init_type(void)
-    {
-        behaviors().name("PythonStdOutput");
-        behaviors().doc("Python standard output");
-        add_varargs_method("write",&PythonStdOutput::write,"write()");
-        add_varargs_method("flush",&PythonStdOutput::flush,"flush()");
-    }
-
-    PythonStdOutput()
-    {
-    }
-    ~PythonStdOutput()
-    {
-    }
-
-    Py::Object write(const Py::Tuple&)
-    {
-        return Py::None();
-    }
-    Py::Object flush(const Py::Tuple&)
-    {
-        return Py::None();
-    }
-};
-
-// ---------------------------------------------------------
-
-InterpreterSingleton::InterpreterSingleton()
-{
-    this->_global = 0;
-}
-
-InterpreterSingleton::~InterpreterSingleton()
-{
-
-}
-
-
-std::string InterpreterSingleton::runString(const char *sCmd)
-{
-    PyObject *module, *dict, *presult;          /* "exec code in d, d" */
-
-    PyGILStateLocker locker;
-    module = PP_Load_Module("__main__");         /* get module, init python */
-    if (module == NULL)
-        throw PyException();                         /* not incref'd */
-    dict = PyModule_GetDict(module);            /* get dict namespace */
-    if (dict == NULL)
-        throw PyException();                           /* not incref'd */
-
-
-    presult = PyRun_String(sCmd, Py_file_input, dict, dict); /* eval direct */
-    if (!presult) {
-        if (PyErr_ExceptionMatches(PyExc_SystemExit))
-            throw SystemExitException();
-        else {
-            PyException::ThrowException();
-            return std::string(); // just to quieten code analyzers
-            //throw PyException();
-        }
-    }
-
-    PyObject* repr = PyObject_Repr(presult);
-    Py_DECREF(presult);
-    if (repr) {
-#if PY_MAJOR_VERSION >= 3
-        std::string ret(PyUnicode_AsUTF8(repr));
-#else
-        std::string ret(PyString_AsString(repr));
-#endif
-        Py_DECREF(repr);
-        return ret;
-    }
-    else {
-        PyErr_Clear();
-        return std::string();
-    }
-}
-
-Py::Object InterpreterSingleton::runStringObject(const char *sCmd)
-{
-    PyObject *module, *dict, *presult;          /* "exec code in d, d" */
-
-    PyGILStateLocker locker;
-    module = PP_Load_Module("__main__");         /* get module, init python */
-    if (module == NULL)
-        throw PyException();                         /* not incref'd */
-    dict = PyModule_GetDict(module);            /* get dict namespace */
-    if (dict == NULL)
-        throw PyException();                           /* not incref'd */
-
-
-    presult = PyRun_String(sCmd, Py_eval_input, dict, dict); /* eval direct */
-    if (!presult) {
-        if (PyErr_ExceptionMatches(PyExc_SystemExit))
-            throw SystemExitException();
-        else
-            throw PyException();
-    }
-
-    return Py::asObject(presult);
-}
-
-void InterpreterSingleton::systemExit(void)
-{
-    /* This code is taken from the original Python code */
-    PyObject *exception, *value, *tb;
-    int exitcode = 0;
-
-    PyErr_Fetch(&exception, &value, &tb);
-#if PY_MAJOR_VERSION < 3
-    if (Py_FlushLine())
-        PyErr_Clear();
-#endif
-    fflush(stdout);
-    if (value == NULL || value == Py_None)
-        goto done;
-    if (PyExceptionInstance_Check(value)) {
-        /* The error code should be in the `code' attribute. */
-        PyObject *code = PyObject_GetAttrString(value, "code");
-        if (code) {
-            Py_DECREF(value);
-            value = code;
-            if (value == Py_None)
-                goto done;
-        }
-        /* If we failed to dig out the 'code' attribute,
-           just let the else clause below print the error. */
-    }
-#if PY_MAJOR_VERSION < 3
-    if (PyInt_Check(value))
-        exitcode = (int)PyInt_AsLong(value);
-#else
-    if (PyLong_Check(value))
-        exitcode = (int)PyLong_AsLong(value);
-#endif
-    else {
-        PyObject_Print(value, stderr, Py_PRINT_RAW);
-        PySys_WriteStderr("\n");
-        exitcode = 1;
-    }
-done:
-    /* Restore and clear the exception info, in order to properly decref
-     * the exception, value, and traceback.  If we just exit instead,
-     * these leak, which confuses PYTHONDUMPREFS output, and may prevent
-     * some finalizers from running.
-     */
-    PyErr_Restore(exception, value, tb);
-    PyErr_Clear();
-    Py_Exit(exitcode);
-    /* NOTREACHED */
-}
-
-void InterpreterSingleton::runInteractiveString(const char *sCmd)
-{
-    PyObject *module, *dict, *presult;          /* "exec code in d, d" */
-
-    PyGILStateLocker locker;
-    module = PP_Load_Module("__main__");         /* get module, init python */
-    if (module == NULL)
-        throw PyException();                         /* not incref'd */
-    dict = PyModule_GetDict(module);            /* get dict namespace */
-    if (dict == NULL)
-        throw PyException();                           /* not incref'd */
-
-    presult = PyRun_String(sCmd, Py_single_input, dict, dict); /* eval direct */
-    if (!presult) {
-        if (PyErr_ExceptionMatches(PyExc_SystemExit)) {
-            throw SystemExitException();
-        }
-        /* get latest python exception information */
-        /* and print the error to the error output */
-        PyObject *errobj, *errdata, *errtraceback;
-        PyErr_Fetch(&errobj, &errdata, &errtraceback);
-
-        RuntimeError exc(""); // do not use PyException since this clears the error indicator
-        if (errdata) {
-#if PY_MAJOR_VERSION >= 3
-            if (PyUnicode_Check(errdata))
-                exc.setMessage(PyUnicode_AsUTF8(errdata));
-#else
-            if (PyString_Check(errdata))
-                exc.setMessage(PyString_AsString(errdata));
-#endif
-        }
-        PyErr_Restore(errobj, errdata, errtraceback);
-        if (PyErr_Occurred())
-            PyErr_Print();
-        throw exc;
-    }
-    else
-        Py_DECREF(presult);
-}
-
-void InterpreterSingleton::runFile(const char*pxFileName, bool local)
-{
-#ifdef FC_OS_WIN32
-    FileInfo fi(pxFileName);
-    FILE *fp = _wfopen(fi.toStdWString().c_str(),L"r");
-#else
-    FILE *fp = fopen(pxFileName,"r");
-#endif
-    if (fp) {
-        PyGILStateLocker locker;
-        //std::string encoding = PyUnicode_GetDefaultEncoding();
-        //PyUnicode_SetDefaultEncoding("utf-8");
-        //PyUnicode_SetDefaultEncoding(encoding.c_str());
-        PyObject *module, *dict;
-        module = PyImport_AddModule("__main__");
-        dict = PyModule_GetDict(module);
-        if (local) {
-            dict = PyDict_Copy(dict);
-        }
-        else {
-            Py_INCREF(dict); // avoid to further distinguish between local and global dict
-        }
-
-        if (PyDict_GetItemString(dict, "__file__") == NULL) {
-#if PY_MAJOR_VERSION >= 3
-            PyObject *f = PyUnicode_FromString(pxFileName);
-#else
-            PyObject *f = PyString_FromString(pxFileName);
-#endif
-            if (f == NULL) {
-                fclose(fp);
-                Py_DECREF(dict);
-                return;
-            }
-            if (PyDict_SetItemString(dict, "__file__", f) < 0) {
-                Py_DECREF(f);
-                fclose(fp);
-                Py_DECREF(dict);
-                return;
-            }
-            Py_DECREF(f);
-        }
-
-        PyObject *result = PyRun_File(fp, pxFileName, Py_file_input, dict, dict);
-        fclose(fp);
-        Py_DECREF(dict);
-
-        if (!result) {
-            if (PyErr_ExceptionMatches(PyExc_SystemExit))
-                throw SystemExitException();
-            else
-                throw PyException();
-        }
-        Py_DECREF(result);
-    }
-    else {
-        throw FileException("Unknown file", pxFileName);
-    }
-}
-
-bool InterpreterSingleton::loadModule(const char* psModName)
-{
-    // buffer acrobatics
-    //PyBuf ModName(psModName);
-    PyObject *module;
-
-    PyGILStateLocker locker;
-    module = PP_Load_Module(psModName);
-
-    if (!module) {
-        if (PyErr_ExceptionMatches(PyExc_SystemExit))
-            throw SystemExitException();
-        else
-            throw PyException();
-    }
-
-    return true;
-}
-
-void InterpreterSingleton::addType(PyTypeObject* Type,PyObject* Module, const char * Name)
-{
-    // NOTE: To finish the initialization of our own type objects we must
-    // call PyType_Ready, otherwise we run into a segmentation fault, later on.
-    // This function is responsible for adding inherited slots from a type's base class.
-    if (PyType_Ready(Type) < 0) return;
-    union PyType_Object pyType = {Type};
-    PyModule_AddObject(Module, Name, pyType.o);
-}
-
-void InterpreterSingleton::addPythonPath(const char* Path)
-{
-    PyGILStateLocker locker;
-    PyObject *list = PySys_GetObject("path");
-#if PY_MAJOR_VERSION >= 3
-    PyObject *path = PyUnicode_FromString(Path);
-#else
-    PyObject *path = PyString_FromString(Path);
-#endif
-    PyList_Append(list, path);
-    Py_DECREF(path);
-    PySys_SetObject("path", list);
-}
-
-const char* InterpreterSingleton::init(int argc,char *argv[])
-{
-    if (!Py_IsInitialized()) {
-#if PY_MAJOR_VERSION >= 3
-#if PY_MINOR_VERSION >= 5
-        Py_SetProgramName(Py_DecodeLocale(argv[0],NULL));
-#else
-        Py_SetProgramName(_Py_char2wchar(argv[0],NULL));
-#endif
-#else
-        Py_SetProgramName(argv[0]);
-#endif
-        // There is a serious bug in VS from 2010 until 2013 where the file descriptor for stdin, stdout or stderr
-        // returns a valid value for GUI applications (i.e. subsystem = Windows) where it shouldn't.
-        // This causes Python to fail during initialization.
-        // A workaround is to use freopen on stdin, stdout and stderr. See the class Redirection inside main()
-        // https://bugs.python.org/issue17797#msg197474
-        //
-        Py_Initialize();
-        const char* virtualenv = getenv("VIRTUAL_ENV");
-        if (virtualenv) {
-            PyRun_SimpleString(
-                "# Check for virtualenv, and activate if present.\n"
-                "# See https://virtualenv.pypa.io/en/latest/userguide/#using-virtualenv-without-bin-python\n"
-                "import os\n"
-                "import sys\n"
-                "base_path = os.getenv(\"VIRTUAL_ENV\")\n"
-                "if not base_path is None:\n"
-                "    activate_this = os.path.join(base_path, \"bin\", \"activate_this.py\")\n"
-                "    exec(open(activate_this).read(), {'__file__':activate_this})\n"
-            );
-        }
-        PyEval_InitThreads();
-#if PY_MAJOR_VERSION >= 3
-        size_t size = argc;
-        wchar_t **_argv = new wchar_t*[size];
-        for (int i = 0; i < argc; i++) {
-#if PY_MINOR_VERSION >= 5
-            _argv[i] = Py_DecodeLocale(argv[i],NULL);
-#else
-            _argv[i] = _Py_char2wchar(argv[i],NULL);
-#endif
-        }
-        PySys_SetArgv(argc, _argv);
-#else
-        PySys_SetArgv(argc, argv);
-#endif
-        PythonStdOutput::init_type();
-        this->_global = PyEval_SaveThread();
-    }
-#if PY_MAJOR_VERSION >= 3
-    PyGILStateLocker lock;
-#if PY_MINOR_VERSION >= 5
-    return Py_EncodeLocale(Py_GetPath(),NULL);
-#else
-    return _Py_wchar2char(Py_GetPath(),NULL);
-#endif
-#else
-    return Py_GetPath();
-#endif
-}
-
-void InterpreterSingleton::replaceStdOutput()
-{
-    PyGILStateLocker locker;
-    PythonStdOutput* out = new PythonStdOutput();
-    PySys_SetObject("stdout", out);
-    PySys_SetObject("stderr", out);
-}
-
-int InterpreterSingleton::cleanup(void (*func)(void))
-{
-    return Py_AtExit( func );
-}
-
-void InterpreterSingleton::finalize()
-{
-    try {
-        PyEval_RestoreThread(this->_global);
-        Py_Finalize();
-    }
-    catch (...) {
-    }
-}
-
-void InterpreterSingleton::runStringArg(const char * psCom,...)
-{
-    // va stuff
-    va_list namelessVars;
-    va_start(namelessVars, psCom);  // Get the "..." vars
-    int len = vsnprintf(format2, format2_len, psCom, namelessVars);
-    va_end(namelessVars);
-    if ( len == -1 ) {
-        // argument too long
-        assert(false);
-    }
-
-    runString(format2);
-}
-
-
-// Singelton:
-
-InterpreterSingleton * InterpreterSingleton::_pcSingelton = 0;
-
-InterpreterSingleton & InterpreterSingleton::Instance(void)
-{
-    // not initialized!
-    if (!_pcSingelton)
-        _pcSingelton = new InterpreterSingleton();
-    return *_pcSingelton;
-}
-
-void InterpreterSingleton::Destruct(void)
-{
-    // not initialized or double destruct!
-    assert(_pcSingelton);
-    delete _pcSingelton;
-    _pcSingelton = 0;
-}
-
-int InterpreterSingleton::runCommandLine(const char *prompt)
-{
-    PyGILStateLocker locker;
-    return PP_Run_Command_Line(prompt);
-}
-
-/**
- *  Runs a member method of an object with no parameter and no return value
- *  void (void). There are other methods to run with returns
- */
-void InterpreterSingleton::runMethodVoid(PyObject *pobject, const char *method)
-{
-    PyGILStateLocker locker;
-    if (PP_Run_Method(pobject ,    // object
-                      method,  // run method
-                      0,			   // no return type
-                      0,		       // so no return object
-                      "()")		   // no arguments
-            != 0)
-        throw PyException(/*"Error running InterpreterSingleton::RunMethodVoid()"*/);
-
-}
-
-PyObject* InterpreterSingleton::runMethodObject(PyObject *pobject, const char *method)
-{
-    PyObject *pcO;
-
-    PyGILStateLocker locker;
-    if (PP_Run_Method(pobject ,    // object
-                      method,  // run method
-                      "O",		   // return type
-                      &pcO,		   // return object
-                      "()")		   // no arguments
-            != 0)
-        throw PyException();
-
-    return pcO;
-}
-
-void InterpreterSingleton::runMethod(PyObject *pobject, const char *method,
-                                     const char *resfmt,   void *cresult,        /* convert to c/c++ */
-                                     const char *argfmt,   ...  )                /* convert to python */
-{
-    PyObject *pmeth, *pargs, *presult;
-    va_list argslist;                              /* "pobject.method(args)" */
-    va_start(argslist, argfmt);
-
-    PyGILStateLocker locker;
-    pmeth = PyObject_GetAttrString(pobject, method);
-    if (pmeth == NULL) {                            /* get callable object */
-        va_end(argslist);
-        throw AttributeError("Error running InterpreterSingleton::RunMethod() method not defined");                                 /* bound method? has self */
-    }
-
-    pargs = Py_VaBuildValue(argfmt, argslist);     /* args: c->python */
-    va_end(argslist);
-
-    if (pargs == NULL) {
-        Py_DECREF(pmeth);
-        throw TypeError("InterpreterSingleton::RunMethod() wrong arguments");
-    }
-
-    presult = PyEval_CallObject(pmeth, pargs);   /* run interpreter */
-
-    Py_DECREF(pmeth);
-    Py_DECREF(pargs);
-    if (PP_Convert_Result(presult, resfmt, cresult)!= 0) {
-        if ( PyErr_Occurred() )
-            PyErr_Print();
-        throw RuntimeError("Error running InterpreterSingleton::RunMethod() exception in called method");
-    }
-}
-
-PyObject * InterpreterSingleton::getValue(const char * key, const char * result_var)
-{
-    PyObject *module, *dict, *presult;          /* "exec code in d, d" */
-
-    PyGILStateLocker locker;
-    module = PP_Load_Module("__main__");         /* get module, init python */
-    if (module == NULL)
-        throw PyException();                         /* not incref'd */
-    dict = PyModule_GetDict(module);            /* get dict namespace */
-    if (dict == NULL)
-        throw PyException();                           /* not incref'd */
-
-
-    presult = PyRun_String(key, Py_file_input, dict, dict); /* eval direct */
-    if (!presult) {
-        throw PyException();
-    }
-    Py_DECREF(presult);
-
-    return PyObject_GetAttrString(module, result_var);
-}
-
-void InterpreterSingleton::addVariable(const char * key, Py::Object value) {
-    PyObject *module, *dict;
-    PyGILStateLocker locker;
-    module = PP_Load_Module("__main__");
-    if (module == NULL)
-        throw PyException();
-    dict = PyModule_GetDict(module);
-    if (dict == NULL)
-        throw PyException();
-
-    if(PyDict_SetItemString(dict,key,value.ptr())!=0)
-        throw PyException();
-}
-
-bool InterpreterSingleton::getVariable(const char * key, Py::Object &pyobj) {
-    PyObject *module, *dict;
-    PyGILStateLocker locker;
-    module = PP_Load_Module("__main__");
-    if (module == NULL)
-        throw PyException();
-    dict = PyModule_GetDict(module);
-    if (dict == NULL)
-        throw PyException();
-
-    PyObject *value = PyDict_GetItemString(dict,key);
-    if(!value)
-        return false;
-    pyobj = Py::Object(value);
-    return true;
-}
-
-
-void InterpreterSingleton::removeVariable(const char *key) {
-    PyObject *module, *dict;
-    PyGILStateLocker locker;
-    module = PP_Load_Module("__main__");
-    if (module == NULL)
-        throw PyException();
-    dict = PyModule_GetDict(module);
-    if (dict == NULL)
-        throw PyException();
-
-    PyDict_DelItemString(dict,key);
-}
-
-void InterpreterSingleton::removeVariables(const std::vector<std::string> &keys) {
-    PyObject *module, *dict;
-    PyGILStateLocker locker;
-    module = PP_Load_Module("__main__");
-    if (module == NULL)
-        throw PyException();
-    dict = PyModule_GetDict(module);
-    if (dict == NULL)
-        throw PyException();
-
-    for(auto &key : keys)
-        PyDict_DelItemString(dict,key.c_str());
-}
-
-void InterpreterSingleton::dbgObserveFile(const char* sFileName)
-{
-    if (sFileName)
-        _cDebugFileName = sFileName;
-    else
-        _cDebugFileName = "";
-}
-
-void InterpreterSingleton::dbgSetBreakPoint(unsigned int /*uiLineNumber*/)
-{
-
-}
-
-void InterpreterSingleton::dbgUnsetBreakPoint(unsigned int /*uiLineNumber*/)
-{
-
-}
-
-void InterpreterSingleton::dbgStep(void)
-{
-
-}
-
-const std::string InterpreterSingleton::strToPython(const char* Str)
-{
-    std::string result;
-    const char *It=Str;
-
-    while (*It != '\0') {
-        switch (*It) {
-        case '\\':
-            result += "\\\\";
-            break;
-        case '\"':
-            result += "\\\"";
-            break;
-        case '\'':
-            result += "\\\'";
-            break;
-        default:
-            result += *It;
-        }
-        It++;
-    }
-
-    return result;
-}
-
-// --------------------------------------------------------------------
-
-int getSWIGVersionFromModule(const std::string& module)
-{
-    static std::map<std::string, int> moduleMap;
-    std::map<std::string, int>::iterator it = moduleMap.find(module);
-    if (it != moduleMap.end()) {
-        return it->second;
-    }
-    else {
-        try {
-            // Get the module and check its __file__ attribute
-            Py::Dict dict(PyImport_GetModuleDict());
-            if (!dict.hasKey(module))
-                return 0;
-            Py::Module mod(module);
-            Py::String file(mod.getAttr("__file__"));
-            std::string filename = (std::string)file;
-            // file can have the extension .py or .pyc
-            filename = filename.substr(0, filename.rfind('.'));
-            filename += ".py";
-            boost::regex rx("^# Version ([1-9])\\.([0-9])\\.([0-9]+)");
-            boost::cmatch what;
-
-            std::string line;
-            Base::FileInfo fi(filename);
-
-            Base::ifstream str(fi, std::ios::in);
-            while (str && std::getline(str, line)) {
-                if (boost::regex_match(line.c_str(), what, rx)) {
-                    int major = std::atoi(what[1].first);
-                    int minor = std::atoi(what[2].first);
-                    int micro = std::atoi(what[3].first);
-                    int version = (major<<16)+(minor<<8)+micro;
-                    moduleMap[module] = version;
-                    return version;
-                }
-            }
-        }
-        catch (Py::Exception& e) {
-            e.clear();
-        }
-    }
-
-#if (defined(HAVE_SWIG) && (HAVE_SWIG == 1))
-    moduleMap[module] = 0;
-#endif
-    return 0;
-}
-
-#if (defined(HAVE_SWIG) && (HAVE_SWIG == 1))
-namespace Swig_python { extern int createSWIGPointerObj_T(const char* TypeName, void* obj, PyObject** ptr, int own); }
-#endif
-#if PY_MAJOR_VERSION < 3
-namespace Swig_1_3_25 { extern int createSWIGPointerObj_T(const char* TypeName, void* obj, PyObject** ptr, int own); }
-namespace Swig_1_3_33 { extern int createSWIGPointerObj_T(const char* TypeName, void* obj, PyObject** ptr, int own); }
-namespace Swig_1_3_36 { extern int createSWIGPointerObj_T(const char* TypeName, void* obj, PyObject** ptr, int own); }
-namespace Swig_1_3_38 { extern int createSWIGPointerObj_T(const char* TypeName, void* obj, PyObject** ptr, int own); }
-namespace Swig_1_3_40 { extern int createSWIGPointerObj_T(const char* TypeName, void* obj, PyObject** ptr, int own); }
-#endif
-
-PyObject* InterpreterSingleton::createSWIGPointerObj(const char* Module, const char* TypeName, void* Pointer, int own)
-{
-    int result = 0;
-    PyObject* proxy=0;
-    PyGILStateLocker locker;
-#if PY_MAJOR_VERSION < 3
-    int version = getSWIGVersionFromModule(Module);
-    switch (version)
-    {
-    case 66329:
-        result = Swig_1_3_25::createSWIGPointerObj_T(TypeName, Pointer, &proxy, own);
-        break;
-    case 66337:
-        result = Swig_1_3_33::createSWIGPointerObj_T(TypeName, Pointer, &proxy, own);
-        break;
-    case 66340:
-        result = Swig_1_3_36::createSWIGPointerObj_T(TypeName, Pointer, &proxy, own);
-        break;
-    case 66342:
-        result = Swig_1_3_38::createSWIGPointerObj_T(TypeName, Pointer, &proxy, own);
-        break;
-    case 66344:
-        result = Swig_1_3_40::createSWIGPointerObj_T(TypeName, Pointer, &proxy, own);
-        break;
-    default:
-#else
-    (void)Module;
-#endif
-#if (defined(HAVE_SWIG) && (HAVE_SWIG == 1))
-    result = Swig_python::createSWIGPointerObj_T(TypeName, Pointer, &proxy, own);
-#else
-    result = -1; // indicates error
-#endif
-#if PY_MAJOR_VERSION < 3
-    }
-#endif
-
-    if (result == 0)
-        return proxy;
-
-    // none of the SWIG's succeeded
-    throw Base::RuntimeError("No SWIG wrapped library loaded");
-}
-
-#if (defined(HAVE_SWIG) && (HAVE_SWIG == 1))
-namespace Swig_python { extern int convertSWIGPointerObj_T(const char* TypeName, PyObject* obj, void** ptr, int flags); }
-#endif
-#if PY_MAJOR_VERSION < 3
-namespace Swig_1_3_25 { extern int convertSWIGPointerObj_T(const char* TypeName, PyObject* obj, void** ptr, int flags); }
-namespace Swig_1_3_33 { extern int convertSWIGPointerObj_T(const char* TypeName, PyObject* obj, void** ptr, int flags); }
-namespace Swig_1_3_36 { extern int convertSWIGPointerObj_T(const char* TypeName, PyObject* obj, void** ptr, int flags); }
-namespace Swig_1_3_38 { extern int convertSWIGPointerObj_T(const char* TypeName, PyObject* obj, void** ptr, int flags); }
-namespace Swig_1_3_40 { extern int convertSWIGPointerObj_T(const char* TypeName, PyObject* obj, void** ptr, int flags); }
-#endif
-
-bool InterpreterSingleton::convertSWIGPointerObj(const char* Module, const char* TypeName, PyObject* obj, void** ptr, int flags)
-{
-    int result = 0;
-    PyGILStateLocker locker;
-#if PY_MAJOR_VERSION < 3
-    int version = getSWIGVersionFromModule(Module);
-    switch (version)
-    {
-    case 66329:
-        result = Swig_1_3_25::convertSWIGPointerObj_T(TypeName, obj, ptr, flags);
-        break;
-    case 66337:
-        result = Swig_1_3_33::convertSWIGPointerObj_T(TypeName, obj, ptr, flags);
-        break;
-    case 66340:
-        result = Swig_1_3_36::convertSWIGPointerObj_T(TypeName, obj, ptr, flags);
-        break;
-    case 66342:
-        result = Swig_1_3_38::convertSWIGPointerObj_T(TypeName, obj, ptr, flags);
-        break;
-    case 66344:
-        result = Swig_1_3_40::convertSWIGPointerObj_T(TypeName, obj, ptr, flags);
-        break;
-    default:
-#else
-    (void)Module;
-#endif
-#if (defined(HAVE_SWIG) && (HAVE_SWIG == 1))
-        result = Swig_python::convertSWIGPointerObj_T(TypeName, obj, ptr, flags);
-#else
-        result = -1; // indicates error
-#endif
-#if PY_MAJOR_VERSION < 3
-    }
-#endif
-
-    if (result == 0)
-        return true;
-
-    // none of the SWIG's succeeded
-    throw Base::RuntimeError("No SWIG wrapped library loaded");
-}
-
-#if (defined(HAVE_SWIG) && (HAVE_SWIG == 1))
-namespace Swig_python { extern void cleanupSWIG_T(const char* TypeName); }
-#endif
-#if PY_MAJOR_VERSION < 3
-namespace Swig_1_3_25 { extern void cleanupSWIG_T(const char* TypeName); }
-namespace Swig_1_3_33 { extern void cleanupSWIG_T(const char* TypeName); }
-namespace Swig_1_3_36 { extern void cleanupSWIG_T(const char* TypeName); }
-namespace Swig_1_3_38 { extern void cleanupSWIG_T(const char* TypeName); }
-namespace Swig_1_3_40 { extern void cleanupSWIG_T(const char* TypeName); }
-#endif
-
-void InterpreterSingleton::cleanupSWIG(const char* TypeName)
-{
-    PyGILStateLocker locker;
-#if (defined(HAVE_SWIG) && (HAVE_SWIG == 1))
-    Swig_python::cleanupSWIG_T(TypeName);
-#endif
-#if PY_MAJOR_VERSION < 3
-    Swig_1_3_25::cleanupSWIG_T(TypeName);
-    Swig_1_3_33::cleanupSWIG_T(TypeName);
-    Swig_1_3_36::cleanupSWIG_T(TypeName);
-    Swig_1_3_38::cleanupSWIG_T(TypeName);
-    Swig_1_3_40::cleanupSWIG_T(TypeName);
-#endif
-}
-
-#if (defined(HAVE_SWIG) && (HAVE_SWIG == 1))
-namespace Swig_python { extern void dumpSWIGTypes_T(); }
-#endif
-#if PY_MAJOR_VERSION < 3
-namespace Swig_1_3_25 { extern void dumpSWIGTypes_T(); }
-namespace Swig_1_3_33 { extern void dumpSWIGTypes_T(); }
-namespace Swig_1_3_36 { extern void dumpSWIGTypes_T(); }
-namespace Swig_1_3_38 { extern void dumpSWIGTypes_T(); }
-namespace Swig_1_3_40 { extern void dumpSWIGTypes_T(); }
-#endif
-
-void InterpreterSingleton::dumpSWIG()
-{
-    PyGILStateLocker locker;
-#if (defined(HAVE_SWIG) && (HAVE_SWIG == 1))
-    Swig_python::dumpSWIGTypes_T();
-#endif
-#if PY_MAJOR_VERSION < 3
-    Swig_1_3_25::dumpSWIGTypes_T();
-    Swig_1_3_33::dumpSWIGTypes_T();
-    Swig_1_3_36::dumpSWIGTypes_T();
-    Swig_1_3_38::dumpSWIGTypes_T();
-    Swig_1_3_40::dumpSWIGTypes_T();
-#endif
-}
-
-// ------------------------------------------------------------
-
-PythonVariables::~PythonVariables() {
-    Base::Interpreter().removeVariables(names);
-}
-
-const std::string &PythonVariables::add(Py::Object obj) {
-    static size_t idx;
-    names.push_back(prefix + std::to_string(idx++));
-    Base::Interpreter().addVariable(names.back().c_str(),obj);
-    return names.back();
-}
-
+/***************************************************************************
+ *   Copyright (c) 2002 Jürgen Riegel <juergen.riegel@web.de>              *
+ *                                                                         *
+ *   This file is part of the FreeCAD CAx development system.              *
+ *                                                                         *
+ *   This program is free software; you can redistribute it and/or modify  *
+ *   it under the terms of the GNU Library General Public License (LGPL)   *
+ *   as published by the Free Software Foundation; either version 2 of     *
+ *   the License, or (at your option) any later version.                   *
+ *   for detail see the LICENCE text file.                                 *
+ *                                                                         *
+ *   FreeCAD is distributed in the hope that it will be useful,            *
+ *   but WITHOUT ANY WARRANTY; without even the implied warranty of        *
+ *   MERCHANTABILITY or FITNESS FOR A PARTICULAR PURPOSE.  See the         *
+ *   GNU Library General Public License for more details.                  *
+ *                                                                         *
+ *   You should have received a copy of the GNU Library General Public     *
+ *   License along with FreeCAD; if not, write to the Free Software        *
+ *   Foundation, Inc., 59 Temple Place, Suite 330, Boston, MA  02111-1307  *
+ *   USA                                                                   *
+ *                                                                         *
+ ***************************************************************************/
+
+
+#include "PreCompiled.h"
+
+#ifndef _PreComp_
+#   include <sstream>
+#   include <boost/regex.hpp>
+#endif
+
+#include "Console.h"
+#include "Interpreter.h"
+#include "FileInfo.h"
+#include "Stream.h"
+#include "PyTools.h"
+#include "Exception.h"
+#include "PyObjectBase.h"
+#include <CXX/Extensions.hxx>
+
+#include "ExceptionFactory.h"
+
+
+char format2[1024];  //Warning! Can't go over 512 characters!!!
+unsigned int format2_len = 1024;
+
+using namespace Base;
+
+#if PY_VERSION_HEX <= 0x02050000
+#error "Use Python2.5.x or higher"
+#endif
+
+PyException::PyException(const Py::Object &obj) {
+    _sErrMsg = obj.as_string();
+    // WARNING: we are assuming that python type object will never be
+    // destroyed, so we don't keep reference here to save book-keeping in
+    // our copy constructor and destructor
+    _exceptionType = (PyObject*)obj.ptr()->ob_type;
+    _errorType = obj.ptr()->ob_type->tp_name;
+}
+
+PyException::PyException(void)
+{
+    PP_Fetch_Error_Text();    /* fetch (and clear) exception */
+
+    setPyObject(PP_PyDict_Object);
+
+    std::string prefix = PP_last_error_type; /* exception name text */
+//  prefix += ": ";
+    std::string error = PP_last_error_info;            /* exception data text */
+#if 0
+    // The Python exceptions might be thrown from nested functions, so take
+    // into account not to add the same prefix several times
+    std::string::size_type pos = error.find(prefix);
+    if (pos == std::string::npos)
+        _sErrMsg = prefix + error;
+    else
+        _sErrMsg = error;
+#endif
+    _sErrMsg = error;
+    _errorType = prefix;
+
+    _exceptionType = PP_last_exception_type;
+
+    if(PP_last_exception_type) {
+        // WARNING: we are assuming that python type object will never be
+        // destroyed, so we don't keep reference here to save book-keeping in
+        // our copy constructor and destructor
+        Py_DECREF(PP_last_exception_type);
+        PP_last_exception_type = 0;
+
+    }
+
+    _stackTrace = PP_last_error_trace;     /* exception traceback text */
+
+    // This should be done in the constructor because when doing
+    // in the destructor it's not always clear when it is called
+    // and thus may clear a Python exception when it should not.
+    PyGILStateLocker locker;
+    PyErr_Clear(); // must be called to keep Python interpreter in a valid state (Werner)
+}
+
+PyException::~PyException() throw()
+{
+}
+
+void PyException::ThrowException(void)
+{
+    PyException myexcp;
+    myexcp.ReportException();
+    myexcp.raiseException();
+}
+
+void PyException::raiseException() {
+    PyGILStateLocker locker;
+
+    if (PP_PyDict_Object!=NULL) {
+        // delete the Python dict upon destruction of edict
+        Py::Dict edict(PP_PyDict_Object, true);
+        PP_PyDict_Object = 0;
+
+        std::string exceptionname;
+        if (_exceptionType == Base::BaseExceptionFreeCADAbort)
+            edict.setItem("sclassname", 
+                    Py::String(typeid(Base::AbortException).name()));
+        if(_isReported)
+            edict.setItem("breported", Py::True());
+        Base::ExceptionFactory::Instance().raiseException(edict.ptr());
+    }
+
+    if (_exceptionType == Base::BaseExceptionFreeCADAbort) {
+        Base::AbortException e(_sErrMsg.c_str());
+        e.setReported(_isReported);
+        throw e;
+    }
+
+    throw *this;
+}
+
+void PyException::ReportException (void) const
+{
+    if (!_isReported) {
+        _isReported = true;
+        Base::Console().Error("%s%s: %s\n",
+            _stackTrace.c_str(), _errorType.c_str(), what());
+    }
+}
+
+// ---------------------------------------------------------
+
+SystemExitException::SystemExitException()
+{
+    // Set exception message and code based upon the pthon sys.exit() code and/or message 
+    // based upon the following sys.exit() call semantics.
+    //
+    // Invocation       |  _exitCode  |  _sErrMsg
+    // ---------------- +  ---------  +  --------
+    // sys.exit(int#)   |   int#      |   "System Exit"
+    // sys.exit(string) |   1         |   string
+    // sys.exit()       |   1         |   "System Exit"
+
+    long int errCode = 1;
+    std::string errMsg  = "System exit";
+    PyObject  *type, *value, *traceback, *code;
+
+    PyGILStateLocker locker;
+    PyErr_Fetch(&type, &value, &traceback);
+    PyErr_NormalizeException(&type, &value, &traceback);
+
+    if (value) {
+        code = PyObject_GetAttrString(value, "code");
+        if (code != NULL && value != Py_None) {
+           Py_DECREF(value);
+           value = code;
+        }
+
+#if PY_MAJOR_VERSION >= 3
+        if (PyLong_Check(value)) {
+            errCode = PyLong_AsLong(value);
+        }
+        else {
+            const char *str = PyUnicode_AsUTF8(value);
+            if (str)
+                errMsg = errMsg + ": " + str;
+        }
+#else
+        if (PyInt_Check(value)) {
+            errCode = PyInt_AsLong(value);
+        }
+        else {
+            const char *str = PyString_AsString(value);
+            if (str)
+                errMsg = errMsg + ": " + str;
+        }
+#endif
+    }
+
+    _sErrMsg  = errMsg;
+    _exitCode = errCode;
+}
+
+SystemExitException::SystemExitException(const SystemExitException &inst)
+  : Exception(inst), _exitCode(inst._exitCode)
+{
+}
+
+
+// ---------------------------------------------------------
+
+// Fixes #0000831: python print causes File descriptor error on windows
+class PythonStdOutput : public Py::PythonExtension<PythonStdOutput>
+{
+public:
+    static void init_type(void)
+    {
+        behaviors().name("PythonStdOutput");
+        behaviors().doc("Python standard output");
+        add_varargs_method("write",&PythonStdOutput::write,"write()");
+        add_varargs_method("flush",&PythonStdOutput::flush,"flush()");
+    }
+
+    PythonStdOutput()
+    {
+    }
+    ~PythonStdOutput()
+    {
+    }
+
+    Py::Object write(const Py::Tuple&)
+    {
+        return Py::None();
+    }
+    Py::Object flush(const Py::Tuple&)
+    {
+        return Py::None();
+    }
+};
+
+// ---------------------------------------------------------
+
+InterpreterSingleton::InterpreterSingleton()
+{
+    this->_global = 0;
+}
+
+InterpreterSingleton::~InterpreterSingleton()
+{
+
+}
+
+
+std::string InterpreterSingleton::runString(const char *sCmd)
+{
+    PyObject *module, *dict, *presult;          /* "exec code in d, d" */
+
+    PyGILStateLocker locker;
+    module = PP_Load_Module("__main__");         /* get module, init python */
+    if (module == NULL)
+        throw PyException();                         /* not incref'd */
+    dict = PyModule_GetDict(module);            /* get dict namespace */
+    if (dict == NULL)
+        throw PyException();                           /* not incref'd */
+
+
+    presult = PyRun_String(sCmd, Py_file_input, dict, dict); /* eval direct */
+    if (!presult) {
+        if (PyErr_ExceptionMatches(PyExc_SystemExit))
+            throw SystemExitException();
+        else {
+            PyException::ThrowException();
+            return std::string(); // just to quieten code analyzers
+            //throw PyException();
+        }
+    }
+
+    PyObject* repr = PyObject_Repr(presult);
+    Py_DECREF(presult);
+    if (repr) {
+#if PY_MAJOR_VERSION >= 3
+        std::string ret(PyUnicode_AsUTF8(repr));
+#else
+        std::string ret(PyString_AsString(repr));
+#endif
+        Py_DECREF(repr);
+        return ret;
+    }
+    else {
+        PyErr_Clear();
+        return std::string();
+    }
+}
+
+Py::Object InterpreterSingleton::runStringObject(const char *sCmd)
+{
+    PyObject *module, *dict, *presult;          /* "exec code in d, d" */
+
+    PyGILStateLocker locker;
+    module = PP_Load_Module("__main__");         /* get module, init python */
+    if (module == NULL)
+        throw PyException();                         /* not incref'd */
+    dict = PyModule_GetDict(module);            /* get dict namespace */
+    if (dict == NULL)
+        throw PyException();                           /* not incref'd */
+
+
+    presult = PyRun_String(sCmd, Py_eval_input, dict, dict); /* eval direct */
+    if (!presult) {
+        if (PyErr_ExceptionMatches(PyExc_SystemExit))
+            throw SystemExitException();
+        else
+            throw PyException();
+    }
+
+    return Py::asObject(presult);
+}
+
+void InterpreterSingleton::systemExit(void)
+{
+    /* This code is taken from the original Python code */
+    PyObject *exception, *value, *tb;
+    int exitcode = 0;
+
+    PyErr_Fetch(&exception, &value, &tb);
+#if PY_MAJOR_VERSION < 3
+    if (Py_FlushLine())
+        PyErr_Clear();
+#endif
+    fflush(stdout);
+    if (value == NULL || value == Py_None)
+        goto done;
+    if (PyExceptionInstance_Check(value)) {
+        /* The error code should be in the `code' attribute. */
+        PyObject *code = PyObject_GetAttrString(value, "code");
+        if (code) {
+            Py_DECREF(value);
+            value = code;
+            if (value == Py_None)
+                goto done;
+        }
+        /* If we failed to dig out the 'code' attribute,
+           just let the else clause below print the error. */
+    }
+#if PY_MAJOR_VERSION < 3
+    if (PyInt_Check(value))
+        exitcode = (int)PyInt_AsLong(value);
+#else
+    if (PyLong_Check(value))
+        exitcode = (int)PyLong_AsLong(value);
+#endif
+    else {
+        PyObject_Print(value, stderr, Py_PRINT_RAW);
+        PySys_WriteStderr("\n");
+        exitcode = 1;
+    }
+done:
+    /* Restore and clear the exception info, in order to properly decref
+     * the exception, value, and traceback.  If we just exit instead,
+     * these leak, which confuses PYTHONDUMPREFS output, and may prevent
+     * some finalizers from running.
+     */
+    PyErr_Restore(exception, value, tb);
+    PyErr_Clear();
+    Py_Exit(exitcode);
+    /* NOTREACHED */
+}
+
+void InterpreterSingleton::runInteractiveString(const char *sCmd)
+{
+    PyObject *module, *dict, *presult;          /* "exec code in d, d" */
+
+    PyGILStateLocker locker;
+    module = PP_Load_Module("__main__");         /* get module, init python */
+    if (module == NULL)
+        throw PyException();                         /* not incref'd */
+    dict = PyModule_GetDict(module);            /* get dict namespace */
+    if (dict == NULL)
+        throw PyException();                           /* not incref'd */
+
+    presult = PyRun_String(sCmd, Py_single_input, dict, dict); /* eval direct */
+    if (!presult) {
+        if (PyErr_ExceptionMatches(PyExc_SystemExit)) {
+            throw SystemExitException();
+        }
+        /* get latest python exception information */
+        /* and print the error to the error output */
+        PyObject *errobj, *errdata, *errtraceback;
+        PyErr_Fetch(&errobj, &errdata, &errtraceback);
+
+        RuntimeError exc(""); // do not use PyException since this clears the error indicator
+        if (errdata) {
+#if PY_MAJOR_VERSION >= 3
+            if (PyUnicode_Check(errdata))
+                exc.setMessage(PyUnicode_AsUTF8(errdata));
+#else
+            if (PyString_Check(errdata))
+                exc.setMessage(PyString_AsString(errdata));
+#endif
+        }
+        PyErr_Restore(errobj, errdata, errtraceback);
+        if (PyErr_Occurred())
+            PyErr_Print();
+        throw exc;
+    }
+    else
+        Py_DECREF(presult);
+}
+
+void InterpreterSingleton::runFile(const char*pxFileName, bool local)
+{
+#ifdef FC_OS_WIN32
+    FileInfo fi(pxFileName);
+    FILE *fp = _wfopen(fi.toStdWString().c_str(),L"r");
+#else
+    FILE *fp = fopen(pxFileName,"r");
+#endif
+    if (fp) {
+        PyGILStateLocker locker;
+        //std::string encoding = PyUnicode_GetDefaultEncoding();
+        //PyUnicode_SetDefaultEncoding("utf-8");
+        //PyUnicode_SetDefaultEncoding(encoding.c_str());
+        PyObject *module, *dict;
+        module = PyImport_AddModule("__main__");
+        dict = PyModule_GetDict(module);
+        if (local) {
+            dict = PyDict_Copy(dict);
+        }
+        else {
+            Py_INCREF(dict); // avoid to further distinguish between local and global dict
+        }
+
+        if (PyDict_GetItemString(dict, "__file__") == NULL) {
+#if PY_MAJOR_VERSION >= 3
+            PyObject *f = PyUnicode_FromString(pxFileName);
+#else
+            PyObject *f = PyString_FromString(pxFileName);
+#endif
+            if (f == NULL) {
+                fclose(fp);
+                Py_DECREF(dict);
+                return;
+            }
+            if (PyDict_SetItemString(dict, "__file__", f) < 0) {
+                Py_DECREF(f);
+                fclose(fp);
+                Py_DECREF(dict);
+                return;
+            }
+            Py_DECREF(f);
+        }
+
+        PyObject *result = PyRun_File(fp, pxFileName, Py_file_input, dict, dict);
+        fclose(fp);
+        Py_DECREF(dict);
+
+        if (!result) {
+            if (PyErr_ExceptionMatches(PyExc_SystemExit))
+                throw SystemExitException();
+            else
+                throw PyException();
+        }
+        Py_DECREF(result);
+    }
+    else {
+        throw FileException("Unknown file", pxFileName);
+    }
+}
+
+bool InterpreterSingleton::loadModule(const char* psModName)
+{
+    // buffer acrobatics
+    //PyBuf ModName(psModName);
+    PyObject *module;
+
+    PyGILStateLocker locker;
+    module = PP_Load_Module(psModName);
+
+    if (!module) {
+        if (PyErr_ExceptionMatches(PyExc_SystemExit))
+            throw SystemExitException();
+        else
+            throw PyException();
+    }
+
+    return true;
+}
+
+void InterpreterSingleton::addType(PyTypeObject* Type,PyObject* Module, const char * Name)
+{
+    // NOTE: To finish the initialization of our own type objects we must
+    // call PyType_Ready, otherwise we run into a segmentation fault, later on.
+    // This function is responsible for adding inherited slots from a type's base class.
+    if (PyType_Ready(Type) < 0) return;
+    union PyType_Object pyType = {Type};
+    PyModule_AddObject(Module, Name, pyType.o);
+}
+
+void InterpreterSingleton::addPythonPath(const char* Path)
+{
+    PyGILStateLocker locker;
+    PyObject *list = PySys_GetObject("path");
+#if PY_MAJOR_VERSION >= 3
+    PyObject *path = PyUnicode_FromString(Path);
+#else
+    PyObject *path = PyString_FromString(Path);
+#endif
+    PyList_Append(list, path);
+    Py_DECREF(path);
+    PySys_SetObject("path", list);
+}
+
+const char* InterpreterSingleton::init(int argc,char *argv[])
+{
+    if (!Py_IsInitialized()) {
+#if PY_MAJOR_VERSION >= 3
+#if PY_MINOR_VERSION >= 5
+        Py_SetProgramName(Py_DecodeLocale(argv[0],NULL));
+#else
+        Py_SetProgramName(_Py_char2wchar(argv[0],NULL));
+#endif
+#else
+        Py_SetProgramName(argv[0]);
+#endif
+        // There is a serious bug in VS from 2010 until 2013 where the file descriptor for stdin, stdout or stderr
+        // returns a valid value for GUI applications (i.e. subsystem = Windows) where it shouldn't.
+        // This causes Python to fail during initialization.
+        // A workaround is to use freopen on stdin, stdout and stderr. See the class Redirection inside main()
+        // https://bugs.python.org/issue17797#msg197474
+        //
+        Py_Initialize();
+        const char* virtualenv = getenv("VIRTUAL_ENV");
+        if (virtualenv) {
+            PyRun_SimpleString(
+                "# Check for virtualenv, and activate if present.\n"
+                "# See https://virtualenv.pypa.io/en/latest/userguide/#using-virtualenv-without-bin-python\n"
+                "import os\n"
+                "import sys\n"
+                "base_path = os.getenv(\"VIRTUAL_ENV\")\n"
+                "if not base_path is None:\n"
+                "    activate_this = os.path.join(base_path, \"bin\", \"activate_this.py\")\n"
+                "    exec(open(activate_this).read(), {'__file__':activate_this})\n"
+            );
+        }
+        PyEval_InitThreads();
+#if PY_MAJOR_VERSION >= 3
+        size_t size = argc;
+        wchar_t **_argv = new wchar_t*[size];
+        for (int i = 0; i < argc; i++) {
+#if PY_MINOR_VERSION >= 5
+            _argv[i] = Py_DecodeLocale(argv[i],NULL);
+#else
+            _argv[i] = _Py_char2wchar(argv[i],NULL);
+#endif
+        }
+        PySys_SetArgv(argc, _argv);
+#else
+        PySys_SetArgv(argc, argv);
+#endif
+        PythonStdOutput::init_type();
+        this->_global = PyEval_SaveThread();
+    }
+#if PY_MAJOR_VERSION >= 3
+    PyGILStateLocker lock;
+#if PY_MINOR_VERSION >= 5
+    return Py_EncodeLocale(Py_GetPath(),NULL);
+#else
+    return _Py_wchar2char(Py_GetPath(),NULL);
+#endif
+#else
+    return Py_GetPath();
+#endif
+}
+
+void InterpreterSingleton::replaceStdOutput()
+{
+    PyGILStateLocker locker;
+    PythonStdOutput* out = new PythonStdOutput();
+    PySys_SetObject("stdout", out);
+    PySys_SetObject("stderr", out);
+}
+
+int InterpreterSingleton::cleanup(void (*func)(void))
+{
+    return Py_AtExit( func );
+}
+
+void InterpreterSingleton::finalize()
+{
+    try {
+        PyEval_RestoreThread(this->_global);
+        Py_Finalize();
+    }
+    catch (...) {
+    }
+}
+
+void InterpreterSingleton::runStringArg(const char * psCom,...)
+{
+    // va stuff
+    va_list namelessVars;
+    va_start(namelessVars, psCom);  // Get the "..." vars
+    int len = vsnprintf(format2, format2_len, psCom, namelessVars);
+    va_end(namelessVars);
+    if ( len == -1 ) {
+        // argument too long
+        assert(false);
+    }
+
+    runString(format2);
+}
+
+
+// Singelton:
+
+InterpreterSingleton * InterpreterSingleton::_pcSingelton = 0;
+
+InterpreterSingleton & InterpreterSingleton::Instance(void)
+{
+    // not initialized!
+    if (!_pcSingelton)
+        _pcSingelton = new InterpreterSingleton();
+    return *_pcSingelton;
+}
+
+void InterpreterSingleton::Destruct(void)
+{
+    // not initialized or double destruct!
+    assert(_pcSingelton);
+    delete _pcSingelton;
+    _pcSingelton = 0;
+}
+
+int InterpreterSingleton::runCommandLine(const char *prompt)
+{
+    PyGILStateLocker locker;
+    return PP_Run_Command_Line(prompt);
+}
+
+/**
+ *  Runs a member method of an object with no parameter and no return value
+ *  void (void). There are other methods to run with returns
+ */
+void InterpreterSingleton::runMethodVoid(PyObject *pobject, const char *method)
+{
+    PyGILStateLocker locker;
+    if (PP_Run_Method(pobject ,    // object
+                      method,  // run method
+                      0,			   // no return type
+                      0,		       // so no return object
+                      "()")		   // no arguments
+            != 0)
+        throw PyException(/*"Error running InterpreterSingleton::RunMethodVoid()"*/);
+
+}
+
+PyObject* InterpreterSingleton::runMethodObject(PyObject *pobject, const char *method)
+{
+    PyObject *pcO;
+
+    PyGILStateLocker locker;
+    if (PP_Run_Method(pobject ,    // object
+                      method,  // run method
+                      "O",		   // return type
+                      &pcO,		   // return object
+                      "()")		   // no arguments
+            != 0)
+        throw PyException();
+
+    return pcO;
+}
+
+void InterpreterSingleton::runMethod(PyObject *pobject, const char *method,
+                                     const char *resfmt,   void *cresult,        /* convert to c/c++ */
+                                     const char *argfmt,   ...  )                /* convert to python */
+{
+    PyObject *pmeth, *pargs, *presult;
+    va_list argslist;                              /* "pobject.method(args)" */
+    va_start(argslist, argfmt);
+
+    PyGILStateLocker locker;
+    pmeth = PyObject_GetAttrString(pobject, method);
+    if (pmeth == NULL) {                            /* get callable object */
+        va_end(argslist);
+        throw AttributeError("Error running InterpreterSingleton::RunMethod() method not defined");                                 /* bound method? has self */
+    }
+
+    pargs = Py_VaBuildValue(argfmt, argslist);     /* args: c->python */
+    va_end(argslist);
+
+    if (pargs == NULL) {
+        Py_DECREF(pmeth);
+        throw TypeError("InterpreterSingleton::RunMethod() wrong arguments");
+    }
+
+    presult = PyEval_CallObject(pmeth, pargs);   /* run interpreter */
+
+    Py_DECREF(pmeth);
+    Py_DECREF(pargs);
+    if (PP_Convert_Result(presult, resfmt, cresult)!= 0) {
+        if ( PyErr_Occurred() )
+            PyErr_Print();
+        throw RuntimeError("Error running InterpreterSingleton::RunMethod() exception in called method");
+    }
+}
+
+PyObject * InterpreterSingleton::getValue(const char * key, const char * result_var)
+{
+    PyObject *module, *dict, *presult;          /* "exec code in d, d" */
+
+    PyGILStateLocker locker;
+    module = PP_Load_Module("__main__");         /* get module, init python */
+    if (module == NULL)
+        throw PyException();                         /* not incref'd */
+    dict = PyModule_GetDict(module);            /* get dict namespace */
+    if (dict == NULL)
+        throw PyException();                           /* not incref'd */
+
+
+    presult = PyRun_String(key, Py_file_input, dict, dict); /* eval direct */
+    if (!presult) {
+        throw PyException();
+    }
+    Py_DECREF(presult);
+
+    return PyObject_GetAttrString(module, result_var);
+}
+
+void InterpreterSingleton::addVariable(const char * key, Py::Object value) {
+    PyObject *module, *dict;
+    PyGILStateLocker locker;
+    module = PP_Load_Module("__main__");
+    if (module == NULL)
+        throw PyException();
+    dict = PyModule_GetDict(module);
+    if (dict == NULL)
+        throw PyException();
+
+    if(PyDict_SetItemString(dict,key,value.ptr())!=0)
+        throw PyException();
+}
+
+bool InterpreterSingleton::getVariable(const char * key, Py::Object &pyobj) {
+    PyObject *module, *dict;
+    PyGILStateLocker locker;
+    module = PP_Load_Module("__main__");
+    if (module == NULL)
+        throw PyException();
+    dict = PyModule_GetDict(module);
+    if (dict == NULL)
+        throw PyException();
+
+    PyObject *value = PyDict_GetItemString(dict,key);
+    if(!value)
+        return false;
+    pyobj = Py::Object(value);
+    return true;
+}
+
+
+void InterpreterSingleton::removeVariable(const char *key) {
+    PyObject *module, *dict;
+    PyGILStateLocker locker;
+    module = PP_Load_Module("__main__");
+    if (module == NULL)
+        throw PyException();
+    dict = PyModule_GetDict(module);
+    if (dict == NULL)
+        throw PyException();
+
+    PyDict_DelItemString(dict,key);
+}
+
+void InterpreterSingleton::removeVariables(const std::vector<std::string> &keys) {
+    PyObject *module, *dict;
+    PyGILStateLocker locker;
+    module = PP_Load_Module("__main__");
+    if (module == NULL)
+        throw PyException();
+    dict = PyModule_GetDict(module);
+    if (dict == NULL)
+        throw PyException();
+
+    for(auto &key : keys)
+        PyDict_DelItemString(dict,key.c_str());
+}
+
+void InterpreterSingleton::dbgObserveFile(const char* sFileName)
+{
+    if (sFileName)
+        _cDebugFileName = sFileName;
+    else
+        _cDebugFileName = "";
+}
+
+void InterpreterSingleton::dbgSetBreakPoint(unsigned int /*uiLineNumber*/)
+{
+
+}
+
+void InterpreterSingleton::dbgUnsetBreakPoint(unsigned int /*uiLineNumber*/)
+{
+
+}
+
+void InterpreterSingleton::dbgStep(void)
+{
+
+}
+
+const std::string InterpreterSingleton::strToPython(const char* Str)
+{
+    std::string result;
+    const char *It=Str;
+
+    while (*It != '\0') {
+        switch (*It) {
+        case '\\':
+            result += "\\\\";
+            break;
+        case '\"':
+            result += "\\\"";
+            break;
+        case '\'':
+            result += "\\\'";
+            break;
+        default:
+            result += *It;
+        }
+        It++;
+    }
+
+    return result;
+}
+
+// --------------------------------------------------------------------
+
+int getSWIGVersionFromModule(const std::string& module)
+{
+    static std::map<std::string, int> moduleMap;
+    std::map<std::string, int>::iterator it = moduleMap.find(module);
+    if (it != moduleMap.end()) {
+        return it->second;
+    }
+    else {
+        try {
+            // Get the module and check its __file__ attribute
+            Py::Dict dict(PyImport_GetModuleDict());
+            if (!dict.hasKey(module))
+                return 0;
+            Py::Module mod(module);
+            Py::String file(mod.getAttr("__file__"));
+            std::string filename = (std::string)file;
+            // file can have the extension .py or .pyc
+            filename = filename.substr(0, filename.rfind('.'));
+            filename += ".py";
+            boost::regex rx("^# Version ([1-9])\\.([0-9])\\.([0-9]+)");
+            boost::cmatch what;
+
+            std::string line;
+            Base::FileInfo fi(filename);
+
+            Base::ifstream str(fi, std::ios::in);
+            while (str && std::getline(str, line)) {
+                if (boost::regex_match(line.c_str(), what, rx)) {
+                    int major = std::atoi(what[1].first);
+                    int minor = std::atoi(what[2].first);
+                    int micro = std::atoi(what[3].first);
+                    int version = (major<<16)+(minor<<8)+micro;
+                    moduleMap[module] = version;
+                    return version;
+                }
+            }
+        }
+        catch (Py::Exception& e) {
+            e.clear();
+        }
+    }
+
+#if (defined(HAVE_SWIG) && (HAVE_SWIG == 1))
+    moduleMap[module] = 0;
+#endif
+    return 0;
+}
+
+#if (defined(HAVE_SWIG) && (HAVE_SWIG == 1))
+namespace Swig_python { extern int createSWIGPointerObj_T(const char* TypeName, void* obj, PyObject** ptr, int own); }
+#endif
+#if PY_MAJOR_VERSION < 3
+namespace Swig_1_3_25 { extern int createSWIGPointerObj_T(const char* TypeName, void* obj, PyObject** ptr, int own); }
+namespace Swig_1_3_33 { extern int createSWIGPointerObj_T(const char* TypeName, void* obj, PyObject** ptr, int own); }
+namespace Swig_1_3_36 { extern int createSWIGPointerObj_T(const char* TypeName, void* obj, PyObject** ptr, int own); }
+namespace Swig_1_3_38 { extern int createSWIGPointerObj_T(const char* TypeName, void* obj, PyObject** ptr, int own); }
+namespace Swig_1_3_40 { extern int createSWIGPointerObj_T(const char* TypeName, void* obj, PyObject** ptr, int own); }
+#endif
+
+PyObject* InterpreterSingleton::createSWIGPointerObj(const char* Module, const char* TypeName, void* Pointer, int own)
+{
+    int result = 0;
+    PyObject* proxy=0;
+    PyGILStateLocker locker;
+#if PY_MAJOR_VERSION < 3
+    int version = getSWIGVersionFromModule(Module);
+    switch (version)
+    {
+    case 66329:
+        result = Swig_1_3_25::createSWIGPointerObj_T(TypeName, Pointer, &proxy, own);
+        break;
+    case 66337:
+        result = Swig_1_3_33::createSWIGPointerObj_T(TypeName, Pointer, &proxy, own);
+        break;
+    case 66340:
+        result = Swig_1_3_36::createSWIGPointerObj_T(TypeName, Pointer, &proxy, own);
+        break;
+    case 66342:
+        result = Swig_1_3_38::createSWIGPointerObj_T(TypeName, Pointer, &proxy, own);
+        break;
+    case 66344:
+        result = Swig_1_3_40::createSWIGPointerObj_T(TypeName, Pointer, &proxy, own);
+        break;
+    default:
+#else
+    (void)Module;
+#endif
+#if (defined(HAVE_SWIG) && (HAVE_SWIG == 1))
+    result = Swig_python::createSWIGPointerObj_T(TypeName, Pointer, &proxy, own);
+#else
+    result = -1; // indicates error
+#endif
+#if PY_MAJOR_VERSION < 3
+    }
+#endif
+
+    if (result == 0)
+        return proxy;
+
+    // none of the SWIG's succeeded
+    throw Base::RuntimeError("No SWIG wrapped library loaded");
+}
+
+#if (defined(HAVE_SWIG) && (HAVE_SWIG == 1))
+namespace Swig_python { extern int convertSWIGPointerObj_T(const char* TypeName, PyObject* obj, void** ptr, int flags); }
+#endif
+#if PY_MAJOR_VERSION < 3
+namespace Swig_1_3_25 { extern int convertSWIGPointerObj_T(const char* TypeName, PyObject* obj, void** ptr, int flags); }
+namespace Swig_1_3_33 { extern int convertSWIGPointerObj_T(const char* TypeName, PyObject* obj, void** ptr, int flags); }
+namespace Swig_1_3_36 { extern int convertSWIGPointerObj_T(const char* TypeName, PyObject* obj, void** ptr, int flags); }
+namespace Swig_1_3_38 { extern int convertSWIGPointerObj_T(const char* TypeName, PyObject* obj, void** ptr, int flags); }
+namespace Swig_1_3_40 { extern int convertSWIGPointerObj_T(const char* TypeName, PyObject* obj, void** ptr, int flags); }
+#endif
+
+bool InterpreterSingleton::convertSWIGPointerObj(const char* Module, const char* TypeName, PyObject* obj, void** ptr, int flags)
+{
+    int result = 0;
+    PyGILStateLocker locker;
+#if PY_MAJOR_VERSION < 3
+    int version = getSWIGVersionFromModule(Module);
+    switch (version)
+    {
+    case 66329:
+        result = Swig_1_3_25::convertSWIGPointerObj_T(TypeName, obj, ptr, flags);
+        break;
+    case 66337:
+        result = Swig_1_3_33::convertSWIGPointerObj_T(TypeName, obj, ptr, flags);
+        break;
+    case 66340:
+        result = Swig_1_3_36::convertSWIGPointerObj_T(TypeName, obj, ptr, flags);
+        break;
+    case 66342:
+        result = Swig_1_3_38::convertSWIGPointerObj_T(TypeName, obj, ptr, flags);
+        break;
+    case 66344:
+        result = Swig_1_3_40::convertSWIGPointerObj_T(TypeName, obj, ptr, flags);
+        break;
+    default:
+#else
+    (void)Module;
+#endif
+#if (defined(HAVE_SWIG) && (HAVE_SWIG == 1))
+        result = Swig_python::convertSWIGPointerObj_T(TypeName, obj, ptr, flags);
+#else
+        result = -1; // indicates error
+#endif
+#if PY_MAJOR_VERSION < 3
+    }
+#endif
+
+    if (result == 0)
+        return true;
+
+    // none of the SWIG's succeeded
+    throw Base::RuntimeError("No SWIG wrapped library loaded");
+}
+
+#if (defined(HAVE_SWIG) && (HAVE_SWIG == 1))
+namespace Swig_python { extern void cleanupSWIG_T(const char* TypeName); }
+#endif
+#if PY_MAJOR_VERSION < 3
+namespace Swig_1_3_25 { extern void cleanupSWIG_T(const char* TypeName); }
+namespace Swig_1_3_33 { extern void cleanupSWIG_T(const char* TypeName); }
+namespace Swig_1_3_36 { extern void cleanupSWIG_T(const char* TypeName); }
+namespace Swig_1_3_38 { extern void cleanupSWIG_T(const char* TypeName); }
+namespace Swig_1_3_40 { extern void cleanupSWIG_T(const char* TypeName); }
+#endif
+
+void InterpreterSingleton::cleanupSWIG(const char* TypeName)
+{
+    PyGILStateLocker locker;
+#if (defined(HAVE_SWIG) && (HAVE_SWIG == 1))
+    Swig_python::cleanupSWIG_T(TypeName);
+#endif
+#if PY_MAJOR_VERSION < 3
+    Swig_1_3_25::cleanupSWIG_T(TypeName);
+    Swig_1_3_33::cleanupSWIG_T(TypeName);
+    Swig_1_3_36::cleanupSWIG_T(TypeName);
+    Swig_1_3_38::cleanupSWIG_T(TypeName);
+    Swig_1_3_40::cleanupSWIG_T(TypeName);
+#endif
+}
+
+#if (defined(HAVE_SWIG) && (HAVE_SWIG == 1))
+namespace Swig_python { extern void dumpSWIGTypes_T(); }
+#endif
+#if PY_MAJOR_VERSION < 3
+namespace Swig_1_3_25 { extern void dumpSWIGTypes_T(); }
+namespace Swig_1_3_33 { extern void dumpSWIGTypes_T(); }
+namespace Swig_1_3_36 { extern void dumpSWIGTypes_T(); }
+namespace Swig_1_3_38 { extern void dumpSWIGTypes_T(); }
+namespace Swig_1_3_40 { extern void dumpSWIGTypes_T(); }
+#endif
+
+void InterpreterSingleton::dumpSWIG()
+{
+    PyGILStateLocker locker;
+#if (defined(HAVE_SWIG) && (HAVE_SWIG == 1))
+    Swig_python::dumpSWIGTypes_T();
+#endif
+#if PY_MAJOR_VERSION < 3
+    Swig_1_3_25::dumpSWIGTypes_T();
+    Swig_1_3_33::dumpSWIGTypes_T();
+    Swig_1_3_36::dumpSWIGTypes_T();
+    Swig_1_3_38::dumpSWIGTypes_T();
+    Swig_1_3_40::dumpSWIGTypes_T();
+#endif
+}
+
+// ------------------------------------------------------------
+
+PythonVariables::~PythonVariables() {
+    Base::Interpreter().removeVariables(names);
+}
+
+const std::string &PythonVariables::add(Py::Object obj) {
+    static size_t idx;
+    names.push_back(prefix + std::to_string(idx++));
+    Base::Interpreter().addVariable(names.back().c_str(),obj);
+    return names.back();
+}
+
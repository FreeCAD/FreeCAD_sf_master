/***************************************************************************
 *   Copyright (c) 2002 Jürgen Riegel <juergen.riegel@web.de>              *
 *                                                                         *
 *   This file is part of the FreeCAD CAx development system.              *
 *                                                                         *
 *   This program is free software; you can redistribute it and/or modify  *
 *   it under the terms of the GNU Library General Public License (LGPL)   *
 *   as published by the Free Software Foundation; either version 2 of     *
 *   the License, or (at your option) any later version.                   *
 *   for detail see the LICENCE text file.                                 *
 *                                                                         *
 *   FreeCAD is distributed in the hope that it will be useful,            *
 *   but WITHOUT ANY WARRANTY; without even the implied warranty of        *
 *   MERCHANTABILITY or FITNESS FOR A PARTICULAR PURPOSE.  See the         *
 *   GNU Library General Public License for more details.                  *
 *                                                                         *
 *   You should have received a copy of the GNU Library General Public     *
 *   License along with FreeCAD; if not, write to the Free Software        *
 *   Foundation, Inc., 59 Temple Place, Suite 330, Boston, MA  02111-1307  *
 *   USA                                                                   *
 *                                                                         *
 ***************************************************************************/


#include "PreCompiled.h"

#ifndef _PreComp_
#ifdef FC_OS_WIN32
#include <xercesc/sax/SAXParseException.hpp>
#endif
#include <list>
#include <sstream>
#include <string>
#include <utility>
#endif

#ifdef FC_OS_LINUX
#include <unistd.h>
#endif

#include "Parameter.h"
#include "Exception.h"
#include "Interpreter.h"


namespace Base
{

class ParameterGrpObserver: public ParameterGrp::ObserverType  // NOLINT
{
public:
    explicit ParameterGrpObserver(const Py::Object& obj)
    {
        inst = obj;
    }
    ParameterGrpObserver(const Py::Object& obj, const Py::Object& callable, ParameterGrp* target)
        : callable(callable)
        , _target(target)
        , inst(obj)
    {}
    ~ParameterGrpObserver() override
    {
        Base::PyGILStateLocker lock;
        inst = Py::None();
        callable = Py::None();
    }
    void OnChange(ParameterGrp::SubjectType& rCaller, ParameterGrp::MessageType Reason) override
    {
        Base::PyGILStateLocker lock;
        try {
            ParameterGrp& rGrp = static_cast<ParameterGrp&>(rCaller);
            ParameterGrp::handle hGrp(&rGrp);
            Py::Callable method(this->inst.getAttr(std::string("onChange")));
            Py::Tuple args(2);
            args.setItem(0, Py::asObject(GetPyObject(hGrp)));
            // A Reason of null indicates to clear the parameter group
            if (Reason && Reason[0] != '\0') {
                args.setItem(1, Py::String(Reason));
            }
            method.apply(args);
        }
        catch (Py::Exception&) {
            Base::PyException e;  // extract the Python error text
            e.ReportException();
        }
    }
    bool isEqual(const Py::Object& obj) const
    {
        return this->inst.is(obj);
    }

public:
    Py::Object callable;
    boost::signals2::scoped_connection conn;
    ParameterGrp* _target = nullptr;  // no reference counted, do not access

private:
    Py::Object inst;
};

using ParameterGrpObserverList = std::list<ParameterGrpObserver*>;

class ParameterGrpPy: public Py::PythonExtension<ParameterGrpPy>  // NOLINT
{
public:
    static void init_type();  // announce properties and methods

    explicit ParameterGrpPy(const Base::Reference<ParameterGrp>& rcParamGrp);
    ~ParameterGrpPy() override;

    Py::Object repr() override;

    Py::Object getGroup(const Py::Tuple&);
    Py::Object getGroupName(const Py::Tuple&);
    Py::Object getGroups(const Py::Tuple&);
    Py::Object remGroup(const Py::Tuple&);
    Py::Object hasGroup(const Py::Tuple&);

    Py::Object getManager(const Py::Tuple&);
    Py::Object getParent(const Py::Tuple&);

    Py::Object isEmpty(const Py::Tuple&);
    Py::Object clear(const Py::Tuple&);

    Py::Object attach(const Py::Tuple&);
    Py::Object attachManager(const Py::Tuple& args);
    Py::Object detach(const Py::Tuple&);
    Py::Object notify(const Py::Tuple&);
    Py::Object notifyAll(const Py::Tuple&);

    Py::Object setBool(const Py::Tuple&);
    Py::Object getBool(const Py::Tuple&);
    Py::Object getBools(const Py::Tuple&);
    Py::Object remBool(const Py::Tuple&);

    Py::Object setInt(const Py::Tuple&);
    Py::Object getInt(const Py::Tuple&);
    Py::Object getInts(const Py::Tuple&);
    Py::Object remInt(const Py::Tuple&);

    Py::Object setUnsigned(const Py::Tuple&);
    Py::Object getUnsigned(const Py::Tuple&);
    Py::Object getUnsigneds(const Py::Tuple&);
    Py::Object remUnsigned(const Py::Tuple&);

    Py::Object setFloat(const Py::Tuple&);
    Py::Object getFloat(const Py::Tuple&);
    Py::Object getFloats(const Py::Tuple&);
    Py::Object remFloat(const Py::Tuple&);

    Py::Object setString(const Py::Tuple&);
    Py::Object getString(const Py::Tuple&);
    Py::Object getStrings(const Py::Tuple&);
    Py::Object remString(const Py::Tuple&);

    Py::Object importFrom(const Py::Tuple&);
    Py::Object insert(const Py::Tuple&);
    Py::Object exportTo(const Py::Tuple&);

    Py::Object getContents(const Py::Tuple&);

private:
    ParameterGrp::handle _cParamGrp;
    ParameterGrpObserverList _observers;
};

// ---------------------------------------------------------

void ParameterGrpPy::init_type()
{
    behaviors().name("ParameterGrp");
    behaviors().doc("Python interface class to set parameters");
    // you must have overwritten the virtual functions
    behaviors().supportRepr();
    behaviors().supportGetattr();
    behaviors().supportSetattr();
    behaviors().readyType();

    add_varargs_method("GetGroup", &ParameterGrpPy::getGroup, "GetGroup(str)");
    add_varargs_method("GetGroupName", &ParameterGrpPy::getGroupName, "GetGroupName()");
    add_varargs_method("GetGroups", &ParameterGrpPy::getGroups, "GetGroups()");
    add_varargs_method("RemGroup", &ParameterGrpPy::remGroup, "RemGroup(str)");
    add_varargs_method("HasGroup", &ParameterGrpPy::hasGroup, "HasGroup(str)");

    add_varargs_method("Manager", &ParameterGrpPy::getManager, "Manager()");
    add_varargs_method("Parent", &ParameterGrpPy::getParent, "Parent()");

    add_varargs_method("IsEmpty", &ParameterGrpPy::isEmpty, "IsEmpty()");
    add_varargs_method("Clear", &ParameterGrpPy::clear, "Clear()");

    add_varargs_method("Attach", &ParameterGrpPy::attach, "Attach()");
    add_varargs_method(
        "AttachManager",
        &ParameterGrpPy::attachManager,
        "AttachManager(observer) -- attach parameter manager for notification\n\n"
        "This method attaches a user defined observer to the manager (i.e. the root)\n"
        "of the current parameter group to receive notification of all its parameters\n"
        "and those from its sub-groups\n\n"
        "The method expects the observer to have a callable attribute as shown below\n"
        "       slotParamChanged(param, tp, name, value)\n"
        "where 'param' is the parameter group causing the change, 'tp' is the type of\n"
        "the parameter, 'name' is the name of the parameter, and 'value' is the current\n"
        "value.\n\n"
        "The possible value of type are, 'FCBool', 'FCInt', 'FCUint', 'FCFloat', 'FCText',\n"
        "and 'FCParamGroup'. The notification is triggered when value is changed, in which\n"
        "case 'value' contains the new value in text form, or, when the parameter is removed,\n"
        "in which case 'value' is empty.\n\n"
        "For 'FCParamGroup' type, the observer will be notified in the following events.\n"
        "* Group creation: both 'name' and 'value' contain the name of the new group\n"
        "* Group removal: both 'name' and 'value' are empty\n"
        "* Group rename: 'name' is the new name, and 'value' is the old name");
    add_varargs_method("Detach", &ParameterGrpPy::detach, "Detach()");
    add_varargs_method("Notify", &ParameterGrpPy::notify, "Notify()");
    add_varargs_method("NotifyAll", &ParameterGrpPy::notifyAll, "NotifyAll()");

    add_varargs_method("SetBool", &ParameterGrpPy::setBool, "SetBool()");
    add_varargs_method("GetBool", &ParameterGrpPy::getBool, "GetBool()");
    add_varargs_method("GetBools", &ParameterGrpPy::getBools, "GetBools()");
    add_varargs_method("RemBool", &ParameterGrpPy::remBool, "RemBool()");

    add_varargs_method("SetInt", &ParameterGrpPy::setInt, "SetInt()");
    add_varargs_method("GetInt", &ParameterGrpPy::getInt, "GetInt()");
    add_varargs_method("GetInts", &ParameterGrpPy::getInts, "GetInts()");
    add_varargs_method("RemInt", &ParameterGrpPy::remInt, "RemInt()");

    add_varargs_method("SetUnsigned", &ParameterGrpPy::setUnsigned, "SetUnsigned()");
    add_varargs_method("GetUnsigned", &ParameterGrpPy::getUnsigned, "GetUnsigned()");
    add_varargs_method("GetUnsigneds", &ParameterGrpPy::getUnsigneds, "GetUnsigneds()");
    add_varargs_method("RemUnsigned", &ParameterGrpPy::remUnsigned, "RemUnsigned()");

    add_varargs_method("SetFloat", &ParameterGrpPy::setFloat, "SetFloat()");
    add_varargs_method("GetFloat", &ParameterGrpPy::getFloat, "GetFloat()");
    add_varargs_method("GetFloats", &ParameterGrpPy::getFloats, "GetFloats()");
    add_varargs_method("RemFloat", &ParameterGrpPy::remFloat, "RemFloat()");

    add_varargs_method("SetString", &ParameterGrpPy::setString, "SetString()");
    add_varargs_method("GetString", &ParameterGrpPy::getString, "GetString()");
    add_varargs_method("GetStrings", &ParameterGrpPy::getStrings, "GetStrings()");
    add_varargs_method("RemString", &ParameterGrpPy::remString, "RemString()");

    add_varargs_method("Import", &ParameterGrpPy::importFrom, "Import()");
    add_varargs_method("Insert", &ParameterGrpPy::insert, "Insert()");
    add_varargs_method("Export", &ParameterGrpPy::exportTo, "Export()");

    add_varargs_method("GetContents", &ParameterGrpPy::getContents, "GetContents()");
}

ParameterGrpPy::ParameterGrpPy(const Base::Reference<ParameterGrp>& rcParamGrp)
    : _cParamGrp(rcParamGrp)
{}

ParameterGrpPy::~ParameterGrpPy()
{
    try {
        for (ParameterGrpObserver* obs : _observers) {
            if (!obs->_target) {
                _cParamGrp->Detach(obs);
            }
            delete obs;
        }
    }
    catch (...) {
    }
}

Py::Object ParameterGrpPy::repr()
{
    std::stringstream s;
    s << "<ParameterGrp at " << this << ">";
    return Py::String(s.str());  // NOLINT
}

Py::Object ParameterGrpPy::importFrom(const Py::Tuple& args)
{
    char* pstr = nullptr;
    if (!PyArg_ParseTuple(args.ptr(), "s", &pstr)) {
        throw Py::Exception();
    }

    _cParamGrp->importFrom(pstr);
    return Py::None();
}

Py::Object ParameterGrpPy::insert(const Py::Tuple& args)
{
    char* pstr = nullptr;
    if (!PyArg_ParseTuple(args.ptr(), "s", &pstr)) {
        throw Py::Exception();
    }

    _cParamGrp->insert(pstr);
    return Py::None();
}

Py::Object ParameterGrpPy::exportTo(const Py::Tuple& args)
{
    char* pstr = nullptr;
    if (!PyArg_ParseTuple(args.ptr(), "s", &pstr)) {
        throw Py::Exception();
    }

    _cParamGrp->exportTo(pstr);
    return Py::None();
}

Py::Object ParameterGrpPy::getGroup(const Py::Tuple& args)
{
    char* pstr = nullptr;
    if (!PyArg_ParseTuple(args.ptr(), "s", &pstr)) {
        throw Py::Exception();
    }

    try {
        // get the Handle of the wanted group
        Base::Reference<ParameterGrp> handle = _cParamGrp->GetGroup(pstr);
        if (handle.isValid()) {
            // create a python wrapper class
            ParameterGrpPy* pcParamGrp = new ParameterGrpPy(handle);
            // increment the ref count
            return Py::asObject(pcParamGrp);
        }

        throw Py::RuntimeError("GetGroup failed");
    }
    catch (const Base::Exception& e) {
        e.setPyException();
        throw Py::Exception();
    }
}

Py::Object ParameterGrpPy::getManager(const Py::Tuple& args)
{
    if (!PyArg_ParseTuple(args.ptr(), "")) {
        throw Py::Exception();
    }

    // get the Handle of the wanted group
    Base::Reference<ParameterGrp> handle = _cParamGrp->Manager();
    if (handle.isValid()) {
        // create a python wrapper class
        ParameterGrpPy* pcParamGrp = new ParameterGrpPy(handle);
        // increment the ref count
        return Py::asObject(pcParamGrp);
    }

    return Py::None();
}

Py::Object ParameterGrpPy::getParent(const Py::Tuple& args)
{
    if (!PyArg_ParseTuple(args.ptr(), "")) {
        throw Py::Exception();
    }

    // get the Handle of the wanted group
    Base::Reference<ParameterGrp> handle = _cParamGrp->Parent();
    if (handle.isValid()) {
        // create a python wrapper class
        ParameterGrpPy* pcParamGrp = new ParameterGrpPy(handle);
        // increment the ref count
        return Py::asObject(pcParamGrp);
    }

    return Py::None();
}

Py::Object ParameterGrpPy::getGroupName(const Py::Tuple& args)
{
    if (!PyArg_ParseTuple(args.ptr(), "")) {
        throw Py::Exception();
    }

    // get the Handle of the wanted group
    std::string name = _cParamGrp->GetGroupName();
    return Py::String(name);  // NOLINT
}

Py::Object ParameterGrpPy::getGroups(const Py::Tuple& args)
{
    if (!PyArg_ParseTuple(args.ptr(), "")) {
        throw Py::Exception();
    }

    // get the Handle of the wanted group
    std::vector<Base::Reference<ParameterGrp>> handle = _cParamGrp->GetGroups();
    Py::List list;
    for (const auto& it : handle) {
        list.append(Py::String(it->GetGroupName()));
    }

    return list;  // NOLINT
}

Py::Object ParameterGrpPy::setBool(const Py::Tuple& args)
{
    char* pstr = nullptr;
    int Bool = 0;
    if (!PyArg_ParseTuple(args.ptr(), "si", &pstr, &Bool)) {
        throw Py::Exception();
    }

    _cParamGrp->SetBool(pstr, Bool != 0);
    return Py::None();
}

Py::Object ParameterGrpPy::getBool(const Py::Tuple& args)
{
    char* pstr = nullptr;
    int Bool = 0;
    if (!PyArg_ParseTuple(args.ptr(), "s|i", &pstr, &Bool)) {
        throw Py::Exception();
    }

    return Py::Boolean(_cParamGrp->GetBool(pstr, Bool != 0));  // NOLINT
}

Py::Object ParameterGrpPy::getBools(const Py::Tuple& args)
{
    char* filter = nullptr;
    if (!PyArg_ParseTuple(args.ptr(), "|s", &filter)) {
        throw Py::Exception();
    }

    std::vector<std::pair<std::string, bool>> map = _cParamGrp->GetBoolMap(filter);
    Py::List list;
    for (const auto& it : map) {
        list.append(Py::String(it.first));
    }

    return list;  // NOLINT
}

Py::Object ParameterGrpPy::setInt(const Py::Tuple& args)
{
    char* pstr = nullptr;
    int Int = 0;
    if (!PyArg_ParseTuple(args.ptr(), "si", &pstr, &Int)) {
        throw Py::Exception();
    }

    _cParamGrp->SetInt(pstr, Int);
    return Py::None();
}

Py::Object ParameterGrpPy::getInt(const Py::Tuple& args)
{
    char* pstr = nullptr;
    int Int = 0;
    if (!PyArg_ParseTuple(args.ptr(), "s|i", &pstr, &Int)) {
        throw Py::Exception();
    }
    return Py::Long(_cParamGrp->GetInt(pstr, Int));  // NOLINT
}

Py::Object ParameterGrpPy::getInts(const Py::Tuple& args)
{
    char* filter = nullptr;
    if (!PyArg_ParseTuple(args.ptr(), "|s", &filter)) {
        throw Py::Exception();
    }

    std::vector<std::pair<std::string, long>> map = _cParamGrp->GetIntMap(filter);
    Py::List list;
    for (const auto& it : map) {
        list.append(Py::String(it.first));
    }

    return list;  // NOLINT
}

Py::Object ParameterGrpPy::setUnsigned(const Py::Tuple& args)
{
    char* pstr = nullptr;
    unsigned int UInt = 0;
    if (!PyArg_ParseTuple(args.ptr(), "sI", &pstr, &UInt)) {
        throw Py::Exception();
    }

    _cParamGrp->SetUnsigned(pstr, UInt);
    return Py::None();
}

Py::Object ParameterGrpPy::getUnsigned(const Py::Tuple& args)
{
    char* pstr = nullptr;
    unsigned int UInt = 0;
    if (!PyArg_ParseTuple(args.ptr(), "s|I", &pstr, &UInt)) {
        throw Py::Exception();
    }
    return Py::Long(_cParamGrp->GetUnsigned(pstr, UInt));  // NOLINT
}

Py::Object ParameterGrpPy::getUnsigneds(const Py::Tuple& args)
{
    char* filter = nullptr;
    if (!PyArg_ParseTuple(args.ptr(), "|s", &filter)) {
        throw Py::Exception();
    }

    std::vector<std::pair<std::string, unsigned long>> map = _cParamGrp->GetUnsignedMap(filter);
    Py::List list;
    for (const auto& it : map) {
        list.append(Py::String(it.first));
    }

    return list;  // NOLINT
}

Py::Object ParameterGrpPy::setFloat(const Py::Tuple& args)
{
    char* pstr = nullptr;
    double Float {};
    if (!PyArg_ParseTuple(args.ptr(), "sd", &pstr, &Float)) {
        throw Py::Exception();
    }

    _cParamGrp->SetFloat(pstr, Float);
    return Py::None();
}

Py::Object ParameterGrpPy::getFloat(const Py::Tuple& args)
{
    char* pstr = nullptr;
    double Float = 0.0;
    if (!PyArg_ParseTuple(args.ptr(), "s|d", &pstr, &Float)) {
        throw Py::Exception();
    }

    return Py::Float(_cParamGrp->GetFloat(pstr, Float));  // NOLINT
}

Py::Object ParameterGrpPy::getFloats(const Py::Tuple& args)
{
    char* filter = nullptr;
    if (!PyArg_ParseTuple(args.ptr(), "|s", &filter)) {
        throw Py::Exception();
    }

    std::vector<std::pair<std::string, double>> map = _cParamGrp->GetFloatMap(filter);
    Py::List list;
    for (const auto& it : map) {
        list.append(Py::String(it.first));
    }

    return list;  // NOLINT
}

Py::Object ParameterGrpPy::setString(const Py::Tuple& args)
{
    char* pstr = nullptr;
    char* str = nullptr;
    if (!PyArg_ParseTuple(args.ptr(), "ss", &pstr, &str)) {
        throw Py::Exception();
    }

    _cParamGrp->SetASCII(pstr, str);
    return Py::None();
}

Py::Object ParameterGrpPy::getString(const Py::Tuple& args)
{
<<<<<<< HEAD
    char *pstr = nullptr;
    const char *  str="";
    if (!PyArg_ParseTuple(args.ptr(), "s|s", &pstr,&str))
=======
    char* pstr = nullptr;
    char* str = "";
    if (!PyArg_ParseTuple(args.ptr(), "s|s", &pstr, &str)) {
>>>>>>> 2cef4cfd
        throw Py::Exception();
    }

    return Py::String(_cParamGrp->GetASCII(pstr, str));  // NOLINT
}

Py::Object ParameterGrpPy::getStrings(const Py::Tuple& args)
{
    char* filter = nullptr;
    if (!PyArg_ParseTuple(args.ptr(), "|s", &filter)) {
        throw Py::Exception();
    }

    std::vector<std::pair<std::string, std::string>> map = _cParamGrp->GetASCIIMap(filter);
    Py::List list;
    for (const auto& it : map) {
        list.append(Py::String(it.first));
    }

    return list;  // NOLINT
}

Py::Object ParameterGrpPy::remInt(const Py::Tuple& args)
{
    char* pstr = nullptr;
    if (!PyArg_ParseTuple(args.ptr(), "s", &pstr)) {
        throw Py::Exception();
    }

    _cParamGrp->RemoveInt(pstr);
    return Py::None();
}

Py::Object ParameterGrpPy::remUnsigned(const Py::Tuple& args)
{
    char* pstr = nullptr;
    if (!PyArg_ParseTuple(args.ptr(), "s", &pstr)) {
        throw Py::Exception();
    }

    _cParamGrp->RemoveUnsigned(pstr);
    return Py::None();
}

Py::Object ParameterGrpPy::remBool(const Py::Tuple& args)
{
    char* pstr = nullptr;
    if (!PyArg_ParseTuple(args.ptr(), "s", &pstr)) {
        throw Py::Exception();
    }

    _cParamGrp->RemoveBool(pstr);
    return Py::None();
}

Py::Object ParameterGrpPy::remGroup(const Py::Tuple& args)
{
    char* pstr = nullptr;
    if (!PyArg_ParseTuple(args.ptr(), "s", &pstr)) {
        throw Py::Exception();
    }

    _cParamGrp->RemoveGrp(pstr);
    return Py::None();
}

Py::Object ParameterGrpPy::remFloat(const Py::Tuple& args)
{
    char* pstr = nullptr;
    if (!PyArg_ParseTuple(args.ptr(), "s", &pstr)) {
        throw Py::Exception();
    }

    _cParamGrp->RemoveFloat(pstr);
    return Py::None();
}

Py::Object ParameterGrpPy::remString(const Py::Tuple& args)
{
    char* pstr = nullptr;
    if (!PyArg_ParseTuple(args.ptr(), "s", &pstr)) {
        throw Py::Exception();
    }

    _cParamGrp->RemoveASCII(pstr);
    return Py::None();
}

Py::Object ParameterGrpPy::clear(const Py::Tuple& args)
{
    if (!PyArg_ParseTuple(args.ptr(), "")) {
        throw Py::Exception();
    }

    _cParamGrp->Clear();
    return Py::None();
}

Py::Object ParameterGrpPy::isEmpty(const Py::Tuple& args)
{
    if (!PyArg_ParseTuple(args.ptr(), "")) {
        throw Py::Exception();
    }

    return Py::Boolean(_cParamGrp->IsEmpty());  // NOLINT
}

Py::Object ParameterGrpPy::hasGroup(const Py::Tuple& args)
{
    char* pstr = nullptr;
    if (!PyArg_ParseTuple(args.ptr(), "s", &pstr)) {
        throw Py::Exception();
    }

    return Py::Boolean(_cParamGrp->HasGroup(pstr));  // NOLINT
}

Py::Object ParameterGrpPy::attach(const Py::Tuple& args)
{
    PyObject* obj = nullptr;
    if (!PyArg_ParseTuple(args.ptr(), "O", &obj)) {
        throw Py::Exception();
    }

    Py::Object o(obj);
    if (!o.hasAttr(std::string("onChange"))) {
        throw Py::TypeError("Object has no onChange attribute");
    }

    for (ParameterGrpObserver* it : _observers) {
        if (it->isEqual(o)) {
            throw Py::RuntimeError("Object is already attached.");
        }
    }

    ParameterGrpObserver* obs = new ParameterGrpObserver(o);
    _cParamGrp->Attach(obs);
    _observers.push_back(obs);

    return Py::None();
}

Py::Object ParameterGrpPy::attachManager(const Py::Tuple& args)
{
    PyObject* obj = nullptr;
    if (!PyArg_ParseTuple(args.ptr(), "O", &obj)) {
        throw Py::Exception();
    }

    if (!_cParamGrp->Manager()) {
        throw Py::RuntimeError("Parameter has no manager");
    }

    Py::Object o(obj);
    if (!o.hasAttr(std::string("slotParamChanged"))) {
        throw Py::TypeError("Object has no slotParamChanged attribute");
    }

    Py::Object attr(o.getAttr("slotParamChanged"));
    if (!attr.isCallable()) {
        throw Py::TypeError("Object has no slotParamChanged callable attribute");
    }

    for (ParameterGrpObserver* it : _observers) {
        if (it->isEqual(o)) {
            throw Py::RuntimeError("Object is already attached.");
        }
    }

    ParameterGrpObserver* obs = new ParameterGrpObserver(o, attr, _cParamGrp);
    obs->conn =
        _cParamGrp->Manager()->signalParamChanged.connect([obs](ParameterGrp* Param,
                                                                ParameterGrp::ParamType Type,
                                                                const char* Name,
                                                                const char* Value) {
            if (!Param) {
                return;
            }
            for (auto p = Param; p; p = p->Parent()) {
                if (p == obs->_target) {
                    Base::PyGILStateLocker lock;
                    Py::TupleN args(Py::asObject(new ParameterGrpPy(Param)),
                                    Py::String(ParameterGrp::TypeName(Type)),
                                    Py::String(Name ? Name : ""),
                                    Py::String(Value ? Value : ""));
                    try {
                        Py::Callable(obs->callable).apply(args);
                    }
                    catch (Py::Exception&) {
                        Base::PyException e;
                        e.ReportException();
                    }
                    break;
                }
            }
        });

    _observers.push_back(obs);
    return Py::None();
}

Py::Object ParameterGrpPy::detach(const Py::Tuple& args)
{
    PyObject* obj = nullptr;
    if (!PyArg_ParseTuple(args.ptr(), "O", &obj)) {
        throw Py::Exception();
    }

    Py::Object o(obj);
    if (!o.hasAttr(std::string("onChange"))) {
        throw Py::TypeError("Object has no onChange attribute");
    }

    for (ParameterGrpObserverList::iterator it = _observers.begin(); it != _observers.end(); ++it) {
        if ((*it)->isEqual(o)) {
            ParameterGrpObserver* obs = *it;
            _observers.erase(it);
            _cParamGrp->Detach(obs);
            delete obs;
            break;
        }
    }

    return Py::None();
}

Py::Object ParameterGrpPy::notify(const Py::Tuple& args)
{
    char* pstr = nullptr;
    if (!PyArg_ParseTuple(args.ptr(), "s", &pstr)) {
        throw Py::Exception();
    }

    _cParamGrp->Notify(pstr);
    return Py::None();
}

Py::Object ParameterGrpPy::notifyAll(const Py::Tuple& args)
{
    if (!PyArg_ParseTuple(args.ptr(), "")) {
        throw Py::Exception();
    }

    _cParamGrp->NotifyAll();
    return Py::None();
}

Py::Object ParameterGrpPy::getContents(const Py::Tuple& args)
{
    if (!PyArg_ParseTuple(args.ptr(), "")) {
        throw Py::Exception();
    }

    if (_cParamGrp->IsEmpty()) {
        return Py::None();
    }

    Py::List list;
    // filling up Text nodes
    std::vector<std::pair<std::string, std::string>> mcTextMap = _cParamGrp->GetASCIIMap();
    for (const auto& it : mcTextMap) {
        Py::Tuple t2(3);
        t2.setItem(0, Py::String("String"));
        t2.setItem(1, Py::String(it.first.c_str()));
        t2.setItem(2, Py::String(it.second.c_str()));
        list.append(t2);
    }

    // filling up Int nodes
    std::vector<std::pair<std::string, long>> mcIntMap = _cParamGrp->GetIntMap();
    for (const auto& it : mcIntMap) {
        Py::Tuple t3(3);
        t3.setItem(0, Py::String("Integer"));
        t3.setItem(1, Py::String(it.first.c_str()));
        t3.setItem(2, Py::Long(it.second));
        list.append(t3);
    }

    // filling up Float nodes
    std::vector<std::pair<std::string, double>> mcFloatMap = _cParamGrp->GetFloatMap();
    for (const auto& it : mcFloatMap) {
        Py::Tuple t4(3);
        t4.setItem(0, Py::String("Float"));
        t4.setItem(1, Py::String(it.first.c_str()));
        t4.setItem(2, Py::Float(it.second));
        list.append(t4);
    }

    // filling up bool nodes
    std::vector<std::pair<std::string, bool>> mcBoolMap = _cParamGrp->GetBoolMap();
    for (const auto& it : mcBoolMap) {
        Py::Tuple t5(3);
        t5.setItem(0, Py::String("Boolean"));
        t5.setItem(1, Py::String(it.first.c_str()));
        t5.setItem(2, Py::Boolean(it.second));
        list.append(t5);
    }

    // filling up UInt nodes
    std::vector<std::pair<std::string, unsigned long>> mcUIntMap = _cParamGrp->GetUnsignedMap();
    for (const auto& it : mcUIntMap) {
        Py::Tuple t6(3);
        t6.setItem(0, Py::String("Unsigned Long"));
        t6.setItem(1, Py::String(it.first.c_str()));
        t6.setItem(2, Py::Long(it.second));
        list.append(t6);
    }

    return list;  // NOLINT
}

}  // namespace Base

/** python wrapper function
 */
PyObject* GetPyObject(const Base::Reference<ParameterGrp>& hcParamGrp)
{
    static bool init = false;
    if (!init) {
        init = true;
        Base::ParameterGrpPy::init_type();
    }

    return new Base::ParameterGrpPy(hcParamGrp);
}
<|MERGE_RESOLUTION|>--- conflicted
+++ resolved
@@ -1,895 +1,889 @@
-/***************************************************************************
- *   Copyright (c) 2002 Jürgen Riegel <juergen.riegel@web.de>              *
- *                                                                         *
- *   This file is part of the FreeCAD CAx development system.              *
- *                                                                         *
- *   This program is free software; you can redistribute it and/or modify  *
- *   it under the terms of the GNU Library General Public License (LGPL)   *
- *   as published by the Free Software Foundation; either version 2 of     *
- *   the License, or (at your option) any later version.                   *
- *   for detail see the LICENCE text file.                                 *
- *                                                                         *
- *   FreeCAD is distributed in the hope that it will be useful,            *
- *   but WITHOUT ANY WARRANTY; without even the implied warranty of        *
- *   MERCHANTABILITY or FITNESS FOR A PARTICULAR PURPOSE.  See the         *
- *   GNU Library General Public License for more details.                  *
- *                                                                         *
- *   You should have received a copy of the GNU Library General Public     *
- *   License along with FreeCAD; if not, write to the Free Software        *
- *   Foundation, Inc., 59 Temple Place, Suite 330, Boston, MA  02111-1307  *
- *   USA                                                                   *
- *                                                                         *
- ***************************************************************************/
-
-
-#include "PreCompiled.h"
-
-#ifndef _PreComp_
-#ifdef FC_OS_WIN32
-#include <xercesc/sax/SAXParseException.hpp>
-#endif
-#include <list>
-#include <sstream>
-#include <string>
-#include <utility>
-#endif
-
-#ifdef FC_OS_LINUX
-#include <unistd.h>
-#endif
-
-#include "Parameter.h"
-#include "Exception.h"
-#include "Interpreter.h"
-
-
-namespace Base
-{
-
-class ParameterGrpObserver: public ParameterGrp::ObserverType  // NOLINT
-{
-public:
-    explicit ParameterGrpObserver(const Py::Object& obj)
-    {
-        inst = obj;
-    }
-    ParameterGrpObserver(const Py::Object& obj, const Py::Object& callable, ParameterGrp* target)
-        : callable(callable)
-        , _target(target)
-        , inst(obj)
-    {}
-    ~ParameterGrpObserver() override
-    {
-        Base::PyGILStateLocker lock;
-        inst = Py::None();
-        callable = Py::None();
-    }
-    void OnChange(ParameterGrp::SubjectType& rCaller, ParameterGrp::MessageType Reason) override
-    {
-        Base::PyGILStateLocker lock;
-        try {
-            ParameterGrp& rGrp = static_cast<ParameterGrp&>(rCaller);
-            ParameterGrp::handle hGrp(&rGrp);
-            Py::Callable method(this->inst.getAttr(std::string("onChange")));
-            Py::Tuple args(2);
-            args.setItem(0, Py::asObject(GetPyObject(hGrp)));
-            // A Reason of null indicates to clear the parameter group
-            if (Reason && Reason[0] != '\0') {
-                args.setItem(1, Py::String(Reason));
-            }
-            method.apply(args);
-        }
-        catch (Py::Exception&) {
-            Base::PyException e;  // extract the Python error text
-            e.ReportException();
-        }
-    }
-    bool isEqual(const Py::Object& obj) const
-    {
-        return this->inst.is(obj);
-    }
-
-public:
-    Py::Object callable;
-    boost::signals2::scoped_connection conn;
-    ParameterGrp* _target = nullptr;  // no reference counted, do not access
-
-private:
-    Py::Object inst;
-};
-
-using ParameterGrpObserverList = std::list<ParameterGrpObserver*>;
-
-class ParameterGrpPy: public Py::PythonExtension<ParameterGrpPy>  // NOLINT
-{
-public:
-    static void init_type();  // announce properties and methods
-
-    explicit ParameterGrpPy(const Base::Reference<ParameterGrp>& rcParamGrp);
-    ~ParameterGrpPy() override;
-
-    Py::Object repr() override;
-
-    Py::Object getGroup(const Py::Tuple&);
-    Py::Object getGroupName(const Py::Tuple&);
-    Py::Object getGroups(const Py::Tuple&);
-    Py::Object remGroup(const Py::Tuple&);
-    Py::Object hasGroup(const Py::Tuple&);
-
-    Py::Object getManager(const Py::Tuple&);
-    Py::Object getParent(const Py::Tuple&);
-
-    Py::Object isEmpty(const Py::Tuple&);
-    Py::Object clear(const Py::Tuple&);
-
-    Py::Object attach(const Py::Tuple&);
-    Py::Object attachManager(const Py::Tuple& args);
-    Py::Object detach(const Py::Tuple&);
-    Py::Object notify(const Py::Tuple&);
-    Py::Object notifyAll(const Py::Tuple&);
-
-    Py::Object setBool(const Py::Tuple&);
-    Py::Object getBool(const Py::Tuple&);
-    Py::Object getBools(const Py::Tuple&);
-    Py::Object remBool(const Py::Tuple&);
-
-    Py::Object setInt(const Py::Tuple&);
-    Py::Object getInt(const Py::Tuple&);
-    Py::Object getInts(const Py::Tuple&);
-    Py::Object remInt(const Py::Tuple&);
-
-    Py::Object setUnsigned(const Py::Tuple&);
-    Py::Object getUnsigned(const Py::Tuple&);
-    Py::Object getUnsigneds(const Py::Tuple&);
-    Py::Object remUnsigned(const Py::Tuple&);
-
-    Py::Object setFloat(const Py::Tuple&);
-    Py::Object getFloat(const Py::Tuple&);
-    Py::Object getFloats(const Py::Tuple&);
-    Py::Object remFloat(const Py::Tuple&);
-
-    Py::Object setString(const Py::Tuple&);
-    Py::Object getString(const Py::Tuple&);
-    Py::Object getStrings(const Py::Tuple&);
-    Py::Object remString(const Py::Tuple&);
-
-    Py::Object importFrom(const Py::Tuple&);
-    Py::Object insert(const Py::Tuple&);
-    Py::Object exportTo(const Py::Tuple&);
-
-    Py::Object getContents(const Py::Tuple&);
-
-private:
-    ParameterGrp::handle _cParamGrp;
-    ParameterGrpObserverList _observers;
-};
-
-// ---------------------------------------------------------
-
-void ParameterGrpPy::init_type()
-{
-    behaviors().name("ParameterGrp");
-    behaviors().doc("Python interface class to set parameters");
-    // you must have overwritten the virtual functions
-    behaviors().supportRepr();
-    behaviors().supportGetattr();
-    behaviors().supportSetattr();
-    behaviors().readyType();
-
-    add_varargs_method("GetGroup", &ParameterGrpPy::getGroup, "GetGroup(str)");
-    add_varargs_method("GetGroupName", &ParameterGrpPy::getGroupName, "GetGroupName()");
-    add_varargs_method("GetGroups", &ParameterGrpPy::getGroups, "GetGroups()");
-    add_varargs_method("RemGroup", &ParameterGrpPy::remGroup, "RemGroup(str)");
-    add_varargs_method("HasGroup", &ParameterGrpPy::hasGroup, "HasGroup(str)");
-
-    add_varargs_method("Manager", &ParameterGrpPy::getManager, "Manager()");
-    add_varargs_method("Parent", &ParameterGrpPy::getParent, "Parent()");
-
-    add_varargs_method("IsEmpty", &ParameterGrpPy::isEmpty, "IsEmpty()");
-    add_varargs_method("Clear", &ParameterGrpPy::clear, "Clear()");
-
-    add_varargs_method("Attach", &ParameterGrpPy::attach, "Attach()");
-    add_varargs_method(
-        "AttachManager",
-        &ParameterGrpPy::attachManager,
-        "AttachManager(observer) -- attach parameter manager for notification\n\n"
-        "This method attaches a user defined observer to the manager (i.e. the root)\n"
-        "of the current parameter group to receive notification of all its parameters\n"
-        "and those from its sub-groups\n\n"
-        "The method expects the observer to have a callable attribute as shown below\n"
-        "       slotParamChanged(param, tp, name, value)\n"
-        "where 'param' is the parameter group causing the change, 'tp' is the type of\n"
-        "the parameter, 'name' is the name of the parameter, and 'value' is the current\n"
-        "value.\n\n"
-        "The possible value of type are, 'FCBool', 'FCInt', 'FCUint', 'FCFloat', 'FCText',\n"
-        "and 'FCParamGroup'. The notification is triggered when value is changed, in which\n"
-        "case 'value' contains the new value in text form, or, when the parameter is removed,\n"
-        "in which case 'value' is empty.\n\n"
-        "For 'FCParamGroup' type, the observer will be notified in the following events.\n"
-        "* Group creation: both 'name' and 'value' contain the name of the new group\n"
-        "* Group removal: both 'name' and 'value' are empty\n"
-        "* Group rename: 'name' is the new name, and 'value' is the old name");
-    add_varargs_method("Detach", &ParameterGrpPy::detach, "Detach()");
-    add_varargs_method("Notify", &ParameterGrpPy::notify, "Notify()");
-    add_varargs_method("NotifyAll", &ParameterGrpPy::notifyAll, "NotifyAll()");
-
-    add_varargs_method("SetBool", &ParameterGrpPy::setBool, "SetBool()");
-    add_varargs_method("GetBool", &ParameterGrpPy::getBool, "GetBool()");
-    add_varargs_method("GetBools", &ParameterGrpPy::getBools, "GetBools()");
-    add_varargs_method("RemBool", &ParameterGrpPy::remBool, "RemBool()");
-
-    add_varargs_method("SetInt", &ParameterGrpPy::setInt, "SetInt()");
-    add_varargs_method("GetInt", &ParameterGrpPy::getInt, "GetInt()");
-    add_varargs_method("GetInts", &ParameterGrpPy::getInts, "GetInts()");
-    add_varargs_method("RemInt", &ParameterGrpPy::remInt, "RemInt()");
-
-    add_varargs_method("SetUnsigned", &ParameterGrpPy::setUnsigned, "SetUnsigned()");
-    add_varargs_method("GetUnsigned", &ParameterGrpPy::getUnsigned, "GetUnsigned()");
-    add_varargs_method("GetUnsigneds", &ParameterGrpPy::getUnsigneds, "GetUnsigneds()");
-    add_varargs_method("RemUnsigned", &ParameterGrpPy::remUnsigned, "RemUnsigned()");
-
-    add_varargs_method("SetFloat", &ParameterGrpPy::setFloat, "SetFloat()");
-    add_varargs_method("GetFloat", &ParameterGrpPy::getFloat, "GetFloat()");
-    add_varargs_method("GetFloats", &ParameterGrpPy::getFloats, "GetFloats()");
-    add_varargs_method("RemFloat", &ParameterGrpPy::remFloat, "RemFloat()");
-
-    add_varargs_method("SetString", &ParameterGrpPy::setString, "SetString()");
-    add_varargs_method("GetString", &ParameterGrpPy::getString, "GetString()");
-    add_varargs_method("GetStrings", &ParameterGrpPy::getStrings, "GetStrings()");
-    add_varargs_method("RemString", &ParameterGrpPy::remString, "RemString()");
-
-    add_varargs_method("Import", &ParameterGrpPy::importFrom, "Import()");
-    add_varargs_method("Insert", &ParameterGrpPy::insert, "Insert()");
-    add_varargs_method("Export", &ParameterGrpPy::exportTo, "Export()");
-
-    add_varargs_method("GetContents", &ParameterGrpPy::getContents, "GetContents()");
-}
-
-ParameterGrpPy::ParameterGrpPy(const Base::Reference<ParameterGrp>& rcParamGrp)
-    : _cParamGrp(rcParamGrp)
-{}
-
-ParameterGrpPy::~ParameterGrpPy()
-{
-    try {
-        for (ParameterGrpObserver* obs : _observers) {
-            if (!obs->_target) {
-                _cParamGrp->Detach(obs);
-            }
-            delete obs;
-        }
-    }
-    catch (...) {
-    }
-}
-
-Py::Object ParameterGrpPy::repr()
-{
-    std::stringstream s;
-    s << "<ParameterGrp at " << this << ">";
-    return Py::String(s.str());  // NOLINT
-}
-
-Py::Object ParameterGrpPy::importFrom(const Py::Tuple& args)
-{
-    char* pstr = nullptr;
-    if (!PyArg_ParseTuple(args.ptr(), "s", &pstr)) {
-        throw Py::Exception();
-    }
-
-    _cParamGrp->importFrom(pstr);
-    return Py::None();
-}
-
-Py::Object ParameterGrpPy::insert(const Py::Tuple& args)
-{
-    char* pstr = nullptr;
-    if (!PyArg_ParseTuple(args.ptr(), "s", &pstr)) {
-        throw Py::Exception();
-    }
-
-    _cParamGrp->insert(pstr);
-    return Py::None();
-}
-
-Py::Object ParameterGrpPy::exportTo(const Py::Tuple& args)
-{
-    char* pstr = nullptr;
-    if (!PyArg_ParseTuple(args.ptr(), "s", &pstr)) {
-        throw Py::Exception();
-    }
-
-    _cParamGrp->exportTo(pstr);
-    return Py::None();
-}
-
-Py::Object ParameterGrpPy::getGroup(const Py::Tuple& args)
-{
-    char* pstr = nullptr;
-    if (!PyArg_ParseTuple(args.ptr(), "s", &pstr)) {
-        throw Py::Exception();
-    }
-
-    try {
-        // get the Handle of the wanted group
-        Base::Reference<ParameterGrp> handle = _cParamGrp->GetGroup(pstr);
-        if (handle.isValid()) {
-            // create a python wrapper class
-            ParameterGrpPy* pcParamGrp = new ParameterGrpPy(handle);
-            // increment the ref count
-            return Py::asObject(pcParamGrp);
-        }
-
-        throw Py::RuntimeError("GetGroup failed");
-    }
-    catch (const Base::Exception& e) {
-        e.setPyException();
-        throw Py::Exception();
-    }
-}
-
-Py::Object ParameterGrpPy::getManager(const Py::Tuple& args)
-{
-    if (!PyArg_ParseTuple(args.ptr(), "")) {
-        throw Py::Exception();
-    }
-
-    // get the Handle of the wanted group
-    Base::Reference<ParameterGrp> handle = _cParamGrp->Manager();
-    if (handle.isValid()) {
-        // create a python wrapper class
-        ParameterGrpPy* pcParamGrp = new ParameterGrpPy(handle);
-        // increment the ref count
-        return Py::asObject(pcParamGrp);
-    }
-
-    return Py::None();
-}
-
-Py::Object ParameterGrpPy::getParent(const Py::Tuple& args)
-{
-    if (!PyArg_ParseTuple(args.ptr(), "")) {
-        throw Py::Exception();
-    }
-
-    // get the Handle of the wanted group
-    Base::Reference<ParameterGrp> handle = _cParamGrp->Parent();
-    if (handle.isValid()) {
-        // create a python wrapper class
-        ParameterGrpPy* pcParamGrp = new ParameterGrpPy(handle);
-        // increment the ref count
-        return Py::asObject(pcParamGrp);
-    }
-
-    return Py::None();
-}
-
-Py::Object ParameterGrpPy::getGroupName(const Py::Tuple& args)
-{
-    if (!PyArg_ParseTuple(args.ptr(), "")) {
-        throw Py::Exception();
-    }
-
-    // get the Handle of the wanted group
-    std::string name = _cParamGrp->GetGroupName();
-    return Py::String(name);  // NOLINT
-}
-
-Py::Object ParameterGrpPy::getGroups(const Py::Tuple& args)
-{
-    if (!PyArg_ParseTuple(args.ptr(), "")) {
-        throw Py::Exception();
-    }
-
-    // get the Handle of the wanted group
-    std::vector<Base::Reference<ParameterGrp>> handle = _cParamGrp->GetGroups();
-    Py::List list;
-    for (const auto& it : handle) {
-        list.append(Py::String(it->GetGroupName()));
-    }
-
-    return list;  // NOLINT
-}
-
-Py::Object ParameterGrpPy::setBool(const Py::Tuple& args)
-{
-    char* pstr = nullptr;
-    int Bool = 0;
-    if (!PyArg_ParseTuple(args.ptr(), "si", &pstr, &Bool)) {
-        throw Py::Exception();
-    }
-
-    _cParamGrp->SetBool(pstr, Bool != 0);
-    return Py::None();
-}
-
-Py::Object ParameterGrpPy::getBool(const Py::Tuple& args)
-{
-    char* pstr = nullptr;
-    int Bool = 0;
-    if (!PyArg_ParseTuple(args.ptr(), "s|i", &pstr, &Bool)) {
-        throw Py::Exception();
-    }
-
-    return Py::Boolean(_cParamGrp->GetBool(pstr, Bool != 0));  // NOLINT
-}
-
-Py::Object ParameterGrpPy::getBools(const Py::Tuple& args)
-{
-    char* filter = nullptr;
-    if (!PyArg_ParseTuple(args.ptr(), "|s", &filter)) {
-        throw Py::Exception();
-    }
-
-    std::vector<std::pair<std::string, bool>> map = _cParamGrp->GetBoolMap(filter);
-    Py::List list;
-    for (const auto& it : map) {
-        list.append(Py::String(it.first));
-    }
-
-    return list;  // NOLINT
-}
-
-Py::Object ParameterGrpPy::setInt(const Py::Tuple& args)
-{
-    char* pstr = nullptr;
-    int Int = 0;
-    if (!PyArg_ParseTuple(args.ptr(), "si", &pstr, &Int)) {
-        throw Py::Exception();
-    }
-
-    _cParamGrp->SetInt(pstr, Int);
-    return Py::None();
-}
-
-Py::Object ParameterGrpPy::getInt(const Py::Tuple& args)
-{
-    char* pstr = nullptr;
-    int Int = 0;
-    if (!PyArg_ParseTuple(args.ptr(), "s|i", &pstr, &Int)) {
-        throw Py::Exception();
-    }
-    return Py::Long(_cParamGrp->GetInt(pstr, Int));  // NOLINT
-}
-
-Py::Object ParameterGrpPy::getInts(const Py::Tuple& args)
-{
-    char* filter = nullptr;
-    if (!PyArg_ParseTuple(args.ptr(), "|s", &filter)) {
-        throw Py::Exception();
-    }
-
-    std::vector<std::pair<std::string, long>> map = _cParamGrp->GetIntMap(filter);
-    Py::List list;
-    for (const auto& it : map) {
-        list.append(Py::String(it.first));
-    }
-
-    return list;  // NOLINT
-}
-
-Py::Object ParameterGrpPy::setUnsigned(const Py::Tuple& args)
-{
-    char* pstr = nullptr;
-    unsigned int UInt = 0;
-    if (!PyArg_ParseTuple(args.ptr(), "sI", &pstr, &UInt)) {
-        throw Py::Exception();
-    }
-
-    _cParamGrp->SetUnsigned(pstr, UInt);
-    return Py::None();
-}
-
-Py::Object ParameterGrpPy::getUnsigned(const Py::Tuple& args)
-{
-    char* pstr = nullptr;
-    unsigned int UInt = 0;
-    if (!PyArg_ParseTuple(args.ptr(), "s|I", &pstr, &UInt)) {
-        throw Py::Exception();
-    }
-    return Py::Long(_cParamGrp->GetUnsigned(pstr, UInt));  // NOLINT
-}
-
-Py::Object ParameterGrpPy::getUnsigneds(const Py::Tuple& args)
-{
-    char* filter = nullptr;
-    if (!PyArg_ParseTuple(args.ptr(), "|s", &filter)) {
-        throw Py::Exception();
-    }
-
-    std::vector<std::pair<std::string, unsigned long>> map = _cParamGrp->GetUnsignedMap(filter);
-    Py::List list;
-    for (const auto& it : map) {
-        list.append(Py::String(it.first));
-    }
-
-    return list;  // NOLINT
-}
-
-Py::Object ParameterGrpPy::setFloat(const Py::Tuple& args)
-{
-    char* pstr = nullptr;
-    double Float {};
-    if (!PyArg_ParseTuple(args.ptr(), "sd", &pstr, &Float)) {
-        throw Py::Exception();
-    }
-
-    _cParamGrp->SetFloat(pstr, Float);
-    return Py::None();
-}
-
-Py::Object ParameterGrpPy::getFloat(const Py::Tuple& args)
-{
-    char* pstr = nullptr;
-    double Float = 0.0;
-    if (!PyArg_ParseTuple(args.ptr(), "s|d", &pstr, &Float)) {
-        throw Py::Exception();
-    }
-
-    return Py::Float(_cParamGrp->GetFloat(pstr, Float));  // NOLINT
-}
-
-Py::Object ParameterGrpPy::getFloats(const Py::Tuple& args)
-{
-    char* filter = nullptr;
-    if (!PyArg_ParseTuple(args.ptr(), "|s", &filter)) {
-        throw Py::Exception();
-    }
-
-    std::vector<std::pair<std::string, double>> map = _cParamGrp->GetFloatMap(filter);
-    Py::List list;
-    for (const auto& it : map) {
-        list.append(Py::String(it.first));
-    }
-
-    return list;  // NOLINT
-}
-
-Py::Object ParameterGrpPy::setString(const Py::Tuple& args)
-{
-    char* pstr = nullptr;
-    char* str = nullptr;
-    if (!PyArg_ParseTuple(args.ptr(), "ss", &pstr, &str)) {
-        throw Py::Exception();
-    }
-
-    _cParamGrp->SetASCII(pstr, str);
-    return Py::None();
-}
-
-Py::Object ParameterGrpPy::getString(const Py::Tuple& args)
-{
-<<<<<<< HEAD
-    char *pstr = nullptr;
-    const char *  str="";
-    if (!PyArg_ParseTuple(args.ptr(), "s|s", &pstr,&str))
-=======
-    char* pstr = nullptr;
-    char* str = "";
-    if (!PyArg_ParseTuple(args.ptr(), "s|s", &pstr, &str)) {
->>>>>>> 2cef4cfd
-        throw Py::Exception();
-    }
-
-    return Py::String(_cParamGrp->GetASCII(pstr, str));  // NOLINT
-}
-
-Py::Object ParameterGrpPy::getStrings(const Py::Tuple& args)
-{
-    char* filter = nullptr;
-    if (!PyArg_ParseTuple(args.ptr(), "|s", &filter)) {
-        throw Py::Exception();
-    }
-
-    std::vector<std::pair<std::string, std::string>> map = _cParamGrp->GetASCIIMap(filter);
-    Py::List list;
-    for (const auto& it : map) {
-        list.append(Py::String(it.first));
-    }
-
-    return list;  // NOLINT
-}
-
-Py::Object ParameterGrpPy::remInt(const Py::Tuple& args)
-{
-    char* pstr = nullptr;
-    if (!PyArg_ParseTuple(args.ptr(), "s", &pstr)) {
-        throw Py::Exception();
-    }
-
-    _cParamGrp->RemoveInt(pstr);
-    return Py::None();
-}
-
-Py::Object ParameterGrpPy::remUnsigned(const Py::Tuple& args)
-{
-    char* pstr = nullptr;
-    if (!PyArg_ParseTuple(args.ptr(), "s", &pstr)) {
-        throw Py::Exception();
-    }
-
-    _cParamGrp->RemoveUnsigned(pstr);
-    return Py::None();
-}
-
-Py::Object ParameterGrpPy::remBool(const Py::Tuple& args)
-{
-    char* pstr = nullptr;
-    if (!PyArg_ParseTuple(args.ptr(), "s", &pstr)) {
-        throw Py::Exception();
-    }
-
-    _cParamGrp->RemoveBool(pstr);
-    return Py::None();
-}
-
-Py::Object ParameterGrpPy::remGroup(const Py::Tuple& args)
-{
-    char* pstr = nullptr;
-    if (!PyArg_ParseTuple(args.ptr(), "s", &pstr)) {
-        throw Py::Exception();
-    }
-
-    _cParamGrp->RemoveGrp(pstr);
-    return Py::None();
-}
-
-Py::Object ParameterGrpPy::remFloat(const Py::Tuple& args)
-{
-    char* pstr = nullptr;
-    if (!PyArg_ParseTuple(args.ptr(), "s", &pstr)) {
-        throw Py::Exception();
-    }
-
-    _cParamGrp->RemoveFloat(pstr);
-    return Py::None();
-}
-
-Py::Object ParameterGrpPy::remString(const Py::Tuple& args)
-{
-    char* pstr = nullptr;
-    if (!PyArg_ParseTuple(args.ptr(), "s", &pstr)) {
-        throw Py::Exception();
-    }
-
-    _cParamGrp->RemoveASCII(pstr);
-    return Py::None();
-}
-
-Py::Object ParameterGrpPy::clear(const Py::Tuple& args)
-{
-    if (!PyArg_ParseTuple(args.ptr(), "")) {
-        throw Py::Exception();
-    }
-
-    _cParamGrp->Clear();
-    return Py::None();
-}
-
-Py::Object ParameterGrpPy::isEmpty(const Py::Tuple& args)
-{
-    if (!PyArg_ParseTuple(args.ptr(), "")) {
-        throw Py::Exception();
-    }
-
-    return Py::Boolean(_cParamGrp->IsEmpty());  // NOLINT
-}
-
-Py::Object ParameterGrpPy::hasGroup(const Py::Tuple& args)
-{
-    char* pstr = nullptr;
-    if (!PyArg_ParseTuple(args.ptr(), "s", &pstr)) {
-        throw Py::Exception();
-    }
-
-    return Py::Boolean(_cParamGrp->HasGroup(pstr));  // NOLINT
-}
-
-Py::Object ParameterGrpPy::attach(const Py::Tuple& args)
-{
-    PyObject* obj = nullptr;
-    if (!PyArg_ParseTuple(args.ptr(), "O", &obj)) {
-        throw Py::Exception();
-    }
-
-    Py::Object o(obj);
-    if (!o.hasAttr(std::string("onChange"))) {
-        throw Py::TypeError("Object has no onChange attribute");
-    }
-
-    for (ParameterGrpObserver* it : _observers) {
-        if (it->isEqual(o)) {
-            throw Py::RuntimeError("Object is already attached.");
-        }
-    }
-
-    ParameterGrpObserver* obs = new ParameterGrpObserver(o);
-    _cParamGrp->Attach(obs);
-    _observers.push_back(obs);
-
-    return Py::None();
-}
-
-Py::Object ParameterGrpPy::attachManager(const Py::Tuple& args)
-{
-    PyObject* obj = nullptr;
-    if (!PyArg_ParseTuple(args.ptr(), "O", &obj)) {
-        throw Py::Exception();
-    }
-
-    if (!_cParamGrp->Manager()) {
-        throw Py::RuntimeError("Parameter has no manager");
-    }
-
-    Py::Object o(obj);
-    if (!o.hasAttr(std::string("slotParamChanged"))) {
-        throw Py::TypeError("Object has no slotParamChanged attribute");
-    }
-
-    Py::Object attr(o.getAttr("slotParamChanged"));
-    if (!attr.isCallable()) {
-        throw Py::TypeError("Object has no slotParamChanged callable attribute");
-    }
-
-    for (ParameterGrpObserver* it : _observers) {
-        if (it->isEqual(o)) {
-            throw Py::RuntimeError("Object is already attached.");
-        }
-    }
-
-    ParameterGrpObserver* obs = new ParameterGrpObserver(o, attr, _cParamGrp);
-    obs->conn =
-        _cParamGrp->Manager()->signalParamChanged.connect([obs](ParameterGrp* Param,
-                                                                ParameterGrp::ParamType Type,
-                                                                const char* Name,
-                                                                const char* Value) {
-            if (!Param) {
-                return;
-            }
-            for (auto p = Param; p; p = p->Parent()) {
-                if (p == obs->_target) {
-                    Base::PyGILStateLocker lock;
-                    Py::TupleN args(Py::asObject(new ParameterGrpPy(Param)),
-                                    Py::String(ParameterGrp::TypeName(Type)),
-                                    Py::String(Name ? Name : ""),
-                                    Py::String(Value ? Value : ""));
-                    try {
-                        Py::Callable(obs->callable).apply(args);
-                    }
-                    catch (Py::Exception&) {
-                        Base::PyException e;
-                        e.ReportException();
-                    }
-                    break;
-                }
-            }
-        });
-
-    _observers.push_back(obs);
-    return Py::None();
-}
-
-Py::Object ParameterGrpPy::detach(const Py::Tuple& args)
-{
-    PyObject* obj = nullptr;
-    if (!PyArg_ParseTuple(args.ptr(), "O", &obj)) {
-        throw Py::Exception();
-    }
-
-    Py::Object o(obj);
-    if (!o.hasAttr(std::string("onChange"))) {
-        throw Py::TypeError("Object has no onChange attribute");
-    }
-
-    for (ParameterGrpObserverList::iterator it = _observers.begin(); it != _observers.end(); ++it) {
-        if ((*it)->isEqual(o)) {
-            ParameterGrpObserver* obs = *it;
-            _observers.erase(it);
-            _cParamGrp->Detach(obs);
-            delete obs;
-            break;
-        }
-    }
-
-    return Py::None();
-}
-
-Py::Object ParameterGrpPy::notify(const Py::Tuple& args)
-{
-    char* pstr = nullptr;
-    if (!PyArg_ParseTuple(args.ptr(), "s", &pstr)) {
-        throw Py::Exception();
-    }
-
-    _cParamGrp->Notify(pstr);
-    return Py::None();
-}
-
-Py::Object ParameterGrpPy::notifyAll(const Py::Tuple& args)
-{
-    if (!PyArg_ParseTuple(args.ptr(), "")) {
-        throw Py::Exception();
-    }
-
-    _cParamGrp->NotifyAll();
-    return Py::None();
-}
-
-Py::Object ParameterGrpPy::getContents(const Py::Tuple& args)
-{
-    if (!PyArg_ParseTuple(args.ptr(), "")) {
-        throw Py::Exception();
-    }
-
-    if (_cParamGrp->IsEmpty()) {
-        return Py::None();
-    }
-
-    Py::List list;
-    // filling up Text nodes
-    std::vector<std::pair<std::string, std::string>> mcTextMap = _cParamGrp->GetASCIIMap();
-    for (const auto& it : mcTextMap) {
-        Py::Tuple t2(3);
-        t2.setItem(0, Py::String("String"));
-        t2.setItem(1, Py::String(it.first.c_str()));
-        t2.setItem(2, Py::String(it.second.c_str()));
-        list.append(t2);
-    }
-
-    // filling up Int nodes
-    std::vector<std::pair<std::string, long>> mcIntMap = _cParamGrp->GetIntMap();
-    for (const auto& it : mcIntMap) {
-        Py::Tuple t3(3);
-        t3.setItem(0, Py::String("Integer"));
-        t3.setItem(1, Py::String(it.first.c_str()));
-        t3.setItem(2, Py::Long(it.second));
-        list.append(t3);
-    }
-
-    // filling up Float nodes
-    std::vector<std::pair<std::string, double>> mcFloatMap = _cParamGrp->GetFloatMap();
-    for (const auto& it : mcFloatMap) {
-        Py::Tuple t4(3);
-        t4.setItem(0, Py::String("Float"));
-        t4.setItem(1, Py::String(it.first.c_str()));
-        t4.setItem(2, Py::Float(it.second));
-        list.append(t4);
-    }
-
-    // filling up bool nodes
-    std::vector<std::pair<std::string, bool>> mcBoolMap = _cParamGrp->GetBoolMap();
-    for (const auto& it : mcBoolMap) {
-        Py::Tuple t5(3);
-        t5.setItem(0, Py::String("Boolean"));
-        t5.setItem(1, Py::String(it.first.c_str()));
-        t5.setItem(2, Py::Boolean(it.second));
-        list.append(t5);
-    }
-
-    // filling up UInt nodes
-    std::vector<std::pair<std::string, unsigned long>> mcUIntMap = _cParamGrp->GetUnsignedMap();
-    for (const auto& it : mcUIntMap) {
-        Py::Tuple t6(3);
-        t6.setItem(0, Py::String("Unsigned Long"));
-        t6.setItem(1, Py::String(it.first.c_str()));
-        t6.setItem(2, Py::Long(it.second));
-        list.append(t6);
-    }
-
-    return list;  // NOLINT
-}
-
-}  // namespace Base
-
-/** python wrapper function
- */
-PyObject* GetPyObject(const Base::Reference<ParameterGrp>& hcParamGrp)
-{
-    static bool init = false;
-    if (!init) {
-        init = true;
-        Base::ParameterGrpPy::init_type();
-    }
-
-    return new Base::ParameterGrpPy(hcParamGrp);
-}
+/***************************************************************************
+ *   Copyright (c) 2002 Jürgen Riegel <juergen.riegel@web.de>              *
+ *                                                                         *
+ *   This file is part of the FreeCAD CAx development system.              *
+ *                                                                         *
+ *   This program is free software; you can redistribute it and/or modify  *
+ *   it under the terms of the GNU Library General Public License (LGPL)   *
+ *   as published by the Free Software Foundation; either version 2 of     *
+ *   the License, or (at your option) any later version.                   *
+ *   for detail see the LICENCE text file.                                 *
+ *                                                                         *
+ *   FreeCAD is distributed in the hope that it will be useful,            *
+ *   but WITHOUT ANY WARRANTY; without even the implied warranty of        *
+ *   MERCHANTABILITY or FITNESS FOR A PARTICULAR PURPOSE.  See the         *
+ *   GNU Library General Public License for more details.                  *
+ *                                                                         *
+ *   You should have received a copy of the GNU Library General Public     *
+ *   License along with FreeCAD; if not, write to the Free Software        *
+ *   Foundation, Inc., 59 Temple Place, Suite 330, Boston, MA  02111-1307  *
+ *   USA                                                                   *
+ *                                                                         *
+ ***************************************************************************/
+
+
+#include "PreCompiled.h"
+
+#ifndef _PreComp_
+#ifdef FC_OS_WIN32
+#include <xercesc/sax/SAXParseException.hpp>
+#endif
+#include <list>
+#include <sstream>
+#include <string>
+#include <utility>
+#endif
+
+#ifdef FC_OS_LINUX
+#include <unistd.h>
+#endif
+
+#include "Parameter.h"
+#include "Exception.h"
+#include "Interpreter.h"
+
+
+namespace Base
+{
+
+class ParameterGrpObserver: public ParameterGrp::ObserverType  // NOLINT
+{
+public:
+    explicit ParameterGrpObserver(const Py::Object& obj)
+    {
+        inst = obj;
+    }
+    ParameterGrpObserver(const Py::Object& obj, const Py::Object& callable, ParameterGrp* target)
+        : callable(callable)
+        , _target(target)
+        , inst(obj)
+    {}
+    ~ParameterGrpObserver() override
+    {
+        Base::PyGILStateLocker lock;
+        inst = Py::None();
+        callable = Py::None();
+    }
+    void OnChange(ParameterGrp::SubjectType& rCaller, ParameterGrp::MessageType Reason) override
+    {
+        Base::PyGILStateLocker lock;
+        try {
+            ParameterGrp& rGrp = static_cast<ParameterGrp&>(rCaller);
+            ParameterGrp::handle hGrp(&rGrp);
+            Py::Callable method(this->inst.getAttr(std::string("onChange")));
+            Py::Tuple args(2);
+            args.setItem(0, Py::asObject(GetPyObject(hGrp)));
+            // A Reason of null indicates to clear the parameter group
+            if (Reason && Reason[0] != '\0') {
+                args.setItem(1, Py::String(Reason));
+            }
+            method.apply(args);
+        }
+        catch (Py::Exception&) {
+            Base::PyException e;  // extract the Python error text
+            e.ReportException();
+        }
+    }
+    bool isEqual(const Py::Object& obj) const
+    {
+        return this->inst.is(obj);
+    }
+
+public:
+    Py::Object callable;
+    boost::signals2::scoped_connection conn;
+    ParameterGrp* _target = nullptr;  // no reference counted, do not access
+
+private:
+    Py::Object inst;
+};
+
+using ParameterGrpObserverList = std::list<ParameterGrpObserver*>;
+
+class ParameterGrpPy: public Py::PythonExtension<ParameterGrpPy>  // NOLINT
+{
+public:
+    static void init_type();  // announce properties and methods
+
+    explicit ParameterGrpPy(const Base::Reference<ParameterGrp>& rcParamGrp);
+    ~ParameterGrpPy() override;
+
+    Py::Object repr() override;
+
+    Py::Object getGroup(const Py::Tuple&);
+    Py::Object getGroupName(const Py::Tuple&);
+    Py::Object getGroups(const Py::Tuple&);
+    Py::Object remGroup(const Py::Tuple&);
+    Py::Object hasGroup(const Py::Tuple&);
+
+    Py::Object getManager(const Py::Tuple&);
+    Py::Object getParent(const Py::Tuple&);
+
+    Py::Object isEmpty(const Py::Tuple&);
+    Py::Object clear(const Py::Tuple&);
+
+    Py::Object attach(const Py::Tuple&);
+    Py::Object attachManager(const Py::Tuple& args);
+    Py::Object detach(const Py::Tuple&);
+    Py::Object notify(const Py::Tuple&);
+    Py::Object notifyAll(const Py::Tuple&);
+
+    Py::Object setBool(const Py::Tuple&);
+    Py::Object getBool(const Py::Tuple&);
+    Py::Object getBools(const Py::Tuple&);
+    Py::Object remBool(const Py::Tuple&);
+
+    Py::Object setInt(const Py::Tuple&);
+    Py::Object getInt(const Py::Tuple&);
+    Py::Object getInts(const Py::Tuple&);
+    Py::Object remInt(const Py::Tuple&);
+
+    Py::Object setUnsigned(const Py::Tuple&);
+    Py::Object getUnsigned(const Py::Tuple&);
+    Py::Object getUnsigneds(const Py::Tuple&);
+    Py::Object remUnsigned(const Py::Tuple&);
+
+    Py::Object setFloat(const Py::Tuple&);
+    Py::Object getFloat(const Py::Tuple&);
+    Py::Object getFloats(const Py::Tuple&);
+    Py::Object remFloat(const Py::Tuple&);
+
+    Py::Object setString(const Py::Tuple&);
+    Py::Object getString(const Py::Tuple&);
+    Py::Object getStrings(const Py::Tuple&);
+    Py::Object remString(const Py::Tuple&);
+
+    Py::Object importFrom(const Py::Tuple&);
+    Py::Object insert(const Py::Tuple&);
+    Py::Object exportTo(const Py::Tuple&);
+
+    Py::Object getContents(const Py::Tuple&);
+
+private:
+    ParameterGrp::handle _cParamGrp;
+    ParameterGrpObserverList _observers;
+};
+
+// ---------------------------------------------------------
+
+void ParameterGrpPy::init_type()
+{
+    behaviors().name("ParameterGrp");
+    behaviors().doc("Python interface class to set parameters");
+    // you must have overwritten the virtual functions
+    behaviors().supportRepr();
+    behaviors().supportGetattr();
+    behaviors().supportSetattr();
+    behaviors().readyType();
+
+    add_varargs_method("GetGroup", &ParameterGrpPy::getGroup, "GetGroup(str)");
+    add_varargs_method("GetGroupName", &ParameterGrpPy::getGroupName, "GetGroupName()");
+    add_varargs_method("GetGroups", &ParameterGrpPy::getGroups, "GetGroups()");
+    add_varargs_method("RemGroup", &ParameterGrpPy::remGroup, "RemGroup(str)");
+    add_varargs_method("HasGroup", &ParameterGrpPy::hasGroup, "HasGroup(str)");
+
+    add_varargs_method("Manager", &ParameterGrpPy::getManager, "Manager()");
+    add_varargs_method("Parent", &ParameterGrpPy::getParent, "Parent()");
+
+    add_varargs_method("IsEmpty", &ParameterGrpPy::isEmpty, "IsEmpty()");
+    add_varargs_method("Clear", &ParameterGrpPy::clear, "Clear()");
+
+    add_varargs_method("Attach", &ParameterGrpPy::attach, "Attach()");
+    add_varargs_method(
+        "AttachManager",
+        &ParameterGrpPy::attachManager,
+        "AttachManager(observer) -- attach parameter manager for notification\n\n"
+        "This method attaches a user defined observer to the manager (i.e. the root)\n"
+        "of the current parameter group to receive notification of all its parameters\n"
+        "and those from its sub-groups\n\n"
+        "The method expects the observer to have a callable attribute as shown below\n"
+        "       slotParamChanged(param, tp, name, value)\n"
+        "where 'param' is the parameter group causing the change, 'tp' is the type of\n"
+        "the parameter, 'name' is the name of the parameter, and 'value' is the current\n"
+        "value.\n\n"
+        "The possible value of type are, 'FCBool', 'FCInt', 'FCUint', 'FCFloat', 'FCText',\n"
+        "and 'FCParamGroup'. The notification is triggered when value is changed, in which\n"
+        "case 'value' contains the new value in text form, or, when the parameter is removed,\n"
+        "in which case 'value' is empty.\n\n"
+        "For 'FCParamGroup' type, the observer will be notified in the following events.\n"
+        "* Group creation: both 'name' and 'value' contain the name of the new group\n"
+        "* Group removal: both 'name' and 'value' are empty\n"
+        "* Group rename: 'name' is the new name, and 'value' is the old name");
+    add_varargs_method("Detach", &ParameterGrpPy::detach, "Detach()");
+    add_varargs_method("Notify", &ParameterGrpPy::notify, "Notify()");
+    add_varargs_method("NotifyAll", &ParameterGrpPy::notifyAll, "NotifyAll()");
+
+    add_varargs_method("SetBool", &ParameterGrpPy::setBool, "SetBool()");
+    add_varargs_method("GetBool", &ParameterGrpPy::getBool, "GetBool()");
+    add_varargs_method("GetBools", &ParameterGrpPy::getBools, "GetBools()");
+    add_varargs_method("RemBool", &ParameterGrpPy::remBool, "RemBool()");
+
+    add_varargs_method("SetInt", &ParameterGrpPy::setInt, "SetInt()");
+    add_varargs_method("GetInt", &ParameterGrpPy::getInt, "GetInt()");
+    add_varargs_method("GetInts", &ParameterGrpPy::getInts, "GetInts()");
+    add_varargs_method("RemInt", &ParameterGrpPy::remInt, "RemInt()");
+
+    add_varargs_method("SetUnsigned", &ParameterGrpPy::setUnsigned, "SetUnsigned()");
+    add_varargs_method("GetUnsigned", &ParameterGrpPy::getUnsigned, "GetUnsigned()");
+    add_varargs_method("GetUnsigneds", &ParameterGrpPy::getUnsigneds, "GetUnsigneds()");
+    add_varargs_method("RemUnsigned", &ParameterGrpPy::remUnsigned, "RemUnsigned()");
+
+    add_varargs_method("SetFloat", &ParameterGrpPy::setFloat, "SetFloat()");
+    add_varargs_method("GetFloat", &ParameterGrpPy::getFloat, "GetFloat()");
+    add_varargs_method("GetFloats", &ParameterGrpPy::getFloats, "GetFloats()");
+    add_varargs_method("RemFloat", &ParameterGrpPy::remFloat, "RemFloat()");
+
+    add_varargs_method("SetString", &ParameterGrpPy::setString, "SetString()");
+    add_varargs_method("GetString", &ParameterGrpPy::getString, "GetString()");
+    add_varargs_method("GetStrings", &ParameterGrpPy::getStrings, "GetStrings()");
+    add_varargs_method("RemString", &ParameterGrpPy::remString, "RemString()");
+
+    add_varargs_method("Import", &ParameterGrpPy::importFrom, "Import()");
+    add_varargs_method("Insert", &ParameterGrpPy::insert, "Insert()");
+    add_varargs_method("Export", &ParameterGrpPy::exportTo, "Export()");
+
+    add_varargs_method("GetContents", &ParameterGrpPy::getContents, "GetContents()");
+}
+
+ParameterGrpPy::ParameterGrpPy(const Base::Reference<ParameterGrp>& rcParamGrp)
+    : _cParamGrp(rcParamGrp)
+{}
+
+ParameterGrpPy::~ParameterGrpPy()
+{
+    try {
+        for (ParameterGrpObserver* obs : _observers) {
+            if (!obs->_target) {
+                _cParamGrp->Detach(obs);
+            }
+            delete obs;
+        }
+    }
+    catch (...) {
+    }
+}
+
+Py::Object ParameterGrpPy::repr()
+{
+    std::stringstream s;
+    s << "<ParameterGrp at " << this << ">";
+    return Py::String(s.str());  // NOLINT
+}
+
+Py::Object ParameterGrpPy::importFrom(const Py::Tuple& args)
+{
+    char* pstr = nullptr;
+    if (!PyArg_ParseTuple(args.ptr(), "s", &pstr)) {
+        throw Py::Exception();
+    }
+
+    _cParamGrp->importFrom(pstr);
+    return Py::None();
+}
+
+Py::Object ParameterGrpPy::insert(const Py::Tuple& args)
+{
+    char* pstr = nullptr;
+    if (!PyArg_ParseTuple(args.ptr(), "s", &pstr)) {
+        throw Py::Exception();
+    }
+
+    _cParamGrp->insert(pstr);
+    return Py::None();
+}
+
+Py::Object ParameterGrpPy::exportTo(const Py::Tuple& args)
+{
+    char* pstr = nullptr;
+    if (!PyArg_ParseTuple(args.ptr(), "s", &pstr)) {
+        throw Py::Exception();
+    }
+
+    _cParamGrp->exportTo(pstr);
+    return Py::None();
+}
+
+Py::Object ParameterGrpPy::getGroup(const Py::Tuple& args)
+{
+    char* pstr = nullptr;
+    if (!PyArg_ParseTuple(args.ptr(), "s", &pstr)) {
+        throw Py::Exception();
+    }
+
+    try {
+        // get the Handle of the wanted group
+        Base::Reference<ParameterGrp> handle = _cParamGrp->GetGroup(pstr);
+        if (handle.isValid()) {
+            // create a python wrapper class
+            ParameterGrpPy* pcParamGrp = new ParameterGrpPy(handle);
+            // increment the ref count
+            return Py::asObject(pcParamGrp);
+        }
+
+        throw Py::RuntimeError("GetGroup failed");
+    }
+    catch (const Base::Exception& e) {
+        e.setPyException();
+        throw Py::Exception();
+    }
+}
+
+Py::Object ParameterGrpPy::getManager(const Py::Tuple& args)
+{
+    if (!PyArg_ParseTuple(args.ptr(), "")) {
+        throw Py::Exception();
+    }
+
+    // get the Handle of the wanted group
+    Base::Reference<ParameterGrp> handle = _cParamGrp->Manager();
+    if (handle.isValid()) {
+        // create a python wrapper class
+        ParameterGrpPy* pcParamGrp = new ParameterGrpPy(handle);
+        // increment the ref count
+        return Py::asObject(pcParamGrp);
+    }
+
+    return Py::None();
+}
+
+Py::Object ParameterGrpPy::getParent(const Py::Tuple& args)
+{
+    if (!PyArg_ParseTuple(args.ptr(), "")) {
+        throw Py::Exception();
+    }
+
+    // get the Handle of the wanted group
+    Base::Reference<ParameterGrp> handle = _cParamGrp->Parent();
+    if (handle.isValid()) {
+        // create a python wrapper class
+        ParameterGrpPy* pcParamGrp = new ParameterGrpPy(handle);
+        // increment the ref count
+        return Py::asObject(pcParamGrp);
+    }
+
+    return Py::None();
+}
+
+Py::Object ParameterGrpPy::getGroupName(const Py::Tuple& args)
+{
+    if (!PyArg_ParseTuple(args.ptr(), "")) {
+        throw Py::Exception();
+    }
+
+    // get the Handle of the wanted group
+    std::string name = _cParamGrp->GetGroupName();
+    return Py::String(name);  // NOLINT
+}
+
+Py::Object ParameterGrpPy::getGroups(const Py::Tuple& args)
+{
+    if (!PyArg_ParseTuple(args.ptr(), "")) {
+        throw Py::Exception();
+    }
+
+    // get the Handle of the wanted group
+    std::vector<Base::Reference<ParameterGrp>> handle = _cParamGrp->GetGroups();
+    Py::List list;
+    for (const auto& it : handle) {
+        list.append(Py::String(it->GetGroupName()));
+    }
+
+    return list;  // NOLINT
+}
+
+Py::Object ParameterGrpPy::setBool(const Py::Tuple& args)
+{
+    char* pstr = nullptr;
+    int Bool = 0;
+    if (!PyArg_ParseTuple(args.ptr(), "si", &pstr, &Bool)) {
+        throw Py::Exception();
+    }
+
+    _cParamGrp->SetBool(pstr, Bool != 0);
+    return Py::None();
+}
+
+Py::Object ParameterGrpPy::getBool(const Py::Tuple& args)
+{
+    char* pstr = nullptr;
+    int Bool = 0;
+    if (!PyArg_ParseTuple(args.ptr(), "s|i", &pstr, &Bool)) {
+        throw Py::Exception();
+    }
+
+    return Py::Boolean(_cParamGrp->GetBool(pstr, Bool != 0));  // NOLINT
+}
+
+Py::Object ParameterGrpPy::getBools(const Py::Tuple& args)
+{
+    char* filter = nullptr;
+    if (!PyArg_ParseTuple(args.ptr(), "|s", &filter)) {
+        throw Py::Exception();
+    }
+
+    std::vector<std::pair<std::string, bool>> map = _cParamGrp->GetBoolMap(filter);
+    Py::List list;
+    for (const auto& it : map) {
+        list.append(Py::String(it.first));
+    }
+
+    return list;  // NOLINT
+}
+
+Py::Object ParameterGrpPy::setInt(const Py::Tuple& args)
+{
+    char* pstr = nullptr;
+    int Int = 0;
+    if (!PyArg_ParseTuple(args.ptr(), "si", &pstr, &Int)) {
+        throw Py::Exception();
+    }
+
+    _cParamGrp->SetInt(pstr, Int);
+    return Py::None();
+}
+
+Py::Object ParameterGrpPy::getInt(const Py::Tuple& args)
+{
+    char* pstr = nullptr;
+    int Int = 0;
+    if (!PyArg_ParseTuple(args.ptr(), "s|i", &pstr, &Int)) {
+        throw Py::Exception();
+    }
+    return Py::Long(_cParamGrp->GetInt(pstr, Int));  // NOLINT
+}
+
+Py::Object ParameterGrpPy::getInts(const Py::Tuple& args)
+{
+    char* filter = nullptr;
+    if (!PyArg_ParseTuple(args.ptr(), "|s", &filter)) {
+        throw Py::Exception();
+    }
+
+    std::vector<std::pair<std::string, long>> map = _cParamGrp->GetIntMap(filter);
+    Py::List list;
+    for (const auto& it : map) {
+        list.append(Py::String(it.first));
+    }
+
+    return list;  // NOLINT
+}
+
+Py::Object ParameterGrpPy::setUnsigned(const Py::Tuple& args)
+{
+    char* pstr = nullptr;
+    unsigned int UInt = 0;
+    if (!PyArg_ParseTuple(args.ptr(), "sI", &pstr, &UInt)) {
+        throw Py::Exception();
+    }
+
+    _cParamGrp->SetUnsigned(pstr, UInt);
+    return Py::None();
+}
+
+Py::Object ParameterGrpPy::getUnsigned(const Py::Tuple& args)
+{
+    char* pstr = nullptr;
+    unsigned int UInt = 0;
+    if (!PyArg_ParseTuple(args.ptr(), "s|I", &pstr, &UInt)) {
+        throw Py::Exception();
+    }
+    return Py::Long(_cParamGrp->GetUnsigned(pstr, UInt));  // NOLINT
+}
+
+Py::Object ParameterGrpPy::getUnsigneds(const Py::Tuple& args)
+{
+    char* filter = nullptr;
+    if (!PyArg_ParseTuple(args.ptr(), "|s", &filter)) {
+        throw Py::Exception();
+    }
+
+    std::vector<std::pair<std::string, unsigned long>> map = _cParamGrp->GetUnsignedMap(filter);
+    Py::List list;
+    for (const auto& it : map) {
+        list.append(Py::String(it.first));
+    }
+
+    return list;  // NOLINT
+}
+
+Py::Object ParameterGrpPy::setFloat(const Py::Tuple& args)
+{
+    char* pstr = nullptr;
+    double Float {};
+    if (!PyArg_ParseTuple(args.ptr(), "sd", &pstr, &Float)) {
+        throw Py::Exception();
+    }
+
+    _cParamGrp->SetFloat(pstr, Float);
+    return Py::None();
+}
+
+Py::Object ParameterGrpPy::getFloat(const Py::Tuple& args)
+{
+    char* pstr = nullptr;
+    double Float = 0.0;
+    if (!PyArg_ParseTuple(args.ptr(), "s|d", &pstr, &Float)) {
+        throw Py::Exception();
+    }
+
+    return Py::Float(_cParamGrp->GetFloat(pstr, Float));  // NOLINT
+}
+
+Py::Object ParameterGrpPy::getFloats(const Py::Tuple& args)
+{
+    char* filter = nullptr;
+    if (!PyArg_ParseTuple(args.ptr(), "|s", &filter)) {
+        throw Py::Exception();
+    }
+
+    std::vector<std::pair<std::string, double>> map = _cParamGrp->GetFloatMap(filter);
+    Py::List list;
+    for (const auto& it : map) {
+        list.append(Py::String(it.first));
+    }
+
+    return list;  // NOLINT
+}
+
+Py::Object ParameterGrpPy::setString(const Py::Tuple& args)
+{
+    char* pstr = nullptr;
+    char* str = nullptr;
+    if (!PyArg_ParseTuple(args.ptr(), "ss", &pstr, &str)) {
+        throw Py::Exception();
+    }
+
+    _cParamGrp->SetASCII(pstr, str);
+    return Py::None();
+}
+
+Py::Object ParameterGrpPy::getString(const Py::Tuple& args)
+{
+    char* pstr = nullptr;
+    char* str = "";
+    if (!PyArg_ParseTuple(args.ptr(), "s|s", &pstr, &str)) {
+        throw Py::Exception();
+    }
+
+    return Py::String(_cParamGrp->GetASCII(pstr, str));  // NOLINT
+}
+
+Py::Object ParameterGrpPy::getStrings(const Py::Tuple& args)
+{
+    char* filter = nullptr;
+    if (!PyArg_ParseTuple(args.ptr(), "|s", &filter)) {
+        throw Py::Exception();
+    }
+
+    std::vector<std::pair<std::string, std::string>> map = _cParamGrp->GetASCIIMap(filter);
+    Py::List list;
+    for (const auto& it : map) {
+        list.append(Py::String(it.first));
+    }
+
+    return list;  // NOLINT
+}
+
+Py::Object ParameterGrpPy::remInt(const Py::Tuple& args)
+{
+    char* pstr = nullptr;
+    if (!PyArg_ParseTuple(args.ptr(), "s", &pstr)) {
+        throw Py::Exception();
+    }
+
+    _cParamGrp->RemoveInt(pstr);
+    return Py::None();
+}
+
+Py::Object ParameterGrpPy::remUnsigned(const Py::Tuple& args)
+{
+    char* pstr = nullptr;
+    if (!PyArg_ParseTuple(args.ptr(), "s", &pstr)) {
+        throw Py::Exception();
+    }
+
+    _cParamGrp->RemoveUnsigned(pstr);
+    return Py::None();
+}
+
+Py::Object ParameterGrpPy::remBool(const Py::Tuple& args)
+{
+    char* pstr = nullptr;
+    if (!PyArg_ParseTuple(args.ptr(), "s", &pstr)) {
+        throw Py::Exception();
+    }
+
+    _cParamGrp->RemoveBool(pstr);
+    return Py::None();
+}
+
+Py::Object ParameterGrpPy::remGroup(const Py::Tuple& args)
+{
+    char* pstr = nullptr;
+    if (!PyArg_ParseTuple(args.ptr(), "s", &pstr)) {
+        throw Py::Exception();
+    }
+
+    _cParamGrp->RemoveGrp(pstr);
+    return Py::None();
+}
+
+Py::Object ParameterGrpPy::remFloat(const Py::Tuple& args)
+{
+    char* pstr = nullptr;
+    if (!PyArg_ParseTuple(args.ptr(), "s", &pstr)) {
+        throw Py::Exception();
+    }
+
+    _cParamGrp->RemoveFloat(pstr);
+    return Py::None();
+}
+
+Py::Object ParameterGrpPy::remString(const Py::Tuple& args)
+{
+    char* pstr = nullptr;
+    if (!PyArg_ParseTuple(args.ptr(), "s", &pstr)) {
+        throw Py::Exception();
+    }
+
+    _cParamGrp->RemoveASCII(pstr);
+    return Py::None();
+}
+
+Py::Object ParameterGrpPy::clear(const Py::Tuple& args)
+{
+    if (!PyArg_ParseTuple(args.ptr(), "")) {
+        throw Py::Exception();
+    }
+
+    _cParamGrp->Clear();
+    return Py::None();
+}
+
+Py::Object ParameterGrpPy::isEmpty(const Py::Tuple& args)
+{
+    if (!PyArg_ParseTuple(args.ptr(), "")) {
+        throw Py::Exception();
+    }
+
+    return Py::Boolean(_cParamGrp->IsEmpty());  // NOLINT
+}
+
+Py::Object ParameterGrpPy::hasGroup(const Py::Tuple& args)
+{
+    char* pstr = nullptr;
+    if (!PyArg_ParseTuple(args.ptr(), "s", &pstr)) {
+        throw Py::Exception();
+    }
+
+    return Py::Boolean(_cParamGrp->HasGroup(pstr));  // NOLINT
+}
+
+Py::Object ParameterGrpPy::attach(const Py::Tuple& args)
+{
+    PyObject* obj = nullptr;
+    if (!PyArg_ParseTuple(args.ptr(), "O", &obj)) {
+        throw Py::Exception();
+    }
+
+    Py::Object o(obj);
+    if (!o.hasAttr(std::string("onChange"))) {
+        throw Py::TypeError("Object has no onChange attribute");
+    }
+
+    for (ParameterGrpObserver* it : _observers) {
+        if (it->isEqual(o)) {
+            throw Py::RuntimeError("Object is already attached.");
+        }
+    }
+
+    ParameterGrpObserver* obs = new ParameterGrpObserver(o);
+    _cParamGrp->Attach(obs);
+    _observers.push_back(obs);
+
+    return Py::None();
+}
+
+Py::Object ParameterGrpPy::attachManager(const Py::Tuple& args)
+{
+    PyObject* obj = nullptr;
+    if (!PyArg_ParseTuple(args.ptr(), "O", &obj)) {
+        throw Py::Exception();
+    }
+
+    if (!_cParamGrp->Manager()) {
+        throw Py::RuntimeError("Parameter has no manager");
+    }
+
+    Py::Object o(obj);
+    if (!o.hasAttr(std::string("slotParamChanged"))) {
+        throw Py::TypeError("Object has no slotParamChanged attribute");
+    }
+
+    Py::Object attr(o.getAttr("slotParamChanged"));
+    if (!attr.isCallable()) {
+        throw Py::TypeError("Object has no slotParamChanged callable attribute");
+    }
+
+    for (ParameterGrpObserver* it : _observers) {
+        if (it->isEqual(o)) {
+            throw Py::RuntimeError("Object is already attached.");
+        }
+    }
+
+    ParameterGrpObserver* obs = new ParameterGrpObserver(o, attr, _cParamGrp);
+    obs->conn =
+        _cParamGrp->Manager()->signalParamChanged.connect([obs](ParameterGrp* Param,
+                                                                ParameterGrp::ParamType Type,
+                                                                const char* Name,
+                                                                const char* Value) {
+            if (!Param) {
+                return;
+            }
+            for (auto p = Param; p; p = p->Parent()) {
+                if (p == obs->_target) {
+                    Base::PyGILStateLocker lock;
+                    Py::TupleN args(Py::asObject(new ParameterGrpPy(Param)),
+                                    Py::String(ParameterGrp::TypeName(Type)),
+                                    Py::String(Name ? Name : ""),
+                                    Py::String(Value ? Value : ""));
+                    try {
+                        Py::Callable(obs->callable).apply(args);
+                    }
+                    catch (Py::Exception&) {
+                        Base::PyException e;
+                        e.ReportException();
+                    }
+                    break;
+                }
+            }
+        });
+
+    _observers.push_back(obs);
+    return Py::None();
+}
+
+Py::Object ParameterGrpPy::detach(const Py::Tuple& args)
+{
+    PyObject* obj = nullptr;
+    if (!PyArg_ParseTuple(args.ptr(), "O", &obj)) {
+        throw Py::Exception();
+    }
+
+    Py::Object o(obj);
+    if (!o.hasAttr(std::string("onChange"))) {
+        throw Py::TypeError("Object has no onChange attribute");
+    }
+
+    for (ParameterGrpObserverList::iterator it = _observers.begin(); it != _observers.end(); ++it) {
+        if ((*it)->isEqual(o)) {
+            ParameterGrpObserver* obs = *it;
+            _observers.erase(it);
+            _cParamGrp->Detach(obs);
+            delete obs;
+            break;
+        }
+    }
+
+    return Py::None();
+}
+
+Py::Object ParameterGrpPy::notify(const Py::Tuple& args)
+{
+    char* pstr = nullptr;
+    if (!PyArg_ParseTuple(args.ptr(), "s", &pstr)) {
+        throw Py::Exception();
+    }
+
+    _cParamGrp->Notify(pstr);
+    return Py::None();
+}
+
+Py::Object ParameterGrpPy::notifyAll(const Py::Tuple& args)
+{
+    if (!PyArg_ParseTuple(args.ptr(), "")) {
+        throw Py::Exception();
+    }
+
+    _cParamGrp->NotifyAll();
+    return Py::None();
+}
+
+Py::Object ParameterGrpPy::getContents(const Py::Tuple& args)
+{
+    if (!PyArg_ParseTuple(args.ptr(), "")) {
+        throw Py::Exception();
+    }
+
+    if (_cParamGrp->IsEmpty()) {
+        return Py::None();
+    }
+
+    Py::List list;
+    // filling up Text nodes
+    std::vector<std::pair<std::string, std::string>> mcTextMap = _cParamGrp->GetASCIIMap();
+    for (const auto& it : mcTextMap) {
+        Py::Tuple t2(3);
+        t2.setItem(0, Py::String("String"));
+        t2.setItem(1, Py::String(it.first.c_str()));
+        t2.setItem(2, Py::String(it.second.c_str()));
+        list.append(t2);
+    }
+
+    // filling up Int nodes
+    std::vector<std::pair<std::string, long>> mcIntMap = _cParamGrp->GetIntMap();
+    for (const auto& it : mcIntMap) {
+        Py::Tuple t3(3);
+        t3.setItem(0, Py::String("Integer"));
+        t3.setItem(1, Py::String(it.first.c_str()));
+        t3.setItem(2, Py::Long(it.second));
+        list.append(t3);
+    }
+
+    // filling up Float nodes
+    std::vector<std::pair<std::string, double>> mcFloatMap = _cParamGrp->GetFloatMap();
+    for (const auto& it : mcFloatMap) {
+        Py::Tuple t4(3);
+        t4.setItem(0, Py::String("Float"));
+        t4.setItem(1, Py::String(it.first.c_str()));
+        t4.setItem(2, Py::Float(it.second));
+        list.append(t4);
+    }
+
+    // filling up bool nodes
+    std::vector<std::pair<std::string, bool>> mcBoolMap = _cParamGrp->GetBoolMap();
+    for (const auto& it : mcBoolMap) {
+        Py::Tuple t5(3);
+        t5.setItem(0, Py::String("Boolean"));
+        t5.setItem(1, Py::String(it.first.c_str()));
+        t5.setItem(2, Py::Boolean(it.second));
+        list.append(t5);
+    }
+
+    // filling up UInt nodes
+    std::vector<std::pair<std::string, unsigned long>> mcUIntMap = _cParamGrp->GetUnsignedMap();
+    for (const auto& it : mcUIntMap) {
+        Py::Tuple t6(3);
+        t6.setItem(0, Py::String("Unsigned Long"));
+        t6.setItem(1, Py::String(it.first.c_str()));
+        t6.setItem(2, Py::Long(it.second));
+        list.append(t6);
+    }
+
+    return list;  // NOLINT
+}
+
+}  // namespace Base
+
+/** python wrapper function
+ */
+PyObject* GetPyObject(const Base::Reference<ParameterGrp>& hcParamGrp)
+{
+    static bool init = false;
+    if (!init) {
+        init = true;
+        Base::ParameterGrpPy::init_type();
+    }
+
+    return new Base::ParameterGrpPy(hcParamGrp);
+}
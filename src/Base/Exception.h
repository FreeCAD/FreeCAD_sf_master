/***************************************************************************
 *   Copyright (c) 2002 Jürgen Riegel <juergen.riegel@web.de>              *
 *                                                                         *
 *   This file is part of the FreeCAD CAx development system.              *
 *                                                                         *
 *   This program is free software; you can redistribute it and/or modify  *
 *   it under the terms of the GNU Library General Public License (LGPL)   *
 *   as published by the Free Software Foundation; either version 2 of     *
 *   the License, or (at your option) any later version.                   *
 *   for detail see the LICENCE text file.                                 *
 *                                                                         *
 *   FreeCAD is distributed in the hope that it will be useful,            *
 *   but WITHOUT ANY WARRANTY; without even the implied warranty of        *
 *   MERCHANTABILITY or FITNESS FOR A PARTICULAR PURPOSE.  See the         *
 *   GNU Library General Public License for more details.                  *
 *                                                                         *
 *   You should have received a copy of the GNU Library General Public     *
 *   License along with FreeCAD; if not, write to the Free Software        *
 *   Foundation, Inc., 59 Temple Place, Suite 330, Boston, MA  02111-1307  *
 *   USA                                                                   *
 *                                                                         *
 ***************************************************************************/


#ifndef BASE_EXCEPTION_H
#define BASE_EXCEPTION_H

#include <exception>
#include <stdexcept>
#include <string>
#include <signal.h>
#include <Python.h>
#include "FileInfo.h"
#include "BaseClass.h"

/* MACROS FOR THROWING EXCEPTIONS */

/// the macros do NOT mark any message for translation
/// If you want to mark text for translation, use the QT_TRANSLATE_NOOP macro
/// with the context "Exceptions" and the right throwing macro from below (the one ending in T)
/// example:
/// THROWMT(Base::ValueError,QT_TRANSLATE_NOOP("Exceptions","The multiplicity cannot be increased beyond the degree of the B-Spline."));
///
/// N.B.: The QT_TRANSLATE_NOOP macro won't translate your string. It will just allow lupdate to identify that string for translation so that
/// if you ask for a translation (and the translator have provided one) at that time it gets translated (e.g. in the UI before showing the message
/// of the exception).

#ifdef _MSC_VER

# define THROW(exception) {exception myexcp; myexcp.setDebugInformation(__FILE__,__LINE__,__FUNCSIG__); throw myexcp;}
# define THROWM(exception, message) {exception myexcp(message); myexcp.setDebugInformation(__FILE__,__LINE__,__FUNCSIG__); throw myexcp;}
# define THROWMF_FILEEXCEPTION(message,filenameorfileinfo) {FileException myexcp(message, filenameorfileinfo); myexcp.setDebugInformation(__FILE__,__LINE__,__FUNCSIG__); throw myexcp;}

# define THROWT(exception) {exception myexcp; myexcp.setDebugInformation(__FILE__,__LINE__,__FUNCSIG__); myexcp.setTranslatable(true); throw myexcp;}
# define THROWMT(exception, message) {exception myexcp(message); myexcp.setDebugInformation(__FILE__,__LINE__,__FUNCSIG__); myexcp.setTranslatable(true); throw myexcp;}
# define THROWMFT_FILEEXCEPTION(message,filenameorfileinfo) {FileException myexcp(message, filenameorfileinfo); myexcp.setDebugInformation(__FILE__,__LINE__,__FUNCSIG__); myexcp.setTranslatable(true); throw myexcp;}

#elif defined(__GNUC__)

# define THROW(exception) {exception myexcp; myexcp.setDebugInformation(__FILE__,__LINE__,__PRETTY_FUNCTION__); throw myexcp;}
# define THROWM(exception, message) {exception myexcp(message); myexcp.setDebugInformation(__FILE__,__LINE__,__PRETTY_FUNCTION__); throw myexcp;}
# define THROWMF_FILEEXCEPTION(message,filenameorfileinfo) {FileException myexcp(message, filenameorfileinfo); myexcp.setDebugInformation(__FILE__,__LINE__,__PRETTY_FUNCTION__); throw myexcp;}

# define THROWT(exception) {exception myexcp; myexcp.setDebugInformation(__FILE__,__LINE__,__PRETTY_FUNCTION__); myexcp.setTranslatable(true); throw myexcp;}
# define THROWMT(exception, message) {exception myexcp(message); myexcp.setDebugInformation(__FILE__,__LINE__,__PRETTY_FUNCTION__); myexcp.setTranslatable(true); throw myexcp;}
# define THROWMFT_FILEEXCEPTION(message,filenameorfileinfo) {FileException myexcp(message, filenameorfileinfo); myexcp.setDebugInformation(__FILE__,__LINE__,__PRETTY_FUNCTION__); myexcp.setTranslatable(true); throw myexcp;}

#else

# define THROW(exception) {exception myexcp; myexcp.setDebugInformation(__FILE__,__LINE__,__func__); throw myexcp;}
# define THROWM(exception, message) {exception myexcp(message); myexcp.setDebugInformation(__FILE__,__LINE__,__func__); throw myexcp;}
# define THROWMF_FILEEXCEPTION(message,filenameorfileinfo) {FileException myexcp(message, filenameorfileinfo); myexcp.setDebugInformation(__FILE__,__LINE__,__func__);  throw myexcp;}

# define THROWT(exception) {exception myexcp; myexcp.setDebugInformation(__FILE__,__LINE__,__func__); myexcp.setTranslatable(true); throw myexcp;}
# define THROWMT(exception, message) {exception myexcp(message); myexcp.setDebugInformation(__FILE__,__LINE__,__func__); myexcp.setTranslatable(true); throw myexcp;}
# define THROWMFT_FILEEXCEPTION(message,filenameorfileinfo) {FileException myexcp(message, filenameorfileinfo); myexcp.setDebugInformation(__FILE__,__LINE__,__func__); myexcp.setTranslatable(true); throw myexcp;}


#endif

#define FC_THROWM(_exception,_msg) do {\
    std::stringstream ss;\
    ss << _msg;\
    THROWM(_exception,ss.str().c_str());\
}while(0)

namespace Base
{

class BaseExport Exception : public BaseClass
{
  TYPESYSTEM_HEADER();
public:

  virtual ~Exception() throw() {}

  Exception &operator=(const Exception &inst);

  virtual const char* what(void) const throw();

  /// Reports exception. It includes a mechanism to only report an exception once.
  virtual void ReportException (void) const;

  inline void setMessage(const char * sMessage);
  inline void setMessage(const std::string& sMessage);
  // what may differ from the message given by the user in
  // derived classes
  inline std::string getMessage() const;
  inline std::string getFile() const;
  inline int getLine() const;
  inline std::string getFunction() const;
  inline bool getTranslatable() const;
  inline bool getReported() const { return _isReported; }
  
  /// setter methods for including debug information
  /// intended to use via macro for autofilling of debugging information
  inline void setDebugInformation(const std::string & file, const int line, const std::string & function);
  
  inline void setTranslatable(bool translatable);

  inline void setReported(bool reported) { _isReported = reported; }

  /// returns a Python dictionary containing the exception data
  virtual PyObject * getPyObject(void);
  /// returns sets the exception data from a Python dictionary
  virtual void setPyObject( PyObject * pydict);

  /// returns the corresponding python exception type
  virtual PyObject * getPyExceptionType() const {return 0;}

protected:
 /* sMessage may be:
  * - a UI compliant string susceptible to being translated and shown to the user in the UI
  * - a very technical message not intended to be translated or shown to the user in the UI
  * The preferred way of throwing an exception is using the macros above.
  * This way, the file, line, and function are automatically inserted. */
  Exception(const char * sMessage);
  Exception(const std::string& sMessage);
  Exception(void);
  Exception(const Exception &inst);

protected:
  std::string _sErrMsg;
  std::string _file;
  int _line;
  std::string _function;
  bool _isTranslatable;
  mutable bool _isReported;
};


/**
 * The AbortException is thrown if a pending operation was aborted.
 * @author Werner Mayer
 */
class BaseExport AbortException : public Exception
{
  TYPESYSTEM_HEADER();
public:
  /// Construction
  AbortException(const char * sMessage);
  /// Construction
  AbortException();
  /// Construction
  AbortException(const AbortException &inst);

  /// Destruction
  virtual ~AbortException() throw() {}
  /// Description of the exception
  virtual const char* what() const throw();
};

/**
 * The XMLBaseException can be used to indicate any kind of XML related errors.
 * @author Werner Mayer
 */
class BaseExport XMLBaseException : public Exception
{
public:
  /// Construction
  XMLBaseException();
  XMLBaseException(const char * sMessage);
  XMLBaseException(const std::string& sMessage);
  /// Construction
  XMLBaseException(const XMLBaseException &inst);

  /// Destruction
  virtual ~XMLBaseException() throw() {}
};

/**
 * The XMLParseException is thrown if parsing an XML failed.
 * @author Werner Mayer
 */
class BaseExport XMLParseException : public XMLBaseException
{
public:
  /// Construction
  XMLParseException(const char * sMessage);
  /// Construction
  XMLParseException(const std::string& sMessage);
  /// Construction
  XMLParseException();
  /// Construction
  XMLParseException(const XMLParseException &inst);

  /// Destruction
  virtual ~XMLParseException() throw() {}
  /// Description of the exception
  virtual const char* what() const throw();
};

/**
 * The XMLAttributeError is thrown if a requested attribute doesn't exist.
 * @author Werner Mayer
 */
class BaseExport XMLAttributeError : public XMLBaseException
{
public:
  /// Construction
  XMLAttributeError(const char * sMessage);
  /// Construction
  XMLAttributeError(const std::string& sMessage);
  /// Construction
  XMLAttributeError();
  /// Construction
  XMLAttributeError(const XMLAttributeError &inst);

  /// Destruction
  virtual ~XMLAttributeError() throw() {}
  /// Description of the exception
  virtual const char* what() const throw();
};

/** File exception handling class
 * This class is specialized to go with exception thrown in case of File IO Problems.
 * @author Juergen Riegel
 */
class BaseExport FileException : public Exception
{
public:
  /// With massage and file name
  FileException(const char * sMessage, const char * sFileName=0);
  /// With massage and file name
  FileException(const char * sMessage, const FileInfo& File);
  /// standard construction
  FileException();
  /// Construction
  FileException(const FileException &inst);
  /// Destruction
  virtual ~FileException() throw() {}
  /// Assignment operator
  FileException &operator=(const FileException &inst);
  /// Description of the exception
  virtual const char* what() const throw() override;
  /// Report generation
  virtual void ReportException (void) const override;
  /// Get file name for use with translatable message
  std::string getFileName() const;
  /// returns a Python dictionary containing the exception data
  virtual PyObject * getPyObject(void) override;
  /// returns sets the exception data from a Python dictionary
<<<<<<< HEAD
  virtual void setPyObject( PyObject * pydict);
=======
  virtual void setPyObject( PyObject * pydict) override;
>>>>>>> c0753806

  virtual PyObject * getPyExceptionType() const override;
protected:
  FileInfo file;
  // necessary   for what() legacy behaviour as it returns a buffer that
  // can not be of a temporary object to be destroyed at end of what()
  std::string _sErrMsgAndFileName; 
};

/**
 * The FileSystemError can be used to indicate errors on file system
 * e.g. if renaming of a file failed.
 * @author Werner Mayer
 */
class BaseExport FileSystemError : public Exception
{
public:
  /// Construction
  FileSystemError();
  FileSystemError(const char * sMessage);
  FileSystemError(const std::string& sMessage);
  /// Construction
  FileSystemError(const FileSystemError &inst);
  /// Destruction
  virtual ~FileSystemError() throw() {}
};

/**
 * The BadFormatError can be used to indicate errors in a data structure.
 * @author Werner Mayer
 */
class BaseExport BadFormatError : public Exception
{
public:
  /// Construction
  BadFormatError();
  BadFormatError(const char * sMessage);
  BadFormatError(const std::string& sMessage);
  /// Construction
  BadFormatError(const BadFormatError &inst);
  /// Destruction
  virtual ~BadFormatError() throw() {}
};

/**
 * The MemoryException is thrown if not enough memory can be allocated.
 * @author Werner Mayer
 */
#if defined (__GNUC__)
// It seems that the calling instance of our new handler expects a bad_alloc exception
class BaseExport MemoryException : public Exception, virtual public std::bad_alloc
#else
class BaseExport MemoryException : public Exception
#endif
{
public:
  /// Construction
  MemoryException();
  /// Construction
  MemoryException(const MemoryException &inst);
  /// Destruction
  virtual ~MemoryException() throw() {}
#if defined (__GNUC__)
  /// Description of the exception
  virtual const char* what() const throw() override;
#endif
};

/**
 * The AccessViolation can be used in an own signal handler.
 * @author Werner Mayer
 */
class BaseExport AccessViolation : public Exception
{
public:
  /// Construction
  AccessViolation();
  AccessViolation(const char * sMessage);
  AccessViolation(const std::string& sMessage);
  /// Construction
  AccessViolation(const AccessViolation &inst);
  /// Destruction
  virtual ~AccessViolation() throw() {}
};

/**
 * The AbnormalProgramTermination can be used in an own signal handler.
 * @author Werner Mayer
 */
class BaseExport AbnormalProgramTermination : public Exception
{
public:
  /// Construction
  AbnormalProgramTermination();
  /// Construction
  AbnormalProgramTermination(const char * sMessage);
  AbnormalProgramTermination(const std::string& sMessage);
  AbnormalProgramTermination(const AbnormalProgramTermination &inst);
  /// Destruction
  virtual ~AbnormalProgramTermination() throw() {}
};

/**
 * The UnknownProgramOption can be used to indicate an unknown program option.
 * @author Werner Mayer
 */
class BaseExport UnknownProgramOption : public Exception
{
public:
  /// Construction
  UnknownProgramOption();
  UnknownProgramOption(const char * sMessage);
  UnknownProgramOption(const std::string& sMessage);
  /// Construction
  UnknownProgramOption(const UnknownProgramOption &inst);
  /// Destruction
  virtual ~UnknownProgramOption() throw() {}
};

/**
 * The ProgramInformation can be used to show information about the program.
 * @author Werner Mayer
 */
class BaseExport ProgramInformation : public Exception
{
public:
  /// Construction
  ProgramInformation();
  ProgramInformation(const char * sMessage);
  ProgramInformation(const std::string& sMessage);
  /// Construction
  ProgramInformation(const ProgramInformation &inst);

  /// Destruction
  virtual ~ProgramInformation() throw() {}
};

/**
 * The TypeError can be used to indicate the usage of a wrong type.
 * @author Werner Mayer
 */
class BaseExport TypeError : public Exception
{
public:
  /// Construction
  TypeError();
  TypeError(const char * sMessage);
  TypeError(const std::string& sMessage);
  /// Construction
  TypeError(const TypeError &inst);
  /// Destruction
  virtual ~TypeError() throw() {}
  virtual PyObject * getPyExceptionType() const override;
};

/**
 * The ValueError can be used to indicate the usage of a wrong value.
 * @author Werner Mayer
 */
class BaseExport ValueError : public Exception
{
public:
  /// Construction
  ValueError();
  ValueError(const char * sMessage);
  ValueError(const std::string& sMessage);
  /// Construction
  ValueError(const ValueError &inst);
  /// Destruction
  virtual ~ValueError() throw() {}
  virtual PyObject * getPyExceptionType() const override;
};

/**
 * The IndexError can be used when a sequence subscript is out of range.
 * @author Werner Mayer
 */
class BaseExport IndexError : public Exception
{
public:
  /// Construction
  IndexError();
  IndexError(const char * sMessage);
  IndexError(const std::string& sMessage);
  /// Construction
  IndexError(const IndexError &inst);
  /// Destruction
  virtual ~IndexError() throw() {}
  virtual PyObject * getPyExceptionType() const override;
};

class BaseExport NameError : public Exception
{
public:
  /// Construction
  NameError();
  NameError(const char * sMessage);
  NameError(const std::string& sMessage);
  /// Construction
  NameError(const NameError &inst);
  /// Destruction
  virtual ~NameError() throw() {}
  virtual PyObject * getPyExceptionType() const override;
};

class BaseExport ImportError : public Exception
{
public:
  /// Construction
  ImportError();
  ImportError(const char * sMessage);
  ImportError(const std::string& sMessage);
  /// Construction
  ImportError(const ImportError &inst);
  /// Destruction
  virtual ~ImportError() throw() {}
  virtual PyObject * getPyExceptionType() const override;
};

/**
 * The AttributeError can be used to indicate the usage of a wrong value.
 * @author Werner Mayer
 */
class BaseExport AttributeError : public Exception
{
public:
  /// Construction
  AttributeError();
  AttributeError(const char * sMessage);
  AttributeError(const std::string& sMessage);
  /// Construction
  AttributeError(const AttributeError &inst);
  /// Destruction
  virtual ~AttributeError() throw() {}
  virtual PyObject * getPyExceptionType() const override;
};

/**
 * The RuntimeError can be used to indicate an unknown exception at runtime.
 * @author Werner Mayer
 */
class BaseExport RuntimeError : public Exception
{
public:
  /// Construction
  RuntimeError();
  RuntimeError(const char * sMessage);
  RuntimeError(const std::string& sMessage);
  /// Construction
  RuntimeError(const RuntimeError &inst);
  /// Destruction
  virtual ~RuntimeError() throw() {}
  virtual PyObject * getPyExceptionType() const override;
};

/**
 * The BadGraphError can be used to indicate that a graph is e.g. not a DAG.
 * @author Werner Mayer
 */
class BaseExport BadGraphError : public RuntimeError
{
public:
  /// Construction
  BadGraphError();
  BadGraphError(const char * sMessage);
  BadGraphError(const std::string& sMessage);
  /// Construction
  BadGraphError(const BadGraphError &inst);
  /// Destruction
  virtual ~BadGraphError() throw() {}
};

/**
 * The NotImplementedError can be used to indicate that an invoked function is not implemented.
 * @author Werner Mayer
 */
class BaseExport NotImplementedError : public Exception
{
public:
  /// Construction
  NotImplementedError();
  NotImplementedError(const char * sMessage);
  NotImplementedError(const std::string& sMessage);
  /// Construction
  NotImplementedError(const NotImplementedError &inst);
  /// Destruction
  virtual ~NotImplementedError() throw() {}
  virtual PyObject * getPyExceptionType() const override;
};

/**
 * The ZeroDivisionError can be used to indicate a division by zero.
 * @author Werner Mayer
 */
class BaseExport DivisionByZeroError : public Exception
{
public:
  /// Construction
  DivisionByZeroError();
  DivisionByZeroError(const char * sMessage);
  DivisionByZeroError(const std::string& sMessage);
  /// Construction
  DivisionByZeroError(const DivisionByZeroError &inst);
  /// Destruction
  virtual ~DivisionByZeroError() throw() {}
  virtual PyObject * getPyExceptionType() const override;
};

/**
 * The ReferenceError can be used to indicate a reference counter has the wrong value.
 * @author Werner Mayer
 */
class BaseExport ReferencesError : public Exception
{
public:
  /// Construction
  ReferencesError();
  ReferencesError(const char * sMessage);
  ReferencesError(const std::string& sMessage);
  /// Construction
  ReferencesError(const ReferencesError &inst);
  /// Destruction
  virtual ~ReferencesError() throw() {}
  virtual PyObject * getPyExceptionType() const override;
};

/**
 * The ExpressionError can be used to indicate erroneous.input
 * to the expression engine.
 * @author Werner Mayer
 */
class BaseExport ExpressionError : public Exception
{
public:
  /// Construction
  ExpressionError();
  ExpressionError(const char * sMessage);
  ExpressionError(const std::string& sMessage);
  /// Construction
  ExpressionError(const ExpressionError &inst);
  /// Destruction
  virtual ~ExpressionError() throw() {}
};

/**
 * The ParserError can be used to indicate the parsing error.
 * @author Werner Mayer
 */
class BaseExport ParserError : public Exception
{
public:
  /// Construction
  ParserError();
  ParserError(const char * sMessage);
  ParserError(const std::string& sMessage);
  /// Construction
  ParserError(const ParserError &inst);
  /// Destruction
  virtual ~ParserError() throw() {}
};

/**
 * The UnicodeError can be used to indicate unicode encoding/decoding error.
 * @author Werner Mayer
 */
class BaseExport UnicodeError : public Exception
{
public:
  /// Construction
  UnicodeError();
  UnicodeError(const char * sMessage);
  UnicodeError(const std::string& sMessage);
  /// Construction
  UnicodeError(const UnicodeError &inst);
  /// Destruction
  virtual ~UnicodeError() throw() {}
  virtual PyObject * getPyExceptionType() const override;
};

/**
 * The OverflowError can be used to indicate overflows of numbers.
 * @author Werner Mayer
 */
class BaseExport OverflowError : public Exception
{
public:
  /// Construction
  OverflowError();
  OverflowError(const char * sMessage);
  OverflowError(const std::string& sMessage);
  /// Construction
  OverflowError(const OverflowError &inst);
  /// Destruction
  virtual ~OverflowError() throw() {}
  virtual PyObject * getPyExceptionType() const override;
};

/**
 * The UnderflowError can be used to indicate underflows of numbers.
 * @author Werner Mayer
 */
class BaseExport UnderflowError : public Exception
{
public:
  /// Construction
  UnderflowError();
  UnderflowError(const char * sMessage);
  UnderflowError(const std::string& sMessage);
  /// Construction
  UnderflowError(const UnderflowError &inst);
  /// Destruction
  virtual ~UnderflowError() throw() {}
  virtual PyObject * getPyExceptionType() const override;
};

/**
 * The UnitsMismatchError can be used to indicate that quantities with different units are used.
 * @author Werner Mayer
 */
class BaseExport UnitsMismatchError : public Exception
{
public:
  /// Construction
  UnitsMismatchError();
  UnitsMismatchError(const char * sMessage);
  UnitsMismatchError(const std::string& sMessage);
  /// Construction
  UnitsMismatchError(const UnitsMismatchError &inst);
  /// Destruction
  virtual ~UnitsMismatchError() throw() {}
  virtual PyObject * getPyExceptionType() const override;
};

 /* The CADKernelError can be used to indicate an exception originating in the CAD Kernel
 * allowing to propagate the error messages of, for example, OCC Standard_Failure exception to
 * the FreeCAD application without making the FreeCAD application depend on OCC.
 * @author Abdullah Tahiri
 */
class BaseExport CADKernelError : public Exception
{
public:
    /// Construction
    CADKernelError();
    CADKernelError(const char * sMessage);
    CADKernelError(const std::string& sMessage);
    /// Construction
    CADKernelError(const CADKernelError &inst);
    /// Destruction
    virtual ~CADKernelError() throw() {}
};

/* The RestoreError can be used to try to do a best recovery effort when an error during restoring
 * occurs. The best recovery effort may be to ignore the element altogether or to insert a placeholder
 * depending on where the actual element being restored is used.
 * 
 * For example, if it is part of an array (e.g. PropertyList) and the order in the array is relevant, it 
 * is better to have a placeholder than to fail to restore the whole array.
 */ 
class BaseExport RestoreError : public Exception
{
public:
    /// Construction
    RestoreError();
    RestoreError(const char * sMessage);
    RestoreError(const std::string& sMessage);
    /// Construction
    RestoreError(const RestoreError &inst);
    /// Destruction
    virtual ~RestoreError() throw() {}
};



inline void Exception::setMessage(const char * sMessage)
{
  _sErrMsg = sMessage;
}

inline void Exception::setMessage(const std::string& sMessage)
{
  _sErrMsg = sMessage;
}

inline std::string Exception::getMessage() const
{
    return _sErrMsg;
}

inline std::string Exception::getFile() const
{
    return _file;
}

inline int Exception::getLine() const
{
    return _line;
}

inline std::string Exception::getFunction() const
{
    return _function;
}

inline bool Exception::getTranslatable() const
{
    return _isTranslatable;
}

inline void Exception::setDebugInformation(const std::string & file, const int line, const std::string & function)
{
    _file = file;
    _line = line;
    _function = function;
}

inline void Exception::setTranslatable(bool translatable)
{
    _isTranslatable = translatable;
}

#if defined(__GNUC__) && defined (FC_OS_LINUX)
class SignalException
{
public:
    SignalException();
    ~SignalException();

private:
    static void throw_signal(int signum);

private:
    struct sigaction new_action, old_action;
    bool ok;
};
#endif

} //namespace Base

#endif // BASE_EXCEPTION_H
<|MERGE_RESOLUTION|>--- conflicted
+++ resolved
@@ -1,806 +1,802 @@
-/***************************************************************************
- *   Copyright (c) 2002 Jürgen Riegel <juergen.riegel@web.de>              *
- *                                                                         *
- *   This file is part of the FreeCAD CAx development system.              *
- *                                                                         *
- *   This program is free software; you can redistribute it and/or modify  *
- *   it under the terms of the GNU Library General Public License (LGPL)   *
- *   as published by the Free Software Foundation; either version 2 of     *
- *   the License, or (at your option) any later version.                   *
- *   for detail see the LICENCE text file.                                 *
- *                                                                         *
- *   FreeCAD is distributed in the hope that it will be useful,            *
- *   but WITHOUT ANY WARRANTY; without even the implied warranty of        *
- *   MERCHANTABILITY or FITNESS FOR A PARTICULAR PURPOSE.  See the         *
- *   GNU Library General Public License for more details.                  *
- *                                                                         *
- *   You should have received a copy of the GNU Library General Public     *
- *   License along with FreeCAD; if not, write to the Free Software        *
- *   Foundation, Inc., 59 Temple Place, Suite 330, Boston, MA  02111-1307  *
- *   USA                                                                   *
- *                                                                         *
- ***************************************************************************/
-
-
-#ifndef BASE_EXCEPTION_H
-#define BASE_EXCEPTION_H
-
-#include <exception>
-#include <stdexcept>
-#include <string>
-#include <signal.h>
-#include <Python.h>
-#include "FileInfo.h"
-#include "BaseClass.h"
-
-/* MACROS FOR THROWING EXCEPTIONS */
-
-/// the macros do NOT mark any message for translation
-/// If you want to mark text for translation, use the QT_TRANSLATE_NOOP macro
-/// with the context "Exceptions" and the right throwing macro from below (the one ending in T)
-/// example:
-/// THROWMT(Base::ValueError,QT_TRANSLATE_NOOP("Exceptions","The multiplicity cannot be increased beyond the degree of the B-Spline."));
-///
-/// N.B.: The QT_TRANSLATE_NOOP macro won't translate your string. It will just allow lupdate to identify that string for translation so that
-/// if you ask for a translation (and the translator have provided one) at that time it gets translated (e.g. in the UI before showing the message
-/// of the exception).
-
-#ifdef _MSC_VER
-
-# define THROW(exception) {exception myexcp; myexcp.setDebugInformation(__FILE__,__LINE__,__FUNCSIG__); throw myexcp;}
-# define THROWM(exception, message) {exception myexcp(message); myexcp.setDebugInformation(__FILE__,__LINE__,__FUNCSIG__); throw myexcp;}
-# define THROWMF_FILEEXCEPTION(message,filenameorfileinfo) {FileException myexcp(message, filenameorfileinfo); myexcp.setDebugInformation(__FILE__,__LINE__,__FUNCSIG__); throw myexcp;}
-
-# define THROWT(exception) {exception myexcp; myexcp.setDebugInformation(__FILE__,__LINE__,__FUNCSIG__); myexcp.setTranslatable(true); throw myexcp;}
-# define THROWMT(exception, message) {exception myexcp(message); myexcp.setDebugInformation(__FILE__,__LINE__,__FUNCSIG__); myexcp.setTranslatable(true); throw myexcp;}
-# define THROWMFT_FILEEXCEPTION(message,filenameorfileinfo) {FileException myexcp(message, filenameorfileinfo); myexcp.setDebugInformation(__FILE__,__LINE__,__FUNCSIG__); myexcp.setTranslatable(true); throw myexcp;}
-
-#elif defined(__GNUC__)
-
-# define THROW(exception) {exception myexcp; myexcp.setDebugInformation(__FILE__,__LINE__,__PRETTY_FUNCTION__); throw myexcp;}
-# define THROWM(exception, message) {exception myexcp(message); myexcp.setDebugInformation(__FILE__,__LINE__,__PRETTY_FUNCTION__); throw myexcp;}
-# define THROWMF_FILEEXCEPTION(message,filenameorfileinfo) {FileException myexcp(message, filenameorfileinfo); myexcp.setDebugInformation(__FILE__,__LINE__,__PRETTY_FUNCTION__); throw myexcp;}
-
-# define THROWT(exception) {exception myexcp; myexcp.setDebugInformation(__FILE__,__LINE__,__PRETTY_FUNCTION__); myexcp.setTranslatable(true); throw myexcp;}
-# define THROWMT(exception, message) {exception myexcp(message); myexcp.setDebugInformation(__FILE__,__LINE__,__PRETTY_FUNCTION__); myexcp.setTranslatable(true); throw myexcp;}
-# define THROWMFT_FILEEXCEPTION(message,filenameorfileinfo) {FileException myexcp(message, filenameorfileinfo); myexcp.setDebugInformation(__FILE__,__LINE__,__PRETTY_FUNCTION__); myexcp.setTranslatable(true); throw myexcp;}
-
-#else
-
-# define THROW(exception) {exception myexcp; myexcp.setDebugInformation(__FILE__,__LINE__,__func__); throw myexcp;}
-# define THROWM(exception, message) {exception myexcp(message); myexcp.setDebugInformation(__FILE__,__LINE__,__func__); throw myexcp;}
-# define THROWMF_FILEEXCEPTION(message,filenameorfileinfo) {FileException myexcp(message, filenameorfileinfo); myexcp.setDebugInformation(__FILE__,__LINE__,__func__);  throw myexcp;}
-
-# define THROWT(exception) {exception myexcp; myexcp.setDebugInformation(__FILE__,__LINE__,__func__); myexcp.setTranslatable(true); throw myexcp;}
-# define THROWMT(exception, message) {exception myexcp(message); myexcp.setDebugInformation(__FILE__,__LINE__,__func__); myexcp.setTranslatable(true); throw myexcp;}
-# define THROWMFT_FILEEXCEPTION(message,filenameorfileinfo) {FileException myexcp(message, filenameorfileinfo); myexcp.setDebugInformation(__FILE__,__LINE__,__func__); myexcp.setTranslatable(true); throw myexcp;}
-
-
-#endif
-
-#define FC_THROWM(_exception,_msg) do {\
-    std::stringstream ss;\
-    ss << _msg;\
-    THROWM(_exception,ss.str().c_str());\
-}while(0)
-
-namespace Base
-{
-
-class BaseExport Exception : public BaseClass
-{
-  TYPESYSTEM_HEADER();
-public:
-
-  virtual ~Exception() throw() {}
-
-  Exception &operator=(const Exception &inst);
-
-  virtual const char* what(void) const throw();
-
-  /// Reports exception. It includes a mechanism to only report an exception once.
-  virtual void ReportException (void) const;
-
-  inline void setMessage(const char * sMessage);
-  inline void setMessage(const std::string& sMessage);
-  // what may differ from the message given by the user in
-  // derived classes
-  inline std::string getMessage() const;
-  inline std::string getFile() const;
-  inline int getLine() const;
-  inline std::string getFunction() const;
-  inline bool getTranslatable() const;
-  inline bool getReported() const { return _isReported; }
-  
-  /// setter methods for including debug information
-  /// intended to use via macro for autofilling of debugging information
-  inline void setDebugInformation(const std::string & file, const int line, const std::string & function);
-  
-  inline void setTranslatable(bool translatable);
-
-  inline void setReported(bool reported) { _isReported = reported; }
-
-  /// returns a Python dictionary containing the exception data
-  virtual PyObject * getPyObject(void);
-  /// returns sets the exception data from a Python dictionary
-  virtual void setPyObject( PyObject * pydict);
-
-  /// returns the corresponding python exception type
-  virtual PyObject * getPyExceptionType() const {return 0;}
-
-protected:
- /* sMessage may be:
-  * - a UI compliant string susceptible to being translated and shown to the user in the UI
-  * - a very technical message not intended to be translated or shown to the user in the UI
-  * The preferred way of throwing an exception is using the macros above.
-  * This way, the file, line, and function are automatically inserted. */
-  Exception(const char * sMessage);
-  Exception(const std::string& sMessage);
-  Exception(void);
-  Exception(const Exception &inst);
-
-protected:
-  std::string _sErrMsg;
-  std::string _file;
-  int _line;
-  std::string _function;
-  bool _isTranslatable;
-  mutable bool _isReported;
-};
-
-
-/**
- * The AbortException is thrown if a pending operation was aborted.
- * @author Werner Mayer
- */
-class BaseExport AbortException : public Exception
-{
-  TYPESYSTEM_HEADER();
-public:
-  /// Construction
-  AbortException(const char * sMessage);
-  /// Construction
-  AbortException();
-  /// Construction
-  AbortException(const AbortException &inst);
-
-  /// Destruction
-  virtual ~AbortException() throw() {}
-  /// Description of the exception
-  virtual const char* what() const throw();
-};
-
-/**
- * The XMLBaseException can be used to indicate any kind of XML related errors.
- * @author Werner Mayer
- */
-class BaseExport XMLBaseException : public Exception
-{
-public:
-  /// Construction
-  XMLBaseException();
-  XMLBaseException(const char * sMessage);
-  XMLBaseException(const std::string& sMessage);
-  /// Construction
-  XMLBaseException(const XMLBaseException &inst);
-
-  /// Destruction
-  virtual ~XMLBaseException() throw() {}
-};
-
-/**
- * The XMLParseException is thrown if parsing an XML failed.
- * @author Werner Mayer
- */
-class BaseExport XMLParseException : public XMLBaseException
-{
-public:
-  /// Construction
-  XMLParseException(const char * sMessage);
-  /// Construction
-  XMLParseException(const std::string& sMessage);
-  /// Construction
-  XMLParseException();
-  /// Construction
-  XMLParseException(const XMLParseException &inst);
-
-  /// Destruction
-  virtual ~XMLParseException() throw() {}
-  /// Description of the exception
-  virtual const char* what() const throw();
-};
-
-/**
- * The XMLAttributeError is thrown if a requested attribute doesn't exist.
- * @author Werner Mayer
- */
-class BaseExport XMLAttributeError : public XMLBaseException
-{
-public:
-  /// Construction
-  XMLAttributeError(const char * sMessage);
-  /// Construction
-  XMLAttributeError(const std::string& sMessage);
-  /// Construction
-  XMLAttributeError();
-  /// Construction
-  XMLAttributeError(const XMLAttributeError &inst);
-
-  /// Destruction
-  virtual ~XMLAttributeError() throw() {}
-  /// Description of the exception
-  virtual const char* what() const throw();
-};
-
-/** File exception handling class
- * This class is specialized to go with exception thrown in case of File IO Problems.
- * @author Juergen Riegel
- */
-class BaseExport FileException : public Exception
-{
-public:
-  /// With massage and file name
-  FileException(const char * sMessage, const char * sFileName=0);
-  /// With massage and file name
-  FileException(const char * sMessage, const FileInfo& File);
-  /// standard construction
-  FileException();
-  /// Construction
-  FileException(const FileException &inst);
-  /// Destruction
-  virtual ~FileException() throw() {}
-  /// Assignment operator
-  FileException &operator=(const FileException &inst);
-  /// Description of the exception
-  virtual const char* what() const throw() override;
-  /// Report generation
-  virtual void ReportException (void) const override;
-  /// Get file name for use with translatable message
-  std::string getFileName() const;
-  /// returns a Python dictionary containing the exception data
-  virtual PyObject * getPyObject(void) override;
-  /// returns sets the exception data from a Python dictionary
-<<<<<<< HEAD
-  virtual void setPyObject( PyObject * pydict);
-=======
-  virtual void setPyObject( PyObject * pydict) override;
->>>>>>> c0753806
-
-  virtual PyObject * getPyExceptionType() const override;
-protected:
-  FileInfo file;
-  // necessary   for what() legacy behaviour as it returns a buffer that
-  // can not be of a temporary object to be destroyed at end of what()
-  std::string _sErrMsgAndFileName; 
-};
-
-/**
- * The FileSystemError can be used to indicate errors on file system
- * e.g. if renaming of a file failed.
- * @author Werner Mayer
- */
-class BaseExport FileSystemError : public Exception
-{
-public:
-  /// Construction
-  FileSystemError();
-  FileSystemError(const char * sMessage);
-  FileSystemError(const std::string& sMessage);
-  /// Construction
-  FileSystemError(const FileSystemError &inst);
-  /// Destruction
-  virtual ~FileSystemError() throw() {}
-};
-
-/**
- * The BadFormatError can be used to indicate errors in a data structure.
- * @author Werner Mayer
- */
-class BaseExport BadFormatError : public Exception
-{
-public:
-  /// Construction
-  BadFormatError();
-  BadFormatError(const char * sMessage);
-  BadFormatError(const std::string& sMessage);
-  /// Construction
-  BadFormatError(const BadFormatError &inst);
-  /// Destruction
-  virtual ~BadFormatError() throw() {}
-};
-
-/**
- * The MemoryException is thrown if not enough memory can be allocated.
- * @author Werner Mayer
- */
-#if defined (__GNUC__)
-// It seems that the calling instance of our new handler expects a bad_alloc exception
-class BaseExport MemoryException : public Exception, virtual public std::bad_alloc
-#else
-class BaseExport MemoryException : public Exception
-#endif
-{
-public:
-  /// Construction
-  MemoryException();
-  /// Construction
-  MemoryException(const MemoryException &inst);
-  /// Destruction
-  virtual ~MemoryException() throw() {}
-#if defined (__GNUC__)
-  /// Description of the exception
-  virtual const char* what() const throw() override;
-#endif
-};
-
-/**
- * The AccessViolation can be used in an own signal handler.
- * @author Werner Mayer
- */
-class BaseExport AccessViolation : public Exception
-{
-public:
-  /// Construction
-  AccessViolation();
-  AccessViolation(const char * sMessage);
-  AccessViolation(const std::string& sMessage);
-  /// Construction
-  AccessViolation(const AccessViolation &inst);
-  /// Destruction
-  virtual ~AccessViolation() throw() {}
-};
-
-/**
- * The AbnormalProgramTermination can be used in an own signal handler.
- * @author Werner Mayer
- */
-class BaseExport AbnormalProgramTermination : public Exception
-{
-public:
-  /// Construction
-  AbnormalProgramTermination();
-  /// Construction
-  AbnormalProgramTermination(const char * sMessage);
-  AbnormalProgramTermination(const std::string& sMessage);
-  AbnormalProgramTermination(const AbnormalProgramTermination &inst);
-  /// Destruction
-  virtual ~AbnormalProgramTermination() throw() {}
-};
-
-/**
- * The UnknownProgramOption can be used to indicate an unknown program option.
- * @author Werner Mayer
- */
-class BaseExport UnknownProgramOption : public Exception
-{
-public:
-  /// Construction
-  UnknownProgramOption();
-  UnknownProgramOption(const char * sMessage);
-  UnknownProgramOption(const std::string& sMessage);
-  /// Construction
-  UnknownProgramOption(const UnknownProgramOption &inst);
-  /// Destruction
-  virtual ~UnknownProgramOption() throw() {}
-};
-
-/**
- * The ProgramInformation can be used to show information about the program.
- * @author Werner Mayer
- */
-class BaseExport ProgramInformation : public Exception
-{
-public:
-  /// Construction
-  ProgramInformation();
-  ProgramInformation(const char * sMessage);
-  ProgramInformation(const std::string& sMessage);
-  /// Construction
-  ProgramInformation(const ProgramInformation &inst);
-
-  /// Destruction
-  virtual ~ProgramInformation() throw() {}
-};
-
-/**
- * The TypeError can be used to indicate the usage of a wrong type.
- * @author Werner Mayer
- */
-class BaseExport TypeError : public Exception
-{
-public:
-  /// Construction
-  TypeError();
-  TypeError(const char * sMessage);
-  TypeError(const std::string& sMessage);
-  /// Construction
-  TypeError(const TypeError &inst);
-  /// Destruction
-  virtual ~TypeError() throw() {}
-  virtual PyObject * getPyExceptionType() const override;
-};
-
-/**
- * The ValueError can be used to indicate the usage of a wrong value.
- * @author Werner Mayer
- */
-class BaseExport ValueError : public Exception
-{
-public:
-  /// Construction
-  ValueError();
-  ValueError(const char * sMessage);
-  ValueError(const std::string& sMessage);
-  /// Construction
-  ValueError(const ValueError &inst);
-  /// Destruction
-  virtual ~ValueError() throw() {}
-  virtual PyObject * getPyExceptionType() const override;
-};
-
-/**
- * The IndexError can be used when a sequence subscript is out of range.
- * @author Werner Mayer
- */
-class BaseExport IndexError : public Exception
-{
-public:
-  /// Construction
-  IndexError();
-  IndexError(const char * sMessage);
-  IndexError(const std::string& sMessage);
-  /// Construction
-  IndexError(const IndexError &inst);
-  /// Destruction
-  virtual ~IndexError() throw() {}
-  virtual PyObject * getPyExceptionType() const override;
-};
-
-class BaseExport NameError : public Exception
-{
-public:
-  /// Construction
-  NameError();
-  NameError(const char * sMessage);
-  NameError(const std::string& sMessage);
-  /// Construction
-  NameError(const NameError &inst);
-  /// Destruction
-  virtual ~NameError() throw() {}
-  virtual PyObject * getPyExceptionType() const override;
-};
-
-class BaseExport ImportError : public Exception
-{
-public:
-  /// Construction
-  ImportError();
-  ImportError(const char * sMessage);
-  ImportError(const std::string& sMessage);
-  /// Construction
-  ImportError(const ImportError &inst);
-  /// Destruction
-  virtual ~ImportError() throw() {}
-  virtual PyObject * getPyExceptionType() const override;
-};
-
-/**
- * The AttributeError can be used to indicate the usage of a wrong value.
- * @author Werner Mayer
- */
-class BaseExport AttributeError : public Exception
-{
-public:
-  /// Construction
-  AttributeError();
-  AttributeError(const char * sMessage);
-  AttributeError(const std::string& sMessage);
-  /// Construction
-  AttributeError(const AttributeError &inst);
-  /// Destruction
-  virtual ~AttributeError() throw() {}
-  virtual PyObject * getPyExceptionType() const override;
-};
-
-/**
- * The RuntimeError can be used to indicate an unknown exception at runtime.
- * @author Werner Mayer
- */
-class BaseExport RuntimeError : public Exception
-{
-public:
-  /// Construction
-  RuntimeError();
-  RuntimeError(const char * sMessage);
-  RuntimeError(const std::string& sMessage);
-  /// Construction
-  RuntimeError(const RuntimeError &inst);
-  /// Destruction
-  virtual ~RuntimeError() throw() {}
-  virtual PyObject * getPyExceptionType() const override;
-};
-
-/**
- * The BadGraphError can be used to indicate that a graph is e.g. not a DAG.
- * @author Werner Mayer
- */
-class BaseExport BadGraphError : public RuntimeError
-{
-public:
-  /// Construction
-  BadGraphError();
-  BadGraphError(const char * sMessage);
-  BadGraphError(const std::string& sMessage);
-  /// Construction
-  BadGraphError(const BadGraphError &inst);
-  /// Destruction
-  virtual ~BadGraphError() throw() {}
-};
-
-/**
- * The NotImplementedError can be used to indicate that an invoked function is not implemented.
- * @author Werner Mayer
- */
-class BaseExport NotImplementedError : public Exception
-{
-public:
-  /// Construction
-  NotImplementedError();
-  NotImplementedError(const char * sMessage);
-  NotImplementedError(const std::string& sMessage);
-  /// Construction
-  NotImplementedError(const NotImplementedError &inst);
-  /// Destruction
-  virtual ~NotImplementedError() throw() {}
-  virtual PyObject * getPyExceptionType() const override;
-};
-
-/**
- * The ZeroDivisionError can be used to indicate a division by zero.
- * @author Werner Mayer
- */
-class BaseExport DivisionByZeroError : public Exception
-{
-public:
-  /// Construction
-  DivisionByZeroError();
-  DivisionByZeroError(const char * sMessage);
-  DivisionByZeroError(const std::string& sMessage);
-  /// Construction
-  DivisionByZeroError(const DivisionByZeroError &inst);
-  /// Destruction
-  virtual ~DivisionByZeroError() throw() {}
-  virtual PyObject * getPyExceptionType() const override;
-};
-
-/**
- * The ReferenceError can be used to indicate a reference counter has the wrong value.
- * @author Werner Mayer
- */
-class BaseExport ReferencesError : public Exception
-{
-public:
-  /// Construction
-  ReferencesError();
-  ReferencesError(const char * sMessage);
-  ReferencesError(const std::string& sMessage);
-  /// Construction
-  ReferencesError(const ReferencesError &inst);
-  /// Destruction
-  virtual ~ReferencesError() throw() {}
-  virtual PyObject * getPyExceptionType() const override;
-};
-
-/**
- * The ExpressionError can be used to indicate erroneous.input
- * to the expression engine.
- * @author Werner Mayer
- */
-class BaseExport ExpressionError : public Exception
-{
-public:
-  /// Construction
-  ExpressionError();
-  ExpressionError(const char * sMessage);
-  ExpressionError(const std::string& sMessage);
-  /// Construction
-  ExpressionError(const ExpressionError &inst);
-  /// Destruction
-  virtual ~ExpressionError() throw() {}
-};
-
-/**
- * The ParserError can be used to indicate the parsing error.
- * @author Werner Mayer
- */
-class BaseExport ParserError : public Exception
-{
-public:
-  /// Construction
-  ParserError();
-  ParserError(const char * sMessage);
-  ParserError(const std::string& sMessage);
-  /// Construction
-  ParserError(const ParserError &inst);
-  /// Destruction
-  virtual ~ParserError() throw() {}
-};
-
-/**
- * The UnicodeError can be used to indicate unicode encoding/decoding error.
- * @author Werner Mayer
- */
-class BaseExport UnicodeError : public Exception
-{
-public:
-  /// Construction
-  UnicodeError();
-  UnicodeError(const char * sMessage);
-  UnicodeError(const std::string& sMessage);
-  /// Construction
-  UnicodeError(const UnicodeError &inst);
-  /// Destruction
-  virtual ~UnicodeError() throw() {}
-  virtual PyObject * getPyExceptionType() const override;
-};
-
-/**
- * The OverflowError can be used to indicate overflows of numbers.
- * @author Werner Mayer
- */
-class BaseExport OverflowError : public Exception
-{
-public:
-  /// Construction
-  OverflowError();
-  OverflowError(const char * sMessage);
-  OverflowError(const std::string& sMessage);
-  /// Construction
-  OverflowError(const OverflowError &inst);
-  /// Destruction
-  virtual ~OverflowError() throw() {}
-  virtual PyObject * getPyExceptionType() const override;
-};
-
-/**
- * The UnderflowError can be used to indicate underflows of numbers.
- * @author Werner Mayer
- */
-class BaseExport UnderflowError : public Exception
-{
-public:
-  /// Construction
-  UnderflowError();
-  UnderflowError(const char * sMessage);
-  UnderflowError(const std::string& sMessage);
-  /// Construction
-  UnderflowError(const UnderflowError &inst);
-  /// Destruction
-  virtual ~UnderflowError() throw() {}
-  virtual PyObject * getPyExceptionType() const override;
-};
-
-/**
- * The UnitsMismatchError can be used to indicate that quantities with different units are used.
- * @author Werner Mayer
- */
-class BaseExport UnitsMismatchError : public Exception
-{
-public:
-  /// Construction
-  UnitsMismatchError();
-  UnitsMismatchError(const char * sMessage);
-  UnitsMismatchError(const std::string& sMessage);
-  /// Construction
-  UnitsMismatchError(const UnitsMismatchError &inst);
-  /// Destruction
-  virtual ~UnitsMismatchError() throw() {}
-  virtual PyObject * getPyExceptionType() const override;
-};
-
- /* The CADKernelError can be used to indicate an exception originating in the CAD Kernel
- * allowing to propagate the error messages of, for example, OCC Standard_Failure exception to
- * the FreeCAD application without making the FreeCAD application depend on OCC.
- * @author Abdullah Tahiri
- */
-class BaseExport CADKernelError : public Exception
-{
-public:
-    /// Construction
-    CADKernelError();
-    CADKernelError(const char * sMessage);
-    CADKernelError(const std::string& sMessage);
-    /// Construction
-    CADKernelError(const CADKernelError &inst);
-    /// Destruction
-    virtual ~CADKernelError() throw() {}
-};
-
-/* The RestoreError can be used to try to do a best recovery effort when an error during restoring
- * occurs. The best recovery effort may be to ignore the element altogether or to insert a placeholder
- * depending on where the actual element being restored is used.
- * 
- * For example, if it is part of an array (e.g. PropertyList) and the order in the array is relevant, it 
- * is better to have a placeholder than to fail to restore the whole array.
- */ 
-class BaseExport RestoreError : public Exception
-{
-public:
-    /// Construction
-    RestoreError();
-    RestoreError(const char * sMessage);
-    RestoreError(const std::string& sMessage);
-    /// Construction
-    RestoreError(const RestoreError &inst);
-    /// Destruction
-    virtual ~RestoreError() throw() {}
-};
-
-
-
-inline void Exception::setMessage(const char * sMessage)
-{
-  _sErrMsg = sMessage;
-}
-
-inline void Exception::setMessage(const std::string& sMessage)
-{
-  _sErrMsg = sMessage;
-}
-
-inline std::string Exception::getMessage() const
-{
-    return _sErrMsg;
-}
-
-inline std::string Exception::getFile() const
-{
-    return _file;
-}
-
-inline int Exception::getLine() const
-{
-    return _line;
-}
-
-inline std::string Exception::getFunction() const
-{
-    return _function;
-}
-
-inline bool Exception::getTranslatable() const
-{
-    return _isTranslatable;
-}
-
-inline void Exception::setDebugInformation(const std::string & file, const int line, const std::string & function)
-{
-    _file = file;
-    _line = line;
-    _function = function;
-}
-
-inline void Exception::setTranslatable(bool translatable)
-{
-    _isTranslatable = translatable;
-}
-
-#if defined(__GNUC__) && defined (FC_OS_LINUX)
-class SignalException
-{
-public:
-    SignalException();
-    ~SignalException();
-
-private:
-    static void throw_signal(int signum);
-
-private:
-    struct sigaction new_action, old_action;
-    bool ok;
-};
-#endif
-
-} //namespace Base
-
-#endif // BASE_EXCEPTION_H
+/***************************************************************************
+ *   Copyright (c) 2002 Jürgen Riegel <juergen.riegel@web.de>              *
+ *                                                                         *
+ *   This file is part of the FreeCAD CAx development system.              *
+ *                                                                         *
+ *   This program is free software; you can redistribute it and/or modify  *
+ *   it under the terms of the GNU Library General Public License (LGPL)   *
+ *   as published by the Free Software Foundation; either version 2 of     *
+ *   the License, or (at your option) any later version.                   *
+ *   for detail see the LICENCE text file.                                 *
+ *                                                                         *
+ *   FreeCAD is distributed in the hope that it will be useful,            *
+ *   but WITHOUT ANY WARRANTY; without even the implied warranty of        *
+ *   MERCHANTABILITY or FITNESS FOR A PARTICULAR PURPOSE.  See the         *
+ *   GNU Library General Public License for more details.                  *
+ *                                                                         *
+ *   You should have received a copy of the GNU Library General Public     *
+ *   License along with FreeCAD; if not, write to the Free Software        *
+ *   Foundation, Inc., 59 Temple Place, Suite 330, Boston, MA  02111-1307  *
+ *   USA                                                                   *
+ *                                                                         *
+ ***************************************************************************/
+
+
+#ifndef BASE_EXCEPTION_H
+#define BASE_EXCEPTION_H
+
+#include <exception>
+#include <stdexcept>
+#include <string>
+#include <signal.h>
+#include <Python.h>
+#include "FileInfo.h"
+#include "BaseClass.h"
+
+/* MACROS FOR THROWING EXCEPTIONS */
+
+/// the macros do NOT mark any message for translation
+/// If you want to mark text for translation, use the QT_TRANSLATE_NOOP macro
+/// with the context "Exceptions" and the right throwing macro from below (the one ending in T)
+/// example:
+/// THROWMT(Base::ValueError,QT_TRANSLATE_NOOP("Exceptions","The multiplicity cannot be increased beyond the degree of the B-Spline."));
+///
+/// N.B.: The QT_TRANSLATE_NOOP macro won't translate your string. It will just allow lupdate to identify that string for translation so that
+/// if you ask for a translation (and the translator have provided one) at that time it gets translated (e.g. in the UI before showing the message
+/// of the exception).
+
+#ifdef _MSC_VER
+
+# define THROW(exception) {exception myexcp; myexcp.setDebugInformation(__FILE__,__LINE__,__FUNCSIG__); throw myexcp;}
+# define THROWM(exception, message) {exception myexcp(message); myexcp.setDebugInformation(__FILE__,__LINE__,__FUNCSIG__); throw myexcp;}
+# define THROWMF_FILEEXCEPTION(message,filenameorfileinfo) {FileException myexcp(message, filenameorfileinfo); myexcp.setDebugInformation(__FILE__,__LINE__,__FUNCSIG__); throw myexcp;}
+
+# define THROWT(exception) {exception myexcp; myexcp.setDebugInformation(__FILE__,__LINE__,__FUNCSIG__); myexcp.setTranslatable(true); throw myexcp;}
+# define THROWMT(exception, message) {exception myexcp(message); myexcp.setDebugInformation(__FILE__,__LINE__,__FUNCSIG__); myexcp.setTranslatable(true); throw myexcp;}
+# define THROWMFT_FILEEXCEPTION(message,filenameorfileinfo) {FileException myexcp(message, filenameorfileinfo); myexcp.setDebugInformation(__FILE__,__LINE__,__FUNCSIG__); myexcp.setTranslatable(true); throw myexcp;}
+
+#elif defined(__GNUC__)
+
+# define THROW(exception) {exception myexcp; myexcp.setDebugInformation(__FILE__,__LINE__,__PRETTY_FUNCTION__); throw myexcp;}
+# define THROWM(exception, message) {exception myexcp(message); myexcp.setDebugInformation(__FILE__,__LINE__,__PRETTY_FUNCTION__); throw myexcp;}
+# define THROWMF_FILEEXCEPTION(message,filenameorfileinfo) {FileException myexcp(message, filenameorfileinfo); myexcp.setDebugInformation(__FILE__,__LINE__,__PRETTY_FUNCTION__); throw myexcp;}
+
+# define THROWT(exception) {exception myexcp; myexcp.setDebugInformation(__FILE__,__LINE__,__PRETTY_FUNCTION__); myexcp.setTranslatable(true); throw myexcp;}
+# define THROWMT(exception, message) {exception myexcp(message); myexcp.setDebugInformation(__FILE__,__LINE__,__PRETTY_FUNCTION__); myexcp.setTranslatable(true); throw myexcp;}
+# define THROWMFT_FILEEXCEPTION(message,filenameorfileinfo) {FileException myexcp(message, filenameorfileinfo); myexcp.setDebugInformation(__FILE__,__LINE__,__PRETTY_FUNCTION__); myexcp.setTranslatable(true); throw myexcp;}
+
+#else
+
+# define THROW(exception) {exception myexcp; myexcp.setDebugInformation(__FILE__,__LINE__,__func__); throw myexcp;}
+# define THROWM(exception, message) {exception myexcp(message); myexcp.setDebugInformation(__FILE__,__LINE__,__func__); throw myexcp;}
+# define THROWMF_FILEEXCEPTION(message,filenameorfileinfo) {FileException myexcp(message, filenameorfileinfo); myexcp.setDebugInformation(__FILE__,__LINE__,__func__);  throw myexcp;}
+
+# define THROWT(exception) {exception myexcp; myexcp.setDebugInformation(__FILE__,__LINE__,__func__); myexcp.setTranslatable(true); throw myexcp;}
+# define THROWMT(exception, message) {exception myexcp(message); myexcp.setDebugInformation(__FILE__,__LINE__,__func__); myexcp.setTranslatable(true); throw myexcp;}
+# define THROWMFT_FILEEXCEPTION(message,filenameorfileinfo) {FileException myexcp(message, filenameorfileinfo); myexcp.setDebugInformation(__FILE__,__LINE__,__func__); myexcp.setTranslatable(true); throw myexcp;}
+
+
+#endif
+
+#define FC_THROWM(_exception,_msg) do {\
+    std::stringstream ss;\
+    ss << _msg;\
+    THROWM(_exception,ss.str().c_str());\
+}while(0)
+
+namespace Base
+{
+
+class BaseExport Exception : public BaseClass
+{
+  TYPESYSTEM_HEADER();
+public:
+
+  virtual ~Exception() throw() {}
+
+  Exception &operator=(const Exception &inst);
+
+  virtual const char* what(void) const throw();
+
+  /// Reports exception. It includes a mechanism to only report an exception once.
+  virtual void ReportException (void) const;
+
+  inline void setMessage(const char * sMessage);
+  inline void setMessage(const std::string& sMessage);
+  // what may differ from the message given by the user in
+  // derived classes
+  inline std::string getMessage() const;
+  inline std::string getFile() const;
+  inline int getLine() const;
+  inline std::string getFunction() const;
+  inline bool getTranslatable() const;
+  inline bool getReported() const { return _isReported; }
+  
+  /// setter methods for including debug information
+  /// intended to use via macro for autofilling of debugging information
+  inline void setDebugInformation(const std::string & file, const int line, const std::string & function);
+  
+  inline void setTranslatable(bool translatable);
+
+  inline void setReported(bool reported) { _isReported = reported; }
+
+  /// returns a Python dictionary containing the exception data
+  virtual PyObject * getPyObject(void);
+  /// returns sets the exception data from a Python dictionary
+  virtual void setPyObject( PyObject * pydict);
+
+  /// returns the corresponding python exception type
+  virtual PyObject * getPyExceptionType() const {return 0;}
+
+protected:
+ /* sMessage may be:
+  * - a UI compliant string susceptible to being translated and shown to the user in the UI
+  * - a very technical message not intended to be translated or shown to the user in the UI
+  * The preferred way of throwing an exception is using the macros above.
+  * This way, the file, line, and function are automatically inserted. */
+  Exception(const char * sMessage);
+  Exception(const std::string& sMessage);
+  Exception(void);
+  Exception(const Exception &inst);
+
+protected:
+  std::string _sErrMsg;
+  std::string _file;
+  int _line;
+  std::string _function;
+  bool _isTranslatable;
+  mutable bool _isReported;
+};
+
+
+/**
+ * The AbortException is thrown if a pending operation was aborted.
+ * @author Werner Mayer
+ */
+class BaseExport AbortException : public Exception
+{
+  TYPESYSTEM_HEADER();
+public:
+  /// Construction
+  AbortException(const char * sMessage);
+  /// Construction
+  AbortException();
+  /// Construction
+  AbortException(const AbortException &inst);
+
+  /// Destruction
+  virtual ~AbortException() throw() {}
+  /// Description of the exception
+  virtual const char* what() const throw();
+};
+
+/**
+ * The XMLBaseException can be used to indicate any kind of XML related errors.
+ * @author Werner Mayer
+ */
+class BaseExport XMLBaseException : public Exception
+{
+public:
+  /// Construction
+  XMLBaseException();
+  XMLBaseException(const char * sMessage);
+  XMLBaseException(const std::string& sMessage);
+  /// Construction
+  XMLBaseException(const XMLBaseException &inst);
+
+  /// Destruction
+  virtual ~XMLBaseException() throw() {}
+};
+
+/**
+ * The XMLParseException is thrown if parsing an XML failed.
+ * @author Werner Mayer
+ */
+class BaseExport XMLParseException : public XMLBaseException
+{
+public:
+  /// Construction
+  XMLParseException(const char * sMessage);
+  /// Construction
+  XMLParseException(const std::string& sMessage);
+  /// Construction
+  XMLParseException();
+  /// Construction
+  XMLParseException(const XMLParseException &inst);
+
+  /// Destruction
+  virtual ~XMLParseException() throw() {}
+  /// Description of the exception
+  virtual const char* what() const throw();
+};
+
+/**
+ * The XMLAttributeError is thrown if a requested attribute doesn't exist.
+ * @author Werner Mayer
+ */
+class BaseExport XMLAttributeError : public XMLBaseException
+{
+public:
+  /// Construction
+  XMLAttributeError(const char * sMessage);
+  /// Construction
+  XMLAttributeError(const std::string& sMessage);
+  /// Construction
+  XMLAttributeError();
+  /// Construction
+  XMLAttributeError(const XMLAttributeError &inst);
+
+  /// Destruction
+  virtual ~XMLAttributeError() throw() {}
+  /// Description of the exception
+  virtual const char* what() const throw();
+};
+
+/** File exception handling class
+ * This class is specialized to go with exception thrown in case of File IO Problems.
+ * @author Juergen Riegel
+ */
+class BaseExport FileException : public Exception
+{
+public:
+  /// With massage and file name
+  FileException(const char * sMessage, const char * sFileName=0);
+  /// With massage and file name
+  FileException(const char * sMessage, const FileInfo& File);
+  /// standard construction
+  FileException();
+  /// Construction
+  FileException(const FileException &inst);
+  /// Destruction
+  virtual ~FileException() throw() {}
+  /// Assignment operator
+  FileException &operator=(const FileException &inst);
+  /// Description of the exception
+  virtual const char* what() const throw() override;
+  /// Report generation
+  virtual void ReportException (void) const override;
+  /// Get file name for use with translatable message
+  std::string getFileName() const;
+  /// returns a Python dictionary containing the exception data
+  virtual PyObject * getPyObject(void) override;
+  /// returns sets the exception data from a Python dictionary
+  virtual void setPyObject( PyObject * pydict) override;
+
+  virtual PyObject * getPyExceptionType() const override;
+protected:
+  FileInfo file;
+  // necessary   for what() legacy behaviour as it returns a buffer that
+  // can not be of a temporary object to be destroyed at end of what()
+  std::string _sErrMsgAndFileName; 
+};
+
+/**
+ * The FileSystemError can be used to indicate errors on file system
+ * e.g. if renaming of a file failed.
+ * @author Werner Mayer
+ */
+class BaseExport FileSystemError : public Exception
+{
+public:
+  /// Construction
+  FileSystemError();
+  FileSystemError(const char * sMessage);
+  FileSystemError(const std::string& sMessage);
+  /// Construction
+  FileSystemError(const FileSystemError &inst);
+  /// Destruction
+  virtual ~FileSystemError() throw() {}
+};
+
+/**
+ * The BadFormatError can be used to indicate errors in a data structure.
+ * @author Werner Mayer
+ */
+class BaseExport BadFormatError : public Exception
+{
+public:
+  /// Construction
+  BadFormatError();
+  BadFormatError(const char * sMessage);
+  BadFormatError(const std::string& sMessage);
+  /// Construction
+  BadFormatError(const BadFormatError &inst);
+  /// Destruction
+  virtual ~BadFormatError() throw() {}
+};
+
+/**
+ * The MemoryException is thrown if not enough memory can be allocated.
+ * @author Werner Mayer
+ */
+#if defined (__GNUC__)
+// It seems that the calling instance of our new handler expects a bad_alloc exception
+class BaseExport MemoryException : public Exception, virtual public std::bad_alloc
+#else
+class BaseExport MemoryException : public Exception
+#endif
+{
+public:
+  /// Construction
+  MemoryException();
+  /// Construction
+  MemoryException(const MemoryException &inst);
+  /// Destruction
+  virtual ~MemoryException() throw() {}
+#if defined (__GNUC__)
+  /// Description of the exception
+  virtual const char* what() const throw() override;
+#endif
+};
+
+/**
+ * The AccessViolation can be used in an own signal handler.
+ * @author Werner Mayer
+ */
+class BaseExport AccessViolation : public Exception
+{
+public:
+  /// Construction
+  AccessViolation();
+  AccessViolation(const char * sMessage);
+  AccessViolation(const std::string& sMessage);
+  /// Construction
+  AccessViolation(const AccessViolation &inst);
+  /// Destruction
+  virtual ~AccessViolation() throw() {}
+};
+
+/**
+ * The AbnormalProgramTermination can be used in an own signal handler.
+ * @author Werner Mayer
+ */
+class BaseExport AbnormalProgramTermination : public Exception
+{
+public:
+  /// Construction
+  AbnormalProgramTermination();
+  /// Construction
+  AbnormalProgramTermination(const char * sMessage);
+  AbnormalProgramTermination(const std::string& sMessage);
+  AbnormalProgramTermination(const AbnormalProgramTermination &inst);
+  /// Destruction
+  virtual ~AbnormalProgramTermination() throw() {}
+};
+
+/**
+ * The UnknownProgramOption can be used to indicate an unknown program option.
+ * @author Werner Mayer
+ */
+class BaseExport UnknownProgramOption : public Exception
+{
+public:
+  /// Construction
+  UnknownProgramOption();
+  UnknownProgramOption(const char * sMessage);
+  UnknownProgramOption(const std::string& sMessage);
+  /// Construction
+  UnknownProgramOption(const UnknownProgramOption &inst);
+  /// Destruction
+  virtual ~UnknownProgramOption() throw() {}
+};
+
+/**
+ * The ProgramInformation can be used to show information about the program.
+ * @author Werner Mayer
+ */
+class BaseExport ProgramInformation : public Exception
+{
+public:
+  /// Construction
+  ProgramInformation();
+  ProgramInformation(const char * sMessage);
+  ProgramInformation(const std::string& sMessage);
+  /// Construction
+  ProgramInformation(const ProgramInformation &inst);
+
+  /// Destruction
+  virtual ~ProgramInformation() throw() {}
+};
+
+/**
+ * The TypeError can be used to indicate the usage of a wrong type.
+ * @author Werner Mayer
+ */
+class BaseExport TypeError : public Exception
+{
+public:
+  /// Construction
+  TypeError();
+  TypeError(const char * sMessage);
+  TypeError(const std::string& sMessage);
+  /// Construction
+  TypeError(const TypeError &inst);
+  /// Destruction
+  virtual ~TypeError() throw() {}
+  virtual PyObject * getPyExceptionType() const override;
+};
+
+/**
+ * The ValueError can be used to indicate the usage of a wrong value.
+ * @author Werner Mayer
+ */
+class BaseExport ValueError : public Exception
+{
+public:
+  /// Construction
+  ValueError();
+  ValueError(const char * sMessage);
+  ValueError(const std::string& sMessage);
+  /// Construction
+  ValueError(const ValueError &inst);
+  /// Destruction
+  virtual ~ValueError() throw() {}
+  virtual PyObject * getPyExceptionType() const override;
+};
+
+/**
+ * The IndexError can be used when a sequence subscript is out of range.
+ * @author Werner Mayer
+ */
+class BaseExport IndexError : public Exception
+{
+public:
+  /// Construction
+  IndexError();
+  IndexError(const char * sMessage);
+  IndexError(const std::string& sMessage);
+  /// Construction
+  IndexError(const IndexError &inst);
+  /// Destruction
+  virtual ~IndexError() throw() {}
+  virtual PyObject * getPyExceptionType() const override;
+};
+
+class BaseExport NameError : public Exception
+{
+public:
+  /// Construction
+  NameError();
+  NameError(const char * sMessage);
+  NameError(const std::string& sMessage);
+  /// Construction
+  NameError(const NameError &inst);
+  /// Destruction
+  virtual ~NameError() throw() {}
+  virtual PyObject * getPyExceptionType() const override;
+};
+
+class BaseExport ImportError : public Exception
+{
+public:
+  /// Construction
+  ImportError();
+  ImportError(const char * sMessage);
+  ImportError(const std::string& sMessage);
+  /// Construction
+  ImportError(const ImportError &inst);
+  /// Destruction
+  virtual ~ImportError() throw() {}
+  virtual PyObject * getPyExceptionType() const override;
+};
+
+/**
+ * The AttributeError can be used to indicate the usage of a wrong value.
+ * @author Werner Mayer
+ */
+class BaseExport AttributeError : public Exception
+{
+public:
+  /// Construction
+  AttributeError();
+  AttributeError(const char * sMessage);
+  AttributeError(const std::string& sMessage);
+  /// Construction
+  AttributeError(const AttributeError &inst);
+  /// Destruction
+  virtual ~AttributeError() throw() {}
+  virtual PyObject * getPyExceptionType() const override;
+};
+
+/**
+ * The RuntimeError can be used to indicate an unknown exception at runtime.
+ * @author Werner Mayer
+ */
+class BaseExport RuntimeError : public Exception
+{
+public:
+  /// Construction
+  RuntimeError();
+  RuntimeError(const char * sMessage);
+  RuntimeError(const std::string& sMessage);
+  /// Construction
+  RuntimeError(const RuntimeError &inst);
+  /// Destruction
+  virtual ~RuntimeError() throw() {}
+  virtual PyObject * getPyExceptionType() const override;
+};
+
+/**
+ * The BadGraphError can be used to indicate that a graph is e.g. not a DAG.
+ * @author Werner Mayer
+ */
+class BaseExport BadGraphError : public RuntimeError
+{
+public:
+  /// Construction
+  BadGraphError();
+  BadGraphError(const char * sMessage);
+  BadGraphError(const std::string& sMessage);
+  /// Construction
+  BadGraphError(const BadGraphError &inst);
+  /// Destruction
+  virtual ~BadGraphError() throw() {}
+};
+
+/**
+ * The NotImplementedError can be used to indicate that an invoked function is not implemented.
+ * @author Werner Mayer
+ */
+class BaseExport NotImplementedError : public Exception
+{
+public:
+  /// Construction
+  NotImplementedError();
+  NotImplementedError(const char * sMessage);
+  NotImplementedError(const std::string& sMessage);
+  /// Construction
+  NotImplementedError(const NotImplementedError &inst);
+  /// Destruction
+  virtual ~NotImplementedError() throw() {}
+  virtual PyObject * getPyExceptionType() const override;
+};
+
+/**
+ * The ZeroDivisionError can be used to indicate a division by zero.
+ * @author Werner Mayer
+ */
+class BaseExport DivisionByZeroError : public Exception
+{
+public:
+  /// Construction
+  DivisionByZeroError();
+  DivisionByZeroError(const char * sMessage);
+  DivisionByZeroError(const std::string& sMessage);
+  /// Construction
+  DivisionByZeroError(const DivisionByZeroError &inst);
+  /// Destruction
+  virtual ~DivisionByZeroError() throw() {}
+  virtual PyObject * getPyExceptionType() const override;
+};
+
+/**
+ * The ReferenceError can be used to indicate a reference counter has the wrong value.
+ * @author Werner Mayer
+ */
+class BaseExport ReferencesError : public Exception
+{
+public:
+  /// Construction
+  ReferencesError();
+  ReferencesError(const char * sMessage);
+  ReferencesError(const std::string& sMessage);
+  /// Construction
+  ReferencesError(const ReferencesError &inst);
+  /// Destruction
+  virtual ~ReferencesError() throw() {}
+  virtual PyObject * getPyExceptionType() const override;
+};
+
+/**
+ * The ExpressionError can be used to indicate erroneous.input
+ * to the expression engine.
+ * @author Werner Mayer
+ */
+class BaseExport ExpressionError : public Exception
+{
+public:
+  /// Construction
+  ExpressionError();
+  ExpressionError(const char * sMessage);
+  ExpressionError(const std::string& sMessage);
+  /// Construction
+  ExpressionError(const ExpressionError &inst);
+  /// Destruction
+  virtual ~ExpressionError() throw() {}
+};
+
+/**
+ * The ParserError can be used to indicate the parsing error.
+ * @author Werner Mayer
+ */
+class BaseExport ParserError : public Exception
+{
+public:
+  /// Construction
+  ParserError();
+  ParserError(const char * sMessage);
+  ParserError(const std::string& sMessage);
+  /// Construction
+  ParserError(const ParserError &inst);
+  /// Destruction
+  virtual ~ParserError() throw() {}
+};
+
+/**
+ * The UnicodeError can be used to indicate unicode encoding/decoding error.
+ * @author Werner Mayer
+ */
+class BaseExport UnicodeError : public Exception
+{
+public:
+  /// Construction
+  UnicodeError();
+  UnicodeError(const char * sMessage);
+  UnicodeError(const std::string& sMessage);
+  /// Construction
+  UnicodeError(const UnicodeError &inst);
+  /// Destruction
+  virtual ~UnicodeError() throw() {}
+  virtual PyObject * getPyExceptionType() const override;
+};
+
+/**
+ * The OverflowError can be used to indicate overflows of numbers.
+ * @author Werner Mayer
+ */
+class BaseExport OverflowError : public Exception
+{
+public:
+  /// Construction
+  OverflowError();
+  OverflowError(const char * sMessage);
+  OverflowError(const std::string& sMessage);
+  /// Construction
+  OverflowError(const OverflowError &inst);
+  /// Destruction
+  virtual ~OverflowError() throw() {}
+  virtual PyObject * getPyExceptionType() const override;
+};
+
+/**
+ * The UnderflowError can be used to indicate underflows of numbers.
+ * @author Werner Mayer
+ */
+class BaseExport UnderflowError : public Exception
+{
+public:
+  /// Construction
+  UnderflowError();
+  UnderflowError(const char * sMessage);
+  UnderflowError(const std::string& sMessage);
+  /// Construction
+  UnderflowError(const UnderflowError &inst);
+  /// Destruction
+  virtual ~UnderflowError() throw() {}
+  virtual PyObject * getPyExceptionType() const override;
+};
+
+/**
+ * The UnitsMismatchError can be used to indicate that quantities with different units are used.
+ * @author Werner Mayer
+ */
+class BaseExport UnitsMismatchError : public Exception
+{
+public:
+  /// Construction
+  UnitsMismatchError();
+  UnitsMismatchError(const char * sMessage);
+  UnitsMismatchError(const std::string& sMessage);
+  /// Construction
+  UnitsMismatchError(const UnitsMismatchError &inst);
+  /// Destruction
+  virtual ~UnitsMismatchError() throw() {}
+  virtual PyObject * getPyExceptionType() const override;
+};
+
+ /* The CADKernelError can be used to indicate an exception originating in the CAD Kernel
+ * allowing to propagate the error messages of, for example, OCC Standard_Failure exception to
+ * the FreeCAD application without making the FreeCAD application depend on OCC.
+ * @author Abdullah Tahiri
+ */
+class BaseExport CADKernelError : public Exception
+{
+public:
+    /// Construction
+    CADKernelError();
+    CADKernelError(const char * sMessage);
+    CADKernelError(const std::string& sMessage);
+    /// Construction
+    CADKernelError(const CADKernelError &inst);
+    /// Destruction
+    virtual ~CADKernelError() throw() {}
+};
+
+/* The RestoreError can be used to try to do a best recovery effort when an error during restoring
+ * occurs. The best recovery effort may be to ignore the element altogether or to insert a placeholder
+ * depending on where the actual element being restored is used.
+ * 
+ * For example, if it is part of an array (e.g. PropertyList) and the order in the array is relevant, it 
+ * is better to have a placeholder than to fail to restore the whole array.
+ */ 
+class BaseExport RestoreError : public Exception
+{
+public:
+    /// Construction
+    RestoreError();
+    RestoreError(const char * sMessage);
+    RestoreError(const std::string& sMessage);
+    /// Construction
+    RestoreError(const RestoreError &inst);
+    /// Destruction
+    virtual ~RestoreError() throw() {}
+};
+
+
+
+inline void Exception::setMessage(const char * sMessage)
+{
+  _sErrMsg = sMessage;
+}
+
+inline void Exception::setMessage(const std::string& sMessage)
+{
+  _sErrMsg = sMessage;
+}
+
+inline std::string Exception::getMessage() const
+{
+    return _sErrMsg;
+}
+
+inline std::string Exception::getFile() const
+{
+    return _file;
+}
+
+inline int Exception::getLine() const
+{
+    return _line;
+}
+
+inline std::string Exception::getFunction() const
+{
+    return _function;
+}
+
+inline bool Exception::getTranslatable() const
+{
+    return _isTranslatable;
+}
+
+inline void Exception::setDebugInformation(const std::string & file, const int line, const std::string & function)
+{
+    _file = file;
+    _line = line;
+    _function = function;
+}
+
+inline void Exception::setTranslatable(bool translatable)
+{
+    _isTranslatable = translatable;
+}
+
+#if defined(__GNUC__) && defined (FC_OS_LINUX)
+class SignalException
+{
+public:
+    SignalException();
+    ~SignalException();
+
+private:
+    static void throw_signal(int signum);
+
+private:
+    struct sigaction new_action, old_action;
+    bool ok;
+};
+#endif
+
+} //namespace Base
+
+#endif // BASE_EXCEPTION_H
--- conflicted
+++ resolved
@@ -1,53 +1,50 @@
-/***************************************************************************
- *   Copyright (c) 2008 Werner Mayer <wmayer[at]users.sourceforge.net>     *
- *                                                                         *
- *   This file is part of the FreeCAD CAx development system.              *
- *                                                                         *
- *   This library is free software; you can redistribute it and/or         *
- *   modify it under the terms of the GNU Library General Public           *
- *   License as published by the Free Software Foundation; either          *
- *   version 2 of the License, or (at your option) any later version.      *
- *                                                                         *
- *   This library  is distributed in the hope that it will be useful,      *
- *   but WITHOUT ANY WARRANTY; without even the implied warranty of        *
- *   MERCHANTABILITY or FITNESS FOR A PARTICULAR PURPOSE.  See the         *
- *   GNU Library General Public License for more details.                  *
- *                                                                         *
- *   You should have received a copy of the GNU Library General Public     *
- *   License along with this library; see the file COPYING.LIB. If not,    *
- *   write to the Free Software Foundation, Inc., 59 Temple Place,         *
- *   Suite 330, Boston, MA  02111-1307, USA                                *
- *                                                                         *
- ***************************************************************************/
-
-
-#include "PreCompiled.h"
-#include "PyExport.h"
-#include "Exception.h"
-<<<<<<< HEAD
-#include "Console.h"
-FC_LOG_LEVEL_INIT("swig_1_3_38")
-=======
-#include <sstream>
->>>>>>> 6e40c19f
-#if defined(__clang__)
-# pragma clang diagnostic push
-# pragma clang diagnostic ignored "-Wdeprecated-register"
-# pragma clang diagnostic ignored "-Wself-assign"
-#elif defined (__GNUC__)
-# pragma GCC diagnostic push
-# if __GNUC__ >= 8
-# pragma GCC diagnostic ignored "-Wcast-function-type"
-# endif
-#endif
-namespace Swig_1_3_38 {
-#define SWIG_PYTHON_NO_BUILD_NONE
-#include "swigpyrun_1.3.38.h"
-#include "swigpyrun.inl"
-}
-#if defined(__clang__)
-# pragma clang diagnostic pop
-#elif defined (__GNUC__)
-# pragma GCC diagnostic pop
-#endif
-
+/***************************************************************************
+ *   Copyright (c) 2008 Werner Mayer <wmayer[at]users.sourceforge.net>     *
+ *                                                                         *
+ *   This file is part of the FreeCAD CAx development system.              *
+ *                                                                         *
+ *   This library is free software; you can redistribute it and/or         *
+ *   modify it under the terms of the GNU Library General Public           *
+ *   License as published by the Free Software Foundation; either          *
+ *   version 2 of the License, or (at your option) any later version.      *
+ *                                                                         *
+ *   This library  is distributed in the hope that it will be useful,      *
+ *   but WITHOUT ANY WARRANTY; without even the implied warranty of        *
+ *   MERCHANTABILITY or FITNESS FOR A PARTICULAR PURPOSE.  See the         *
+ *   GNU Library General Public License for more details.                  *
+ *                                                                         *
+ *   You should have received a copy of the GNU Library General Public     *
+ *   License along with this library; see the file COPYING.LIB. If not,    *
+ *   write to the Free Software Foundation, Inc., 59 Temple Place,         *
+ *   Suite 330, Boston, MA  02111-1307, USA                                *
+ *                                                                         *
+ ***************************************************************************/
+
+
+#include "PreCompiled.h"
+#include "PyExport.h"
+#include "Exception.h"
+#include <sstream>
+#include "Console.h"
+FC_LOG_LEVEL_INIT("swig_1_3_38")
+#if defined(__clang__)
+# pragma clang diagnostic push
+# pragma clang diagnostic ignored "-Wdeprecated-register"
+# pragma clang diagnostic ignored "-Wself-assign"
+#elif defined (__GNUC__)
+# pragma GCC diagnostic push
+# if __GNUC__ >= 8
+# pragma GCC diagnostic ignored "-Wcast-function-type"
+# endif
+#endif
+namespace Swig_1_3_38 {
+#define SWIG_PYTHON_NO_BUILD_NONE
+#include "swigpyrun_1.3.38.h"
+#include "swigpyrun.inl"
+}
+#if defined(__clang__)
+# pragma clang diagnostic pop
+#elif defined (__GNUC__)
+# pragma GCC diagnostic pop
+#endif
+
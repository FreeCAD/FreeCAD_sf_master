--- conflicted
+++ resolved
@@ -68,159 +68,6 @@
 "-"                                                return MINUSSIGN;
 "\xe2\x88\x92"                                     return MINUSSIGN;
 
-<<<<<<< HEAD
-=======
-"nm"       yylval = Quantity::NanoMetre;           return UNIT; // nano meter
-"um"       yylval = Quantity::MicroMetre;          return UNIT; // micro meter
-"\xC2\xB5m"    yylval = Quantity::MicroMetre;          return UNIT; // micro meter    (greek micro in UTF8)
-"mm"       yylval = Quantity::MilliMetre;          return UNIT; // milli meter    (internal standard length)
-"cm"       yylval = Quantity::CentiMetre;          return UNIT; // centi meter
-"dm"       yylval = Quantity::DeciMetre;           return UNIT; // deci meter
-"m"        yylval = Quantity::Metre;               return UNIT; // Metre
-"km"       yylval = Quantity::KiloMetre;           return UNIT; // kilo meter
-
-"l"        yylval = Quantity::Liter;               return UNIT; // Liter  (dm^3)
-"ml"       yylval = Quantity::MilliLiter;          return UNIT; // milli Liter
-
-"Hz"       yylval = Quantity::Hertz;               return UNIT; // Hertz
-"kHz"      yylval = Quantity::KiloHertz;           return UNIT; // kilo Hertz
-"MHz"      yylval = Quantity::MegaHertz;           return UNIT; // mega Hertz
-"GHz"      yylval = Quantity::GigaHertz;           return UNIT; // giga Hertz
-"THz"      yylval = Quantity::TeraHertz;           return UNIT; // tera Hertz
-
-"ug"       yylval = Quantity::MicroGram;           return UNIT; // micro gram
-"\xC2\xB5g"    yylval = Quantity::MicroGram;           return UNIT; // micro gram
-"mg"       yylval = Quantity::MilliGram;           return UNIT; // milli gram
-"g"        yylval = Quantity::Gram;                return UNIT; // gram
-"kg"       yylval = Quantity::KiloGram;            return UNIT; // kilo gram      (internal standard for mass)
-"t"        yylval = Quantity::Ton;                 return UNIT; // Metric Tonne
-
-"s"        yylval = Quantity::Second;              return UNIT; // second         (internal standard time)
-"min"      yylval = Quantity::Minute;              return UNIT; // minute
-"h"        yylval = Quantity::Hour;                return UNIT; // hour
-
-"A"        yylval = Quantity::Ampere;              return UNIT; // Ampere         (internal standard electric current)
-"mA"       yylval = Quantity::MilliAmpere;         return UNIT; // milli Ampere
-"kA"       yylval = Quantity::KiloAmpere;          return UNIT; // kilo Ampere
-"MA"       yylval = Quantity::MegaAmpere;          return UNIT; // mega Ampere
-
-"K"        yylval = Quantity::Kelvin;              return UNIT; // Kelvin         (internal standard thermodynamic temperature)
-"mK"       yylval = Quantity::MilliKelvin;         return UNIT; // milli Kelvin
-"\xC2\xB5K"    yylval = Quantity::MicroKelvin;         return UNIT; // micro Kelvin
-"uK"       yylval = Quantity::MicroKelvin;         return UNIT; // micro Kelvin
-
-"mol"      yylval = Quantity::Mole;                return UNIT; // Mole           (internal standard amount of substance)
-"mmol"     yylval = Quantity::MilliMole;           return UNIT; // Milli Mole
-
-"cd"       yylval = Quantity::Candela;             return UNIT; // Candela        (internal standard luminous intensity)
-
-"in"       yylval = Quantity::Inch;                return UNIT; // inch
-"\""       yylval = Quantity::Inch;                return UNIT; // inch
-"ft"       yylval = Quantity::Foot;                return UNIT; // foot
-"'"        yylval = Quantity::Foot;                return UNIT; // foot
-"thou"     yylval = Quantity::Thou;                return UNIT; // thou (in/1000)
-"mil"      yylval = Quantity::Thou;                return UNIT; // mil  (the thou in US)
-"yd"       yylval = Quantity::Yard;                return UNIT; // yard
-"mi"       yylval = Quantity::Mile;                return UNIT; // mile
-
-"mph"      yylval = Quantity::MilePerHour;         return UNIT; // mile per hour
-"sqft"     yylval = Quantity::SquareFoot;          return UNIT; // square foot
-"cft"      yylval = Quantity::CubicFoot;           return UNIT; // cubic foot
-
-"lb"       yylval = Quantity::Pound;               return UNIT; // pound
-"lbm"      yylval = Quantity::Pound;               return UNIT; // pound
-"oz"       yylval = Quantity::Ounce;               return UNIT; // ounce
-"st"       yylval = Quantity::Stone;               return UNIT; // Stone
-"cwt"      yylval = Quantity::Hundredweights;      return UNIT; // hundredweights
-
-"lbf"      yylval = Quantity::PoundForce;          return UNIT; // pound
-
-"N"        yylval = Quantity::Newton;              return UNIT; // Newton (kg*m/s^2)
-"mN"       yylval = Quantity::MilliNewton;         return UNIT; // milli Newton
-"kN"       yylval = Quantity::KiloNewton;          return UNIT; // kilo Newton
-"MN"       yylval = Quantity::MegaNewton;          return UNIT; // mega Newton
-
-"Pa"       yylval = Quantity::Pascal;              return UNIT; // Pascal (kg/m/s^2 or N/m^2)
-"kPa"      yylval = Quantity::KiloPascal;          return UNIT; // kilo Pascal
-"MPa"      yylval = Quantity::MegaPascal;          return UNIT; // mega Pascal
-"GPa"      yylval = Quantity::GigaPascal;          return UNIT; // giga Pascal
-
-"bar"      yylval = Quantity::Bar;                 return UNIT; // 1 bar = 100 kPa
-"mbar"     yylval = Quantity::MilliBar;            return UNIT; // milli Bar
-
-"Torr"     yylval = Quantity::Torr;                return UNIT; // portion of Pascal ( 101325/760 )
-"mTorr"    yylval = Quantity::mTorr;               return UNIT; //
-"uTorr"    yylval = Quantity::yTorr;               return UNIT; //
-"\xC2\xB5Torr"    yylval = Quantity::yTorr;               return UNIT; //
-
-"psi"      yylval = Quantity::PSI;                 return UNIT; // pounds/in^2
-"ksi"      yylval = Quantity::KSI;                 return UNIT; // 1000 x pounds/in^2
-"Mpsi"     yylval = Quantity::MPSI;                return UNIT; // 1000 ksi
-
-"W"        yylval = Quantity::Watt;                return UNIT; // Watt (kg*m^2/s^3)
-"mW"       yylval = Quantity::MilliWatt;           return UNIT; // milli Watt
-"kW"       yylval = Quantity::KiloWatt;            return UNIT; // kilo Watt
-"VA"       yylval = Quantity::VoltAmpere;          return UNIT; // VoltAmpere (kg*m^2/s^3)
-
-"V"        yylval = Quantity::Volt;                return UNIT; // Volt (kg*m^2/A/s^3)
-"kV"       yylval = Quantity::KiloVolt;            return UNIT; // kilo Volt
-"mV"       yylval = Quantity::MilliVolt;           return UNIT; // milli Volt
-
-"S"        yylval = Quantity::Siemens;             return UNIT; // Siemens (A^2*s^3/kg/m^2)
-"mS"       yylval = Quantity::MilliSiemens;        return UNIT; // milli Siemens
-"\xC2\xB5S"     yylval = Quantity::MicroSiemens;   return UNIT; // micro Siemens
-"uS"       yylval = Quantity::MicroSiemens;        return UNIT; // micro Siemens
-
-"Ohm"      yylval = Quantity::Ohm;                 return UNIT; // Ohm (kg*m^2/A^2/s^3)
-"kOhm"     yylval = Quantity::KiloOhm;             return UNIT; // kilo Ohm
-"MOhm"     yylval = Quantity::MegaOhm;             return UNIT; // mega Ohm
-
-"C"        yylval = Quantity::Coulomb;             return UNIT; // Coulomb (A*s)
-
-"T"        yylval = Quantity::Tesla;               return UNIT; // Tesla (kg/s^2/A)
-"G"        yylval = Quantity::Gauss;               return UNIT; // Gauss (1 G = 1e-4 T)
-
-"Wb"       yylval = Quantity::Weber;               return UNIT; // Weber (kg*m^2/s^2/A)
-
-"Oe"       yylval = Quantity::Oersted;             return UNIT; // Oersted (A/m)
-
-"F"        yylval = Quantity::Farad;               return UNIT; // Farad (s^4*A^2/m^2/kg)
-"mF"       yylval = Quantity::MilliFarad;          return UNIT; // milli Farad
-"\xC2\xB5F"    yylval = Quantity::MicroFarad;      return UNIT; // micro Farad
-"uF"       yylval = Quantity::MicroFarad;          return UNIT; // micro Farad
-"nF"       yylval = Quantity::NanoFarad;           return UNIT; // nano Farad
-"pF"       yylval = Quantity::PicoFarad;           return UNIT; // pico Farad
-
-"H"        yylval = Quantity::Henry;               return UNIT; // Henry (kg*m^2/s^2/A^2)
-"mH"       yylval = Quantity::MilliHenry;          return UNIT; // milli Henry
-"\xC2\xB5H"    yylval = Quantity::MicroHenry;      return UNIT; // micro Henry
-"uH"       yylval = Quantity::MicroHenry;          return UNIT; // micro Henry
-"nH"       yylval = Quantity::NanoHenry;           return UNIT; // nano Henry
-
-"J"        yylval = Quantity::Joule;               return UNIT; // Joule (kg*m^2/s^2)
-"mJ"       yylval = Quantity::MilliJoule;          return UNIT; // milli Joule
-"kJ"       yylval = Quantity::KiloJoule;           return UNIT; // kilo Joule
-"Nm"       yylval = Quantity::NewtonMeter;         return UNIT; // N*m = Joule
-"VAs"      yylval = Quantity::VoltAmpereSecond;    return UNIT; // V*A*s = Joule
-"CV"       yylval = Quantity::WattSecond;          return UNIT; //
-"Ws"       yylval = Quantity::WattSecond;          return UNIT; // W*s = Joule
-"kWh"      yylval = Quantity::KiloWattHour;        return UNIT; // 1 kWh = 3.6e6 J
-"eV"       yylval = Quantity::ElectronVolt;        return UNIT; // 1 eV = 1.602176634e-19 J
-"keV"      yylval = Quantity::KiloElectronVolt;    return UNIT;
-"MeV"      yylval = Quantity::MegaElectronVolt;    return UNIT;
-"cal"      yylval = Quantity::Calorie;             return UNIT; // 1 cal = 4.1868 J
-"kcal"     yylval = Quantity::KiloCalorie;         return UNIT;
-
-"\xC2\xB0" yylval = Quantity::Degree;              return UNIT; // degree         (internal standard angle)
-"deg"      yylval = Quantity::Degree;              return UNIT; // degree         (internal standard angle)
-"rad"      yylval = Quantity::Radian;              return UNIT; // radian
-"gon"      yylval = Quantity::Gon;                 return UNIT; // gon
-"M"        yylval = Quantity::AngMinute;           return UNIT; // minute(Angular)
-"\xE2\x80\xB2" yylval = Quantity::AngMinute;       return UNIT; // minute(Angular)
-"AS"       yylval = Quantity::AngSecond;           return UNIT; // second(Angular)
-"\xE2\x80\xB3" yylval = Quantity::AngSecond;       return UNIT; // second(Angular)
-
->>>>>>> d5f6c096
 "1"        yylval = Quantity(1.0);                 return ONE;
 {DIGIT}+"."?{DIGIT}*{EXPO}?                         {  yylval = Quantity(num_change(yytext,'.',','));return NUM;  }
 "."?{DIGIT}+{EXPO}?                                 {  yylval = Quantity(num_change(yytext,'.',','));return NUM;  }

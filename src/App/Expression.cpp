/***************************************************************************
 *   Copyright (c) 2015 Eivind Kvedalen <eivind@kvedalen.name>             *
 *                                                                         *
 *   This file is part of the FreeCAD CAx development system.              *
 *                                                                         *
 *   This library is free software; you can redistribute it and/or         *
 *   modify it under the terms of the GNU Library General Public           *
 *   License as published by the Free Software Foundation; either          *
 *   version 2 of the License, or (at your option) any later version.      *
 *                                                                         *
 *   This library  is distributed in the hope that it will be useful,      *
 *   but WITHOUT ANY WARRANTY; without even the implied warranty of        *
 *   MERCHANTABILITY or FITNESS FOR A PARTICULAR PURPOSE.  See the         *
 *   GNU Library General Public License for more details.                  *
 *                                                                         *
 *   You should have received a copy of the GNU Library General Public     *
 *   License along with this library; see the file COPYING.LIB. If not,    *
 *   write to the Free Software Foundation, Inc., 59 Temple Place,         *
 *   Suite 330, Boston, MA  02111-1307, USA                                *
 *                                                                         *
 ***************************************************************************/

#include "PreCompiled.h"
#ifdef __GNUC__
# include <unistd.h>
#endif

#if defined(__clang__)
# pragma clang diagnostic push
# pragma clang diagnostic ignored "-Wdelete-non-virtual-dtor"
#endif

<<<<<<< HEAD
#include <boost/algorithm/string/predicate.hpp>
#include <boost/algorithm/string/replace.hpp>
=======
#include <boost/algorithm/string.hpp>

>>>>>>> c782435b
#include <Base/Console.h>
#include "Base/Exception.h"
#include <Base/Interpreter.h>
#include <Base/Sequencer.h>
#include <App/Application.h>
#include <App/Document.h>
#include <App/DocumentPy.h>
#include <App/DocumentObject.h>
#include <App/PropertyUnits.h>
#include <Base/QuantityPy.h>
#include <Base/MatrixPy.h>
#include <Base/PlacementPy.h>
#include <Base/RotationPy.h>
#include <Base/VectorPy.h>
#include <Base/Tools.h>
#include <QStringList>
#include <string>
#include <sstream>
#include <math.h>
#include <stdio.h>
#include <stack>
#include <deque>
#include <cctype>
#include <algorithm>
#include <climits>
#include "Expression.h"
#include "ExpressionParser.h"
#include <Base/Unit.h>
#include <App/PropertyUnits.h>
#include <App/ObjectIdentifier.h>
#include <boost/math/special_functions/round.hpp>
#include <boost/math/special_functions/trunc.hpp>
#include "ExpressionPy.h"
#include "DocumentObjectPy.h"

using namespace Base;
using namespace App;

FC_LOG_LEVEL_INIT("Expression",true,true)

#ifndef M_PI
#define M_PI       3.14159265358979323846
#endif
#ifndef M_E
#define M_E        2.71828182845904523536
#endif
#ifndef  DOUBLE_MAX
# define DOUBLE_MAX 1.7976931348623157E+308    /* max decimal value of a "double"*/
#endif
#ifndef  DOUBLE_MIN
# define DOUBLE_MIN 2.2250738585072014E-308    /* min decimal value of a "double"*/
#endif

#if defined(_MSC_VER)
#define strtoll _strtoi64
#pragma warning(disable : 4003)
#pragma warning(disable : 4065)
#endif

static inline std::ostream &operator<<(std::ostream &os, const App::Expression *expr) {
    if(expr) {
        os << "\nin expression: ";
        expr->toString(os);
    }
    return os;
}

#define __EXPR_THROW(_e,_msg,_expr) do {\
    std::ostringstream ss;\
    ss << _msg;\
    if(_expr) ss << (_expr);\
    throw _e(ss.str().c_str());\
}while(0)

#define _EXPR_THROW(_msg,_expr) __EXPR_THROW(ExpressionError,_msg,_expr)

#define __EXPR_SET_MSG(_e,_msg,_expr) do {\
    std::ostringstream ss;\
    ss << _msg << _e.what();\
    if(_expr) ss << (_expr);\
    _e.setMessage(ss.str());\
}while(0)

#define _EXPR_RETHROW(_e,_msg,_expr) do {\
    __EXPR_SET_MSG(_e,_msg,_expr);\
    throw;\
}while(0)

#define _EXPR_PY_THROW(_msg,_expr) do {\
    Base::PyException _e;\
    __EXPR_SET_MSG(_e,_msg,_expr);\
    _e.raiseException();\
}while(0)

#define EXPR_PY_THROW(_expr) _EXPR_PY_THROW("",_expr)

#define EXPR_THROW(_msg) _EXPR_THROW(_msg,this)

#define RUNTIME_THROW(_msg) __EXPR_THROW(Base::RuntimeError,_msg, (Expression*)0)

#define TYPE_THROW(_msg) __EXPR_THROW(Base::TypeError,_msg, (Expression*)0)

#define PARSER_THROW(_msg) __EXPR_THROW(Base::ParserError,_msg, (Expression*)0)

#define PY_THROW(_msg) __EXPR_THROW(Py::RuntimeError,_msg, (Expression*)0)

#define EXPR_NEW(_t,...) \
    ExpressionPtr(::new(ExpressionFastAlloc(_t)().allocate(1)) _t(__VA_ARGS__))

#define _EXPR_NEW(_v,_t,...) \
    ExpressionPtr _##_v;\
    {\
        Timing(exprNew);\
        _##_v = ExpressionPtr(::new(ExpressionFastAlloc(_t)().allocate(1)) _t(__VA_ARGS__));\
    }\
    auto _v = static_cast<_t*>(_##_v.get())

#define EXPR_TYPESYSTEM_SOURCE(_t,_p) \
    TYPESYSTEM_SOURCE_ABSTRACT(_t,_p);\
    void _t::operator delete(void *p) {\
        if(p) ExpressionFastAlloc(_t)().deallocate(reinterpret_cast<_t*>(p),1);\
    }

template<typename T>
void copy_vector(T &dst, const T& src) {
    dst.clear();
    dst.reserve(src.size());
    for(auto &s : src) {
        if(s)
            dst.push_back(s->copy());
        else
            dst.emplace_back();
    }
}

// #define DO_TIMING

struct Stats {
#define DEFINE_STATS \
    DEFINE_STAT(exprNew) \
    DEFINE_STAT(getVar) \
    DEFINE_STAT(cond) \
    DEFINE_STAT(setVarInfo) \
    DEFINE_STAT(_pyObjectFromAny) \
    DEFINE_STAT(_pyObjectFromAny2) \
    DEFINE_STAT(pyObjectToAny) \
    DEFINE_STAT(anyFromQuantity) \
    DEFINE_STAT(anyToQuantity) \
    DEFINE_STAT(pyToQuantity) \
    DEFINE_STAT(pyFromQuantity) \
    DEFINE_STAT(anyToDouble) \
    DEFINE_STAT(operatorExpression1) \
    DEFINE_STAT(operatorExpression2) \
    DEFINE_STAT(operatorExpression3) \
    DEFINE_STAT(calc) \

#define DEFINE_STAT(_name) \
    FC_DURATION_DECLARE(_name);\
    int _name##_count;

    DEFINE_STATS
    
    void init() {
#undef DEFINE_STAT
#define DEFINE_STAT(_name) \
        FC_DURATION_INIT(_name);\
        _name##_count = 0;

        DEFINE_STATS
    }

    void print() {
#undef DEFINE_STAT
#define DEFINE_STAT(_name) FC_DURATION_MSG(_name, #_name " count: " << _name##_count);
        DEFINE_STATS
    }

#undef DEFINE_STAT
#define DEFINE_STAT(_name) \
    void time_##_name(FC_TIME_POINT &t) {\
        ++_name##_count;\
        FC_DURATION_PLUS(_name,t);\
    }

    DEFINE_STATS
};

static Stats _Stats;

struct TimingInfo {
    FC_TIME_POINT t;
    FC_DURATION &d;
    TimingInfo(FC_DURATION &d)
        :d(d)
    {
        _FC_TIME_INIT(t);
    }
    ~TimingInfo() {
        FC_DURATION_PLUS(d,t);
    }
};

#ifdef DO_TIMING
#define _Timing(_idx,_name) ++_Stats._name##_count; TimingInfo _tt##_idx(_Stats._name)
#define Timing(_name) _Timing(0,_name)
#define TimingInit() _Stats.init();
#define TimingPrint() _Stats.print();
#else
#define _Timing(...) do{}while(0)
#define Timing(...) do{}while(0)
#define TimingInit() do{}while(0)
#define TimingPrint() do{}while(0)
#endif

////////////////////////////////////////////////////////////////////////////////

// WARNING! The following define enables slightly faster any type comparison which
// is not standard conforming, and may break in some rare cases (although not likely)
//
// #define USE_FAST_ANY

static inline bool is_type(const App::any &value, const std::type_info& t) {
#ifdef USE_FAST_ANY
    return &value.type() == &t;
#else
    return value.type() == t;
#endif
}

template<class T>
static inline const T &cast(const App::any &value) {
#ifdef USE_FAST_ANY
    return *value.cast<T>();
#else
    return App::any_cast<const T&>(value);
#endif
}

template<class T>
static inline T &cast(App::any &value) {
#ifdef USE_FAST_ANY
    return *value.cast<T>();
#else
    return App::any_cast<T&>(value);
#endif
}

template<class T>
static inline T &&cast(App::any &&value) {
#ifdef USE_FAST_ANY
    return std::move(*value.cast<T>());
#else
    return App::any_cast<T&&>(std::move(value));
#endif
}


////////////////////////////////////////////////////////////////////////////////////

enum ExpressionInternalOption {
    ExpOpInternal = 64,
};

////////////////////////////////////////////////////////////////////////////////////
//
// ExpressionVistor
//
void ExpressionVisitor::getIdentifiers(Expression &e, std::map<App::ObjectIdentifier,bool> &ids) {
    e._getIdentifiers(ids);
}

bool ExpressionVisitor::adjustLinks(Expression &e, const std::set<App::DocumentObject*> &inList) {
    return e._adjustLinks(inList,*this);
}

void ExpressionVisitor::importSubNames(Expression &e, const ObjectIdentifier::SubNameMap &subNameMap) {
    e._importSubNames(subNameMap);
}

void ExpressionVisitor::updateLabelReference(Expression &e, 
        DocumentObject *obj, const std::string &ref, const char *newLabel) 
{
    e._updateLabelReference(obj,ref,newLabel);
}

bool ExpressionVisitor::updateElementReference(Expression &e, App::DocumentObject *feature, bool reverse) {
    return e._updateElementReference(feature,reverse,*this);
}

bool ExpressionVisitor::relabeledDocument(
        Expression &e, const std::string &oldName, const std::string &newName) 
{
    return e._relabeledDocument(oldName,newName,*this);
}

bool ExpressionVisitor::renameObjectIdentifier(Expression &e,
        const std::map<ObjectIdentifier,ObjectIdentifier> &paths, const ObjectIdentifier &path)
{
    return e._renameObjectIdentifier(paths,path,*this);
}

void ExpressionVisitor::collectReplacement(Expression &e, 
        std::map<ObjectIdentifier,ObjectIdentifier> &pathes,
        const App::DocumentObject *parent, App::DocumentObject *oldObj, App::DocumentObject *newObj) const
{
    return e._collectReplacement(pathes,parent,oldObj,newObj);
}

void ExpressionVisitor::moveCells(Expression &e, const CellAddress &address, int rowCount, int colCount) {
    e._moveCells(address,rowCount,colCount,*this);
}

void ExpressionVisitor::offsetCells(Expression &e, int rowOffset, int colOffset) {
    e._offsetCells(rowOffset,colOffset,*this);
}

/////////////////////////////////////////////////////////////////////////////////////
// Helper functions

/* The following definitions are from The art of computer programming by Knuth
 * (copied from http://stackoverflow.com/questions/17333/most-effective-way-for-float-and-double-comparison)
 */

/*
static bool approximatelyEqual(double a, double b, double epsilon)
{
    return fabs(a - b) <= ( (fabs(a) < fabs(b) ? fabs(b) : fabs(a)) * epsilon);
}
*/

template<class T>
static inline bool essentiallyEqual(T a, T b)
{
    static const T _epsilon = std::numeric_limits<T>::epsilon();
    return std::fabs(a - b) <= ( (std::fabs(a) > std::fabs(b) ? std::fabs(b) : std::fabs(a)) * _epsilon);
}

template<class T>
inline bool essentiallyZero(T a) {
    return !a;
}

template<>
inline bool essentiallyZero(double a) {
    return essentiallyEqual(a, 0.0);
}

template<>
inline bool essentiallyZero(float a) {
    return essentiallyEqual(a, 0.0f);
}

template<class T>
static inline bool definitelyGreaterThan(T a, T b)
{
    static const T _epsilon = std::numeric_limits<T>::epsilon();
    return (a - b) > ( (std::fabs(a) < std::fabs(b) ? std::fabs(b) : std::fabs(a)) * _epsilon);
}

template<class T>
static inline bool definitelyLessThan(T a, T b)
{
    static const T _epsilon = std::numeric_limits<T>::epsilon();
    return (b - a) > ( (std::fabs(a) < std::fabs(b) ? std::fabs(b) : std::fabs(a)) * _epsilon);
}

static inline int essentiallyInteger(double a, long &l, int &i) {
    double intpart;
    if(std::modf(a,&intpart) == 0.0) {
        if(intpart<0.0) {
            if(intpart >= INT_MIN) {
                i = (int)intpart;
                l = i;
                return 1;
            }
            if(intpart >= LONG_MIN) {
                l = (long)intpart;
                return 2;
            }
        }else if(intpart <= INT_MAX) {
            i = (int)intpart;
            l = i;
            return 1;
        }else if(intpart <= LONG_MAX) {
            l = (int)intpart;
            return 2;
        }
    }
    return 0;
}

static inline bool essentiallyInteger(double a, long &l) {
    double intpart;
    if(std::modf(a,&intpart) == 0.0) {
        if(intpart<0.0) {
            if(intpart >= LONG_MIN) {
                l = (long)intpart;
                return true;
            }
        }else if(intpart <= LONG_MAX) {
            l = (long)intpart;
            return true;
        }
    }
    return false;
}

// This class is intended to be contained inside App::any (via a shared_ptr)
// without holding Python global lock
struct PyObjectWrapper {
public:
    typedef std::shared_ptr<PyObjectWrapper> Pointer;

    PyObjectWrapper(PyObject *obj):pyobj(obj) {
        Py::_XINCREF(pyobj);
    }
    ~PyObjectWrapper() {
        if(pyobj) {
            Base::PyGILStateLocker lock;
            Py::_XDECREF(pyobj);
        }
    }
    PyObjectWrapper(const PyObjectWrapper &) = delete;
    PyObjectWrapper &operator=(const PyObjectWrapper &) = delete;

    Py::Object get() const {
        if(!pyobj)
            return Py::Object();
        return Py::Object(const_cast<PyObject*>(pyobj));
    }

private:
    PyObject *pyobj;
};

static inline PyObjectWrapper::Pointer pyObjectWrap(PyObject *obj) {
    return std::allocate_shared<PyObjectWrapper>(ExpressionFastAlloc(PyObjectWrapper)(),obj);
}

static inline bool isAnyPyObject(const App::any &value) {
    return is_type(value,typeid(PyObjectWrapper::Pointer));
}

static inline Py::Object __pyObjectFromAny(const App::any &value) {
    Timing(_pyObjectFromAny);
    return cast<PyObjectWrapper::Pointer>(value)->get();
}

static Py::Object _pyObjectFromAny(const App::any &value, const Expression *e) {
    Timing(_pyObjectFromAny2);
    if(value.empty())
        return Py::Object();
    else if (isAnyPyObject(value))
        return __pyObjectFromAny(value);
    if (is_type(value,typeid(Quantity)))
        return Py::asObject(new QuantityPy(new Quantity(cast<Quantity>(value))));
    else if (is_type(value,typeid(double)))
        return Py::Float(cast<double>(value));
    else if (is_type(value,typeid(float)))
        return Py::Float(cast<float>(value));
    else if (is_type(value,typeid(int))) 
#if PY_MAJOR_VERSION < 3
        return Py::Int(cast<int>(value));
#else
        return Py::Long(cast<int>(value));
#endif
    else if (is_type(value,typeid(long))) {
        long l = cast<long>(value);
#if PY_MAJOR_VERSION < 3
        if(std::abs(l)<=INT_MAX)
            return Py::Int(int(l));
#endif
        return Py::Long(cast<long>(value));
    } else if (is_type(value,typeid(bool)))
        return Py::Boolean(cast<bool>(value));
    else if (is_type(value,typeid(std::string)))
        return Py::String(cast<string>(value));
    else if (is_type(value,typeid(const char*)))
        return Py::String(cast<const char*>(value));

    _EXPR_THROW("Unknown type", e);
}

namespace App {
Py::Object pyObjectFromAny(const App::any &value) {
    return _pyObjectFromAny(value,0);
}

App::any pyObjectToAny(Py::Object value, bool check) {
    Timing(pyObjectToAny);

    if(value.isNone())
        return App::any();

    PyObject *pyvalue = value.ptr();

    if(!check)
        return App::any(pyObjectWrap(pyvalue));

    if (PyObject_TypeCheck(pyvalue, &Base::QuantityPy::Type)) {
        Base::QuantityPy * qp = static_cast<Base::QuantityPy*>(pyvalue);
        Base::Quantity * q = qp->getQuantityPtr();

        return App::any(*q);
    }
    if (PyFloat_Check(pyvalue))
        return App::any(PyFloat_AsDouble(pyvalue));
#if PY_MAJOR_VERSION < 3
    if (PyInt_Check(pyvalue))
        return App::any(PyInt_AsLong(pyvalue));
#endif
    if (PyLong_Check(pyvalue))
        return App::any(PyLong_AsLong(pyvalue));
#if PY_MAJOR_VERSION < 3
    else if (PyString_Check(pyvalue))
        return App::any(std::string(PyString_AsString(pyvalue)));
#endif
    else if (PyUnicode_Check(pyvalue)) {
        PyObject * s = PyUnicode_AsUTF8String(pyvalue);
        if(!s) 
            FC_THROWM(Base::ValueError,"Invalid unicode string");
        Py::Object o(s,true);

#if PY_MAJOR_VERSION >= 3
        return App::any(std::string(PyUnicode_AsUTF8(s)));
#else
        return App::any(std::string(PyString_AsString(s)));
#endif
    }
    else {
        return App::any(pyObjectWrap(pyvalue));
    }
}

bool pyToQuantity(Quantity &q, const Py::Object &pyobj) {
    Timing(pyToQuantity);
    if (PyObject_TypeCheck(*pyobj, &Base::QuantityPy::Type))
        q = *static_cast<Base::QuantityPy*>(*pyobj)->getQuantityPtr();
    else if (PyFloat_Check(*pyobj))
        q = Quantity(PyFloat_AsDouble(*pyobj));
#if PY_MAJOR_VERSION < 3
    else if (PyInt_Check(*pyobj))
        q = Quantity(PyInt_AsLong(*pyobj));
#endif
    else if (PyLong_Check(*pyobj))
        q = Quantity(PyLong_AsLong(*pyobj));
    else
        return false;
    return true;
}

static inline Quantity pyToQuantity(const Py::Object &pyobj, 
        const Expression *e, const char *msg=0) 
{
    Quantity q;
    if(!pyToQuantity(q,pyobj)) {
        if(!msg)
            msg = "Failed to convert to Quantity.";
        __EXPR_THROW(TypeError,msg,e);
    }
    return q;
}

ExpressionPtr expressionFromPy(const DocumentObject *owner, const Py::Object &value) {
    if (value.isNone()) {
        return PyObjectExpression::create(owner);
    }
    if(value.isString()) {
        return StringExpression::create(owner,value.as_string());
    } else if (PyObject_TypeCheck(value.ptr(),&QuantityPy::Type)) {
        return NumberExpression::create(owner,
                *static_cast<QuantityPy*>(value.ptr())->getQuantityPtr());
    } else if (value.isBoolean()) {
        if(value.isTrue())
            return ConstantExpression::create(owner,"True",Quantity(1.0));
        else
            return ConstantExpression::create(owner,"False",Quantity(0.0));
    } else {
        Quantity q;
        if(pyToQuantity(q,value))
            return NumberExpression::create(owner,q);
    }
    return PyObjectExpression::create(owner,value.ptr());
}

Py::Object pyFromQuantity(const Quantity &quantity) {
    Timing(pyFromQuantity);
    if(!quantity.getUnit().isEmpty())
        return Py::asObject(new QuantityPy(new Quantity(quantity)));
    double v = quantity.getValue();
    long l;
    int i;
    switch(essentiallyInteger(v,l,i)) {
    case 1:
#if PY_MAJOR_VERSION < 3
        return Py::Int(i);
#endif
    case 2:
        return Py::Long(l);
    default:
        return Py::Float(v);
    }
}

static inline bool _anyToQuantity(const App::any &value, Quantity &q) {
<<<<<<< HEAD
    Timing(anyToQuantity);
=======
>>>>>>> c782435b
    if (is_type(value,typeid(Quantity))) {
        q = cast<Quantity>(value);
    } else if (is_type(value,typeid(bool))) {
        q = Quantity(cast<bool>(value)?1.0:0.0);
    } else if (is_type(value,typeid(int))) {
        q = Quantity(cast<int>(value));
    } else if (is_type(value,typeid(long))) {
        q = Quantity(cast<long>(value));
    } else if (is_type(value,typeid(float))) {
        q = Quantity(cast<float>(value));
    } else if (is_type(value,typeid(double))) {
        q = Quantity(cast<double>(value));
    } else
        return false;
    return true;
}

Quantity anyToQuantity(const App::any &value, const char *msg) {
    Quantity q;
    if(_anyToQuantity(value,q))
        return q;
    if(!msg)
        msg = "Failed to convert to Quantity";
    TYPE_THROW(msg);
}

static inline bool anyToLong(long &res, const App::any &value) {
    if (is_type(value,typeid(int))) {
        res = cast<int>(value);
    } else if (is_type(value,typeid(long))) {
        res = cast<long>(value);
    } else if (is_type(value,typeid(bool)))
        res = cast<bool>(value)?1:0;
    else
        return false;
    return true;
}

static inline bool anyToDouble(double &res, const App::any &value) {
    Timing(anyToDouble);
    if (is_type(value,typeid(double)))
        res = cast<double>(value);
    else if (is_type(value,typeid(float)))
        res = cast<float>(value);
    else if (is_type(value,typeid(long)))
        res = cast<long>(value);
    else if (is_type(value,typeid(int)))
        res = cast<int>(value);
    else if (is_type(value,typeid(bool)))
        res = cast<bool>(value)?1:0;
    else
        return false;
    return true;
}

bool isAnyEqual(const App::any &v1, const App::any &v2) {
    if(v1.empty()) 
        return v2.empty();
    else if(v2.empty())
        return false;

    if(!is_type(v1,v2.type())) {
        if(is_type(v1,typeid(Quantity))) {
            Quantity q;
            if(!_anyToQuantity(v2,q))
                return false;
            return cast<Quantity>(v1) == q;
        } else if(is_type(v2,typeid(Quantity))) {
            Quantity q;
            if(!_anyToQuantity(v1,q))
                return false;
            return q == cast<Quantity>(v2);
        }

        long l1,l2;
        double d1,d2;
        if(anyToLong(l1,v1)) {
            if(anyToLong(l2,v2)) 
                return l1==l2;
            else if(anyToDouble(d2,v2))
                return essentiallyEqual((double)l1,d2);
            else
                return false;
        }else if(anyToDouble(d1,v1))
           return anyToDouble(d2,v2) && essentiallyEqual(d1,d2);

        if(is_type(v1,typeid(std::string))) {
            if(is_type(v2,typeid(const char*))) {
                auto c = cast<const char*>(v2);
                return c && cast<std::string>(v1)==c;
            }
            return false;
        }else if(is_type(v1,typeid(const char*))) {
            if(is_type(v2,typeid(std::string))) {
                auto c = cast<const char*>(v1);
                return c && cast<std::string>(v2)==c;
            }
            return false;
        }
    }

    if (is_type(v1,typeid(int)))
        return cast<int>(v1) == cast<int>(v2);
    if (is_type(v1,typeid(long)))
        return cast<long>(v1) == cast<long>(v2);
    if (is_type(v1,typeid(std::string))) 
        return cast<std::string>(v1) == cast<std::string>(v2);
    if (is_type(v1,typeid(const char*))) {
        auto c1 = cast<const char*>(v1);
        auto c2 = cast<const char*>(v2);
        return c1==c2 || (c1 && c2 && strcmp(c1,c2)==0);
    }
    if (is_type(v1,typeid(bool))) 
        return cast<bool>(v1) == cast<bool>(v2);
    if (is_type(v1,typeid(double))) 
        return essentiallyEqual(cast<double>(v1), cast<double>(v2));
    if (is_type(v1,typeid(float))) 
        return essentiallyEqual(cast<float>(v1), cast<float>(v2));

    if (is_type(v1,typeid(Quantity))) 
        return cast<Quantity>(v1) == cast<Quantity>(v2);

    if (!isAnyPyObject(v1)) {
        if(FC_LOG_INSTANCE.isEnabled(FC_LOGLEVEL_LOG))
            FC_WARN("Unknown type any: " << v1.type().name());
        return false;
    }

    Base::PyGILStateLocker lock;
    Py::Object o1 = __pyObjectFromAny(v1);
    Py::Object o2 = __pyObjectFromAny(v2);
    if(!o1.isType(o2.type()))
        return false;
    int res = PyObject_RichCompareBool(o1.ptr(),o2.ptr(),Py_EQ);
    if(res<0) {
        PyException e;
        if(FC_LOG_INSTANCE.isEnabled(FC_LOGLEVEL_LOG))
            e.ReportException();
        return false;
<<<<<<< HEAD
    }
    return !!res;
=======
    }
    return !!res;
}

Expression* expressionFromPy(const DocumentObject *owner, const Py::Object &value) {
    try {
        if (value.isNone())
            return new PyObjectExpression(owner);
        if(value.isString()) {
            PropertyString s;
            s.setPyObject(value.ptr());
            return new StringExpression(owner,s.getStrValue());
        } else if (PyObject_TypeCheck(value.ptr(),&QuantityPy::Type)) {
            return new NumberExpression(owner,
                    *static_cast<QuantityPy*>(value.ptr())->getQuantityPtr());
        } else if (value.isBoolean()) {
            if(value.isTrue())
                return new ConstantExpression(owner,"True",Quantity(1.0));
            else
                return new ConstantExpression(owner,"False",Quantity(0.0));
        } else {
            Quantity q;
            if(pyToQuantity(q,value))
                return new NumberExpression(owner,q);
        }
        return new PyObjectExpression(owner,value.ptr());
    } catch (Py::Exception &) {
        Base::PyException::ThrowException();
    }
    // shouldn't be reachable
    return nullptr;
>>>>>>> c782435b
}

} // namespace App

//
// Expression component
//
Expression::Component::Component(const std::string &n)
    :comp(ObjectIdentifier::SimpleComponent(n))
{}

Expression::Component::Component(ExpressionPtr &&_e1, ExpressionPtr &&_e2, ExpressionPtr &&_e3, bool isRange)
    :e1(std::move(_e1)) ,e2(std::move(_e2)) ,e3(std::move(_e3))
{
    if(isRange || e2 || e3) 
        comp = ObjectIdentifier::RangeComponent(0);
}

Expression::Component::Component(const ObjectIdentifier::Component &comp)
    :comp(comp)
{}

Expression::Component::Component(const Component &other)
    :comp(other.comp)
    ,e1(other.e1?other.e1->copy():0)
    ,e2(other.e2?other.e2->copy():0)
    ,e3(other.e3?other.e3->copy():0)
{}

Expression::Component::~Component() 
{
}

void *Expression::Component::operator new(std::size_t) {
    return ExpressionFastAlloc(Component)().allocate(1);
}

Expression::ComponentPtr Expression::Component::copy() const {
    return ComponentPtr(new Component(*this));
}

Expression::ComponentPtr Expression::Component::eval() const {
    ComponentPtr res(new Component(comp));
    if(e1) res->e1 = e1->eval(ExpOpInternal);
    if(e2) res->e2 = e2->eval(ExpOpInternal);
    if(e3) res->e3 = e3->eval(ExpOpInternal);
    return res;
}

Py::Object Expression::Component::get(const Expression *owner, const Py::Object &pyobj) const {
    try {
        if(!e1 && !e2 && !e3)
            return comp.get(pyobj);
        if(!comp.isRange() && !e2 && !e3) {
            auto index = e1->getPyValue();
            if(pyobj.isMapping())
                return Py::Mapping(pyobj).getItem(index);
            else {
                Py_ssize_t i = PyNumber_AsSsize_t(index.ptr(), PyExc_IndexError);
                if(PyErr_Occurred())
                    throw Py::Exception();
                return Py::Sequence(pyobj).getItem(i);
            }
        }else{
            Py::Object v1,v2,v3;
            if(e1) v1 = e1->getPyValue();
            if(e2) v2 = e2->getPyValue();
            if(e3) v3 = e3->getPyValue();
            PyObject *s = PySlice_New(e1?v1.ptr():nullptr,
                                      e2?v2.ptr():nullptr,
                                      e3?v3.ptr():nullptr);
            if(!s)
                throw Py::Exception();
            Py::Object slice(s,true);
            PyObject *res = PyObject_GetItem(pyobj.ptr(),slice.ptr());
            if(!res)
                throw Py::Exception();
            return Py::asObject(res);
        }
    }catch(Py::Exception &) {
        EXPR_PY_THROW(owner);
    }
    return Py::Object();
}

void Expression::Component::set(const Expression *owner, Py::Object &pyobj, const Py::Object &value) const 
{
    if(!e1 && !e2 && !e3)
        return comp.set(pyobj,value);
    try {
        if(!comp.isRange() && !e2 && !e3) {
            auto index = e1->getPyValue();
            if(pyobj.isMapping())
                Py::Mapping(pyobj).setItem(index,value);
            else {
                Py_ssize_t i = PyNumber_AsSsize_t(pyobj.ptr(), PyExc_IndexError);
                if(PyErr_Occurred() || PySequence_SetItem(pyobj.ptr(),i,value.ptr())==-1)
                    throw Py::Exception();
            }
        }else{
            Py::Object v1,v2,v3;
            if(e1) v1 = e1->getPyValue();
            if(e2) v2 = e2->getPyValue();
            if(e3) v3 = e3->getPyValue();
            PyObject *s = PySlice_New(e1?v1.ptr():nullptr,
                                      e2?v2.ptr():nullptr,
                                      e3?v3.ptr():nullptr);
            if(!s)
                throw Py::Exception();
            Py::Object slice(s,true);
            if(PyObject_SetItem(pyobj.ptr(),slice.ptr(),value.ptr())<0)
                throw Py::Exception();
        }
    }catch(Py::Exception &) {
        EXPR_PY_THROW(owner);
    }
}

void Expression::Component::del(const Expression *owner, Py::Object &pyobj) const {
    try {
        if(!e1 && !e2 && !e3) {
            comp.del(pyobj);
        } if(!comp.isRange() && !e2 && !e3) {
            auto index = e1->getPyValue();
            if(pyobj.isMapping())
                Py::Mapping(pyobj).delItem(index);
            else {
                Py_ssize_t i = PyNumber_AsSsize_t(pyobj.ptr(), PyExc_IndexError);
                if(PyErr_Occurred() || PySequence_DelItem(pyobj.ptr(),i)==-1)
                    throw Py::Exception();
            }
        }else{
            Py::Object v1,v2,v3;
            if(e1) v1 = e1->getPyValue();
            if(e2) v2 = e2->getPyValue();
            if(e3) v3 = e3->getPyValue();
            PyObject *s = PySlice_New(e1?v1.ptr():nullptr,
                                      e2?v2.ptr():nullptr,
                                      e3?v3.ptr():nullptr);
            if(!s)
                throw Py::Exception();
            Py::Object slice(s,true);
            if(PyObject_DelItem(pyobj.ptr(),slice.ptr())<0)
                throw Py::Exception();
        }
    }catch(Py::Exception &) {
        EXPR_PY_THROW(owner);
    }
}

void Expression::Component::operator delete(void *p) { 
    if(!p) ExpressionFastAlloc(Component)().deallocate(reinterpret_cast<Component*>(p),1);
}

void Expression::Component::visit(ExpressionVisitor &v) {
    if(e1) e1->visit(v);
    if(e2) e2->visit(v);
    if(e3) e3->visit(v);
}

bool Expression::Component::isTouched() const {
    return (e1&&e1->isTouched()) || 
            (e2&&e2->isTouched()) ||
            (e3&&e3->isTouched());
}

void Expression::Component::toString(std::ostream &ss, bool persistent) const {
    if(!e1 && !e2 && !e3) {
        if(comp.isSimple())
            ss << '.';
        comp.toString(ss,!persistent);
        return;
    }
    ss << '[';
    if(e1)
        ss << e1->toStr(persistent);
    if(e2 || comp.isRange())
        ss << ':';
    if(e2)
        ss << e2->toStr(persistent);
    if(e3)
        ss << ':' << e3->toStr(persistent);
    ss << ']';
}

//////////////////////////////////////////////////////////////////////////////

typedef std::set<std::string,
                 std::less<std::string>,
                 ExpressionFastAlloc(std::string) > StringSet;

struct EvalFrame;
static EvalFrame *_EvalCallFrame;
static std::vector<EvalFrame*> _EvalStack;
#define CHECK_STACK(_type, _e) do{\
    if(_EvalStack.empty())\
        _EXPR_THROW(#_type " can only be used inside 'eval' or 'func'",_e);\
}while(0)

enum BindType {
    BindLocal,
    BindExist,
    BindNonExist,
    BindLocalOnly,
    BindQuery,

    BindNonLocal,
    BindGlobal,
};

typedef std::pair<const char *, int> EvalWarn;
std::unordered_set<EvalWarn, boost::hash<EvalWarn> > _EvalWarned;

struct EvalFrame {
    struct Binding {
        Py::Object obj;
        EvalFrame *owner;
        std::set<EvalFrame*, std::less<EvalFrame*>, ExpressionFastAlloc(EvalFrame*) > refs;

        Binding(EvalFrame *frame, Py::Object obj = Py::Object())
            :obj(obj),owner(frame)
        {
            ref(frame);
        }

        void ref(EvalFrame *frame) {
            refs.insert(frame);
        }
        void unref(EvalFrame *frame) {
            refs.erase(frame);
            if(refs.size()==0)
                delete this;
        }
        void operator delete(void *p) {
            if(p) ExpressionFastAlloc(Binding)().deallocate(reinterpret_cast<Binding*>(p),1);
        }
        static void *operator new(std::size_t) {
            return ExpressionFastAlloc(Binding)().allocate(1);
        }
    };
    typedef std::pair<const std::string, Binding*> Var;
    std::map<std::string,
            Binding*, 
            std::less<std::string>, 
            ExpressionFastAlloc(Var) > vars;

    Py::Object lastException;
    struct Exception {
        Exception(Base::Exception &e, PyObject *pyobj) {
            _EvalStack.back()->lastException = 
                Py::Object(PyObject_CallFunctionObjArgs(pyobj,Py::String(e.what()).ptr(),0),true);
        }
        ~Exception() {
            _EvalStack.back()->lastException = Py::Object();
        }
    };

    EvalFrame *lastCallFrame = 0;
    const char *funcName;
    const App::DocumentObject *funcOwner;

    std::bitset<32> flags;

#define EVAL_FRAME_FLAGS \
    EVAL_FRAME_FLAG(Warn1) \
    EVAL_FRAME_FLAG(Warn2) \
    EVAL_FRAME_FLAG(WarnNone) \
    EVAL_FRAME_FLAG(PythonMode) \
    EVAL_FRAME_FLAG(Pushed) \

    enum Flags{
#define EVAL_FRAME_FLAG(_name) F_##_name,
        EVAL_FRAME_FLAGS
    };

#undef EVAL_FRAME_FLAG
#define EVAL_FRAME_FLAG(_name) \
    bool _name() const {return flags.test(F_##_name);} \
    void set##_name(bool v=true) {flags.set(F_##_name,v);}

    EVAL_FRAME_FLAGS;

    EvalFrame(const char *name=0, const App::DocumentObject *owner=0)
        :funcName(name),funcOwner(owner)
    {}

    ~EvalFrame() {
        if(Pushed()) {
            assert(_EvalStack.size() && _EvalStack.back()==this);
            _EvalStack.pop_back();
            if(funcName)
                _EvalCallFrame = lastCallFrame;
        }
        for(auto &v : vars) {
            if(v.second)
                v.second->unref(this);
        }
    }

    bool isDocumentObjectVar(Py::Object &obj) {
        return PyObject_TypeCheck(obj.ptr(),&DocumentObjectPy::Type);
    }

    void push() {
        assert(!Pushed());
        setPushed();
        _EvalStack.push_back(this);
        if(funcName) {
            lastCallFrame = _EvalCallFrame;
            _EvalCallFrame = this;
        }
    }

    void erase(const Expression *owner, const std::string &name) {
        auto it = vars.find(name);
        if(it==vars.end())
            __EXPR_THROW(NameError,"Name '" << name << "' not found", owner);
        for(auto ref : it->second->refs) {
            if(ref!=this)
                ref->vars.erase(name);
        }
        delete it->second;
        vars.erase(it);
    }

    static PyObject *getBuiltin(const std::string &name) {
        static std::unordered_map<std::string,PyObject*> builtins;
        if(builtins.empty()) {
#if PY_MAJOR_VERSION < 3
            PyObject *pymod = PyImport_ImportModule("__builtin__");
#else
            PyObject *pymod = PyImport_ImportModule("builtins");
#endif
            if(!pymod) 
                Base::PyException::ThrowException();
            Py::Object mod(pymod,true);
            Py::Dict dict(mod.getAttr("__dict__"));
            for(auto it=dict.begin();it!=dict.end();++it) {
                const auto &value = *it;
                // WARNING! since these are built-in objects, we don't
                // keep a reference here, assuming they'll live till
                // the interpreter instance dies
                builtins[value.first.as_string()] = value.second.ptr();
            }
        }
        auto it = builtins.find(name);
        if(it == builtins.end())
            return nullptr;
        return it->second;
    }

    Py::Object *getLocalVar(const std::string &name) {
        auto iter = vars.find(name);
        if(iter == vars.end())
            return 0;
        return &iter->second->obj;
    }

    Py::Object *getVar(const Expression *owner, const std::string &name, BindType type) {
        Timing(getVar);
        auto &binding = vars[name];
        if(binding) {
            if(type>=BindNonLocal)
                __EXPR_THROW(NameError,"Invalid variable binding", owner);
            if(type == BindNonExist)
                return nullptr;
            if(type==BindLocalOnly && binding->owner!=this) {
                binding->refs.erase(this);
                binding = new Binding(this);
            }
            return &binding->obj;
        }
        switch(type) {
        case BindNonExist:
        case BindLocalOnly:
        case BindLocal:
            binding = new Binding(this);
            break;
        case BindExist:
        case BindQuery:
            assert(_EvalStack.size());
            for(size_t i=_EvalStack.size()-1;i>0;--i) {
                auto &frame = *_EvalStack[i-1];
                auto iter = frame.vars.find(name);
                if(iter!=frame.vars.end()) {
                    binding = new Binding(this,iter->second->obj);
                    break;
                }
            }
            if(_EvalStack.front()->PythonMode()) {
                PyObject *builtin = getBuiltin(name);
                if(builtin) {
                    // TODO: is it a good idea to bring built-in objects to
                    // local bindings? Python doesn't do that, but it will make
                    // next searching faster.
                    binding = new Binding(this,Py::Object(builtin));
                }
            }
            if(!binding) {
                if(type == BindExist)
                    __EXPR_THROW(NameError,"Name '" << name << "' not defined", owner);
                vars.erase(name);
                return nullptr;
            }
            break;
        case BindGlobal:
            if(_EvalStack.size()>1) {
                auto &top = *_EvalStack.front();
                auto &top_binding = top.vars[name];
                if(!top_binding) 
                    top_binding = new Binding(&top);
                top_binding->ref(this);
                binding = top_binding;
                break;
            }
            binding = new Binding(this);
            break;
        case BindNonLocal:
            for(size_t i=_EvalStack.size()-1;i>1;--i) {
                auto &frame = *_EvalStack[i-1];
                auto iter = frame.vars.find(name);
                if(iter == frame.vars.end())
                    continue;
                iter->second->ref(this);
                binding = iter->second;
                break;
            }
            if(!binding)
                __EXPR_THROW(NameError, "NonLocal binding of '" << name << "' not found.", owner);
            break;
        default:
            assert(0);
        }
        return &binding->obj;
    }

    void setVar(const Expression *owner, VarInfo &info) {
        if(info.component)
            info.component->set(owner,info.prefix,info.rhs);
        else if(info.lhs)
            *info.lhs = info.rhs;
    }

    bool canWarn(int code) {
        auto value = std::make_pair(funcName,code);
        auto it = _EvalWarned.find(value);
        if(it!=_EvalWarned.end())
           return false;
       _EvalWarned.insert(it,value); 
       return true;
    }

    static void warn(const Expression *expr, int code, PyObject *pyobj=0) {
        if(!_EvalCallFrame)
            return;
        assert(code>0 && code<=F_WarnNone);
        if(_EvalCallFrame->WarnNone())
            return;
        --code;

        if(_EvalCallFrame->flags.test(code))
            return;

        switch(code) {
        case F_Warn1:
            if(_EvalCallFrame->funcOwner
                    && _EvalCallFrame->canWarn(code))
                FC_WARN("Object property reference in function has no dependency tracking"
                        << std::endl << "in function: " 
                        << _EvalCallFrame->funcOwner->getFullName() << '.' 
                        << _EvalCallFrame->funcName << std::endl 
                        << "expression: " << expr->toStr());
            break;
        case F_Warn2:
            if(_EvalCallFrame->funcOwner 
                    && pyobj && PyObject_TypeCheck(pyobj,&DocumentObjectPy::Type)
                    && _EvalCallFrame->canWarn(code))
            {
                FC_WARN("Object property assignment may break dependency tracking"
                        << std::endl << "in function: " 
                        << _EvalCallFrame->funcOwner->getFullName() << '.' 
                        << _EvalCallFrame->funcName << std::endl 
                        << "expression: " << expr->toStr());
            }
            break;
        default:
            break;
        }
    }

    static void pragmaNoWarn(int code, bool enable) {
        if(!_EvalCallFrame)
            return;
        if(code==0)
            _EvalCallFrame->setWarnNone(enable);
        else if(code>0 && code<=F_WarnNone)
            _EvalCallFrame->flags.set(code-1,enable);
    }

#define EVAL_DEFAULT_LOOPCHECK 100
    int loopCheck = EVAL_DEFAULT_LOOPCHECK;

    static void pragmaLoopCheck(int v) {
        if(_EvalCallFrame)
            _EvalCallFrame->loopCheck = v;
    }

    static int getLookCheck() {
        return _EvalCallFrame?_EvalCallFrame->loopCheck:EVAL_DEFAULT_LOOPCHECK;
    }
};

//
// Expression base-class
//

TYPESYSTEM_SOURCE_ABSTRACT(App::Expression, Base::BaseClass);

Expression::Expression(const DocumentObject *_owner) 
    :owner(const_cast<App::DocumentObject*>(_owner)) 
{}

Expression::~Expression()
{
}

Expression::ComponentPtr Expression::createComponent(const std::string &n) {
    return ComponentPtr(new Component(n));
}

Expression::ComponentPtr Expression::createComponent(
        ExpressionPtr &&e1, ExpressionPtr &&e2, ExpressionPtr &&e3, bool isRange) 
{
    return ComponentPtr(new Component(std::move(e1),std::move(e2),std::move(e3),isRange));
}

int Expression::priority() const {
    return 20;
}

ExpressionPtr Expression::parse(const DocumentObject *owner, 
        const char *buffer, std::size_t len, bool verbose, bool pythonMode)
{
    return ExpressionParser::parse(owner, buffer, len, verbose, pythonMode);
}

ExpressionPtr Expression::parseUnit(const DocumentObject *owner, const char *buffer, std::size_t len)
{
    return ExpressionParser::parseUnit(owner, buffer, len);
}

void Expression::getDeps(ExpressionDeps &deps, int option)  const {
    for(auto &v : getIdentifiers()) {
        bool hidden = v.second;
        const ObjectIdentifier &var = v.first;
        if((hidden && option==DepNormal)
                || (!hidden && option==DepHidden))
            continue;
        for(auto &dep : var.getDep(true)) {
            DocumentObject *obj = dep.first;
            for(auto &propName : dep.second) {
                deps[obj][propName].push_back(var);
            }
        }
    }
}

ExpressionDeps Expression::getDeps(int option)  const {
    ExpressionDeps deps;
    getDeps(deps, option);
    return deps;
}

void Expression::getDepObjects(
        std::map<App::DocumentObject*,bool> &deps, std::vector<std::string> *labels)  const 
{
    for(auto &v : getIdentifiers()) {
        bool hidden = v.second;
        const ObjectIdentifier &var = v.first;
        for(auto &dep : var.getDep(false,labels)) {
            DocumentObject *obj = dep.first;
            auto res = deps.insert(std::make_pair(obj,hidden));
            if(!hidden || res.second)
                res.first->second = hidden;
        }
    }
}

std::map<App::DocumentObject*,bool> Expression::getDepObjects(std::vector<std::string> *labels)  const {
    std::map<App::DocumentObject*,bool> deps;
    getDepObjects(deps,labels);
    return deps;
}

class GetIdentifiersExpressionVisitor : public ExpressionVisitor {
public:
    GetIdentifiersExpressionVisitor(std::map<App::ObjectIdentifier,bool> &deps)
        :deps(deps)
    {}

    virtual void visit(Expression &e) {
        this->getIdentifiers(e,deps);
    }

    std::map<App::ObjectIdentifier,bool> &deps;
};

void Expression::getIdentifiers(std::map<App::ObjectIdentifier,bool> &deps)  const {
    GetIdentifiersExpressionVisitor v(deps);
    const_cast<Expression*>(this)->visit(v);
}

std::map<App::ObjectIdentifier,bool> Expression::getIdentifiers()  const {
    std::map<App::ObjectIdentifier,bool> deps;
    getIdentifiers(deps);
    return deps;
}

class AdjustLinksExpressionVisitor : public ExpressionVisitor {
public:
    AdjustLinksExpressionVisitor(const std::set<App::DocumentObject*> &inList)
        :inList(inList),res(false)
    {}

    virtual void visit(Expression &e) {
        if(this->adjustLinks(e,inList))
            res = true;
    }

    const std::set<App::DocumentObject*> &inList;
    bool res;
};

bool Expression::adjustLinks(const std::set<App::DocumentObject*> &inList) {
    AdjustLinksExpressionVisitor v(inList);
    visit(v);
    return v.res;
}

class ImportSubNamesExpressionVisitor : public ExpressionVisitor {
public:
    ImportSubNamesExpressionVisitor(const ObjectIdentifier::SubNameMap &subNameMap)
        :subNameMap(subNameMap)
    {}

    virtual void visit(Expression &e) {
        this->importSubNames(e,subNameMap);
    }

    const ObjectIdentifier::SubNameMap &subNameMap;
};

ExpressionPtr Expression::importSubNames(const std::map<std::string,std::string> &nameMap) const {
    if(!owner || !owner->getDocument())
        return 0;
    ObjectIdentifier::SubNameMap subNameMap;
    for(auto &dep : getDeps(DepAll)) {
        for(auto &info : dep.second) {
            for(auto &path : info.second) {
                auto obj = path.getDocumentObject();
                if(!obj)
                    continue;
                auto it = nameMap.find(obj->getExportName(true));
                if(it!=nameMap.end())
                    subNameMap.emplace(std::make_pair(obj,std::string()),it->second);
                auto key = std::make_pair(obj,path.getSubObjectName());
                if(key.second.empty() || subNameMap.count(key))
                    continue;
                std::string imported = PropertyLinkBase::tryImportSubName(
                               obj,key.second.c_str(),owner->getDocument(), nameMap);
                if(imported.size())
                    subNameMap.emplace(std::move(key),std::move(imported));
            }
        }
    }
    if(subNameMap.empty())
        return ExpressionPtr();
    ImportSubNamesExpressionVisitor v(subNameMap);
    auto res = copy();
    res->visit(v);
    return res;
}

class UpdateLabelExpressionVisitor : public ExpressionVisitor {
public:
    UpdateLabelExpressionVisitor(App::DocumentObject *obj, const std::string &ref, const char *newLabel)
        :obj(obj),ref(ref),newLabel(newLabel)
    {}

    virtual void visit(Expression &e) {
        this->updateLabelReference(e,obj,ref,newLabel);
    }

    App::DocumentObject *obj;
    const std::string &ref;
    const char *newLabel;
};

ExpressionPtr Expression::updateLabelReference(
        App::DocumentObject *obj, const std::string &ref, const char *newLabel) const 
{
    if(ref.size()<=2)
        return 0;
    std::vector<std::string> labels;
    for(auto &v : getIdentifiers())
        v.first.getDepLabels(labels);
    for(auto &label : labels) {
        // ref contains something like $label. and we need to strip '$' and '.'
        if(ref.compare(1,ref.size()-2,label)==0) {
            UpdateLabelExpressionVisitor v(obj,ref,newLabel);
            ExpressionPtr expr(copy());
            expr->visit(v);
            return expr;
        }
    }
    return 0;
}

class ReplaceObjectExpressionVisitor : public ExpressionVisitor {
public:
    ReplaceObjectExpressionVisitor(const DocumentObject *parent,
            DocumentObject *oldObj, DocumentObject *newObj)
        : parent(parent),oldObj(oldObj),newObj(newObj)
    {
    }

    void visit(Expression &e) {
        if(collect) 
            this->collectReplacement(e,pathes,parent,oldObj,newObj);
        else 
            this->renameObjectIdentifier(e,pathes,dummy);
    }

    const DocumentObject *parent;
    DocumentObject *oldObj;
    DocumentObject *newObj;
    ObjectIdentifier dummy;
    std::map<ObjectIdentifier, ObjectIdentifier> pathes;
    bool collect = true;
};

ExpressionPtr Expression::replaceObject(const DocumentObject *parent, 
        DocumentObject *oldObj, DocumentObject *newObj) const 
{
    ReplaceObjectExpressionVisitor v(parent,oldObj,newObj);

    // First pass, collect any changes. We have to const_cast it, as visit() is
    // not const. This is ugly...
    const_cast<Expression*>(this)->visit(v);

    if(v.pathes.empty())
        return 0;

    // Now make a copy and do the actual replacement
    ExpressionPtr expr(copy());
    v.collect = false;
    expr->visit(v);
    return expr;
}

App::any Expression::getValueAsAny(int options) const {
    Base::PyGILStateLocker lock;
    return pyObjectToAny(getPyValue(options));
}

Py::Object Expression::getPyValue(int options, int *jumpCode) const {
    if(options & OptionCallFrame) {
        options &= ~OptionCallFrame;
        EvalFrame frame;
        if(options & OptionPythonMode) {
            options &= ~OptionPythonMode;
            frame.setPythonMode();
        }
        frame.push();
        return getPyValue(options,jumpCode);
    }

    try {
        Py::Object pyobj = _getPyValue(jumpCode);
        if(components.size()) {
            for(auto &c : components)
                pyobj = c->get(this,pyobj);
        }
        return pyobj;
    }catch(Py::Exception &) {
        EXPR_PY_THROW(this);
    }
    return Py::Object();
}

void Expression::addComponent(ComponentPtr &&component) {
    assert(component);
    components.push_back(std::move(component));
}

void Expression::visit(ExpressionVisitor &v) {
    _visit(v);
    for(auto &c : components)
        c->visit(v);
    v.visit(*this);
}

ExpressionPtr Expression::eval(int options) const {
    Base::PyGILStateLocker lock;
    return expressionFromPy(owner,getPyValue(options));
}

bool Expression::isSame(const Expression &other, bool checkComment) const {
    if(&other == this)
        return true;
    if(getTypeId()!=other.getTypeId())
        return false;
    return (!checkComment || comment==other.comment)
        && toString(true,true) == other.toString(true,true);
}

std::string Expression::toString(bool persistent, bool checkPriority, int indent) const {
    std::ostringstream ss;
    toString(ss,persistent,checkPriority,indent);
    return ss.str();
}

void Expression::toString(std::ostream &ss, bool persistent, bool checkPriority, int indent) const {
    if(components.empty()) {
        bool needsParens = checkPriority && priority()<20;
        if(needsParens)
            ss << '(';
        _toString(ss,persistent,indent);
        if(needsParens)
            ss << ')';
        return;
    }
    if(!_isIndexable()) {
        ss << '(';
        _toString(ss,persistent,indent);
        ss << ')';
    }else
        _toString(ss,persistent,indent);
    for(auto &c : components)
        c->toString(ss,persistent);
}

ExpressionPtr Expression::copy() const {
    auto expr = _copy();
    copy_vector(expr->components,components);
    expr->comment = comment;
    return expr;
}

//
// UnitExpression class
//

EXPR_TYPESYSTEM_SOURCE(App::UnitExpression, App::Expression);

<<<<<<< HEAD
UnitExpression::UnitExpression(const App::DocumentObject *_owner, 
        const Quantity &q, std::string &&unit)
    :Expression(_owner)
    ,quantity(q)
    ,unitStr(std::move(unit))
{}
=======
UnitExpression *UnitExpression::create(const DocumentObject *owner, const char *unit)
{
    auto info = Quantity::getUnitInfo(unit);
    if(!info)
        return 0;
    
    if(strcmp(unit, "in") == 0) {
        FC_WARN("Using deprecated unit 'in', auto change to 'inch'");
        unit = "inch";
    } else 
        unit = info->display;
    return new UnitExpression(owner, info->quantity, unit);
}

UnitExpression::UnitExpression(const DocumentObject *_owner, const Base::Quantity & _quantity, const char *unit)
    : Expression(_owner)
    , quantity(_quantity)
    , unitStr(unit)
{
}

UnitExpression::UnitExpression(const DocumentObject *_owner, const Base::Quantity & _quantity)
    : Expression(_owner)
    , quantity(_quantity)
    , unitStr(0)
{
}
>>>>>>> c782435b

UnitExpression::~UnitExpression() {
    if(cache) {
        Base::PyGILStateLocker lock;
        Py::_XDECREF(cache);
    }
}

ExpressionPtr UnitExpression::create(const App::DocumentObject *owner, 
        const Base::Quantity &quantity, std::string &&unitStr)
{
    return EXPR_NEW(UnitExpression,owner,quantity,std::move(unitStr));
}

ExpressionPtr UnitExpression::create(const App::DocumentObject *owner, 
        const Base::Quantity &quantity, const char *unit)
{
    return EXPR_NEW(UnitExpression,owner,quantity,std::string(unit?unit:""));
}


void UnitExpression::setQuantity(const Quantity &_quantity)
{
    quantity = _quantity;
    if(cache) {
        Base::PyGILStateLocker lock;
        Py::_XDECREF(cache);
        cache = 0;
    }
}

/**
  * Simplify the expression. In this case, a NumberExpression is returned,
  * as it cannot be simplified any more.
  */

ExpressionPtr UnitExpression::simplify() const
{
    return NumberExpression::create(owner, quantity);
}

/**
  * Return a string representation, in this case the unit string.
  */

/**
  * Return a string representation of the expression.
  */

void UnitExpression::_toString(std::ostream &ss, bool,int) const
{
    if(unitStr)
        ss << unitStr;
    else
        ss << quantity.getUnit().getStdString();
}

/**
  * Return a copy of the expression.
  */

ExpressionPtr UnitExpression::_copy() const
{
    return UnitExpression::create(owner, quantity, std::string(unitStr));
}

Py::Object UnitExpression::_getPyValue(int *) const {
    if(!cache) 
        cache = Py::new_reference_to(pyFromQuantity(quantity));
    return Py::Object(cache);
}

//
// NumberExpression class
//

EXPR_TYPESYSTEM_SOURCE(App::NumberExpression, App::UnitExpression);

ExpressionPtr NumberExpression::create(const DocumentObject *owner, const Quantity &quantity) {
    return EXPR_NEW(NumberExpression,owner,quantity);
}

ExpressionPtr NumberExpression::create(const DocumentObject *owner, double fvalue) {
    return EXPR_NEW(NumberExpression,owner,Quantity(fvalue));
}

/**
  * Create and return a copy of the expression.
  */

ExpressionPtr NumberExpression::_copy() const
{
    return NumberExpression::create(owner, getQuantity());
}

/**
  * Negate the stored value.
  */

void NumberExpression::negate()
{
    setQuantity(-getQuantity());
}

void NumberExpression::_toString(std::ostream &ss, bool,int) const
{
    ss << std::setprecision(std::numeric_limits<double>::digits10 + 2) << getValue();

    /* Trim of any extra spaces */
    //while (s.size() > 0 && s[s.size() - 1] == ' ')
//        s.erase(s.size() - 1);
}

bool NumberExpression::isInteger(long *l) const {
    long _l;
    if(!l)
        l = &_l;
    return essentiallyInteger(getValue(),*l);
}

//
// OperatorExpression class
//

EXPR_TYPESYSTEM_SOURCE(App::OperatorExpression, App::Expression);

enum Operator {
    OP_NONE,
    OP_ADD,
    OP_SUB,
    OP_MUL,
    OP_DIV,
    OP_FDIV,
    OP_MOD,
    OP_POW,
    OP_POW2,
    OP_EQ,
    OP_NEQ,
    OP_NE = OP_NEQ,
    OP_LT,
    OP_GT,
    OP_LTE,
    OP_LE = OP_LTE,
    OP_GTE,
    OP_GE = OP_GTE,
    OP_UNIT,
    OP_NEG,
    OP_POS,
    OP_AND,
    OP_OR,
    OP_IS,
    OP_IS_NOT,
    OP_NOT,
    OP_IN,
    OP_NOT_IN,
};

ExpressionPtr OperatorExpression::create(const App::DocumentObject *owner, 
        ExpressionPtr &&left, int op, ExpressionPtr &&right)
{
    _EXPR_NEW(res,OperatorExpression,owner);
    res->op = op;
    res->left = std::move(left);
    res->right = std::move(right);
    return _res;
}

/**
  * Determine whether the expression is touched or not, i.e relies on properties that are touched.
  */

bool OperatorExpression::isTouched() const
{
    return left->isTouched() || right->isTouched();
}

static Py::Object calc(const Expression *expr, int op,
                 Py::Object &l, const Expression *right, bool inplace) 
{
    Timing(calc);
    // check possible unary operation first
    switch(op) {
    case OP_NOT:
        return Py::Boolean(!l.isTrue());
    case OP_AND:
        if(!l.isTrue())
            return Py::False();
        break;
    case OP_OR: 
        if(l.isTrue())
            return Py::True();
        break;
    case OP_POS:{
        PyObject *res = PyNumber_Positive(l.ptr());
        if(!res) EXPR_PY_THROW(expr);
        return Py::asObject(res);
    }
    case OP_NEG:{
        PyObject *res = PyNumber_Negative(l.ptr());
        if(!res) EXPR_PY_THROW(expr);
        return Py::asObject(res);
    } default:
        break;
    }

    Py::Object r;
    {
        Timing(operatorExpression2);
        r = right->getPyValue();
    }

    _Timing(1,operatorExpression3);

    if(op==OP_AND || op==OP_OR)
        return Py::Boolean(r.isTrue());

    switch(op) {
    case OP_IS:
        return Py::Boolean(l.is(r));
    case OP_IS_NOT:
        return Py::Boolean(!l.is(r));
    case OP_IN:
    case OP_NOT_IN: {
        int res = PySequence_Contains(l.ptr(),r.ptr());
        if(res<0)
            EXPR_PY_THROW(expr);
        if(op==OP_NOT_IN)
            res = !res;
        return Py::Boolean(!!res);
    }
#define RICH_COMPARE(_op) \
    case OP_##_op: {\
        int res = PyObject_RichCompareBool(l.ptr(),r.ptr(),Py_##_op);\
        if(res<0) EXPR_PY_THROW(expr);\
        return Py::Boolean(!!res);\
    }
    RICH_COMPARE(LT)
    RICH_COMPARE(LE)
    RICH_COMPARE(GT)
    RICH_COMPARE(GE)
    RICH_COMPARE(EQ)
    RICH_COMPARE(NE)

#define _BINARY_OP(_op,_pyop) \
        res = inplace?PyNumber_InPlace##_pyop(l.ptr(),r.ptr()):\
                       PyNumber_##_pyop(l.ptr(),r.ptr());\
        if(!res) EXPR_PY_THROW(expr);\
        return Py::asObject(res);

#define BINARY_OP(_op,_pyop) \
    case OP_##_op: {\
        PyObject *res;\
        _BINARY_OP(_op,_pyop);\
    }

    BINARY_OP(SUB,Subtract)
    BINARY_OP(MUL,Multiply)
    BINARY_OP(UNIT,Multiply)
    BINARY_OP(DIV,TrueDivide)
<<<<<<< HEAD
    BINARY_OP(FDIV,FloorDivide)
    case OP_ADD: {
=======
    BINARY_OP(UNIT_ADD,Add)
    case OperatorExpression::ADD: {
>>>>>>> c782435b
        PyObject *res;
#if PY_MAJOR_VERSION < 3
        if (PyString_CheckExact(*l) && PyString_CheckExact(*r)) {
            Py_ssize_t v_len = PyString_GET_SIZE(*l);
            Py_ssize_t w_len = PyString_GET_SIZE(*r);
            Py_ssize_t new_len = v_len + w_len;
            if (new_len < 0)
                __EXPR_THROW(OverflowError, "strings are too large to concat", expr);

            if (l.ptr()->ob_refcnt==1 && !PyString_CHECK_INTERNED(l.ptr())) {
                res = Py::new_reference_to(l);
                // Must make sure ob_refcnt is still 1
                l = Py::Object();
                if (_PyString_Resize(&res, new_len) != 0)
                    EXPR_PY_THROW(expr);
                memcpy(PyString_AS_STRING(res) + v_len, PyString_AS_STRING(*r), w_len);
            }else{
                res = Py::new_reference_to(l);
                l = Py::Object();
                PyString_Concat(&res,*r);
                if(!res) EXPR_PY_THROW(expr);
            }
            return Py::asObject(res);
        }
#else
        if (PyUnicode_CheckExact(*l) && PyUnicode_CheckExact(*r)) {
            if(inplace) {
                res = Py::new_reference_to(l);
                // Try to make sure ob_refcnt is 1, although unlike
                // PyString_Resize above, PyUnicode_Append can handle other
                // cases.
                l = Py::Object();
                PyUnicode_Append(&res, r.ptr());
            }else
                res = PyUnicode_Concat(l.ptr(),r.ptr());
            if(!res) EXPR_PY_THROW(expr);
            return Py::asObject(res);
        }
#endif
        _BINARY_OP(ADD,Add);
    }
    case OP_POW:
    case OP_POW2: {
        PyObject *res;
        if(inplace)
            res = PyNumber_InPlacePower(l.ptr(),r.ptr(),Py::None().ptr());
        else
            res = PyNumber_Power(l.ptr(),r.ptr(),Py::None().ptr());
        if(!res) EXPR_PY_THROW(expr);
        return Py::asObject(res);
    }
    case OP_MOD: {
        PyObject *res;
#if PY_MAJOR_VERSION < 3
        if (PyString_CheckExact(l.ptr()) && 
                (!PyString_Check(r.ptr()) || PyString_CheckExact(r.ptr()))) 
            res = PyString_Format(l.ptr(), r.ptr());
#else
        if (PyUnicode_CheckExact(l.ptr()) && 
                (!PyUnicode_Check(r.ptr()) || PyUnicode_CheckExact(r.ptr())))
            res = PyUnicode_Format(l.ptr(), r.ptr());
#endif
        else if(inplace)
            res = PyNumber_InPlaceRemainder(l.ptr(),r.ptr());
        else
            res = PyNumber_InPlaceRemainder(l.ptr(),r.ptr());
        if(!res) EXPR_PY_THROW(expr);
        return Py::asObject(res);
    }
    default:
        __EXPR_THROW(RuntimeError,"Unsupported operator",expr);
    }
}

/**
  * Evaluate the expression. Returns a new Expression with the result, or throws
  * an exception if something is wrong, i.e the expression cannot be evaluated.
  */

Py::Object OperatorExpression::_getPyValue(int *) const
{
    Py::Object value;
    {
        Timing(operatorExpression1);
        value = left->getPyValue();
    }
    return calc(this,op,value,right.get(),false);
}


/**
  * Simplify the expression. For OperatorExpressions, we return a NumberExpression if
  * both the left and right side can be simplified to NumberExpressions. In this case
  * we can calculate the final value of the expression.
  *
  * @returns Simplified expression.
  */

ExpressionPtr OperatorExpression::simplify() const
{
    auto v1 = left->simplify();
    auto v2 = right->simplify();

    // Both arguments reduced to numerics? Then evaluate and return answer
    if (freecad_dynamic_cast<NumberExpression>(v1.get()) && freecad_dynamic_cast<NumberExpression>(v2.get()))
        return eval();
    else
        return OperatorExpression::create(owner, std::move(v1), op, std::move(v2));
}

/**
  * Create a string representation of the expression.
  *
  * @returns A string representing the expression.
  */

void OperatorExpression::_toString(std::ostream &s, bool persistent,int) const
{
    bool needsParens;
    int leftOperator(OP_NONE), rightOperator(OP_NONE);

    needsParens = false;
    if (freecad_dynamic_cast<OperatorExpression>(left.get()))
        leftOperator = static_cast<OperatorExpression*>(left.get())->op;
    if (left->priority() < priority()) // Check on operator priority first
        needsParens = true;
    else if (leftOperator == op) { // Equal priority?
        if (!isLeftAssociative())
            needsParens = true;
        //else if (!isCommutative())
        //    needsParens = true;
    }

    switch (op) {
    case OP_NEG:
        s << "-" << (needsParens ? "(" : "") << left->toStr(persistent) << (needsParens ? ")" : "");
        return;
    case OP_POS:
        s << "+" << (needsParens ? "(" : "") << left->toStr(persistent) << (needsParens ? ")" : "");
        return;
    case OP_NOT:
        s << " not " << (needsParens ? "(" : "") << left->toStr(persistent) << (needsParens ? ")" : "");
        return;
    default:
        break;
    }

    if (needsParens)
        s << "(" << left->toStr(persistent) << ")";
    else
        s << left->toStr(persistent);

    switch (op) {
    case OP_AND:
        s << " and ";
        break;
    case OP_OR:
        s << " or ";
        break;
    case OP_ADD:
        s << " + ";
        break;
    case OP_SUB:
        s << " - ";
        break;
    case OP_MUL:
        s << " * ";
        break;
    case OP_DIV:
        s << " / ";
        break;
    case OP_FDIV:
        s << " // ";
        break;
    case OP_MOD:
        s << " % ";
        break;
    case OP_POW:
        s << " ^ ";
        break;
    case OP_POW2:
        s << " ** ";
        break;
    case OP_IS:
        s << " is ";
        break;
    case OP_IS_NOT:
        s << " is not ";
        break;
    case OP_IN:
        s << " in ";
        break;
    case OP_NOT_IN:
        s << " not in ";
        break;
    case OP_EQ:
        s << " == ";
        break;
    case OP_NEQ:
        s << " != ";
        break;
    case OP_LT:
        s << " < ";
        break;
    case OP_GT:
        s << " > ";
        break;
    case OP_LTE:
        s << " <= ";
        break;
    case OP_GTE:
        s << " >= ";
        break;
<<<<<<< HEAD
    case OP_UNIT:
=======
    case UNIT_ADD:
        s << " ";
        break;
    case UNIT:
>>>>>>> c782435b
        break;
    default:
        assert(0);
    }

    needsParens = false;
    if (freecad_dynamic_cast<OperatorExpression>(right.get()))
        rightOperator = static_cast<OperatorExpression*>(right.get())->op;
    if (right->priority() < priority()) // Check on operator priority first
        needsParens = true;
    else if (rightOperator == op) { // Equal priority?
        if (!isRightAssociative())
            needsParens = true;
        else if (!isCommutative())
            needsParens = true;
    }
    else if (right->priority() == priority()) {
        if (!isRightAssociative())
            needsParens = true;
    }

    if (needsParens)
        s << "(" << right->toStr(persistent) << ")";
    else
        s << right->toStr(persistent);
}

/**
  * A deep copy of the expression.
  */

ExpressionPtr OperatorExpression::_copy() const
{
    return OperatorExpression::create(owner, left->copy(), op, right->copy());
}

/**
  * Return the operators priority. This is used to add parentheses where
  * needed when creating a string representation of the expression.
  *
  * @returns The operator's priority.
  */

int OperatorExpression::priority() const
{
    switch (op) {
    case OP_OR:
        return 1;
        break;
    case OP_AND:
        return 2;
        break;
    case OP_IS:
    case OP_IS_NOT:
    case OP_IN:
    case OP_NOT_IN:
    case OP_EQ:
    case OP_NEQ:
        return 3;
        break;
    case OP_LT:
    case OP_GT:
    case OP_LTE:
    case OP_GTE:
        return 4;
<<<<<<< HEAD
    case OP_ADD:
    case OP_SUB:
        return 5;
    case OP_MOD:
    case OP_MUL:
    case OP_DIV:
    case OP_FDIV:
        return 6;
    case OP_UNIT:
        return 7;
    case OP_POW:
    case OP_POW2:
        return 8;
    case OP_NEG:
    case OP_POS:
    case OP_NOT:
        return 9;
=======
    case NEG:
    case POS:
        return 5;
    case UNIT_ADD:
        return 6;
    case UNIT:
        return 7;
    case POW:
        return 8;
>>>>>>> c782435b
    default:
        return 0;
    }
}

void OperatorExpression::_visit(ExpressionVisitor &v)
{
    if (left)
        left->visit(v);
    if (right)
        right->visit(v);
}

bool OperatorExpression::isCommutative() const
{
    switch (op) {
    case OP_IS:
    case OP_IS_NOT:
    case OP_EQ:
    case OP_NEQ:
    case OP_ADD:
    case OP_MUL:
        return true;
    default:
        return false;
    }
}

bool OperatorExpression::isLeftAssociative() const
{
    return true;
}

bool OperatorExpression::isRightAssociative() const
{
    switch (op) {
    case OP_ADD:
    case OP_MUL:
        return true;
    default:
        return false;
    }
}

//
// Internal class to manager user defined import modules
//
class ImportModules: public ParameterGrp::ObserverType {
public:
    ImportModules() {
        handle = GetApplication().GetParameterGroupByPath(
                "User parameter:BaseApp/Preferences/Expression/PyModules");
        handle->Attach(this);
        for(auto &m : handle->GetBoolMap()) {
            if(m.second)
                modules.emplace(m.first,nullptr);
        }
    }

    void OnChange(Base::Subject<const char*> &, const char* sReason) {
        if(!sReason)
            return;
        if(!handle->GetBool(sReason,false)) {
            auto it = modules.find(sReason);
            if(it!=modules.end()) {
                imports.erase(it->second);
                modules.erase(it);
            }
        }else
            modules.emplace(sReason,nullptr);
    }

<<<<<<< HEAD
    Py::Object getModule(const std::string &name, const Expression *e) {
        auto it = modules.find(name);
        if(it == modules.end())
            __EXPR_THROW(ImportError, "Python module '" << name << "' access denied.", e);
        if(it->second)
            return Py::Object(it->second);
        it->second = PyImport_ImportModule(name.c_str());
        if(!it->second) 
            EXPR_PY_THROW(e);
        imports.insert(it->second);
        // Not ref counted inside modules or ipmorts
        return Py::asObject(it->second);
=======
const std::vector<FunctionExpression::FunctionInfo> &FunctionExpression::getFunctions()
{
    static std::vector<FunctionInfo> functions = {
        {ACOS, "acos", "Inverse cosine of a value"},
        {ASIN, "asin", "Iverse sine of a value"},
        {ATAN, "atan", "Iverse tangent of a value"},
        {ABS, "abs", "Absolute value of a number"},
        {EXP, "exp", "Euler's number raised to a power"},
        {LOG, "log", "The natural (base e) logrithm of a number"},
        {LOG10, "log10", "The common (base 10) logrithm of a number"},
        {SIN, "sin", "Sine of a value"},
        {SINH, "sinh", "Hybolic sine of a value"},
        {TAN, "tan", "Tangent of a value"},
        {TANH, "tanh", "Hybolic tangent of a value"},
        {SQRT, "sqrt", "Square root of a number"},
        {COS, "cos", "Cosine of a value"},
        {COSH, "cosh", "Hybolic cosine of a value"},
        {ATAN2, "atan2", "Arctangent of a value"},
        {MOD, "mod", "mod(dividend, divider), modulo (remainder) operator"},
        {POW, "pow", "power(base, exponent), return a number raised to a power"},
        {ROUND, "round", "Rounds a number to the nearest integer"},
        {TRUNC, "trunc", "Truncate a number to an integer"},
        {CEIL, "ceil", "Return the largest integer not less than a number"},
        {FLOOR, "floor", "Return the largest integer not greater than a number"},
        {HYPOT, "hypot", "hypot(x, y, [z]) = sqrt(x^2 + y^2 + z^2), where z is optional"},
        {CATH, "cath", "cath(x, y, [z]) = sqrt(x^2 - y^2 - z^2), where z is optional"},
        {LIST, "list", "list(arg...), create a Python list"},
        {TUPLE, "tuple", "tuple(arg...), create a Python tuple"},
        {MSCALE, "mscale", "mscale(matrix, vector)\n"
                           "mscale(matrix, scalex, scaley, scalez)\n\n"
                           "Scaling of a matrix"},
        {MINVERT, "minvert", "minvert(matrix|placement|rotation)\n\n"
                             "Invert either a matrix, placement or rotation"},
        {CREATE, "create", "create(type,...)\n\n"
                           "Create a new Python object with the given type.\n"
                           "Currently supported types can be specified as string\n"
                           "with value, vector, matrix, placement or rotation"},

        // Aggregates
        {SUM, "sum", "Sum a list of numbers or cells"},
        {COUNT, "count", "Count the number of non-empty cells in the given range"},
        {AVERAGE, "average", "Compute the average of a list of numbers or cells"},
        {STDDEV, "stddev", "Compute the standard deviation of a list of numbers or cells"},
        {MIN, "min", "Find the smallest number"},
        {MAX, "max", "Find the largest number"},
    };
    return functions;
}

FunctionExpression::FunctionExpression(const DocumentObject *_owner, Function _f, std::vector<Expression *> _args)
    : UnitExpression(_owner)
    , f(_f)
    , args(_args)
{
    switch (f) {
    case ACOS:
    case ASIN:
    case ATAN:
    case ABS:
    case EXP:
    case LOG:
    case LOG10:
    case SIN:
    case SINH:
    case TAN:
    case TANH:
    case SQRT:
    case COS:
    case COSH:
    case ROUND:
    case TRUNC:
    case CEIL:
    case FLOOR:
    case MINVERT:
        if (args.size() != 1)
            EXPR_THROW("Invalid number of arguments: exactly one required.");
        break;
    case MOD:
    case ATAN2:
    case POW:
        if (args.size() != 2)
            EXPR_THROW("Invalid number of arguments: exactly two required.");
        break;
    case HYPOT:
    case CATH:
        if (args.size() < 2 || args.size() > 3)
            EXPR_THROW("Invalid number of arguments: exactly two, or three required.");
        break;
    case STDDEV:
    case SUM:
    case AVERAGE:
    case COUNT:
    case MIN:
    case MAX:
    case CREATE:
    case MSCALE:
        if (args.size() == 0)
            EXPR_THROW("Invalid number of arguments: at least one required.");
        break;
    case LIST:
    case TUPLE:
        break;
    case NONE:
    case AGGREGATES:
    case LAST:
    default:
        EXPR_THROW("Unknown function");
        break;
>>>>>>> c782435b
    }

    bool isImported(PyObject *module) const {
        return imports.count(module);
    }

    static ImportModules *instance() {
        static ImportModules *inst;
        if(!inst)
            inst = new ImportModules;
        return inst;
    }

    ParameterGrp::handle getHandle() {
        return handle;
    }

private:
    std::unordered_map<std::string,PyObject*> modules;
    std::set<PyObject*> imports;
    ParameterGrp::handle handle;
};

class ImportParamLock: public ParameterLock {
public:
    ImportParamLock()
        :ParameterLock(ImportModules::instance()->getHandle())
    {}
};

static int _HiddenReference;

struct HiddenReference {
    HiddenReference(bool cond)
        :cond(cond)
    {
        if(cond)
            ++_HiddenReference;
    }
    ~HiddenReference() {
        if(cond)
            --_HiddenReference;
    }

    static bool check(int option) {
        return (option==Expression::DepNormal && _HiddenReference)
            || (option==Expression::DepHidden && !_HiddenReference);
    }

    static bool isHidden() {
        return _HiddenReference!=0;
    }

    bool cond;
};

//
// FunctionExpression class. This class handles functions with one or two parameters.
//

static std::unordered_map<std::string, int> registered_functions; 
static std::unordered_map<int, std::string> registered_function_names; 

void init_functions() {
    bool inited = false;
    if(inited)
        return;
    inited = true;
    registered_functions["acos"] = FunctionExpression::ACOS;
    registered_functions["asin"] = FunctionExpression::ASIN;
    registered_functions["atan"] = FunctionExpression::ATAN;
    registered_functions["abs"] = FunctionExpression::ABS;
    registered_functions["exp"] = FunctionExpression::EXP;
    registered_functions["log"] = FunctionExpression::LOG;
    registered_functions["log10"] = FunctionExpression::LOG10;
    registered_functions["sin"] = FunctionExpression::SIN;
    registered_functions["sinh"] = FunctionExpression::SINH;
    registered_functions["tan"] = FunctionExpression::TAN;
    registered_functions["tanh"] = FunctionExpression::TANH;
    registered_functions["sqrt"] = FunctionExpression::SQRT;
    registered_functions["cos"] = FunctionExpression::COS;
    registered_functions["cosh"] = FunctionExpression::COSH;
    registered_functions["atan2"] = FunctionExpression::ATAN2;
    registered_functions["mod"] = FunctionExpression::FMOD;
    registered_functions["pow"] = FunctionExpression::FPOW;
    registered_functions["round"] = FunctionExpression::ROUND;
    registered_functions["trunc"] = FunctionExpression::TRUNC;
    registered_functions["ceil"] = FunctionExpression::CEIL;
    registered_functions["floor"] = FunctionExpression::FLOOR;
    registered_functions["hypot"] = FunctionExpression::HYPOT;
    registered_functions["cath"] = FunctionExpression::CATH;

    registered_functions["eval"] = FunctionExpression::EVAL;
    registered_functions["func"] = FunctionExpression::FUNC;
    registered_functions["func_d"] = FunctionExpression::FUNC_D;
    registered_functions["getvar"] = FunctionExpression::GET_VAR;
    registered_functions["hasvar"] = FunctionExpression::HAS_VAR;
    registered_functions["import_py"] = FunctionExpression::IMPORT_PY;
    registered_functions["pragma"] = FunctionExpression::PRAGMA;
    registered_functions["list"] = FunctionExpression::LIST;
    registered_functions["tuple"] = FunctionExpression::TUPLE;
    registered_functions["create"] = FunctionExpression::CREATE;
    registered_functions["mscale"] = FunctionExpression::MSCALE;
    registered_functions["minvert"] = FunctionExpression::MINVERT;
    registered_functions["str"] = FunctionExpression::STR;
    registered_functions["href"] = FunctionExpression::HREF;

    // Aggregates
    registered_functions["sum"] = FunctionExpression::SUM;
    registered_functions["count"] = FunctionExpression::COUNT;
    registered_functions["average"] = FunctionExpression::AVERAGE;
    registered_functions["stddev"] = FunctionExpression::STDDEV;
    registered_functions["min"] = FunctionExpression::MIN;
    registered_functions["max"] = FunctionExpression::MAX;

    for(auto &v : registered_functions)
        registered_function_names[v.second] = v.first;
}

EXPR_TYPESYSTEM_SOURCE(App::FunctionExpression, App::Expression);

ExpressionPtr FunctionExpression::create(const DocumentObject *owner, int f, ExpressionList &&args) {
    _EXPR_NEW(res,FunctionExpression,owner);
    res->args = std::move(args);
    res->f = f;
    return _res;
}

/**
  * Determine whether the expressions is considered touched, i.e one or both of its arguments
  * are touched.
  *
  * @return True if touched, false if not.
  */

bool FunctionExpression::isTouched() const
{
    for(auto &a : args) {
        if(a->isTouched())
            return true;
    }
    return false;
}

/* Various collectors for aggregate functions */

class Collector {
public:
    Collector() : first(true) { }
    virtual ~Collector() {}

    virtual void collect(Quantity value) {
    ObjectIdentifier dummy;
        if (first)
            q.setUnit(value.getUnit());
    }
    virtual Quantity getQuantity() const {
        return q;
    }

#define COLLECTOR_ALLOC(_t) \
    static void *operator new(std::size_t) {\
        return ExpressionFastAlloc(_t)().allocate(1);\
    }\
    void operator delete(void *p){\
        if(p) ExpressionFastAlloc(_t)().deallocate(reinterpret_cast<_t*>(p),1);\
    }

    COLLECTOR_ALLOC(Collector)

protected:
    bool first;
    Quantity q;
};

class SumCollector : public Collector {
public:
    SumCollector() : Collector() { }
    COLLECTOR_ALLOC(SumCollector)

    void collect(Quantity value) {
        Collector::collect(value);
        q += value;
        first = false;
    }

};

class AverageCollector : public Collector {
public:
    AverageCollector() : Collector(), n(0) { }
    COLLECTOR_ALLOC(AverageCollector)

    void collect(Quantity value) {
        Collector::collect(value);
        q += value;
        ++n;
        first = false;
    }

    virtual Quantity getQuantity() const { return q/(double)n; }

private:
    unsigned int n;
};

class StdDevCollector : public Collector {
public:
    StdDevCollector() : Collector(), n(0) { }
    COLLECTOR_ALLOC(StdDevCollector)

    void collect(Quantity value) {
        Collector::collect(value);
        if (first) {
            M2 = Quantity(0, value.getUnit() * value.getUnit());
            mean = Quantity(0, value.getUnit());
            n = 0;
        }

        const Quantity delta = value - mean;
        ++n;
        mean = mean + delta / n;
        M2 = M2 + delta * (value - mean);
        first = false;
    }

    virtual Quantity getQuantity() const {
        if (n < 2)
            throw ExpressionError("Invalid number of entries: at least two required.");
        else
            return Quantity((M2 / (n - 1.0)).pow(Quantity(0.5)).getValue(), mean.getUnit());
    }

private:
    unsigned int n;
    Quantity mean;
    Quantity M2;
};

class CountCollector : public Collector {
public:
    CountCollector() : Collector(), n(0) { }
    COLLECTOR_ALLOC(CountCollector)

    void collect(Quantity value) {
        Collector::collect(value);
        ++n;
        first = false;
    }

    virtual Quantity getQuantity() const { return Quantity(n); }

private:
    unsigned int n;
};

class MinCollector : public Collector {
public:
    MinCollector() : Collector() { }
    COLLECTOR_ALLOC(MinCollector)

    void collect(Quantity value) {
        Collector::collect(value);
        if (first || value < q)
            q = value;
        first = false;
    }
};

class MaxCollector : public Collector {
public:
    MaxCollector() : Collector() { }
    COLLECTOR_ALLOC(MaxCollector)

    void collect(Quantity value) {
        Collector::collect(value);
        if (first || value > q)
            q = value;
        first = false;
    }
};

Py::Object FunctionExpression::evalAggregate(const Expression *owner, int f, const ExpressionList &args)
{
    std::unique_ptr<Collector> c;

    switch (f) {
    case SUM:
        c.reset(new SumCollector);
        break;
    case AVERAGE:
        c.reset(new AverageCollector);
        break;
    case STDDEV:
        c.reset(new StdDevCollector);
        break;
    case COUNT:
        c.reset(new CountCollector);
        break;
    case MIN:
        c.reset(new MinCollector);
        break;
    case MAX:
        c.reset(new MaxCollector);
        break;
    default:
        assert(false);
    }

    for (auto &arg : args) {
        if (arg->isDerivedFrom(RangeExpression::getClassTypeId())) {
            Range range(static_cast<const RangeExpression&>(*arg).getRange());

            do {
                Property * p = owner->getOwner()->getPropertyByName(range.address().c_str());
                PropertyQuantity * qp;
                PropertyFloat * fp;
                PropertyInteger * ip;

                if (!p)
                    continue;

                if ((qp = freecad_dynamic_cast<PropertyQuantity>(p)) != 0)
                    c->collect(qp->getQuantityValue());
                else if ((fp = freecad_dynamic_cast<PropertyFloat>(p)) != 0)
                    c->collect(Quantity(fp->getValue()));
                else if ((ip = freecad_dynamic_cast<PropertyInteger>(p)) != 0)
                    c->collect(Quantity(ip->getValue()));
                else
                    _EXPR_THROW("Invalid property type for aggregate.", owner);
            } while (range.next());
        }
        else {
            Quantity q;
            if(pyToQuantity(q,arg->getPyValue())) 
                c->collect(q);
        }
    }

    return pyFromQuantity(c->getQuantity());
}

Py::Object FunctionExpression::evaluate(const Expression *expr, int f, const ExpressionList &args) 
{
    if(!expr || !expr->getOwner())
        _EXPR_THROW("Invalid owner.", expr);

    if(args.empty())
        _EXPR_THROW("Function requires at least one argument.",expr);

    // Handle aggregate functions
    if (f > AGGREGATES)
        return evalAggregate(expr, f, args);

    switch(f) {
    case GET_VAR: 
        if(args.size()<2)
            _EXPR_THROW("Function expects 2 or 3 arguments.",expr);
        // fall through
    case HAS_VAR: {
        Py::Object value = args[0]->getPyValue();
        if(!value.isString())
            _EXPR_THROW("Expects the first argument evaluating to a string.",expr);
        Py::Object pyobj;
        bool found = Base::Interpreter().getVariable(value.as_string().c_str(),pyobj);
        if(f == HAS_VAR)
            return Py::Boolean(found);
#if 1
        // getvar() may pose as a security problem. Disable it for now.
        __EXPR_THROW(Base::NotImplementedError, "getvar() is disabled.", expr);
#else
        if(!found) {
            if(args.size()==2)
                return args[1]->getPyValue();
            _EXPR_THROW("Variable not found.",expr);
        }
        return pyobj;
#endif
    } case LIST: {
        if(args.size() == 1 && args[0]->isDerivedFrom(RangeExpression::getClassTypeId()))
            return args[0]->getPyValue();
        Py::List list(args.size());
        int i=0;
        for(auto &arg : args)
            list.setItem(i++,arg->getPyValue());
        return list;
    } case TUPLE: {
        if(args.size() == 1 && args[0]->isDerivedFrom(RangeExpression::getClassTypeId()))
            return Py::Tuple(args[0]->getPyValue());
        Py::Tuple tuple(args.size());
        int i=0;
        for(auto &arg : args)
            tuple.setItem(i++,arg->getPyValue());
        return tuple;
    } case MSCALE: {
        if(args.size() < 2)
            _EXPR_THROW("Function requires at least two arguments.",expr);
        Py::Object pymat = args[0]->getPyValue();
        Py::Object pyscale;
        if(PyObject_TypeCheck(pymat.ptr(),&Base::MatrixPy::Type)) {
            if(args.size() == 2) {
                Py::Object obj = args[1]->getPyValue();
                if(obj.isSequence() && PySequence_Size(obj.ptr())==3)
                    pyscale = Py::Tuple(Py::Sequence(obj));
            } else if(args.size() == 4) {
                Py::Tuple tuple(3);
                tuple.setItem(0,args[1]->getPyValue());
                tuple.setItem(1,args[2]->getPyValue());
                tuple.setItem(2,args[3]->getPyValue());
                pyscale = tuple;
            }
        }
        if(!pyscale.isNone()) {
            Base::Vector3d vec;
            if (!PyArg_ParseTuple(pyscale.ptr(), "ddd", &vec.x,&vec.y,&vec.z))
                PyErr_Clear();
            else {
                auto mat = static_cast<Base::MatrixPy*>(pymat.ptr())->value();
                mat.scale(vec);
                return Py::asObject(new Base::MatrixPy(mat));
            }
        }
        _EXPR_THROW("Function requires arguments to be either "
                "(matrix,vector) or (matrix,number,number,number).", expr);

    } case MINVERT: {
        Py::Object pyobj = args[0]->getPyValue();
        Py::Tuple args;
        if (PyObject_TypeCheck(pyobj.ptr(),&Base::MatrixPy::Type)) {
            auto m = static_cast<Base::MatrixPy*>(pyobj.ptr())->value();
            if (fabs(m.determinant()) <= DBL_EPSILON)
                _EXPR_THROW("Cannot invert singular matrix.",expr);
            m.inverseGauss();
            return Py::asObject(new Base::MatrixPy(m));

        } else if (PyObject_TypeCheck(pyobj.ptr(),&Base::PlacementPy::Type)) {
            const auto &pla = *static_cast<Base::PlacementPy*>(pyobj.ptr())->getPlacementPtr();
            return Py::asObject(new Base::PlacementPy(pla.inverse()));

        } else if (PyObject_TypeCheck(pyobj.ptr(),&Base::RotationPy::Type)) {
            const auto &rot = *static_cast<Base::RotationPy*>(pyobj.ptr())->getRotationPtr();
            return Py::asObject(new Base::RotationPy(rot.inverse()));
        }
        _EXPR_THROW("Function requires the first argument to be either Matrix, Placement or Rotation.",expr);

    } case CREATE: {
        Py::Object pytype = args[0]->getPyValue();
        if(!pytype.isString())
            _EXPR_THROW("Function requires the first argument to be a string.",expr);
        std::string type(pytype.as_string());
        Py::Object res;
        if(boost::iequals(type,"matrix")) 
            res = Py::asObject(new Base::MatrixPy(Base::Matrix4D()));
        else if(boost::iequals(type,"vector"))
            res = Py::asObject(new Base::VectorPy(Base::Vector3d()));
        else if(boost::iequals(type,"placement"))
            res = Py::asObject(new Base::PlacementPy(Base::Placement()));
        else if(boost::iequals(type,"rotation"))
            res = Py::asObject(new Base::RotationPy(Base::Rotation()));
        else
            _EXPR_THROW("Unknown type '" << type << "'.",expr);
        if(args.size()>1) {
            Py::Tuple tuple(args.size()-1);
            for(unsigned i=1;i<args.size();++i)
                tuple.setItem(i-1,args[i]->getPyValue());
            Py::Dict dict;
            PyObjectBase::__PyInit(res.ptr(),tuple.ptr(),dict.ptr());
        }
        return res;
    } case STR: {
        return Py::String(args[0]->getPyValue().as_string());
    } case HREF: {
        return args[0]->getPyValue();
    } default:
        break;
    }

    Py::Object e1 = args[0]->getPyValue();
    Quantity v1 = pyToQuantity(e1,expr,"Invalid first argument.");
    Py::Object e2;
    Quantity v2;
    if(args.size()>1) {
        e2 = args[1]->getPyValue();
        v2 = pyToQuantity(e2,expr,"Invalid second argument.");
    }
    Py::Object e3;
    Quantity v3;
    if(args.size()>2) {
        e3 = args[2]->getPyValue();
        v3 = pyToQuantity(e3,expr,"Invalid third argument.");
    }

    double output;
    Unit unit;
    double scaler = 1;

    double value = v1.getValue();

    /* Check units and arguments */
    switch (f) {
    case COS:
    case SIN:
    case TAN:
        if (!(v1.getUnit() == Unit::Angle || v1.getUnit().isEmpty()))
            _EXPR_THROW("Unit must be either empty or an angle.",expr);

        // Convert value to radians
        value *= M_PI / 180.0;
        unit = Unit();
        break;
    case ACOS:
    case ASIN:
    case ATAN:
        if (!v1.getUnit().isEmpty())
            _EXPR_THROW("Unit must be empty.",expr);
        unit = Unit::Angle;
        scaler = 180.0 / M_PI;
        break;
    case EXP:
    case LOG:
    case LOG10:
    case SINH:
    case TANH:
    case COSH:
        if (!v1.getUnit().isEmpty())
            _EXPR_THROW("Unit must be empty.",expr);
        unit = Unit();
        break;
    case ROUND:
    case TRUNC:
    case CEIL:
    case FLOOR:
    case ABS:
        unit = v1.getUnit();
        break;
    case SQRT: {
        unit = v1.getUnit();

        // All components of unit must be either zero or dividable by 2
        UnitSignature s = unit.getSignature();
        if ( !((s.Length % 2) == 0) &&
              ((s.Mass % 2) == 0) &&
              ((s.Time % 2) == 0) &&
              ((s.ElectricCurrent % 2) == 0) &&
              ((s.ThermodynamicTemperature % 2) == 0) &&
              ((s.AmountOfSubstance % 2) == 0) &&
              ((s.LuminousIntensity % 2) == 0) &&
              ((s.Angle % 2) == 0))
            _EXPR_THROW("All dimensions must be even to compute the square root.",expr);

        unit = Unit(s.Length /2,
                    s.Mass / 2,
                    s.Time / 2,
                    s.ElectricCurrent / 2,
                    s.ThermodynamicTemperature / 2,
                    s.AmountOfSubstance / 2,
                    s.LuminousIntensity / 2,
                    s.Angle);
        break;
    }
    case ATAN2:
        if (e2.isNone())
            _EXPR_THROW("Invalid second argument.",expr);

        if (v1.getUnit() != v2.getUnit())
            _EXPR_THROW("Units must be equal.",expr);
        unit = Unit::Angle;
        scaler = 180.0 / M_PI;
        break;
    case FMOD:
        if (e2.isNone())
            _EXPR_THROW("Invalid second argument.",expr);
        unit = v1.getUnit() / v2.getUnit();
        break;
    case FPOW: {
        if (e2.isNone())
            _EXPR_THROW("Invalid second argument.",expr);

        if (!v2.getUnit().isEmpty())
            _EXPR_THROW("Exponent is not allowed to have a unit.",expr);

        // Compute new unit for exponentiation
        double exponent = v2.getValue();
        if (!v1.getUnit().isEmpty()) {
            if (exponent - boost::math::round(exponent) < 1e-9)
                unit = v1.getUnit().pow(exponent);
            else
                _EXPR_THROW("Exponent must be an integer when used with a unit.",expr);
        }
        break;
    }
    case HYPOT:
    case CATH:
        if (e2.isNone())
            _EXPR_THROW("Invalid second argument.",expr);
        if (v1.getUnit() != v2.getUnit())
            _EXPR_THROW("Units must be equal.",expr);

        if (args.size() > 2) {
            if (e3.isNone())
                _EXPR_THROW("Invalid second argument.",expr);
            if (v2.getUnit() != v3.getUnit())
                _EXPR_THROW("Units must be equal.",expr);
        }
        unit = v1.getUnit();
        break;
    default:
        _EXPR_THROW("Unknown function: " << f,0);
    }

    /* Compute result */
    switch (f) {
    case ACOS:
        output = acos(value);
        break;
    case ASIN:
        output = asin(value);
        break;
    case ATAN:
        output = atan(value);
        break;
    case ABS:
        output = fabs(value);
        break;
    case EXP:
        output = exp(value);
        break;
    case LOG:
        output = log(value);
        break;
    case LOG10:
        output = log(value) / log(10.0);
        break;
    case SIN:
        output = sin(value);
        break;
    case SINH:
        output = sinh(value);
        break;
    case TAN:
        output = tan(value);
        break;
    case TANH:
        output = tanh(value);
        break;
    case SQRT:
        output = sqrt(value);
        break;
    case COS:
        output = cos(value);
        break;
    case COSH:
        output = cosh(value);
        break;
    case FMOD: {
        output = fmod(value, v2.getValue());
        break;
    }
    case ATAN2: {
        output = atan2(value, v2.getValue());
        break;
    }
    case FPOW: {
        output = pow(value, v2.getValue());
        break;
    }
    case HYPOT: {
        output = sqrt(pow(v1.getValue(), 2) + pow(v2.getValue(), 2) + (!e3.isNone() ? pow(v3.getValue(), 2) : 0));
        break;
    }
    case CATH: {
        output = sqrt(pow(v1.getValue(), 2) - pow(v2.getValue(), 2) - (!e3.isNone() ? pow(v3.getValue(), 2) : 0));
        break;
    }
    case ROUND:
        output = boost::math::round(value);
        break;
    case TRUNC:
        output = boost::math::trunc(value);
        break;
    case CEIL:
        output = ceil(value);
        break;
    case FLOOR:
        output = floor(value);
        break;
    default:
        _EXPR_THROW("Unknown function: " << f,0);
    }

    return Py::asObject(new QuantityPy(new Quantity(scaler * output, unit)));
}

Py::Object FunctionExpression::_getPyValue(int *) const {
    return evaluate(this,f,args);
}

/**
  * Try to simplify the expression, i.e calculate all constant expressions.
  *
  * @returns A simplified expression.
  */

ExpressionPtr FunctionExpression::simplify() const
{
    size_t numerics = 0;
    ExpressionList a;

    // Try to simplify each argument to function
    for (auto &arg : args) {
        auto v = arg->simplify();
        if (freecad_dynamic_cast<NumberExpression>(v.get()))
            ++numerics;
        a.push_back(std::move(v));
    }

    if (numerics == args.size()) {
        // All constants, then evaluation must also be constant
        return eval();
    }
    else
        return create(owner, f, std::move(a));
}

/**
  * Create a string representation of the expression.
  *
  * @returns A string representing the expression.
  */

void FunctionExpression::_toString(std::ostream &ss, bool persistent,int) const
{
<<<<<<< HEAD
    init_functions();
    auto it = registered_function_names.find(f);
    assert(it!=registered_function_names.end());
    ss << it->second << '(';
=======
    static std::unordered_map<int,int> _map;
    const auto &functions = getFunctions();
    if(_map.empty()) {
        int i=0;
        for(auto &info : functions)
            _map[info.type] = i++;
    }
    auto iter = _map.find(f);
    if(iter != _map.end())
        ss << functions[iter->second].name << '(';
    else
        ss << "?(";
>>>>>>> c782435b
    for (size_t i = 0; i < args.size(); ++i) {
        ss << args[i]->toStr(persistent);
        if (i != args.size() - 1)
            ss << ", ";
    }
    ss << ')';
}

/**
  * Create a copy of the expression.
  *
  * @returns A deep copy of the expression.
  */

ExpressionPtr FunctionExpression::_copy() const
{
    _EXPR_NEW(res, FunctionExpression,owner);
    res->f = f;
    copy_vector(res->args,args);
    return _res;
}

void FunctionExpression::_visit(ExpressionVisitor &v) {
    HiddenReference ref(f == HREF);
    for(auto &arg : args)
        arg->visit(v);
}

///////////////////////////////////////////////////////////////////////////////////////

EXPR_TYPESYSTEM_SOURCE(App::AssignmentExpression, App::Expression);

<<<<<<< HEAD
ExpressionPtr AssignmentExpression::create(const App::DocumentObject *owner, 
        int catchAll, ExpressionList &&left, ExpressionList &&rights, int op)
=======
VariableExpression::VariableExpression(const DocumentObject *_owner, ObjectIdentifier &&_var)
    : UnitExpression(_owner)
    , var(std::move(_var))
>>>>>>> c782435b
{
    assert(left.size() && rights.size());
    if(op && catchAll>=0)
        PARSER_THROW("Invalid catch all target");

    _EXPR_NEW(res,AssignmentExpression,owner);
    res->catchAll = catchAll;
    res->left = std::move(left);
    res->op = op;
    if(rights.size()==1) {
        res->right = std::move(rights[0]);
    } else {
        res->right = TupleExpression::create(owner,std::move(rights));
        res->rightTuple = true;
    }
    return _res;
}

ExpressionPtr AssignmentExpression::create(const App::DocumentObject *owner, 
        ExpressionPtr &&left, ExpressionPtr &&right, int op)
{
    ExpressionList lefts;
    lefts.push_back(std::move(left));
    ExpressionList rights;
    rights.push_back(std::move(right));
    return create(owner,-1,std::move(lefts),std::move(rights),op);
}

ExpressionPtr AssignmentExpression::_copy() const {
    _EXPR_NEW(res,AssignmentExpression,owner);
    res->op = op;
    copy_vector(res->left,left);
    res->right = right->copy();
    res->rightTuple = rightTuple;
    res->catchAll = catchAll;
    return _res;
}

void AssignmentExpression::_visit(ExpressionVisitor &v) {
    for(auto &e : left)
        e->visit(v);
    right->visit(v);
}

bool AssignmentExpression::isTouched() const {
    for(auto &e : left) {
        if(e->isTouched())
            return true;
    }
    if(right->isTouched())
        return true;
    return false;
}

void AssignmentExpression::_toString(std::ostream &ss, bool persistent,int) const {
    bool first = true;
    int i=0;
    for(auto &e : left) {
        if(first)
            first = false;
        else
            ss << ", ";
        if(i++ == catchAll)
            ss << '*';
        ss << e->toStr(persistent);
    }
    switch(op) {
    case OP_ADD:
        ss << " += ";
        break;
    case OP_SUB:
        ss << " -= ";
        break;
    case OP_MUL:
        ss << " *= ";
        break;
    case OP_DIV:
        ss << " /= ";
        break;
    case OP_MOD:
        ss << " %= ";
        break;
    case OP_POW:
        ss << " **= ";
        break;
    case OP_FDIV:
        ss << " //= ";
        break;
    default:
        ss << " = ";
    }
    if(rightTuple) {
        assert(right->isDerivedFrom(TupleExpression::getClassTypeId()));
        static_cast<TupleExpression*>(right.get())->printItems(ss,persistent);
    }else
        ss << right->toStr(persistent);
}

<<<<<<< HEAD
class PyIterable : public Py::Object {
public:
    PyIterable(const Py::Object &obj, const Expression *expr, bool toSeq)
        :Py::Object() ,i(-1)
    {
        if(toSeq || obj.isSequence()) {
            PyObject *seq = PySequence_Fast(obj.ptr(),"Object not iterable");
            if(!seq)
                EXPR_PY_THROW(expr);
            set(seq,true);
            i = 0;
=======
void VariableExpression::addComponent(Component *c) {
    std::unique_ptr<Component> guard(c);
    do {
        if(components.size())
            break;
        if(!c->e1 && !c->e2) {
            var << std::move(c->comp);
>>>>>>> c782435b
            return;
        }
        PyObject *iter = PyObject_GetIter(obj.ptr());
        if(!iter)
            EXPR_PY_THROW(expr);
        set(iter,true);
    }
    bool next(Py::Object &obj,Expression *expr) {
        if(i>=0) {
            if(i>=(int)PySequence_Fast_GET_SIZE(ptr()))
                return false;
            obj = PySequence_Fast_GET_ITEM(ptr(),i++);
            return true;
        }
        PyObject *item = PyIter_Next(ptr());
        if(!item) {
            if(PyErr_Occurred())
                EXPR_PY_THROW(expr);
            return false;
        }
        obj = Py::asObject(item);
        return true;
    }
private:
    int i;
};

void AssignmentExpression::assign(const Expression *owner, const Expression *left, PyObject *right) {
    auto &frame = *_EvalStack.back();
    auto list = freecad_dynamic_cast<ListExpression>(left);
    if(list) {
        int catchAll = -1;
        int i=-1;
        for(bool flag : list->flags) {
            ++i;
            if(!flag) continue;
            if(catchAll >= 0)
                _EXPR_THROW("Too many catch all", list);
            catchAll = i;
        }
        auto r = PyObjectExpression::create(owner->getOwner(),right);
        AssignmentExpression::apply(owner,catchAll,list->items,r.get());
    }else if(left->isDerivedFrom(VariableExpression::getClassTypeId())) {
        auto e = static_cast<const VariableExpression*>(left);
        VarInfo info(e->push(owner,false));
        info.rhs = right;
        frame.setVar(owner,info);
    }else if(left->isDerivedFrom(CallableExpression::getClassTypeId())) {
        auto e = static_cast<const CallableExpression*>(left);
        VarInfo info = e->getVarInfo(false);
        info.rhs = right;
        frame.setVar(owner,info);
    }else
        _EXPR_THROW("Invalid left expression in assignment",owner);
}

Py::Object AssignmentExpression::apply(const Expression *owner, int _catchAll, 
        const ExpressionList &left, const Expression *right, int op)
{
    CHECK_STACK(AssignmentExpression, owner);

    auto &frame = *_EvalStack.back();
    if(left.size()==1) {
        VarInfo info;
        if(left[0]->isDerivedFrom(VariableExpression::getClassTypeId())) {
            auto e = static_cast<VariableExpression*>(left[0].get());
            info = e->push(owner,!!op);
        }else if(left[0]->isDerivedFrom(CallableExpression::getClassTypeId())) {
            auto e = static_cast<CallableExpression*>(left[0].get());
            info = e->getVarInfo(!!op);
        }else
            _EXPR_THROW("Invalid assignement",owner);
        if(!op) 
            info.rhs = right->getPyValue();
        else {
            if(info.lhs && info.lhs->ptr()==info.rhs.ptr()) {
                // release reference for possible faster in place operation
                *info.lhs = Py::Object();
            }
            info.rhs = calc(owner, op, info.rhs, right, true);
        }
        frame.setVar(owner,info);
        return info.rhs;
    }

    if(op)
        _EXPR_THROW("Invalid argumented assignement",owner);

    PyIterable value(right->getPyValue(),owner,true);
    Py::Sequence seq(value);
    size_t catchAll;
    if(_catchAll < 0) {
        catchAll = left.size();
        if(seq.size()>left.size())
            _EXPR_THROW("Too many values to unpack",owner);
        if(seq.size()<left.size())
            _EXPR_THROW("Too few values to unpack",owner);
    }else if(seq.size()+1<left.size())
        _EXPR_THROW("Too few values to unpack",owner);
    else
        catchAll = (size_t)_catchAll;
    int j=0;
    for(size_t i=0;i<catchAll;++i)
        assign(owner,left[i].get(),seq[j++].ptr());

    if(catchAll < left.size()) {
        Py::List list(seq.size()-left.size()+1);
        for(size_t i=0;i<list.size();++i) 
            list.setItem(i,seq[j++]);
        auto e = freecad_dynamic_cast<VariableExpression>(left[catchAll].get());
        if(!e) _EXPR_THROW("Invalid catch all in assignment",owner);
        VarInfo info(e->push(owner,false));
        info.rhs = list;
        frame.setVar(owner,info);

        for(size_t i=catchAll+1;i<left.size();++i) 
            assign(owner,left[i].get(),seq[j++].ptr());
    }
    return value;
}

Py::Object AssignmentExpression::_getPyValue(int *) const {
    return apply(this,catchAll,left,right.get(),op);
}

//
// VariableExpression class
//

EXPR_TYPESYSTEM_SOURCE(App::VariableExpression, App::Expression);

ExpressionPtr VariableExpression::create(const DocumentObject *owner, ObjectIdentifier &&var) {
    _EXPR_NEW(res,VariableExpression,owner);
    res->var = std::move(var);
    return _res;
}

/**
  * Determine if the expression is touched or not, i.e whether the Property object it
  * refers to is touched().
  *
  * @returns True if the Property object is touched, false if not.
  */

bool VariableExpression::isTouched() const
{
    return var.isTouched();
}

/**
  * Return a copy of the expression.
  */

ExpressionPtr VariableExpression::_copy() const
{
    _EXPR_NEW(res, VariableExpression,owner);
    res->var = var;
    return _res;
}

std::string VariableExpression::name() const {
    return var.getPropertyName();
}

const ObjectIdentifier &VariableExpression::getPath() const {
    return var;
}

Py::Object VariableExpression::_getPyValue(int *) const {
    if(_EvalStack.size() && !var.isLocalProperty() && !var.hasDocumentObjectName(true)) {
        auto &frame = *_EvalStack.back();
        const auto &comps = var.getComponents();
        assert(comps.size());
        auto v = frame.getVar(this,comps[0].getName(),BindQuery);
        if(v) {
            if(comps.size()==1 && components.empty())
                return *v;
            VarInfo info(*v);
            setVarInfo(info,true,true);
            return info.rhs;
        }
    }

    bool isPseudoProperty = false;
    auto res = var.getPyValue(true, &isPseudoProperty);

    if(!var.isLocalProperty() || !isPseudoProperty)
        EvalFrame::warn(this,1);
    return res;
}

void VariableExpression::addComponent(ComponentPtr &&c) {
    do {
        if(components.size())
            break;
        if(!c->e1 && !c->e2) {
            var << c->comp;
            return;
        }
        long l1=0,l2=0,l3=1;
        if(c->e3) {
            auto n3 = freecad_dynamic_cast<NumberExpression>(c->e3.get());
            if(!n3 || !essentiallyEqual(n3->getValue(),(double)l3))
                break;
        }
        if(c->e1) {
            auto n1 = freecad_dynamic_cast<NumberExpression>(c->e1.get());
            if(!n1) {
                if(c->e2 || c->e3)
                    break;
                auto s = freecad_dynamic_cast<StringExpression>(c->e1.get());
                if(!s)
                    break;
                var << ObjectIdentifier::MapComponent(
                        ObjectIdentifier::String(s->getText(),true));
                return;
            }
            if(!essentiallyInteger(n1->getValue(),l1))
                break;
            if(!c->comp.isRange()) {
                var << ObjectIdentifier::ArrayComponent(l1);
                return;
            } else if(!c->e2) {
                var << ObjectIdentifier::RangeComponent(l1,l2,l3);
                return;
            }
        }
        auto n2 = freecad_dynamic_cast<NumberExpression>(c->e2.get());
        if(n2 && essentiallyInteger(n2->getValue(),l2)) {
            var << ObjectIdentifier::RangeComponent(l1,l2,l3);
            return;
        }
    }while(0);

<<<<<<< HEAD
    Expression::addComponent(std::move(c));
=======
    Expression::addComponent(guard.release());
>>>>>>> c782435b
}

bool VariableExpression::_isIndexable() const {
    return true;
}

<<<<<<< HEAD
=======
Py::Object VariableExpression::_getPyValue() const {
    try {
        return var.getPyValue(true);
    } catch (Base::Exception &) {
        if(!hasComponent() && var.numComponents()==1
                           && !var.hasDocumentObjectName(true))
        {
            Quantity q;
            if(Quantity::fromUnitString(q,var.getComponents()[0].getName().c_str()))
                return Py::asObject(new QuantityPy(new Quantity(q)));
        }
        throw;
    }
}

>>>>>>> c782435b
void VariableExpression::_toString(std::ostream &ss, bool persistent,int) const {
    if(persistent)
        ss << var.toPersistentString();
    else
        ss << var.toString();
}

VarInfo VariableExpression::push(const Expression *owner, bool mustExist, std::string *name) const 
{
<<<<<<< HEAD
    (void)owner;
    assert(_EvalStack.size());
    auto &frame = *_EvalStack.back();
    const auto &comps = var.getComponents();
    assert(comps.size());
=======
    if(!hasComponent() && var.numComponents()==1
                       && !var.hasDocumentObjectName(true)
                       && !var.getProperty())
    {
        auto expr = UnitExpression::create(owner, var.getComponents()[0].getName().c_str());
        if(expr)
            return expr;
    }
    return copy();
}
>>>>>>> c782435b

    bool hasComponents = comps.size()>1 || components.size();
    BindType type = mustExist||hasComponents?BindExist:BindLocal;

<<<<<<< HEAD
    if(name)
        *name = comps[0].getName();
=======
Expression *VariableExpression::_copy() const
{
    return new VariableExpression(owner, ObjectIdentifier(var));
}
>>>>>>> c782435b

    VarInfo info(*frame.getVar(this,comps[0].getName(),type));
    setVarInfo(info,mustExist);
    return info;
}

void VariableExpression::setVarInfo(VarInfo &info, bool mustExist, bool noassign) const{
    Timing(setVarInfo);
    const auto &comps = var.getComponents();
    if(comps.size()==1 && components.empty())
        return;
    size_t count = comps.size();
    if(components.empty())
        --count;
    size_t i=1;
    for(;i<count;++i) {
        if(!noassign)
            EvalFrame::warn(this, 2, *info.rhs);
        info.rhs = comps[i].get(info.rhs);
    }
    if(components.empty()) {
        info.prefix = info.rhs;
        if(!noassign)
            EvalFrame::warn(this, 2, *info.rhs);
        if(mustExist)
            info.rhs = comps[i].get(info.rhs);
        if(!noassign)
            info.component.reset(new Component(comps[i]));
    }else{
        count = components.size()-1;
        for(i=0;i<count;++i) {
            if(!noassign)
                EvalFrame::warn(this, 2, *info.rhs);
            info.rhs = components[i]->get(this,info.rhs);
        }
        info.prefix = info.rhs;
        if(!noassign)
            EvalFrame::warn(this, 2, *info.rhs);
        if(mustExist)
            info.rhs = components[i]->get(this,info.rhs);
        if(!noassign)
            info.component.reset(new Component(*components[i]));
    }
}

// To disable dependency tracking inside function statement
static int _FunctionDepth;
class FunctionDepth {
public:
    FunctionDepth() {
        ++_FunctionDepth;
    }
    ~FunctionDepth() {
        --_FunctionDepth;
    }
};

void VariableExpression::_getIdentifiers(std::map<App::ObjectIdentifier,bool> &deps) const
{
    if(_FunctionDepth)
        return;
    bool hidden = HiddenReference::isHidden();
    auto res = deps.insert(std::make_pair(var,hidden));
    if(!hidden || res.second)
        res.first->second = hidden;
}

bool VariableExpression::_relabeledDocument(const std::string &oldName,
        const std::string &newName, ExpressionVisitor &v)
{
    return var.relabeledDocument(v, oldName, newName);
}

bool VariableExpression::_adjustLinks(
        const std::set<App::DocumentObject *> &inList, ExpressionVisitor &v) 
{
    return var.adjustLinks(v,inList);
}

void VariableExpression::_importSubNames(const ObjectIdentifier::SubNameMap &subNameMap) 
{
    var.importSubNames(subNameMap);
}

void VariableExpression::_updateLabelReference(
        App::DocumentObject *obj, const std::string &ref, const char *newLabel)
{
    var.updateLabelReference(obj,ref,newLabel);
}

bool VariableExpression::_updateElementReference(
        App::DocumentObject *feature, bool reverse, ExpressionVisitor &v) 
{
    return var.updateElementReference(v,feature,reverse);
}

bool VariableExpression::_renameObjectIdentifier(
        const std::map<ObjectIdentifier,ObjectIdentifier> &paths, 
        const ObjectIdentifier &path, ExpressionVisitor &v)
{
    const auto &oldPath = var.canonicalPath();
    auto it = paths.find(oldPath);
    if (it != paths.end()) {
        v.aboutToChange();
        if(path.getOwner())
            var = it->second.relativeTo(path);
        else
            var = it->second;
        return true;
    }
    return false;
}

void VariableExpression::_collectReplacement(
        std::map<ObjectIdentifier,ObjectIdentifier> &pathes,
        const App::DocumentObject *parent, 
        App::DocumentObject *oldObj, 
        App::DocumentObject *newObj) const
{
    ObjectIdentifier path;
    if(var.replaceObject(path,parent,oldObj,newObj))
        pathes[var.canonicalPath()] = std::move(path);
}

void VariableExpression::_moveCells(const CellAddress &address, 
        int rowCount, int colCount, ExpressionVisitor &v) 
{
    if(var.hasDocumentObjectName(true))
        return;

    int idx = 0;
    const auto &comp = var.getPropertyComponent(0,&idx);
    CellAddress addr = stringToAddress(comp.getName().c_str(),true);
    if(!addr.isValid())
        return;

    int thisRow = addr.row();
    int thisCol = addr.col();
    if (thisRow >= address.row() || thisCol >= address.col()) {
        v.aboutToChange();
        addr.setRow(thisRow + rowCount);
        addr.setCol(thisCol + colCount);
        var.setComponent(idx,ObjectIdentifier::SimpleComponent(addr.toString()));
    }
}

void VariableExpression::_offsetCells(int rowOffset, int colOffset, ExpressionVisitor &v) {
    if(var.hasDocumentObjectName(true))
        return;

    int idx = 0;
    const auto &comp = var.getPropertyComponent(0,&idx);
    CellAddress addr = stringToAddress(comp.getName().c_str(),true);
    if(!addr.isValid() || (addr.isAbsoluteCol() && addr.isAbsoluteRow()))
        return;

    if(!addr.isAbsoluteCol())
        addr.setCol(addr.col()+colOffset);
    if(!addr.isAbsoluteRow())
        addr.setRow(addr.row()+rowOffset);
    if(!addr.isValid()) {
        FC_WARN("Not changing relative cell reference '"
                << comp.getName() << "' due to invalid offset "
                << '(' << colOffset << ", " << rowOffset << ')');
    } else {
        v.aboutToChange();
        var.setComponent(idx,ObjectIdentifier::SimpleComponent(addr.toString()));
    }
}

//
// CallableExpression class
//

EXPR_TYPESYSTEM_SOURCE(App::CallableExpression, App::Expression);

ExpressionPtr CallableExpression::create(const App::DocumentObject *owner, std::string &&name,
        StringList &&names, ExpressionList &&args)
{
    assert(names.size() == args.size());
    ObjectIdentifier path(owner);
    path << ObjectIdentifier::SimpleComponent(std::move(name));
    return create(owner,std::move(path),std::move(names),std::move(args));
}

ExpressionPtr CallableExpression::create(const DocumentObject *owner, 
        ObjectIdentifier &&path, StringList &&names, ExpressionList &&args)
{
    assert(names.size() == args.size());
    if(path.numComponents()!=1 || path.hasDocumentObjectName())
        return CallableExpression::create(owner,
                VariableExpression::create(owner,std::move(path)),std::move(names),std::move(args));

    const std::string &name = path.getComponents()[0].getName();
    init_functions();
    auto it = registered_functions.find(name);

    if(it == registered_functions.end()) {
        return CallableExpression::create(owner,
                VariableExpression::create(owner,std::move(path)), std::move(names),std::move(args));
    }
    if(it->second < FunctionExpression::CALLABLE_START
            || it->second > FunctionExpression::CALLABLE_END) {
        for(auto &n : names) {
            if(n.size()) {
                PARSER_THROW("Function '" << name << "' does not support named argument.");
            }
        }
    }
    return create(owner,ExpressionPtr(),std::move(names),std::move(args),
            it->second,std::string(it->first));

}

ExpressionPtr CallableExpression::create(const DocumentObject *owner, ExpressionPtr &&expr, 
        StringList &&names, ExpressionList &&args, int ftype, std::string &&name, bool checkArgs)
{
#define FUNC_NAME "'" << (name.size()?name.c_str():"unnamed") << "'"
    assert(names.size() == args.size());
    if(checkArgs) {
        StringSet nameSet;
        bool hasKeyword = false;
        for(auto &n : names) {
            if(n.size() && n!="*")  {
                hasKeyword = true;
                if(n!="**" && !nameSet.insert(n).second)
                    PARSER_THROW("Duplicate keyword arg '" << n << "'");
            } else if(hasKeyword)
                PARSER_THROW("None keyword arg '" << n << "' after keyword arg");
        }
    }
    _EXPR_NEW(res,CallableExpression,owner);
    res->expr = std::move(expr);
    res->names = std::move(names);
    res->args = std::move(args);
    res->ftype = ftype;
    res->name = std::move(name);
    return _res;
}

VarInfo CallableExpression::getVarInfo(bool mustExist) const {
    VarInfo info;
    info.rhs = _getPyValue();
    if(components.size()) {
        std::size_t i;
        std::size_t count = components.size()-1;
        for(i=0;i<count;++i) {
            EvalFrame::warn(this, 2, *info.rhs);
            info.rhs = components[i]->get(this,info.rhs);
        }
        EvalFrame::warn(this, 2, *info.rhs);
        info.prefix = info.rhs;
        if(mustExist)
            info.rhs = components[i]->get(this,info.rhs);
        info.component.reset(new Component(*components[i]));
    }
    return info;
}

void CallableExpression::_toString(std::ostream &ss, bool persistent,int) const {
    if(expr)
        ss << expr->toStr(persistent);
    else 
        ss << name;
    ss << '(';
    bool first = true;
    int i=0;
    for(auto &arg : args) {
        auto &name = names[i++];
        if(first)
            first = false;
        else
            ss << ", ";
        if(name.size()) {
            ss << name;
            if(name != "*" && name!="**")
                ss << '=';
        }
        ss << arg->toStr(persistent);
    }
    ss << ')';
}

std::string CallableExpression::getDocString() const {
    if(ftype == FunctionExpression::FUNC_PARSED && 
       expr && expr->isDerivedFrom(SimpleStatement::getClassTypeId()))
    {
        auto e = static_cast<SimpleStatement*>(expr.get());
        if(e->getSize()) {
            auto estr = freecad_dynamic_cast<const StringExpression>(e->getExpr(0));
            if(estr)
                return estr->getText();
        }
    }
    return std::string();
}

bool CallableExpression::isTouched() const
{
    if(expr && expr->isTouched())
        return true;
    for(auto &arg : args) {
        if(arg->isTouched())
            return true;
    }
    return false;
}

void CallableExpression::_visit(ExpressionVisitor &v) {
    HiddenReference ref(ftype == FunctionExpression::HREF);
    for(auto &arg : args)
        arg->visit(v);
    if(expr)
        expr->visit(v);
}

static inline std::string varName(int index) {
    return std::string("_") + std::to_string(index) + "_";
}

static Expression::StringList prepareCommands(const Expression *owner, const Py::Object &arg0) {
    Expression::StringList cmds;
    if(arg0.isString()) 
        cmds.push_back(arg0.as_string());
    else {
        PyIterable pyobj(arg0,owner,true);
        Py::Sequence seq(pyobj);
        if(!seq.size())
            return cmds;
        cmds.reserve(seq.size());
        for(size_t i=0;i<seq.size();++i) {
            Py::Object item(seq[i]);
            if(!item.isString())
                _EXPR_THROW("Non string command in sequence",owner);
            cmds.emplace_back(item.as_string());
        }
    }
    return cmds;
}

static void prepareArguments(const Expression *owner, EvalFrame &frame, 
        const Expression::StringList &names, const Expression::ExpressionList &args, size_t start=1)
{
    (void)owner;
    int idx = 1;
    for(size_t j=start;j<args.size();++j) {
        auto &name = names[j];
        auto arg = args[j].get();
        if(!arg)
            continue;
        if(name == "*") {
            PyIterable pyobj(arg->getPyValue(),owner,true);
            Py::Sequence seq(pyobj);
            for(size_t i=0;i<seq.size();++i)
                *frame.getVar(owner,varName(idx++),BindLocalOnly) = Py::Object(seq[i]);
        }else if(name == "**") {
            Py::Object pyobj = arg->getPyValue();
            if(!pyobj.isMapping())
                _EXPR_THROW("Expects Python mapping.", arg);
            Py::Mapping mapping(pyobj);
            for(auto it=mapping.begin();it!=mapping.end();++it) {
                const auto &value = *it;
                if(!value.first.isString())
                    _EXPR_THROW("Only accepts string as key.", arg);
                *frame.getVar(owner,value.first.as_string(),BindLocalOnly) = Py::Object(value.second);
            }
        } else if(name.size()) {
            if(name[0] == '*')
                return;
            auto var = frame.getVar(owner,name,BindNonExist);
            if(var)
                *var = arg->getPyValue();
        } else {
            auto var = frame.getVar(owner,varName(idx++),BindNonExist);
            if(var)
                *var = arg->getPyValue();
        }
    }
}

enum JumpType {
    JUMP_NONE,
    JUMP_RETURN,
    JUMP_BREAK,
    JUMP_CONTINUE,
    JUMP_RAISE,
};

Py::Object CallableExpression::evaluate(PyObject *pyargs, PyObject *pykwds) {

    if(ftype != FunctionExpression::FUNC_PARSED)
        PY_THROW("Unexpected callable expression type: " << ftype);
    if(!expr)
        PY_THROW("Invalid callable expression");

    EvalFrame frame(name.c_str(),getOwner());

    const char *tupleName = 0;
    const char *dictName = 0;
    if(names.size()>=1) {
        auto &lastName = names[names.size()-1];
        if(lastName[0] == '*') {
            if(lastName[1] != '*')
                tupleName = lastName.c_str()+1;
            else {
                dictName = lastName.c_str()+2;
                if(names.size()>1 && names[names.size()-2][0] == '*')
                    tupleName = names[names.size()-2].c_str()+1;
            }
        }
    }
    Py::Tuple tupleArgs;
    Py::Dict dictArgs;

    size_t i=0;
    if(pyargs) {
        Py::Sequence seq(pyargs);
        if(names.empty() && seq.size()) {
            PY_THROW("Function " << FUNC_NAME << " does accept any arg");
        }
        for(i=0;i<seq.size();++i) {
            if(i>=names.size())
                PY_THROW("Too many args when calling " << FUNC_NAME);
            auto &name = names[i];
            if(name[0] != '*') {
                *frame.getVar(this,name,BindLocalOnly) = Py::Object(seq[i]);
                continue;
            }
            if(name[1]=='*')
                PY_THROW("Too many args when calling " << FUNC_NAME);
            tupleArgs = Py::Tuple(seq.size()-i);
            for(size_t j=0;i<seq.size();++i,++j)
                tupleArgs.setItem(j,seq[i]);
            break;
        }
    }

    if(!pykwds) {
        if(i<args.size() && !args[i])
            PY_THROW("Missing arg '" << names[i] << "' when calling " << FUNC_NAME);
        prepareArguments(this,frame,names,args,i);
    }else{
        Py::Dict dict(pykwds);
        for(size_t j=0;j<i;++j) {
            if(dict.hasKey(names[j]))
                PY_THROW("Multiple value of keyword arg '" 
                        << names[j] << "' when calling " << FUNC_NAME);
        }
        for(;i<args.size();++i) {
            if(names[i][0]=='*')
                break;
            if(dict.hasKey(names[i]))
                frame.getVar(this,names[i],BindLocalOnly);
            else if(!args[i]) 
                PY_THROW("Missing arg '" << names[i] << "' when calling " << FUNC_NAME);
            else
                *frame.getVar(this,names[i],BindLocalOnly) = args[i]->getPyValue();
        }
        for(auto it=dict.begin();it!=dict.end();++it){
            const auto &value = (*it);
            std::string key = value.first.as_string();
            auto itV = frame.vars.find(key);
            if(itV != frame.vars.end()) {
                itV->second->obj = Py::Object(value.second);
                continue;
            }
            if(!dictName)
                PY_THROW("Unknown keyword arg '" << key << "' when calling " << FUNC_NAME);
            dictArgs.setItem(key,value.second);
        }
    }
    if(dictName)
        *frame.getVar(this,dictName,BindLocalOnly) = dictArgs;
    if(tupleName) 
        *frame.getVar(this,tupleName,BindLocalOnly) = tupleArgs;

    frame.push();

    int jumpCode = 0;
    auto res = expr->getPyValue(0,&jumpCode);
    switch(jumpCode) {
    case JUMP_RETURN:
    case JUMP_NONE:
        break;
    case JUMP_BREAK:
            PY_THROW("Unmatched 'break' statement in function " << FUNC_NAME);
        case JUMP_CONTINUE:
            PY_THROW("Unmatched 'continue' statement in function" << FUNC_NAME);
        default:
            PY_THROW("Unexpected end of function " << FUNC_NAME);
    }
    return res;
}

Py::Object CallableExpression::_getPyValue(int *) const {
    if(!expr && ftype == FunctionExpression::EVAL) {
        if(args.size()<1)
            EXPR_THROW("Expects at least one arg");

        EvalFrame frame;
        prepareArguments(this,frame,names,args,names[0].empty()?1:0);
        frame.push();

        StringList cmds;
        if(names[0].empty())
            cmds = prepareCommands(this,args[0]->getPyValue());
        else {
            auto pycmd = frame.getLocalVar("cmd");
            if(!pycmd) 
                EXPR_THROW("eval() excepts the command argument to be named as 'cmd'");
            cmds = prepareCommands(this,*pycmd);
        }
        Py::Object res;
        for(auto &cmd : cmds) {
            int jumpCode = 0;
            res = Expression::parse(owner,cmd,true)->getPyValue(0,&jumpCode);
            switch(jumpCode) {
            case JUMP_RETURN:
                return res;
            case JUMP_NONE:
                continue;
            case JUMP_BREAK:
                EXPR_THROW("Unmatched 'break' statement.");
            case JUMP_CONTINUE:
                EXPR_THROW("Unmatched 'continue' statement.");
            default:
                EXPR_THROW("Unexpected end of 'eval'.");
            }
        }
        return res;
    }

    Py::Object *pyCallable = 0;
    if(!expr && ftype != FunctionExpression::EVAL && _EvalStack.size() && _EvalStack.front()->PythonMode()) {
        auto &frame = *_EvalStack.back();
        pyCallable = frame.getVar(this,name.c_str(),BindQuery);
        if(pyCallable && !pyCallable->isCallable()) 
            pyCallable = 0;
    }
    if(!expr && !pyCallable) {
        switch(ftype) {
        case FunctionExpression::FUNC: 
        case FunctionExpression::FUNC_D: {

            if(args.size()<1)
                EXPR_THROW("Expects at least one argument");

            // parse but not evaluate the expressions, and then wrap them
            // inside a python callable 

            auto statement = Statement::create(owner,ExpressionPtr());
            for(auto &cmd : prepareCommands(this,args[0]->getPyValue()))
                static_cast<Statement&>(*statement).add(parse(owner,cmd,true));

            _EXPR_NEW(res,CallableExpression,owner);
            res->ftype = FunctionExpression::FUNC_PARSED;
            res->names.reserve(args.size());
            res->args.reserve(args.size());
            res->expr = std::move(statement);
            if(ftype == FunctionExpression::FUNC_D) {
                // Delay argument evaluation until the function is evaluated.
                // Just wrap them as it is now.
                for(size_t i=1;i<args.size();++i) {
                    res->names.push_back(names[i]);
                    res->args.push_back(args[i]->copy());
                }
            }else {
                // Evaluate the arguments now
                EvalFrame frame;
                prepareArguments(this,frame,names,args);
                for(auto &v : frame.vars) {
                    res->names.push_back(v.first);
                    res->args.push_back(PyObjectExpression::create(owner,*v.second->obj));
                }
            }
            return Py::Object(new ExpressionPy(_res.release()));

        } case FunctionExpression::IMPORT_PY: {
            Py::Object value(args[0]->getPyValue());
            if(!value.isString())
                EXPR_THROW("Function expects the first argument to be a string.");
            return ImportModules::instance()->getModule(value.as_string(),this);
        } case FunctionExpression::PRAGMA: {
            Py::Object value(args[0]->getPyValue());
            if(!value.isString())
                EXPR_THROW("Function expects the first argument to be a string.");

            bool hasArg2 = false;
            long arg2;
            if(args.size() > 1) {
                Py::Object value(args[1]->getPyValue());
                if(value.isNumeric()) {
                    arg2 = Py::Long(value);
                    hasArg2 = true;
                }
            }
            if(!hasArg2)
                EXPR_THROW("Function expects the second argument to be an integer.");
            std::string name = value.as_string();
            if(boost::equals(name,"nowarn"))
                EvalFrame::pragmaNoWarn(arg2,true);
            else if(boost::equals(name,"warn")) 
                EvalFrame::pragmaNoWarn(arg2,false);
            else if(boost::equals(name,"loop_check"))
                EvalFrame::pragmaLoopCheck(arg2);
            return Py::Object();
        } default:
            return FunctionExpression::evaluate(this,ftype,args);
        }
    }

    Py::Object pyobj;
    if(pyCallable) {
       pyobj = *pyCallable;
    }else {
       pyobj = expr->getPyValue();
       if(!pyobj.isCallable())
           EXPR_THROW("Expects Python callable.");
    }

    static std::set<PyObject*> blockedObjs;
    if(blockedObjs.empty()) {
#define BLOCK_VAR "__blockobj"
#define BLOCK_CMD(_name) BLOCK_VAR "=" _name
        const char *cmds[] = {
            BLOCK_CMD("Gui.doCommand"),
        };
        for(auto cmd : cmds) {
            try {
                PyObject * pyvalue = Base::Interpreter().getValue(cmd, BLOCK_VAR);
                blockedObjs.insert(pyvalue);
                Py::_XDECREF(pyvalue);
            }catch(Base::Exception &e) {
                FC_LOG("Exception on blocking " << cmd << ": " << e.what());
            }
        }
        Base::Interpreter().removeVariable(BLOCK_VAR);
        blockedObjs.insert(EvalFrame::getBuiltin("eval"));
        blockedObjs.insert(EvalFrame::getBuiltin("execfile"));
        blockedObjs.insert(EvalFrame::getBuiltin("exec"));
        blockedObjs.insert(EvalFrame::getBuiltin("__import__"));
        blockedObjs.insert(EvalFrame::getBuiltin("file"));
        blockedObjs.insert(EvalFrame::getBuiltin("open"));
        blockedObjs.insert(EvalFrame::getBuiltin("input"));
    }
    if(blockedObjs.find(pyobj.ptr()) != blockedObjs.end())
        EXPR_THROW("Python built-in blocked");

    int count=0;
    std::vector<Py::Sequence,ExpressionAllocator(Py::Sequence) > seqs;
    int i = 0;
    for(auto &arg : args) {
        auto &name = names[i++];
        if(name.empty())
            ++count;
        else if(name == "*") {
            PyIterable pyobj(arg->getPyValue(),this,true);
            seqs.push_back(pyobj);
            count += (int)seqs.back().size();
        }
    }
    Py::Tuple tuple(count);
    Py::Dict dict;
    auto it = seqs.begin();
    i = 0;
    int k=0;
    for(auto &arg : args) {
        auto &name = names[i++];
        if(name.empty())
            tuple.setItem(k++,arg->getPyValue());
        else if(name == "*") {
            Py::Sequence seq = *it++;
            for(size_t j=0;j<seq.size();++j)
                tuple.setItem(k++,Py::Object(seq[j].ptr()));
        }else if(name == "**") {
            Py::Object pyobj(arg->getPyValue());
            if(!pyobj.isMapping()) 
                EXPR_THROW("Expects Python mapping.");
            Py::Mapping map(pyobj);
            for(auto it=map.begin();it!=map.end();++it) {
                const auto &value = *it;
                if(!value.first.isString())
                    EXPR_THROW("Expects only string key.");
                dict.setItem(value.first, value.second);
            }
        }else
            dict.setItem(name, arg->getPyValue());
    }
    try {
        ImportParamLock lock;
        return Py::Callable(pyobj).apply(tuple,dict);
    }catch (Py::Exception&) {
        EXPR_PY_THROW(this);
    }
    return Py::Object();
}

ExpressionPtr CallableExpression::_copy() const {
    _EXPR_NEW(res,CallableExpression,owner);
    if(expr) res->expr = expr->copy();
    res->names = names;
    copy_vector(res->args,args);
    res->name = name;
    res->ftype = ftype;
    return _res;
}

std::vector<std::string> VariableExpression::getStringList() const {
    auto res = var.getStringList();
    res.reserve(res.size() + components.size());
    std::ostringstream ss;
    for(auto &comp : components) {
        ss.str("");
        comp->toString(ss,false);
        res.push_back(ss.str());
    }
    return res;
}

void VariableExpression::popComponents(int count) {
    if(count <= 0)
        return;
    for(;count && components.size(); --count) {
        delete components.back();
        components.pop_back();
    }
    var.popComponents(count);
}

//
// PyObjectExpression class
//

EXPR_TYPESYSTEM_SOURCE(App::PyObjectExpression, App::Expression);

ExpressionPtr PyObjectExpression::create(const DocumentObject *owner, PyObject *obj) {
    _EXPR_NEW(res,PyObjectExpression,owner);
    Py::_XINCREF(obj);
    res->pyObj = obj;
    return _res;
}

PyObjectExpression::~PyObjectExpression() {
    if(pyObj) {
        Base::PyGILStateLocker lock;
        Py::_XDECREF(pyObj);
    }
}

void PyObjectExpression::setPyObject(Py::Object obj) {
    Py::_XDECREF(pyObj);
    pyObj = obj.ptr();
    Py::_XINCREF(pyObj);
}

void PyObjectExpression::setPyObject(PyObject *obj, bool owned) {
    if(pyObj == obj)
        return;
    Py::_XDECREF(pyObj);
    pyObj = obj;
    if(!owned)
        Py::_XINCREF(pyObj);
}

void PyObjectExpression::_toString(std::ostream &ss, bool,int) const
{
    if(!pyObj)
        ss << "None";
    else {
        Base::PyGILStateLocker lock;
        PropertyString s;
        s.setPyObject(pyObj);
        ss << s.getStrValue();
    }
}

ExpressionPtr PyObjectExpression::_copy() const
{
    if(!pyObj)
        return PyObjectExpression::create(owner);
    Base::PyGILStateLocker lock;
    return PyObjectExpression::create(owner, pyObj);
}

Py::Object PyObjectExpression::_getPyValue(int *) const {
    if(!pyObj)
        return Py::Object();
    return Py::Object(pyObj);
}

//
// StringExpression class
//

EXPR_TYPESYSTEM_SOURCE(App::StringExpression, App::Expression);

StringExpression::~StringExpression() {
    if(cache) {
        Base::PyGILStateLocker lock;
        Py::_XDECREF(cache);
    }
}

ExpressionPtr StringExpression::create(const DocumentObject *owner, ExpressionString &&str) {
    _EXPR_NEW(res,StringExpression,owner);
    res->str = std::move(str);
    return _res;
}

void StringExpression::_toString(std::ostream &ss, bool,int) const
{
    static const char *quoteLeft[] = {"<<","'","\"","'''","\"\"\""};
    static const char *quoteRight[] = {">>","'","\"","'''","\"\"\""};
    static const char quotes[] = {'>','\'','"','\'','"'};

    size_t idx = (size_t)str.quote;
    assert(idx<sizeof(quoteLeft)/sizeof(quoteLeft[0]));
    if(str.prefix0)
        ss << str.prefix0;
    if(str.prefix1)
        ss << str.prefix1;
    ss << quoteLeft[idx];
    bool isRaw = str.isRaw();
    bool isLong = str.isLong();
    char quote = quotes[idx];

    for(auto c : str.text) {
        if(c == quote)
            ss << '\\' << c;
        else if(isRaw) 
            ss << c;
        else {
            switch (c) {
            case '\t':
                ss << "\\t";
                break;
            case '\n':
                if(isLong)
                    ss << c;
                else
                    ss << "\\n";
                break;
            case '\r':
                ss << "\\r";
                break;
            case '\\':
                ss << "\\\\";
                break;
            default:
                ss << c;
            }
        }
    }
    ss << quoteRight[idx];
}

ExpressionString ExpressionString::unquote(const char *txt) {
    std::stringstream ss;
    ExpressionString res;

    if(std::isalpha((unsigned char)txt[0])) {
        char c = std::tolower((unsigned char)txt[0]);
        if(c != 'r' && c != 'u')
            PARSER_THROW("Unsupported string prefix '" << c << "'");
        else{
            res.prefix0 = c;
            ++txt;
            if(std::isalpha((unsigned char)txt[0])) {
                c = std::tolower((unsigned char)txt[0]);
                if(c != 'r' && c != 'u')
                    PARSER_THROW("Unsupported string prefix '" << c << "'");
                else{
                    res.prefix1 = c;
                    ++txt;
                }
            }
        }
    }

    if(txt[0] == '<') {
        assert(res.prefix0==0);
        assert(txt[1] == '<');
        txt += 2;
    } else if(txt[0] == '\'') {
        ++txt;
        if(txt[0] == '\'') {
            if(txt[1] == 0) {
                res.quote = QuoteSingle;
                return res;
            }
            if(txt[1]!='\'')
                PARSER_THROW("Invalid string");
            res.quote = QuoteSingleLong;
            txt += 2;
        }else
            res.quote = QuoteSingle;
    }else if(txt[0] == '"') {
        ++txt;
        if(txt[0] == '"') {
            if(txt[1] == 0) {
                res.quote = QuoteDouble;
                return res;
            }
            if(txt[1]!='"')
                PARSER_THROW("Invalid string");
            res.quote = QuoteDoubleLong;
            txt += 2;
        }else
            res.quote = QuoteDouble;
    }else
        PARSER_THROW("Invalid string");

    size_t len = strlen(txt);
    if(!res.quote) {
        if(len<2)
            PARSER_THROW("Invalid string");
        len-=2;
    }else if(res.quote == QuoteSingle || res.quote==QuoteDouble) {
        if(len<1)
            PARSER_THROW("Invalid string");
        --len;
    }else{
        if(len<3)
            PARSER_THROW("Invalid string");
        len -= 3;
    }

    bool isRaw = res.isRaw();
    bool escaped = false;
    const char *end = txt+len;
    for(const char *cur=txt;cur!=end;++cur) {
        if (escaped) {
            switch (*cur) {
            case '>':
                ss << '>';
                break;
            case 't':
                ss << '\t';
                break;
            case 'n':
                ss << '\n';
                break;
            case 'r':
                ss << '\r';
                break;
            case '\\':
                ss << '\\';
                break;
            case '\'':
                ss << '\'';
                break;
            case '"':
                ss << '"';
                break;
            default:
                ss << '\\';
                ss << *cur;
            }
            escaped = false;
        } else if(!isRaw && *cur == '\\')
            escaped = true;
        else
            ss << *cur;
    }
    res.text = ss.str();
    return res;
}

void StringExpression::append(const ExpressionString &s) {
    str.text += s.text;
    if(cache) {
        Base::PyGILStateLocker lock;
        Py::_XDECREF(cache);
        cache = 0;
    }
}

ExpressionPtr StringExpression::_copy() const
{
    return StringExpression::create(owner, ExpressionString(str));
}

Py::Object StringExpression::_getPyValue(int *) const {
    if(!cache) 
        cache = Py::new_reference_to(Py::String(str.text));
    return Py::Object(cache);
}

///////////////////////////////////////////////////////////////////

EXPR_TYPESYSTEM_SOURCE(App::ConditionalExpression, App::Expression);

ExpressionPtr ConditionalExpression::create(const DocumentObject *owner, 
        ExpressionPtr &&condition, ExpressionPtr &&trueExpr, ExpressionPtr &&falseExpr, bool pythonForm)
{
    _EXPR_NEW(res,ConditionalExpression,owner);
    res->condition = std::move(condition);
    res->trueExpr = std::move(trueExpr);
    res->falseExpr = std::move(falseExpr);
    res->pythonForm = pythonForm;
    return _res;
}

bool ConditionalExpression::isTouched() const
{
    return condition->isTouched() || trueExpr->isTouched() || falseExpr->isTouched();
}

Py::Object ConditionalExpression::_getPyValue(int *) const {
    if(condition->getPyValue().isTrue())
        return trueExpr->getPyValue();
    else
        return falseExpr->getPyValue();
}

ExpressionPtr ConditionalExpression::simplify() const
{
    ExpressionPtr e(condition->simplify());
    NumberExpression * v = freecad_dynamic_cast<NumberExpression>(e.get());

    if (v == 0) {
        return copy();
    } else {
        if (fabs(v->getValue()) > 0.5)
            return trueExpr->simplify();
        else
            return falseExpr->simplify();
    }
}

void ConditionalExpression::_toString(std::ostream &ss, bool persistent,int) const
{
    if(!pythonForm)
        ss << condition->toStr(persistent) << " ? ";

    if (trueExpr->priority() <= priority())
        ss << '(' << trueExpr->toStr(persistent) << ')';
    else
        ss << trueExpr->toStr(persistent);

    if(pythonForm)
        ss << " if " << condition->toStr(persistent) << " else ";
    else
        ss << " : ";

    if (falseExpr->priority() <= priority())
        ss << '(' << falseExpr->toStr(persistent) << ')';
    else
        ss << falseExpr->toStr(persistent);
}

ExpressionPtr ConditionalExpression::_copy() const
{
    return ConditionalExpression::create(
            owner,condition->copy(),trueExpr->copy(),falseExpr->copy());
}

int ConditionalExpression::priority() const
{
    return 2;
}

void ConditionalExpression::_visit(ExpressionVisitor &v)
{
    condition->visit(v);
    trueExpr->visit(v);
    falseExpr->visit(v);
}

/////////////////////////////////////////////////////////////////////////

EXPR_TYPESYSTEM_SOURCE(App::ConstantExpression, App::NumberExpression);

ExpressionPtr ConstantExpression::create(const DocumentObject *owner, 
        const char *name, const Quantity & quantity)
{
    _EXPR_NEW(res,ConstantExpression,owner,quantity);
    res->name = name;
    return _res;
}

void ConstantExpression::_toString(std::ostream &ss, bool,int) const
{
    ss << name;
}

ExpressionPtr ConstantExpression::_copy() const
{
    return ConstantExpression::create(owner, name, getQuantity());
}

ExpressionPtr ConstantExpression::simplify() const {
    return copy();
}

Py::Object ConstantExpression::_getPyValue(int *) const {
    if(!cache) {
        if(strcmp(name,"None") == 0)
            cache = Py::new_reference_to(Py::None());
        else if(strcmp(name, "True")== 0)
            cache = Py::new_reference_to(Py::True());
        else if(strcmp(name, "False")== 0)
            cache = Py::new_reference_to(Py::False());
        else
            return NumberExpression::_getPyValue();
    }
    return Py::Object(cache);
}

bool ConstantExpression::isNumber() const {
    return strcmp(name,"None") 
        && strcmp(name,"True") 
        && strcmp(name, "False");
}

/////////////////////////////////////////////////////////////////////////////////////

EXPR_TYPESYSTEM_SOURCE(App::RangeExpression, App::Expression);

ExpressionPtr RangeExpression::create(const DocumentObject *owner, std::string &&begin, std::string &&end) 
{
    _EXPR_NEW(res,RangeExpression,owner);
    res->begin = std::move(begin);
    res->end = std::move(end);
    return _res;
}

bool RangeExpression::isTouched() const
{
    Range i(getRange());

    do {
        Property * prop = owner->getPropertyByName(i.address().c_str());

        if (prop && prop->isTouched())
            return true;
    } while (i.next());

    return false;
}

void RangeExpression::_toString(std::ostream &ss, bool,int) const
{
    ss << begin << ':' << end;
}

ExpressionPtr RangeExpression::_copy() const
{
    return RangeExpression::create(owner,std::string(begin),std::string(end));
}

void RangeExpression::_getIdentifiers(std::map<App::ObjectIdentifier,bool> &deps) const
{
    if(_FunctionDepth)
        return;

    bool hidden = HiddenReference::isHidden();

    assert(owner);

    Range i(getRange());

    do {
        ObjectIdentifier var(owner,i.address());
        auto res = deps.insert(std::make_pair(var,hidden));
        if(!hidden || res.second)
            res.first->second = hidden;
    } while (i.next());
}

Py::Object RangeExpression::_getPyValue(int *) const {
    Range i(getRange());
    Py::List list(i.size());
    int j=0;
    do {
        try {
            ObjectIdentifier var(owner,i.address());
            list.setItem(j++,var.getPyValue());
        }catch(Base::Exception &e) {
            _EXPR_RETHROW(e,"Failed to obtian cell '" << i.address() << "': ",this);
        }
    }while(i.next());
    return list;
}

Range RangeExpression::getRange() const
{
    auto c1 = stringToAddress(begin.c_str(),true);
    auto c2 = stringToAddress(end.c_str(),true);
    if(c1.isValid() && c1.isValid())
        return Range(c1,c2);

    Base::PyGILStateLocker lock;
    static const std::string attr("getCellFromAlias");
    Py::Object pyobj(owner->getPyObject(),true);
    if(!pyobj.hasAttr(attr)) 
        EXPR_THROW("Invalid cell range " << begin << ':' << end);
    Py::Callable callable(pyobj.getAttr(attr));
    if(!c1.isValid()) {
        try {
            Py::Tuple arg(1);
            arg.setItem(0,Py::String(begin));
            c1 = CellAddress(callable.apply(arg).as_string().c_str());
        } catch(Py::Exception &) {
            _EXPR_PY_THROW("Invalid cell address '" << begin << "': ",this);
        } catch(Base::Exception &e) {
            _EXPR_RETHROW(e,"Invalid cell address '" << begin << "': ",this);
        }
    }
    if(!c2.isValid()) {
        try {
            Py::Tuple arg(1);
            arg.setItem(0,Py::String(end));
            c2 = CellAddress(callable.apply(arg).as_string().c_str());
        } catch(Py::Exception &) {
            _EXPR_PY_THROW("Invalid cell address '" << end << "': ", this);
        } catch(Base::Exception &e) {
            _EXPR_RETHROW(e,"Invalid cell address '" << end << "': ", this);
        }
    }
    return Range(c1,c2);
}

bool RangeExpression::_renameObjectIdentifier(
        const std::map<ObjectIdentifier,ObjectIdentifier> &paths, 
        const ObjectIdentifier &path, ExpressionVisitor &v)
{
    (void)path;
    bool touched =false;
    auto it = paths.find(ObjectIdentifier(owner,begin));
    if (it != paths.end()) {
        v.aboutToChange();
        begin = it->second.getPropertyName();
        touched = true;
    }
    it = paths.find(ObjectIdentifier(owner,end));
    if (it != paths.end()) {
        v.aboutToChange();
        end = it->second.getPropertyName();
        touched = true;
    }
    return touched;
}

void RangeExpression::_moveCells(const CellAddress &address,
        int rowCount, int colCount, ExpressionVisitor &v) 
{
    CellAddress addr = stringToAddress(begin.c_str(),true);
    if(addr.isValid()) {
        int thisRow = addr.row();
        int thisCol = addr.col();
        if (thisRow >= address.row() || thisCol >= address.col()) {
            v.aboutToChange();
            addr.setRow(thisRow+rowCount);
            addr.setCol(thisCol+colCount);
            begin = addr.toString();
        }
    }
    addr = stringToAddress(end.c_str(),true);
    if(addr.isValid()) {
        int thisRow = addr.row();
        int thisCol = addr.col();
        if (thisRow >= address.row() || thisCol >= address.col()) {
            v.aboutToChange();
            addr.setRow(thisRow + rowCount);
            addr.setCol(thisCol + colCount);
            end = addr.toString();
        }
    }
}

void RangeExpression::_offsetCells(int rowOffset, int colOffset, ExpressionVisitor &v) 
{
    CellAddress addr = stringToAddress(begin.c_str(),true);
    if(addr.isValid() && (!addr.isAbsoluteRow() || !addr.isAbsoluteCol())) {
        v.aboutToChange();
        if(!addr.isAbsoluteRow())
            addr.setRow(addr.row()+rowOffset);
        if(!addr.isAbsoluteCol()) 
            addr.setCol(addr.col()+colOffset);
        begin = addr.toString();
    }
    addr = stringToAddress(end.c_str(),true);
    if(addr.isValid() && (!addr.isAbsoluteRow() || !addr.isAbsoluteCol())) {
        v.aboutToChange();
        if(!addr.isAbsoluteRow())
            addr.setRow(addr.row()+rowOffset);
        if(!addr.isAbsoluteCol()) 
            addr.setCol(addr.col()+colOffset);
        end = addr.toString();
    }
}


/////////////////////////////////////////////////////////////////////////////////

EXPR_TYPESYSTEM_SOURCE(App::ComprehensionExpression, App::Expression);

ExpressionPtr ComprehensionExpression::create(const DocumentObject *owner,
        int catchAll, ExpressionList &&targets, ExpressionPtr &&expr)
{
    _EXPR_NEW(res,ComprehensionExpression,owner);
    res->add(catchAll, std::move(targets),std::move(expr));
    return _res;
}

ComprehensionExpression::CompFor::CompFor(const CompFor &other) {
    catchAll = other.catchAll;
    if(other.expr)
        expr = other.expr->copy();
    copy_vector(targets,other.targets);
    copy_vector(conds,other.conds);
}

void ComprehensionExpression::setExpr(ExpressionPtr &&_key, ExpressionPtr &&_value) {
    key = std::move(_key);
    value = std::move(_value);
    list = false;
}

void ComprehensionExpression::setExpr(ExpressionPtr &&_key, bool isList) {
    key = std::move(_key);
    value.reset();
    list = isList;
}

void ComprehensionExpression::_visit(ExpressionVisitor & v) {
    if(key) key->visit(v);
    if(value) value->visit(v);
    for(auto &comp : comps) {
        for(auto &e : comp.targets)
            e->visit(v);
        comp.expr->visit(v);
        for(auto &cond : comp.conds)
            cond->visit(v);
    }
}

bool ComprehensionExpression::isTouched() const {
    if(key && key->isTouched())
        return true;
    if(value && value->isTouched())
        return true;
    for(auto &comp : comps) {
        for(auto &e : comp.targets) {
            if(e->isTouched())
                return true;
        }
        if(comp.expr->isTouched())
            return true;
        for(auto &cond : comp.conds) {
            if(cond->isTouched())
                return true;
        }
    }
    return false;
}

void ComprehensionExpression::add(int catchAll, ExpressionList &&targets, ExpressionPtr &&expr) {
    comps.emplace_back();
    auto &comp = comps.back();
    comp.catchAll = catchAll;
    comp.targets = std::move(targets);
    comp.expr = std::move(expr);
}

void ComprehensionExpression::addCond(ExpressionPtr &&cond) {
    assert(comps.size());
    comps.back().conds.push_back(std::move(cond));
}

void ComprehensionExpression::_toString(std::ostream &ss, bool persistent,int) const {
    if(!key)
        return;
    if(list)
        ss << "[  " << key->toStr(persistent);
    else if(value)
        ss << "{ " << key->toStr(persistent,true) << " : " << value->toStr(persistent,true);
    else
        ss << "{ " << key->toStr(persistent);
    for(auto &comp : comps) {
        ss << " for ";
        bool first = true;
        int i = 0;
        for(auto &e : comp.targets) {
            if(first)
                first = false;
            else
                ss << ", ";
            if(i++ == comp.catchAll)
                ss << '*';
            ss << e->toStr(persistent);
        }
        ss << " in " << comp.expr->toStr(persistent);
        for(auto &cond : comp.conds)
            ss << " if " << cond->toStr(persistent);
    }
    ss << (list?" ]":" }");
}

ExpressionPtr ComprehensionExpression::_copy() const
{
    _EXPR_NEW(res,ComprehensionExpression,owner);
    res->list = list;
    if(key) res->key = key->copy();
    if(value) res->value = value->copy();
    for(auto &comp : comps) {
        res->comps.emplace_back();
        auto &other = res->comps.back();
        copy_vector(other.targets,comp.targets);
        other.expr = comp.expr->copy();
        copy_vector(other.conds,comp.conds);
    }
    return _res;
}

Py::Object ComprehensionExpression::_getPyValue(int *) const {
    if(!key)
        return Py::Object();
    EvalFrame frame;
    frame.push();
    Py::Object res(list?PyList_New(0):(value?PyDict_New():PySet_New(0)));
    try {
        _calc(res,comps.begin());
    }catch(Py::Exception &) {
        EXPR_PY_THROW(this);
    }
    return res;
}

void ComprehensionExpression::_calc(Py::Object &res, CompForList::const_iterator iter) const{
    if(iter == comps.end()) {
        if(value)
            PyDict_SetItem(res.ptr(),*key->getPyValue(),*value->getPyValue());
        else if(list)
            PyList_Append(res.ptr(),*key->getPyValue());
        else
            PySet_Add(res.ptr(),*key->getPyValue());
        return;
    }

    auto &comp = *iter++;

    ExpressionPtr tmp = PyObjectExpression::create(owner);
    auto pyexpr = static_cast<PyObjectExpression*>(tmp.get());

    PyIterable seq(comp.expr->getPyValue(),this,false);
    Py::Object item;
    while(seq.next(item,comp.expr.get())) {
        pyexpr->setPyObject(item);
        AssignmentExpression::apply(this,comp.catchAll,comp.targets,pyexpr);
        bool proceed = true;
        for(auto &cond : comp.conds) {
            if(!(proceed=cond->getPyValue().isTrue()))
                break;
        }
        if(proceed)
            _calc(res,iter);
    }
}

// ListExpression class
//

EXPR_TYPESYSTEM_SOURCE(App::ListExpression, App::Expression);

ExpressionPtr ListExpression::create(const DocumentObject *owner) {
    return EXPR_NEW(ListExpression,owner);
}

ExpressionPtr ListExpression::create(const DocumentObject *owner,
        ExpressionList &&items, FlagList &&flags)
{
    _EXPR_NEW(res,ListExpression,owner);
    res->flags = flags;
    res->items = std::move(items);
    if(flags.size() < items.size())
        flags.resize(items.size(),false);
    return _res;
}

void ListExpression::_visit(ExpressionVisitor & v) {
    for(auto &item : items)
        item->visit(v);
}

bool ListExpression::isTouched() const {
    for(auto &item : items) {
        if(item->isTouched())
            return true;
    }
    return false;
}

void ListExpression::printItems(std::ostream &ss, bool persistent) const {
    int i=0;
    bool first = true;
    for(auto &item : items) {
        bool flag = flags[i++];
        if(first)
            first = false;
        else
            ss << ", ";
        if(flag)
            ss << '*';
        ss << item->toStr(persistent,flag);
    }
}

void ListExpression::_toString(std::ostream &ss, bool persistent,int) const {
    ss << '[';
    printItems(ss,persistent);
    ss << ']';
}

ExpressionPtr ListExpression::_copy() const
{
    _EXPR_NEW(res,ListExpression,owner);
    res->flags = flags;
    copy_vector(res->items,items);
    return _res;
}

Py::Object ListExpression::_getPyValue(int *) const {
    Py::List list;
    int i = 0;
    for(auto &item : items) {
        bool flag = flags[i++];
        Py::Object pyvalue = item->getPyValue();
        if(!flag) {
            list.append(pyvalue);
            continue;
        }
        PyIterable seq(pyvalue,this,false);
        Py::Object pyitem;
        while(seq.next(pyitem,item.get()))
            list.append(pyitem);
    }
    return list;
}

void ListExpression::setItem(std::size_t index, ExpressionPtr &&expr) {
    if(index >= items.size())
        __EXPR_THROW(IndexError,"Index out of bound",this);
    items[index] = std::move(expr);
}

void ListExpression::append(ExpressionPtr &&expr) {
    items.push_back(std::move(expr));
}


// TupleExpression class
//

EXPR_TYPESYSTEM_SOURCE(App::TupleExpression, App::ListExpression);

ExpressionPtr TupleExpression::create(const DocumentObject *owner) {
    return EXPR_NEW(TupleExpression,owner);
}

ExpressionPtr TupleExpression::create(const DocumentObject *owner, ExpressionPtr &&item, bool flag)
{
    _EXPR_NEW(res,TupleExpression,owner);
    res->flags.push_back(flag);
    res->items.push_back(std::move(item));
    return _res;
}

ExpressionPtr TupleExpression::create(const DocumentObject *owner,
        ExpressionList &&items, FlagList &&flags)
{
    _EXPR_NEW(res,TupleExpression,owner);
    res->flags = flags;
    res->items = std::move(items);
    if(flags.size() < items.size())
        flags.resize(items.size(),false);
    return _res;
}

void TupleExpression::_toString(std::ostream &ss, bool persistent,int) const {
    ss << '(';
    printItems(ss,persistent);
    if(items.size() == 1)
        ss << ", ";
    ss << ')';
}

ExpressionPtr TupleExpression::_copy() const
{
    _EXPR_NEW(res,TupleExpression,owner);
    res->flags = flags;
    copy_vector(res->items,items);
    return _res;
}

Py::Object TupleExpression::_getPyValue(int *) const {
    Py::Sequence seq(ListExpression::_getPyValue());
    return Py::Tuple(seq);
}


// DictExpression class
//

EXPR_TYPESYSTEM_SOURCE(App::DictExpression, App::Expression);

ExpressionPtr DictExpression::create(const DocumentObject *owner) {
    return EXPR_NEW(DictExpression,owner);
}

ExpressionPtr DictExpression::create(const DocumentObject *owner, ExpressionPtr &&key, ExpressionPtr &&value)
{
    _EXPR_NEW(res,DictExpression,owner);
    res->addItem(std::move(key),std::move(value));
    return _res;
}

ExpressionPtr DictExpression::create(const DocumentObject *owner, ExpressionPtr &&value)
{
    _EXPR_NEW(res,DictExpression,owner);
    res->addItem(std::move(value));
    return _res;
}

void DictExpression::_visit(ExpressionVisitor & v) {
    int i=0;
    for(auto &key : keys) {
        auto &value = values[i++];
        if(key) 
            key->visit(v);
        value->visit(v);
    }
}

bool DictExpression::isTouched() const {
    int i=0;
    for(auto &key : keys) {
        auto &value = values[i++];
        if(key && key->isTouched()) 
            return true;
        if(value->isTouched())
            return true;
    }
    return false;
}

void DictExpression::addItem(ExpressionPtr &&key, ExpressionPtr &&value) {
    assert(key && value);
    keys.push_back(std::move(key));
    values.push_back(std::move(value));
}

void DictExpression::addItem(ExpressionPtr &&value) {
    assert(value);
    keys.push_back(0);
    values.push_back(std::move(value));
}

void DictExpression::_toString(std::ostream &ss, bool persistent,int) const {
    ss << '{';
    bool first = true;
    int i=0;
    for(auto &key : keys) {
        auto &value = values[i++];
        if(first)
            first = false;
        else
            ss << ", ";
        if(key)
            ss << key->toStr(persistent,true) << ':';
        else
            ss << "**";
        ss << value->toStr(persistent,true);
    }
    ss << '}';
}

ExpressionPtr DictExpression::_copy() const
{
    _EXPR_NEW(res,DictExpression,owner);
    copy_vector(res->keys,keys);
    copy_vector(res->values,values);
    return _res;
}

Py::Object DictExpression::_getPyValue(int *) const {
    Py::Dict dict;
    int i=0;
    for(auto &key : keys) {
        auto &value = values[i++];
        Py::Object pyvalue = value->getPyValue();
        if(key) {
            dict.setItem(key->getPyValue(),pyvalue);
            continue;
        }
        if(!pyvalue.isMapping()) 
            _EXPR_THROW("Cannot expand non mapping object.",value.get());
        Py::Mapping map(pyvalue);
        for(auto it=map.begin();it!=map.end();++it) {
            const auto &v = (*it);
            dict.setItem(v.first,v.second);
        }
    }
    return dict;
}


// IDictExpression class
//

EXPR_TYPESYSTEM_SOURCE(App::IDictExpression, App::Expression);

ExpressionPtr IDictExpression::create(const DocumentObject *owner) {
    return EXPR_NEW(IDictExpression,owner);
}

ExpressionPtr IDictExpression::create(const DocumentObject *owner, std::string &&key, ExpressionPtr &&value)
{
    _EXPR_NEW(res,IDictExpression,owner);
    res->addItem(std::move(key),std::move(value));
    return _res;
}

ExpressionPtr IDictExpression::create(const DocumentObject *owner, const char *key, ExpressionPtr &&value)
{
    _EXPR_NEW(res,IDictExpression,owner);
    res->addItem(std::move(key),std::move(value));
    return _res;
}

void IDictExpression::_visit(ExpressionVisitor & v) {
    for(auto &value : values)
        value->visit(v);
}

bool IDictExpression::isTouched() const {
    for(auto &v : values) {
        if(v->isTouched())
            return true;
    }
    return false;
}

void IDictExpression::addItem(std::string &&key, ExpressionPtr &&value) {
    assert(value);
    keys.push_back(std::move(key));
    values.push_back(std::move(value));
}

void IDictExpression::addItem(const char *key, ExpressionPtr &&value) {
    assert(key && value);
    keys.emplace_back(key);
    values.push_back(std::move(value));
}

void IDictExpression::_toString(std::ostream &ss, bool persistent,int) const {
    ss << '{';
    bool first = true;
    int i = 0;
    for(auto &value : values) {
        auto &key = keys[i++];
        if(first)
            first = false;
        else
            ss << ", ";
        ss << key << '=' << value->toStr(persistent,true);
    }
    ss << '}';
}

ExpressionPtr IDictExpression::_copy() const
{
    _EXPR_NEW(res,IDictExpression,owner);
    res->keys = keys;
    copy_vector(res->values,values);
    return _res;
}

Py::Object IDictExpression::_getPyValue(int *) const {
    Py::Dict dict;
    int i = 0;
    for(auto &value : values) {
        auto &key = keys[i++];
        Py::Object pyvalue = value->getPyValue();
        if(key != "**") {
            dict.setItem(key,pyvalue);
            continue;
        }
        if(!pyvalue.isMapping()) 
            _EXPR_THROW("Cannot expand non mapping object.",value.get());
        Py::Mapping map(pyvalue);
        for(auto it=map.begin();it!=map.end();++it) {
            const auto &value = (*it);
            dict.setItem(value.first,value.second);
        }
    }
    return dict;
}

////////////////////////////////////////////////////////////////////////////////////
EXPR_TYPESYSTEM_SOURCE(App::BaseStatement, App::Expression);

/////////////////////////////////////////////////////////////

EXPR_TYPESYSTEM_SOURCE(App::PseudoStatement, App::BaseStatement);

enum PseudoType {
    PY_NONE,
    PY_BEGIN,
    PY_END,
    PY_PASS,
};

ExpressionPtr  PseudoStatement::create(const App::DocumentObject *owner, int type) {
    return EXPR_NEW(PseudoStatement,owner,type);
}

ExpressionPtr PseudoStatement::_copy() const {
    return PseudoStatement::create(owner,type);
}

void PseudoStatement::_toString(std::ostream &ss, bool, int) const {
    switch(type) {
    case PY_BEGIN:
        ss << "#@pybegin";
        break;
    case PY_END:
        ss << "#@pyend";
        break;
    case PY_PASS:
        ss << "pass";
        break;
    default:
        assert(0);
    }
}

Py::Object PseudoStatement::_getPyValue(int *) const {
    switch(type) {
    case PY_BEGIN:
    case PY_END:
        if(_EvalStack.size())
            _EvalStack.front()->setPythonMode(type==PY_BEGIN);
        break;
    }
    return Py::Object();
}

////////////////////////////////////////////////////////////////////////////////////

EXPR_TYPESYSTEM_SOURCE(App::JumpStatement, App::BaseStatement);

ExpressionPtr JumpStatement::create(const App::DocumentObject *owner, int type, ExpressionPtr &&expr) {
    _EXPR_NEW(res,JumpStatement,owner);
    res->type = type;
    res->expr = std::move(expr);
    return _res;
}

ExpressionPtr JumpStatement::_copy() const {
    return JumpStatement::create(owner,type,expr?expr->copy():ExpressionPtr());
}

void JumpStatement::_visit(ExpressionVisitor &v) {
    if(expr)
        expr->visit(v);
}

bool JumpStatement::isTouched() const {
    if(expr)
        return expr->isTouched();
    return false;
}

static inline void printIndent(std::ostream &ss, int indent) {
    for(int i=0;i<indent;++i)
        ss << ' ';
}

#define INDENT_STEP 4

void JumpStatement::_toString(std::ostream &ss, bool persistent, int) const {
    switch(type) {
    case JUMP_BREAK:
        ss << "break";
        break;
    case JUMP_CONTINUE:
        ss << "continue";
        break;
    case JUMP_RETURN:
        ss << "return";
        if(expr)
            ss << ' ' << expr->toStr(persistent);
        break;
    case JUMP_RAISE:
        ss << "raise";
        if(expr)
            ss << ' ' << expr->toStr(persistent);
        break;
    default:
        assert(0);
    }
}

Py::Object JumpStatement::_getPyValue(int *jumpCode) const {
    if(type == JUMP_RAISE) {
        CHECK_STACK(RaiseStatement,this);
        Py::Object exception;
        if(!expr) {
            exception = _EvalStack.back()->lastException;
            if(exception.isNone())
                EXPR_THROW("no current exception");
        } else {
            exception = expr->getPyValue();
        }
        throw PyException(exception);
    }
    if(jumpCode) 
        *jumpCode = type;
    if(!expr)
        return Py::Object();
    return expr->getPyValue();
}

////////////////////////////////////////////////////////////////////////////////////

EXPR_TYPESYSTEM_SOURCE(App::IfStatement, App::BaseStatement);

ExpressionPtr IfStatement::create(const App::DocumentObject *owner, ExpressionPtr &&cond, ExpressionPtr &&stmt) {
    _EXPR_NEW(res,IfStatement,owner);
    res->add(std::move(cond),std::move(stmt));
    return _res;
}

void IfStatement::addElse(ExpressionPtr &&stmt) {
    conditions.push_back(0);
    statements.push_back(std::move(stmt));
}

void IfStatement::add(ExpressionPtr &&cond, ExpressionPtr &&stmt) {
    conditions.push_back(std::move(cond));
    statements.push_back(std::move(stmt));
}

ExpressionPtr IfStatement::_copy() const {
    _EXPR_NEW(res,IfStatement,owner);
    copy_vector(res->conditions,conditions);
    copy_vector(res->statements,statements);
    return _res;
}

void IfStatement::_visit(ExpressionVisitor &v) {
    for(auto &cond : conditions) {
        if(cond)
            cond->visit(v);
    }
    for(auto &stmt : statements)
        stmt->visit(v);
}

bool IfStatement::isTouched() const {
    for(auto &cond : conditions) {
        if(cond && cond->isTouched())
            return true;
    }
    for(auto &stmt : statements) {
        if(stmt->isTouched())
            return true;
    }
    return false;
}

void IfStatement::_toString(std::ostream &ss, bool persistent, int indent) const {
    bool first = true;
    int i=0;
    for(auto &cond : conditions) {
        auto &stmt = statements[i++];
        if(first) {
            first = false;
            ss << "if ";
            if(cond)
                ss << cond->toStr(persistent) << ":";
            else
                ss << " True:" ;
        }else if(cond) {
            ss << std::endl;
            printIndent(ss,indent);
            ss << "elif " << cond->toStr(persistent) << ":";
        }else {
            ss << std::endl;
            printIndent(ss,indent);
            ss << "else:";
        }
        if(stmt->isDerivedFrom(Statement::getClassTypeId()))
            ss << std::endl;
        else
            ss << ' ';
        ss << stmt->toStr(persistent,false,indent+INDENT_STEP);
    }
}

bool IfStatement::needLineEnd() const {
    return true;
}

Py::Object IfStatement::_getPyValue(int *jumpCode) const {
    int i=0;
    for(auto &cond : conditions) {
        auto &stmt = statements[i++];
        if(!cond || cond->getPyValue().isTrue())
            return stmt->getPyValue(0,jumpCode);
    }
    return Py::Object();
}

////////////////////////////////////////////////////////////////////////////////////

EXPR_TYPESYSTEM_SOURCE(App::WhileStatement, App::BaseStatement);

ExpressionPtr WhileStatement::create(
        const App::DocumentObject *owner, ExpressionPtr &&cond, ExpressionPtr &&stmt) 
{
    _EXPR_NEW(res,WhileStatement,owner);
    res->condition = std::move(cond);
    res->statement = std::move(stmt);
    return _res;
}

void WhileStatement::addElse(ExpressionPtr &&expr) {
    else_expr = std::move(expr);
}

ExpressionPtr WhileStatement::_copy() const {
    _EXPR_NEW(res,WhileStatement,owner);
    if(condition) res->condition = condition->copy();
    if(statement) res->statement = statement->copy();
    if(else_expr) res->else_expr = else_expr->copy();
    return _res;
}

void WhileStatement::_visit(ExpressionVisitor &v) {
    if(condition)
        condition->visit(v);
    if(statement)
        statement->visit(v);
    if(else_expr)
        else_expr->visit(v);
}

bool WhileStatement::isTouched() const {
    if(condition && condition->isTouched())
        return true;
    if(statement && statement->isTouched())
        return true;
    if(else_expr && else_expr->isTouched())
        return true;
    return false;
}

void WhileStatement::_toString(std::ostream &ss, bool persistent, int indent) const {
    if(!condition)
        return;
    ss << "while " << condition->toStr(persistent) << " :";
    if(statement->isDerivedFrom(Statement::getClassTypeId()))
        ss << std::endl;
    else
        ss << ' ';
    ss << statement->toStr(persistent,false,indent+INDENT_STEP);
    if(else_expr) {
        ss << std::endl;
        printIndent(ss,indent);
        ss << "else:";
        if(else_expr->isDerivedFrom(Statement::getClassTypeId()))
            ss << std::endl;
        else
            ss << ' ';
        ss << else_expr->toStr(persistent,false,indent+INDENT_STEP);
    }
}

bool WhileStatement::needLineEnd() const {
    return true;
}

Py::Object WhileStatement::_getPyValue(int *jumpCode) const {
#define INIT_JUMP_CODE \
    int _jumpCode;\
    if(!jumpCode)\
        jumpCode = &_jumpCode;\
    *jumpCode = 0

    INIT_JUMP_CODE;

    TimingInit();

    Py::Object res;

    if(condition) {
        int count = 0;
        int limit = EvalFrame::getLookCheck();
        for(;;) {
            {
                Timing(cond);
                if(!condition->getPyValue().isTrue())
                    break;
            }
            res = statement->getPyValue(0,jumpCode);
            switch(*jumpCode) {
            case JUMP_RETURN:
                return res;
            case JUMP_BREAK:
                *jumpCode = 0;
                return Py::Object();
            case JUMP_CONTINUE:
                *jumpCode = 0;
                // fall through
            case JUMP_NONE:
                res = Py::Object();
                if(limit>0 && (++count % limit)==0)
                    Base::Sequencer().checkAbort();
                continue;
            default:
                assert(0);
            }
            break;
        }
    }
    if(else_expr)
        res = else_expr->getPyValue(0,jumpCode);
    TimingPrint();
    return res;
}

////////////////////////////////////////////////////////////////////////////////////

EXPR_TYPESYSTEM_SOURCE(App::ForStatement, App::BaseStatement);

ExpressionPtr ForStatement::create(const App::DocumentObject *owner, 
        int catchAll, ExpressionList &&targets, ExpressionList &&exprs, ExpressionPtr &&stmt)
{
    _EXPR_NEW(res,ForStatement,owner);
    res->catchAll = catchAll;
    res->targets = std::move(targets);
    if(exprs.size()==1)
        res->value = std::move(exprs[0]);
    else {
        res->value = TupleExpression::create(owner,std::move(exprs));
        res->valueTuple = true;
    }
    res->statement = std::move(stmt);
    return _res;
}

void ForStatement::addElse(ExpressionPtr &&expr) {
    else_expr = std::move(expr);
}

ExpressionPtr ForStatement::_copy() const {
    _EXPR_NEW(res,ForStatement,owner);
    copy_vector(res->targets,targets);
    res->value = value->copy();
    if(statement) res->statement = statement->copy();
    if(else_expr) res->else_expr = else_expr->copy();
    return _res;
}

void ForStatement::_visit(ExpressionVisitor &v) {
    for(auto &e : targets)
        e->visit(v);
    value->visit(v);
    if(statement)
        statement->visit(v);
    if(else_expr)
        else_expr->visit(v);
}

bool ForStatement::isTouched() const {
    for(auto &e : targets) {
        if(e->isTouched())
            return true;
    }
    if(value->isTouched())
        return true;
    if(statement && statement->isTouched())
        return true;
    if(else_expr && else_expr->isTouched())
        return true;
    return false;
}

void ForStatement::_toString(std::ostream &ss, bool persistent, int indent) const {
    if(!value)
        return;
    ss << "for ";
    bool first = true;
    int i=0;
    for(auto &e : targets) {
        if(first)
            first = false;
        else
            ss << ", ";
        if(i++ == catchAll)
            ss << '*';
        ss << e->toStr(persistent);
    }
    ss << " in ";
    if(valueTuple) {
        assert(value->isDerivedFrom(TupleExpression::getClassTypeId()));
        static_cast<TupleExpression*>(value.get())->printItems(ss,persistent);
    }else
        ss << value->toStr(persistent);
    ss << " :";
    if(statement->isDerivedFrom(Statement::getClassTypeId()))
        ss << std::endl;
    else
        ss << ' ';
    ss << statement->toStr(persistent,false,indent+INDENT_STEP);
    if(else_expr) {
        ss << std::endl;
        printIndent(ss,indent);
        ss << "else:";
        if(else_expr->isDerivedFrom(Statement::getClassTypeId()))
            ss << std::endl;
        else
            ss << ' ';
        ss << else_expr->toStr(persistent,false,indent+INDENT_STEP);
    }
}

bool ForStatement::needLineEnd() const {
    return true;
}

Py::Object ForStatement::_getPyValue(int *jumpCode) const {
    INIT_JUMP_CODE;
    CHECK_STACK(ForStatement,this);

    Py::Object res;
    ExpressionPtr tmp = PyObjectExpression::create(owner);
    auto pyexpr = static_cast<PyObjectExpression*>(tmp.get());
    PyIterable seq(value->getPyValue(),this,false);
    Py::Object item;
    while(seq.next(item,value.get())) {
        pyexpr->setPyObject(item);
        AssignmentExpression::apply(this,catchAll,targets,pyexpr);
        res = statement->getPyValue(0,jumpCode);
        switch(*jumpCode) {
        case JUMP_RETURN:
            return res;
        case JUMP_BREAK:
            *jumpCode = 0;
            return Py::Object();
        case JUMP_CONTINUE:
            *jumpCode = 0;
            // fall through
        case JUMP_NONE:
            res = Py::Object();
            continue;
        default:
            assert(0);
        }
        break;
    }
    if(else_expr)
        res = else_expr->getPyValue(0,jumpCode);
    return res;
}

////////////////////////////////////////////////////////////////////////////////////

EXPR_TYPESYSTEM_SOURCE(App::SimpleStatement, App::BaseStatement);

ExpressionPtr SimpleStatement::create(const App::DocumentObject *owner, ExpressionPtr &&expr) {
    _EXPR_NEW(res,SimpleStatement,owner);
    if(expr)
        res->add(std::move(expr));
    return _res;
}

void SimpleStatement::add(ExpressionPtr &&expr) {
    exprs.push_back(std::move(expr));
}

ExpressionPtr SimpleStatement::_copy() const {
    _EXPR_NEW(res,SimpleStatement,owner);
    copy_vector(res->exprs,exprs);
    return _res;
}

void SimpleStatement::_visit(ExpressionVisitor &v) {
    for(auto &expr : exprs)
        expr->visit(v);
}

bool SimpleStatement::isTouched() const {
    for(auto &expr : exprs) {
        if(expr->isTouched())
            return true;
    }
    return false;
}

const Expression *SimpleStatement::getExpr(std::size_t i) const {
    if(i < exprs.size())
        return exprs[i].get();
    return 0;
}

void SimpleStatement::_toString(std::ostream &ss, bool persistent, int) const {
    bool first = true;
    for(auto &expr : exprs) {
        if(first)
            first = false;
        else
            ss << "; ";
        ss << expr->toStr(persistent,false);
    }
}

Py::Object SimpleStatement::_getPyValue(int *jumpCode) const {
    INIT_JUMP_CODE;

    Expression *lastString = 0;
    Py::Object res;
    for(auto &e : exprs) {
        // Optimization for using string as comment, i.e. do not evaluate
        // string if it is used as a statement.
        if(!e->hasComponent() 
                && e->getTypeId() == StringExpression::getClassTypeId())
        {
            res = Py::Object();
            lastString = e.get();
            continue;
        }
        lastString = 0;
        res = e->getPyValue(0,jumpCode);
        switch(*jumpCode) {
        case JUMP_RETURN:
        case JUMP_BREAK:
        case JUMP_CONTINUE:
            return res;
        case JUMP_NONE:
            continue;
        default:
            assert(0);
        }
        break;
    }
    if(lastString)
        return lastString->getPyValue();
    return res;
}

ExpressionPtr SimpleStatement::reduce() const {
    if(exprs.size() == 1) {
        auto e = freecad_dynamic_cast<const SimpleStatement>(exprs[0].get());
        if(e)
            return e->reduce();
        return exprs[0]->copy();
    }
    return 0;
}

////////////////////////////////////////////////////////////////////////////////////

EXPR_TYPESYSTEM_SOURCE(App::Statement, App::SimpleStatement);

ExpressionPtr Statement::create(const App::DocumentObject *owner, ExpressionPtr &&expr) {
    _EXPR_NEW(res,Statement,owner);
    if(expr)
        res->add(std::move(expr));
    return _res;
}

void Statement::_toString(std::ostream &ss, bool persistent, int indent) const {
    for(size_t i=0;i<exprs.size();++i) {
        if(i!=0) {
            ss << std::endl;
            if(exprs[i-1]->needLineEnd())
                ss << std::endl;
        }
        printIndent(ss,indent);
        ss << exprs[i]->toStr(persistent,false,indent);
    }
}

ExpressionPtr Statement::_copy() const {
    _EXPR_NEW(res,Statement,owner);
    copy_vector(res->exprs,exprs);
    return _res;
}

///////////////////////////////////////////////////////////////////////////////////

EXPR_TYPESYSTEM_SOURCE(App::LambdaExpression, App::Expression);

static void checkArgs(const Expression::StringList &names, 
                      const Expression::ExpressionList &args) {
    StringSet nameSet;
    bool hasTuple = false;
    bool hasDict = false;
    bool hasKeyword = false;
    int i=0;
    for(auto &name : names) {
        auto &arg = args[i++];
        const char *n = name.c_str();
        assert(name.size());
        if(name[0] == '*') {
            if(name[1] == '*') {
                if(hasDict)
                    PARSER_THROW("Multiple dict arg '" << name << "'");
                hasDict = true;
                n += 2;
            }else if(hasDict)
                PARSER_THROW("Unexpected tuple arg '" << name << "'");
            else if(hasTuple)
                PARSER_THROW("Multiple tuple arg '" << name << "'");
            else {
                hasTuple = true;
                n += 1;
            }
        }else {
            if(hasTuple || hasDict)
                PARSER_THROW("Invalid arg '" << name << "'");
            if(arg)
                hasKeyword = true;
            else if(hasKeyword)
                PARSER_THROW("Invalid positional arg '" << name << "'");
        }
        if(!nameSet.insert(n).second)
            PARSER_THROW("Duplicate arg '" << name << "'");
    }
}

ExpressionPtr LambdaExpression::create(const App::DocumentObject *owner, 
        ExpressionPtr &&body, StringList &&names, ExpressionList &&args)
{
    checkArgs(names,args);
    _EXPR_NEW(res,LambdaExpression,owner);
    assert(body);
    res->body = std::move(body);
    res->names = std::move(names);
    res->args = std::move(args);
    return _res;
}

void LambdaExpression::_toString(std::ostream &ss, bool persistent, int) const {
    ss << "lambda ";
    bool first = true;
    int i=0;
    for(auto &arg : args) {
        auto &name = names[i++];
        if(first)
            first = false;
        else
            ss << ", ";
        ss << name;
        if(arg) {
            ss << '=';
            ss << arg->toStr(persistent);
        }
    }
    ss << " : " << body->toStr(persistent);
}

bool LambdaExpression::isTouched() const
{
    if(body->isTouched())
        return true;
    for(auto &arg : args) {
        if(arg && arg->isTouched())
            return true;
    }
    return false;
}

void LambdaExpression::_visit(ExpressionVisitor &v) {
    FunctionDepth depth;
    for(auto &arg : args) {
        if(arg) arg->visit(v);
    }
    body->visit(v);
}

ExpressionPtr LambdaExpression::_copy() const {
    _EXPR_NEW(res,LambdaExpression,owner);
    res->names = names;
    copy_vector(res->args,args);
    res->body = body->copy();
    return _res;
}

static Py::Object makeFunc(const Expression *owner,
                           const Expression &body, 
                           const Expression::StringList &names, 
                           const Expression::ExpressionList &args, 
                           const char *name=0)
{
    Expression::ExpressionList eval_args;
    eval_args.reserve(args.size());
    for(auto &arg : args) {
        if(arg)
            eval_args.push_back(arg->eval());
        else
            eval_args.emplace_back();
    }
    auto res = CallableExpression::create(owner->getOwner(),
                                          body.copy(),
                                          Expression::StringList(names),
                                          std::move(eval_args),
                                          FunctionExpression::FUNC_PARSED,
                                          std::string(name?name:""),
                                          false);
    Py::Object pyobj(new ExpressionPy(res.release()),false);
    if(name && _EvalStack.size()) {
        auto var = _EvalStack.back()->getVar(owner,name,BindLocalOnly);
        *var = pyobj;
    }
    return pyobj;
}

Py::Object LambdaExpression::_getPyValue(int *) const {
    return makeFunc(this,*body,names,args,"<lambda>");
}

///////////////////////////////////////////////////////////////////////////////////

EXPR_TYPESYSTEM_SOURCE(App::FunctionStatement, App::LambdaExpression);

ExpressionPtr FunctionStatement::create(const App::DocumentObject *owner, 
        std::string &&name, ExpressionPtr &&body, StringList &&names, ExpressionList &&args)
{
    checkArgs(names,args);
    _EXPR_NEW(res,FunctionStatement,owner);
    assert(body);
    res->body = std::move(body);
    res->names = std::move(names);
    res->args = std::move(args);
    res->name = std::move(name);
    return _res;
}

void FunctionStatement::_toString(std::ostream &ss, bool persistent, int indent) const {
    ss << "def " << name << '(';
    bool first = true;
    int i=0;
    for(auto &arg : args) {
        auto &name = names[i++];
        if(first)
            first = false;
        else
            ss << ", ";
        ss << name;
        if(arg) {
            ss << '=';
            ss << arg->toStr(persistent);
        }
    }
    ss << "):";
    if(body->isDerivedFrom(Statement::getClassTypeId()))
        ss << std::endl;
    else
        ss << ' ';
    ss << body->toStr(persistent, false, indent+INDENT_STEP);
}

bool FunctionStatement::needLineEnd() const {
    return true;
}

ExpressionPtr FunctionStatement::_copy() const {
    _EXPR_NEW(res,FunctionStatement,owner);
    res->names = names;
    copy_vector(res->args,args);
    res->body = body->copy();
    res->name = name;
    return _res;
}

Py::Object FunctionStatement::_getPyValue(int *) const {
    return makeFunc(this,*body,names,args,name.c_str());
}

///////////////////////////////////////////////////////////////////////////////////

EXPR_TYPESYSTEM_SOURCE(App::DelStatement, App::BaseStatement);

ExpressionPtr DelStatement::create(const App::DocumentObject *owner, ExpressionList &&targets) {
    _EXPR_NEW(res,DelStatement,owner);
    res->targets = std::move(targets);
    return _res;
}

void DelStatement::_toString(std::ostream &ss, bool persistent, int) const {
    ss << "del ";
    bool first = true;
    for(auto &e : targets) {
        if(first)
            first = false;
        else
            ss << ", ";
        ss << e->toStr(persistent);
    }
}

bool DelStatement::isTouched() const
{
    for(auto &e : targets) {
        if(e->isTouched())
            return true;
    }
    return false;
}

void DelStatement::_visit(ExpressionVisitor &v) {
    for(auto &e : targets)
        e->visit(v);
}

ExpressionPtr DelStatement::_copy() const {
    _EXPR_NEW(res,DelStatement,owner);
    copy_vector(res->targets,targets);
    return _res;
}

Py::Object DelStatement::_getPyValue(int *) const {
    CHECK_STACK(DelStatement, this);
    auto &frame = *_EvalStack.back();
    for(auto &target : targets) {
        auto e = freecad_dynamic_cast<VariableExpression>(target.get());
        if(!e) EXPR_THROW("Invalid expression");
        std::string name;
        VarInfo info(e->push(this,true,&name));
        if(!info.component)
            frame.erase(this,name);
        else
            info.component->del(this,info.rhs);
    }
    return Py::Object();
}

///////////////////////////////////////////////////////////////////////////////////

EXPR_TYPESYSTEM_SOURCE(App::ScopeStatement, App::BaseStatement);

ExpressionPtr ScopeStatement::create(const App::DocumentObject *owner, StringList &&names, bool global) {
    _EXPR_NEW(res,ScopeStatement,owner);
    res->names = std::move(names);
    res->global = global;
    return _res;
}

void ScopeStatement::_toString(std::ostream &ss, bool, int) const {
    ss << (global?"global ":"nonlocal ");
    bool first = true;
    for(auto &name : names) {
        if(first)
            first = false;
        else
            ss << ", ";
        ss << name;
    }
}

ExpressionPtr ScopeStatement::_copy() const {
    _EXPR_NEW(res,ScopeStatement,owner);
    res->names = names;
    res->global = global;
    return _res;
}

Py::Object ScopeStatement::_getPyValue(int *) const {
    CHECK_STACK(ScopeStatement, this);
    auto &frame = *_EvalStack.back();
    for(auto &name : names) 
        frame.getVar(this,name,global?BindGlobal:BindNonLocal);
    return Py::Object();
}

////////////////////////////////////////////////////////////////////////////////////

EXPR_TYPESYSTEM_SOURCE(App::TryStatement, App::BaseStatement);

ExpressionPtr TryStatement::create(const App::DocumentObject *owner, ExpressionPtr &&body) {
    _EXPR_NEW(res,TryStatement,owner);
    assert(body);
    res->body = std::move(body);
    return _res;
}

void TryStatement::add(ExpressionPtr &&body, ExpressionPtr &&expr, std::string &&name) {
    assert(body);
    bodies.push_back(std::move(body));
    exprs.push_back(std::move(expr));
    names.push_back(std::move(name));
}

void TryStatement::addElse(ExpressionPtr &&body) {
    assert(body);
    if(else_body)
        PARSER_THROW("Multiple 'else' in try statement");
    if(final_body)
        PARSER_THROW("Invalid 'else' after 'finally'");
    else_body = std::move(body);
}

<<<<<<< HEAD
void TryStatement::addFinal(ExpressionPtr &&body) {
    assert(body);
    if(final_body)
        PARSER_THROW("Multiple 'finally' in try statement");
    final_body = std::move(body);
}

void TryStatement::_toString(std::ostream &ss, bool persistent, int indent) const {
    ss << "try:";
    if(body->isDerivedFrom(Statement::getClassTypeId()))
        ss << std::endl;
    else
        ss << ' ';
    ss << body->toStr(persistent,false,indent+INDENT_STEP);
    for(size_t i=0;i<bodies.size();++i) {
        ss << std::endl;
        printIndent(ss,indent);
        ss << "except";
        if(exprs[i]) {
            ss << ' ' << exprs[i]->toStr(persistent);
            if(names[i].size()) 
                ss << " as " << names[i];
=======
    Base::PyGILStateLocker lock;
    static const std::string attr("getCellFromAlias");
    Py::Object pyobj(owner->getPyObject(),true);
    if(!pyobj.hasAttr(attr))
        EXPR_THROW("Invalid cell range " << begin << ':' << end);
    Py::Callable callable(pyobj.getAttr(attr));
    if(!c1.isValid()) {
        try {
            Py::Tuple arg(1);
            arg.setItem(0,Py::String(begin));
            PropertyString s;
            s.setPyObject(callable.apply(arg).ptr());
            c1 = CellAddress(s.getValue());
        } catch(Py::Exception &) {
            _EXPR_PY_THROW("Invalid cell address '" << begin << "': ",this);
        } catch(Base::Exception &e) {
            _EXPR_RETHROW(e,"Invalid cell address '" << begin << "': ",this);
>>>>>>> c782435b
        }
        ss << ':';
        if(bodies[i]->isDerivedFrom(Statement::getClassTypeId()))
            ss << std::endl;
        else
            ss << ' ';
        ss << bodies[i]->toStr(persistent,false,indent+INDENT_STEP);
    }
<<<<<<< HEAD
    if(else_body) {
        ss << std::endl;
        printIndent(ss,indent);
        ss << "else:";
        if(else_body->isDerivedFrom(Statement::getClassTypeId()))
            ss << std::endl;
        else
            ss << ' ';
        ss << else_body->toStr(persistent,false,indent+INDENT_STEP);
    }
    if(final_body) {
        ss << std::endl;
        printIndent(ss,indent);
        ss << "finally:";
        if(final_body->isDerivedFrom(Statement::getClassTypeId()))
            ss << std::endl;
        else
            ss << ' ';
        ss << final_body->toStr(persistent,false,indent+INDENT_STEP);
=======
    if(!c2.isValid()) {
        try {
            Py::Tuple arg(1);
            arg.setItem(0,Py::String(end));
            PropertyString s;
            s.setPyObject(callable.apply(arg).ptr());
            c2 = CellAddress(s.getValue());
        } catch(Py::Exception &) {
            _EXPR_PY_THROW("Invalid cell address '" << end << "': ", this);
        } catch(Base::Exception &e) {
            _EXPR_RETHROW(e,"Invalid cell address '" << end << "': ", this);
        }
>>>>>>> c782435b
    }
}

void TryStatement::check() {
    if(bodies.size() || final_body)
        return;
    PARSER_THROW("Invalid try statement");
}

ExpressionPtr TryStatement::_copy() const {
    _EXPR_NEW(res,TryStatement,owner);
    res->body = body->copy();
    res->bodies.reserve(bodies.size());
    res->names.reserve(bodies.size());
    res->exprs.reserve(exprs.size());
    for(size_t i=0;i<bodies.size();++i) {
        res->bodies.push_back(bodies[i]->copy());
        res->exprs.push_back(exprs[i]?exprs[i]->copy():ExpressionPtr());
        res->names.push_back(names[i]);
    }
    if(else_body)
        res->else_body = else_body->copy();
    if(final_body)
        res->final_body = final_body->copy();
    return _res;
}

Py::Object TryStatement::_getPyValue(int *jumpCode) const {
    CHECK_STACK(TryStatement, this);
    Py::Object res;
    try {
        res = body->getPyValue(0,jumpCode);
    } catch (Base::AbortException &) {
        throw;
    } catch (Base::Exception &e) {
        PyObject *type = e.getPyExceptionType();
        if(!type)
            type = PyExc_BaseException;
        if(!findException(res,jumpCode,e,type))
            throw;
    }
    if(final_body)
        final_body->getPyValue();
    return res;
}

bool TryStatement::findException(Py::Object &res, 
        int *jumpCode, Base::Exception &e, PyObject *pyobj) const
{
    auto &frame = *_EvalStack.back();
    for(size_t i=0;i<bodies.size();++i) {
        if(exprs[i]) {
            Py::Object obj = exprs[i]->getPyValue();
            if(obj.isTuple()) {
                Py::Tuple tuple(obj);
                size_t j=0;
                for(;j<tuple.size();++j) {
                    if(pyobj!=tuple[j].ptr() && !PyObject_IsSubclass(pyobj,tuple[j].ptr()))
                        break;
                }
                if(j>=tuple.size())
                    continue;
            }
            if(pyobj!=obj.ptr() && !PyObject_IsSubclass(pyobj,obj.ptr()))
                continue;
        }
        EvalFrame::Exception exception(e,pyobj);
        if(names[i].size()) 
            *frame.getVar(this,names[i],BindLocal) = frame.lastException;
        res = bodies[i]->getPyValue(0,jumpCode);
        return true;
    }
    if(else_body) {
        EvalFrame::Exception exception(e,pyobj);
        res = else_body->getPyValue(0,jumpCode);
        return true;
    }
    return false;
}

bool TryStatement::needLineEnd() const {
    return true;
}

///////////////////////////////////////////////////////////////////////////////////

EXPR_TYPESYSTEM_SOURCE(App::ImportStatement, App::BaseStatement);

ExpressionPtr ImportStatement::create(const App::DocumentObject *owner, 
        std::string &&module, std::string &&name) 
{
    _EXPR_NEW(res,ImportStatement,owner);
    res->add(std::move(module),std::move(name));
    return _res;
}

void ImportStatement::add(std::string &&module, std::string &&name) {
    modules.push_back(std::move(module));
    names.push_back(std::move(name));
}

void ImportStatement::_toString(std::ostream &ss, bool, int) const {
    ss << "import ";
    bool first = true;
    int i=0;
    for(auto &name : names) {
        if(first)
            first = false;
        else
            ss << ", ";
        ss << modules[i++];
        if(name.size())
            ss << " as " << name;
    }
}

ExpressionPtr ImportStatement::_copy() const {
    _EXPR_NEW(res,ImportStatement,owner);
    res->names = names;
    res->modules = modules;
    return _res;
}

Py::Object ImportStatement::_getPyValue(int *) const {
    CHECK_STACK(ImportStatement, this);
    auto &frame = *_EvalStack.back();
    int i=0;
    for(auto &name : names) {
        auto &module = modules[i++];
        auto pymod = ImportModules::instance()->getModule(module,this);
        if(name.size())
            *frame.getVar(this,name,BindLocalOnly) = pymod;
        else {
            auto pos = module.find('.');
            if(pos == std::string::npos)
                *frame.getVar(this,module,BindLocalOnly) = pymod;
            else
                *frame.getVar(this,module.substr(0,pos),BindLocalOnly) = pymod;
        }
    }
    return Py::Object();
}

///////////////////////////////////////////////////////////////////////////////////

EXPR_TYPESYSTEM_SOURCE(App::FromStatement, App::BaseStatement);

ExpressionPtr FromStatement::create(const App::DocumentObject *owner, 
        std::string &&module, std::string &&tail, std::string &&name) 
{
    _EXPR_NEW(res,FromStatement,owner);
    res->module = std::move(module);
    res->add(std::move(tail), std::move(name));
    return _res;
}

void FromStatement::add(std::string &&tail, std::string &&name) {
    tails.push_back(std::move(tail));
    names.push_back(std::move(name));
}

void FromStatement::_toString(std::ostream &ss, bool, int) const {
    ss << "from " << module << " import ";
    bool first = true;
    int i=0;
    for(auto &name : names) {
        if(first)
            first = false;
        else
            ss << ", ";
        ss << tails[i++];
        if(name.size())
            ss << " as " << name;
    }
}

ExpressionPtr FromStatement::_copy() const {
    _EXPR_NEW(res,FromStatement,owner);
    res->names = names;
    res->tails = tails;
    res->module = module;
    return _res;
}

Py::Object FromStatement::_getPyValue(int *) const {
    CHECK_STACK(FromStatement, this);
    auto &frame = *_EvalStack.back();
    int i=0;
    auto pymod = ImportModules::instance()->getModule(module,this);
    for(auto &name : names) {
        auto &tail = tails[i++];
        if(tail == "*") {
            if(pymod.hasAttr("__all__")) {
                Py::Sequence seq(pymod.getAttr("__all__"));
                for(size_t j=0;j<seq.size();++j) {
                    std::string n(Py::Object(seq[i]).as_string());
                    *frame.getVar(this,n,BindLocalOnly) = pymod.getAttr(n);
                }
            }
        }else if(pymod.hasAttr(tail)) {
            *frame.getVar(this,name.size()?name:tail,BindLocalOnly) = pymod.getAttr(tail);
        }else {
            std::string submod(module);
            submod += ".";
            submod += tail;
            auto pysubmod = ImportModules::instance()->getModule(submod,this);
            *frame.getVar(this,name.size()?name:tail,BindLocalOnly) = pysubmod;
        }
    }
    return Py::Object();
}

////////////////////////////////////////////////////////////////////////////////////

static Base::XMLReader *_Reader = 0;
ExpressionParser::ExpressionImporter::ExpressionImporter(Base::XMLReader &reader) {
    assert(!_Reader);
    _Reader = &reader;
}

ExpressionParser::ExpressionImporter::~ExpressionImporter() {
    assert(_Reader);
    _Reader = 0;
}

Base::XMLReader *ExpressionParser::ExpressionImporter::reader() {
    return _Reader;
}

namespace App {

namespace ExpressionParser {

void clearWarning() {
    _EvalWarned.clear();
}

bool isModuleImported(PyObject *module) {
    return ImportModules::instance()->isImported(module);
}

bool check_text(const char *txt, const char *prefix) {
    for(;*txt && std::isspace((unsigned char)txt[0]);++txt);
    return boost::starts_with(txt,prefix);
}

/* helper function for tuning number strings with groups in a locale agnostic way... */
double num_change(char* yytext,char dez_delim,char grp_delim)
{
    double ret_val;
    char temp[40];
    int i = 0;
    for(char* c=yytext;*c!='\0';c++){
        // skip group delimiter
        if(*c==grp_delim) continue;
        // check for a dez delimiter other then dot
        if(*c==dez_delim && dez_delim !='.')
             temp[i++] = '.';
        else
            temp[i++] = *c;
        // check buffer overflow
        if (i>39) return 0.0;
    }
    temp[i] = '\0';

    errno = 0;
    ret_val = strtod( temp, NULL );
    if (ret_val == 0 && errno == ERANGE)
        throw Base::UnderflowError("Number underflow.");
    if (ret_val == HUGE_VAL || ret_val == -HUGE_VAL)
        throw Base::OverflowError("Number overflow.");

    return ret_val;
}

<<<<<<< HEAD
typedef struct yy_buffer_state *YY_BUFFER_STATE;

struct Context {

    ExpressionPtr ScanResult;                    /**< The resulting expression after a successful parsing */
    const DocumentObject *obj;                  /**< The DocumentObject that will own the expression */
    bool unitExpression = false;                    /**< True if the parsed string is a unit only */
    bool valueExpression = false;                   /**< True if the parsed string is a full expression */

    // lexer state variables
    int nl_count=0; // newline token count
    int last_column=0;
    int column=0;
    int last_token=0;
    int bracket_count=0;
    bool line_continue = false;

    // For the sake of performance, we make the followings static
    static std::vector<int> IndentStack;
    static std::vector<char> ScannerBuffer; 

    static bool busy;

    const char *input;
    YY_BUFFER_STATE lexer_buffer;

    Context(const char *buf, std::size_t len, const DocumentObject *obj=0, bool pythonMode=false);
    ~Context();

    std::string getErrorContext(const std::string &msg);
};

std::vector<int> Context::IndentStack;
std::vector<char> Context::ScannerBuffer;
bool Context::busy;

using ::App::ExpressionPtr;
typedef ::App::Expression::ComponentPtr             ComponentPtr;
typedef ::App::Expression::ExpressionList           ExpressionList;
typedef ::App::Expression::StringList               StringList;
typedef std::pair<ExpressionList, int>              VarList;
typedef std::pair<std::string, Base::Quantity>      UnitInfo;
typedef std::pair<const char*, Base::Quantity>      ConstantInfo;
typedef std::pair<std::string, ExpressionPtr>       NamedArgument;
typedef std::pair<StringList, ExpressionList>       NamedArgumentList;
typedef ::App::ListExpression::FlagExpression       FlagExpression;
typedef ::App::ListExpression::FlagExpressionList   FlagExpressionList;
typedef long long int                               Integer;

} // end of namespace ExpressionParser
} // end of namespace App
=======
static Expression * ScanResult = 0;                    /**< The resulting expression after a successful parsing */
static const App::DocumentObject * DocumentObject = 0; /**< The DocumentObject that will own the expression */
static bool unitExpression = false;                    /**< True if the parsed string is a unit only */
static bool valueExpression = false;                   /**< True if the parsed string is a full expression */
static std::stack<std::string> labels;                /**< Label string primitive */
static std::unordered_map<const char*, FunctionExpression::Function,
                         CStringHasher, CStringHasher> registered_functions; /**< Registered functions */
static int last_column;
static int column;
>>>>>>> c782435b

#define ExpressionParserStack std::vector<T,ExpressionAllocator(T) >

#include "ExpressionParser.tab.cc"

namespace App {
namespace ExpressionParser {

#ifndef DOXYGEN_SHOULD_SKIP_THIS
// Scanner, defined in ExpressionParser.l
#if defined(__clang__)
# pragma clang diagnostic push
# pragma clang diagnostic ignored "-Wsign-compare"
# pragma clang diagnostic ignored "-Wunneeded-internal-declaration"
#elif defined (__GNUC__)
# pragma GCC diagnostic push
# pragma GCC diagnostic ignored "-Wsign-compare"
#endif
#include "lex.ExpressionParser.c"
#if defined(__clang__)
# pragma clang diagnostic pop
#elif defined (__GNUC__)
# pragma GCC diagnostic pop
#endif
#endif // DOXYGEN_SHOULD_SKIP_THIS
#ifdef _MSC_VER
# define strdup _strdup
#endif

<<<<<<< HEAD
void parser::error(const std::string& m) {
    throw parser::syntax_error(m);
}

Context::Context(const char *buf, std::size_t len, 
        const DocumentObject *obj, bool pythonMode)
    :obj(obj),input(buf)
{
    if(busy) {
        // We can do recursive parsing and scanning by simply setup multiple
        // lexer_buffer, and call yy_switch_to_buffer() when resuming. But
        // there is no need for recursive parsing at the moment, as we never
        // evaluate during parsing. So we disable it, and use a static
        // ScannerBuffer to save memory allocation time.
        throw Base::RuntimeError("Recursive parsing is not supported");
    }
    IndentStack.resize(1,0);
    busy = true;
    if(!len)
        len = std::strlen(buf);
    ScannerBuffer.clear();
    ScannerBuffer.reserve(len);
    ScannerBuffer.insert(ScannerBuffer.end(),buf,buf+len);
    ScannerBuffer.push_back(0);
    ScannerBuffer.push_back(0);
    lexer_buffer = yy_scan_buffer(&ScannerBuffer[0],ScannerBuffer.size());

    // yy_init and yy_start is internal variables defined by flex generated
    // scanner. By right, we should have called yy_init_globals() before and
    // yylex_destroy() after using scanner. We didn't do that to save the need
    // of reallocating an internal buffer stack, which we don't really use.
    yy_init = 0;
    yy_start = 0;

    if(pythonMode)
        BEGIN py_mode;
}

Context::~Context() {
    busy = false;
    yy_delete_buffer(lexer_buffer);
}

std::string Context::getErrorContext(const std::string &msg) {
    std::ostringstream ss;
    ss << msg;
    const char *cur = lexer_buffer->yy_buf_pos + 
        strlen(lexer_buffer->yy_buf_pos) - yyget_leng();
    cur = input + (cur - lexer_buffer->yy_ch_buf);
    const char *start = cur;
    const char *buf = input;
    if(start!=buf && *start=='\n')
        --start;
    for(;start!=buf;--start) {
        if(*start == '\n') {
            ++start;
            break;
        }
    }
    const char *end = cur;
    for(;*end;++end) {
        if(*end == '\n')
            break;
    }
    if(start!=end) {
        ss << std::endl;
        size_t count = cur-start;
        for(size_t i=0;i<count;++i)
            ss << ' ';
        ss << 'v' << std::endl;
        ss.write(start,end-start);
    }
    return ss.str();
}
    
std::vector<boost::tuple<int, int, std::string> > tokenize(const std::string &str)
{
    Context ctx(str.c_str(),str.size());
=======
static void initParser(const App::DocumentObject *owner)
{
    using namespace App::ExpressionParser;

    ScanResult = 0;
    App::ExpressionParser::DocumentObject = owner;
    labels = std::stack<std::string>();
    column = 0;
    unitExpression = valueExpression = false;

    if (registered_functions.empty()) {
        for(auto &info : FunctionExpression::getFunctions())
            registered_functions.emplace(info.name, info.type);
    }
}

std::vector<boost::tuple<int, int, std::string> > tokenize(const char *str)
{
    ExpressionParser::YY_BUFFER_STATE buf = ExpressionParser_scan_string(str);
>>>>>>> c782435b
    std::vector<boost::tuple<int, int, std::string> > result;
    int token;
    try {
        while ( (token  = yylex(0,ctx)) != 0)
            result.push_back(boost::make_tuple(token, ctx.last_column, yytext));
    }
    catch (...) {
        // Ignore all exceptions
    }
    return result;
}

/**
  * Parse the expression given by \a buffer, and use \a owner as the owner of the
  * returned expression. If the parser fails for some reason, and exception is thrown.
  *
  * @param owner  The DocumentObject that will own the expression.
  * @param buffer The string buffer to parse.
  *
  * @returns A pointer to an expression.
  *
  */

ExpressionPtr parse(const App::DocumentObject *owner, 
        const char* buffer, std::size_t len, bool verbose, bool pythonMode)
{
    Context ctx(buffer,len, owner, pythonMode);

    ExpressionParser::parser parser(ctx);

    int result;
    try {
        result = parser.parse ();
    }catch (parser::syntax_error &e) {
        if(!verbose)
            throw ParserError(e.what());
        throw ParserError(ctx.getErrorContext(e.what()));
    }catch (ParserError &e) {
        if(!verbose)
            throw;
        throw ParserError(ctx.getErrorContext(e.what()));
    }

    if (result != 0)
        throw ParserError("Failed to parse expression.");

    if (!ctx.ScanResult)
        throw ParserError("Unknown error in expression");

    if (ctx.valueExpression)
        return std::move(ctx.ScanResult);
    else {
        throw Expression::Exception("Expression can not evaluate to a value.");
    }
}

ExpressionPtr parseUnit(const App::DocumentObject *owner, const char* buffer, std::size_t len)
{
<<<<<<< HEAD
    Context ctx(buffer, len, owner);

    ExpressionParser::parser parser(ctx);
    int result;

    try {
        result = parser.parse ();
    }catch(parser::syntax_error &e) {
        throw ParserError(e.what());
    }

    if (result != 0)
        throw ParserError("Failed to parse expression.");

    if (ctx.ScanResult == 0)
        throw ParserError("Unknown error in expression");

    // Simplify expression
    auto simplified = ctx.ScanResult->simplify();

    if (!ctx.unitExpression) {
        OperatorExpression * fraction = freecad_dynamic_cast<OperatorExpression>(ctx.ScanResult.get());

        if (fraction && fraction->getOperator() == OP_DIV) {
            auto nom = freecad_dynamic_cast<const NumberExpression>(fraction->getLeft());
            auto denom = freecad_dynamic_cast<const UnitExpression>(fraction->getRight());

            // If not initially a unit expression, but value is equal to 1, it means the expression is something like 1/unit
            if (denom && nom && essentiallyEqual(nom->getValue(), 1.0))
                ctx.unitExpression = true;
        }
    }
    if (ctx.unitExpression) {
        NumberExpression * num = freecad_dynamic_cast<NumberExpression>(simplified.get());

        if (num) {
            simplified = UnitExpression::create(num->getOwner(), num->getQuantity(), "");
        }
        return std::move(simplified);
    }
    else {
        throw Expression::Exception("Expression is not a unit.");
    }
=======
    Quantity q = Quantity::parse(buffer);
    return new UnitExpression(owner, q);
>>>>>>> c782435b
}

bool isTokenAnIndentifier(const std::string & str)
{
    Context ctx(str.c_str(),str.size());
    bool res = false;
    try {
        int token = yylex(0,ctx);
        int status = yylex(0,ctx);
        if (status == 0 && (token == GET_TOKEN(TOK_IDENTIFIER) || token == GET_TOKEN(TOK_CELLADDRESS) ))
            res = true;
    }catch(...) {}
    return res;
}

bool isTokenAUnit(const std::string & str)
{
<<<<<<< HEAD
    Context ctx(str.c_str(),str.size());
    bool res = false;
    try {
        int token = yylex(0,ctx);
        int status = yylex(0,ctx);
        if (status == 0 && token == GET_TOKEN(TOK_UNIT))
            res = true;
    }catch(...) {}
    return res;
}

int translateToken(int token) {
    if(!token)
        return FC_TOK_END;
    static std::map<int,int> tokenMap;
    if(tokenMap.empty()) {
#define MAP_TOKEN(_t,_v) tokenMap[GET_TOKEN(_t)] = FC_TOK_##_v
        MAP_TOKEN(TOK_PSTRING,STRING);
        MAP_TOKEN(TOK_STRING,STRING);
        MAP_TOKEN(TOK_IF,KEYWORD);
        MAP_TOKEN(TOK_ELIF,KEYWORD);
        MAP_TOKEN(TOK_ELSE,KEYWORD);
        MAP_TOKEN(TOK_WHILE,KEYWORD);
        MAP_TOKEN(TOK_FOR,KEYWORD);
        MAP_TOKEN(TOK_BREAK,KEYWORD);
        MAP_TOKEN(TOK_CONTINUE,KEYWORD);
        MAP_TOKEN(TOK_RETURN,KEYWORD);
        MAP_TOKEN(TOK_IN,KEYWORD);
        MAP_TOKEN(TOK_PY_BEGIN,KEYWORD);
        MAP_TOKEN(TOK_PY_END,KEYWORD);
        MAP_TOKEN(TOK_PASS,KEYWORD);
        MAP_TOKEN(TOK_CONSTANT,KEYWORD);
        MAP_TOKEN(TOK_IS,KEYWORD);
        MAP_TOKEN(TOK_IS_NOT,KEYWORD);
        MAP_TOKEN(TOK_NOT_IN,KEYWORD);
        MAP_TOKEN(TOK_NOT,KEYWORD);
        MAP_TOKEN(TOK_AS,KEYWORD);
        MAP_TOKEN(TOK_RAISE,KEYWORD);
        MAP_TOKEN(TOK_TRY,KEYWORD);
        MAP_TOKEN(TOK_EXCEPT,KEYWORD);
        MAP_TOKEN(TOK_FINALLY,KEYWORD);
        MAP_TOKEN(TOK_LAMBDA,KEYWORD);
        MAP_TOKEN(TOK_FROM,KEYWORD);
        MAP_TOKEN(TOK_IMPORT,KEYWORD);
        MAP_TOKEN(TOK_CELLADDRESS,CELLADDRESS);
        MAP_TOKEN(TOK_IDENTIFIER,IDENTIFIER);
        MAP_TOKEN(TOK_UNIT,UNIT);
        MAP_TOKEN(TOK_ONE,NUMBER);
        MAP_TOKEN(TOK_INTEGER,NUMBER);
        MAP_TOKEN(TOK_NUM,NUMBER);
        MAP_TOKEN(TOK_EQ,OPERATOR);
        MAP_TOKEN(TOK_NEQ,OPERATOR);
        MAP_TOKEN(TOK_LT,OPERATOR);
        MAP_TOKEN(TOK_GT,OPERATOR);
        MAP_TOKEN(TOK_GTE,OPERATOR);
        MAP_TOKEN(TOK_LTE,OPERATOR);
        MAP_TOKEN(TOK_AND_OP,KEYWORD);
        MAP_TOKEN(TOK_OR_OP,KEYWORD);
        MAP_TOKEN(TOK_MUL_ASSIGN,OPERATOR);
        MAP_TOKEN(TOK_DIV_ASSIGN,OPERATOR);
        MAP_TOKEN(TOK_MOD_ASSIGN,OPERATOR);
        MAP_TOKEN(TOK_ADD_ASSIGN,OPERATOR);
        MAP_TOKEN(TOK_SUB_ASSIGN,OPERATOR);
        MAP_TOKEN(TOK_MINUSSIGN,OPERATOR);
        MAP_TOKEN(TOK_EXPAND,OPERATOR);
        tokenMap['+'] = FC_TOK_OPERATOR;
        tokenMap['-'] = FC_TOK_OPERATOR;
        tokenMap['/'] = FC_TOK_OPERATOR;
        tokenMap['*'] = FC_TOK_OPERATOR;
        tokenMap['%'] = FC_TOK_OPERATOR;
        tokenMap['^'] = FC_TOK_OPERATOR;
    }
    auto it = tokenMap.find(token);
    if(it!=tokenMap.end())
        return it->second;
    return FC_TOK_OTHER;
=======
    return Quantity::getUnitInfo(boost::trim_copy(str).c_str()) != 0;
>>>>>>> c782435b
}

} // end of namespace ExpressionParser
} // end of namespace App

<|MERGE_RESOLUTION|>--- conflicted
+++ resolved
@@ -30,13 +30,8 @@
 # pragma clang diagnostic ignored "-Wdelete-non-virtual-dtor"
 #endif
 
-<<<<<<< HEAD
-#include <boost/algorithm/string/predicate.hpp>
-#include <boost/algorithm/string/replace.hpp>
-=======
 #include <boost/algorithm/string.hpp>
 
->>>>>>> c782435b
 #include <Base/Console.h>
 #include "Base/Exception.h"
 #include <Base/Interpreter.h>
@@ -601,25 +596,31 @@
 }
 
 ExpressionPtr expressionFromPy(const DocumentObject *owner, const Py::Object &value) {
-    if (value.isNone()) {
-        return PyObjectExpression::create(owner);
-    }
-    if(value.isString()) {
-        return StringExpression::create(owner,value.as_string());
-    } else if (PyObject_TypeCheck(value.ptr(),&QuantityPy::Type)) {
-        return NumberExpression::create(owner,
-                *static_cast<QuantityPy*>(value.ptr())->getQuantityPtr());
-    } else if (value.isBoolean()) {
-        if(value.isTrue())
-            return ConstantExpression::create(owner,"True",Quantity(1.0));
-        else
-            return ConstantExpression::create(owner,"False",Quantity(0.0));
-    } else {
-        Quantity q;
-        if(pyToQuantity(q,value))
-            return NumberExpression::create(owner,q);
-    }
-    return PyObjectExpression::create(owner,value.ptr());
+    try {
+        if (value.isNone()) {
+            return PyObjectExpression::create(owner);
+        }
+        if(value.isString()) {
+            return StringExpression::create(owner,value.as_string());
+        } else if (PyObject_TypeCheck(value.ptr(),&QuantityPy::Type)) {
+            return NumberExpression::create(owner,
+                    *static_cast<QuantityPy*>(value.ptr())->getQuantityPtr());
+        } else if (value.isBoolean()) {
+            if(value.isTrue())
+                return ConstantExpression::create(owner,"True",Quantity(1.0));
+            else
+                return ConstantExpression::create(owner,"False",Quantity(0.0));
+        } else {
+            Quantity q;
+            if(pyToQuantity(q,value))
+                return NumberExpression::create(owner,q);
+        }
+        return PyObjectExpression::create(owner,value.ptr());
+    } catch (Py::Exception &) {
+        Base::PyException::ThrowException();
+    }
+    // shouldn't be reachable
+    return ExpressionPtr();
 }
 
 Py::Object pyFromQuantity(const Quantity &quantity) {
@@ -642,10 +643,7 @@
 }
 
 static inline bool _anyToQuantity(const App::any &value, Quantity &q) {
-<<<<<<< HEAD
     Timing(anyToQuantity);
-=======
->>>>>>> c782435b
     if (is_type(value,typeid(Quantity))) {
         q = cast<Quantity>(value);
     } else if (is_type(value,typeid(bool))) {
@@ -785,42 +783,8 @@
         if(FC_LOG_INSTANCE.isEnabled(FC_LOGLEVEL_LOG))
             e.ReportException();
         return false;
-<<<<<<< HEAD
     }
     return !!res;
-=======
-    }
-    return !!res;
-}
-
-Expression* expressionFromPy(const DocumentObject *owner, const Py::Object &value) {
-    try {
-        if (value.isNone())
-            return new PyObjectExpression(owner);
-        if(value.isString()) {
-            PropertyString s;
-            s.setPyObject(value.ptr());
-            return new StringExpression(owner,s.getStrValue());
-        } else if (PyObject_TypeCheck(value.ptr(),&QuantityPy::Type)) {
-            return new NumberExpression(owner,
-                    *static_cast<QuantityPy*>(value.ptr())->getQuantityPtr());
-        } else if (value.isBoolean()) {
-            if(value.isTrue())
-                return new ConstantExpression(owner,"True",Quantity(1.0));
-            else
-                return new ConstantExpression(owner,"False",Quantity(0.0));
-        } else {
-            Quantity q;
-            if(pyToQuantity(q,value))
-                return new NumberExpression(owner,q);
-        }
-        return new PyObjectExpression(owner,value.ptr());
-    } catch (Py::Exception &) {
-        Base::PyException::ThrowException();
-    }
-    // shouldn't be reachable
-    return nullptr;
->>>>>>> c782435b
 }
 
 } // namespace App
@@ -1367,9 +1331,9 @@
     return ExpressionParser::parse(owner, buffer, len, verbose, pythonMode);
 }
 
-ExpressionPtr Expression::parseUnit(const DocumentObject *owner, const char *buffer, std::size_t len)
-{
-    return ExpressionParser::parseUnit(owner, buffer, len);
+ExpressionPtr Expression::parseUnit(const DocumentObject *owner, const char *buffer)
+{
+    return ExpressionParser::parseUnit(owner, buffer);
 }
 
 void Expression::getDeps(ExpressionDeps &deps, int option)  const {
@@ -1676,28 +1640,6 @@
 
 EXPR_TYPESYSTEM_SOURCE(App::UnitExpression, App::Expression);
 
-<<<<<<< HEAD
-UnitExpression::UnitExpression(const App::DocumentObject *_owner, 
-        const Quantity &q, std::string &&unit)
-    :Expression(_owner)
-    ,quantity(q)
-    ,unitStr(std::move(unit))
-{}
-=======
-UnitExpression *UnitExpression::create(const DocumentObject *owner, const char *unit)
-{
-    auto info = Quantity::getUnitInfo(unit);
-    if(!info)
-        return 0;
-    
-    if(strcmp(unit, "in") == 0) {
-        FC_WARN("Using deprecated unit 'in', auto change to 'inch'");
-        unit = "inch";
-    } else 
-        unit = info->display;
-    return new UnitExpression(owner, info->quantity, unit);
-}
-
 UnitExpression::UnitExpression(const DocumentObject *_owner, const Base::Quantity & _quantity, const char *unit)
     : Expression(_owner)
     , quantity(_quantity)
@@ -1711,7 +1653,6 @@
     , unitStr(0)
 {
 }
->>>>>>> c782435b
 
 UnitExpression::~UnitExpression() {
     if(cache) {
@@ -1720,16 +1661,14 @@
     }
 }
 
-ExpressionPtr UnitExpression::create(const App::DocumentObject *owner, 
-        const Base::Quantity &quantity, std::string &&unitStr)
-{
-    return EXPR_NEW(UnitExpression,owner,quantity,std::move(unitStr));
-}
-
-ExpressionPtr UnitExpression::create(const App::DocumentObject *owner, 
-        const Base::Quantity &quantity, const char *unit)
-{
-    return EXPR_NEW(UnitExpression,owner,quantity,std::string(unit?unit:""));
+ExpressionPtr UnitExpression::create(const App::DocumentObject *owner, const char *unit)
+{
+    auto info = Quantity::getUnitInfo(unit);
+    if(!info)
+        PARSER_THROW("Unknown unit: " << (unit?unit:"?"));
+    
+    unit = info->display;
+    return EXPR_NEW(UnitExpression, owner, info->quantity, unit);
 }
 
 
@@ -1775,7 +1714,7 @@
 
 ExpressionPtr UnitExpression::_copy() const
 {
-    return UnitExpression::create(owner, quantity, std::string(unitStr));
+    return ExpressionPtr(new UnitExpression(owner, quantity, unitStr));
 }
 
 Py::Object UnitExpression::_getPyValue(int *) const {
@@ -1858,6 +1797,7 @@
     OP_GTE,
     OP_GE = OP_GTE,
     OP_UNIT,
+    OP_UNIT_ADD,
     OP_NEG,
     OP_POS,
     OP_AND,
@@ -1970,14 +1910,10 @@
     BINARY_OP(SUB,Subtract)
     BINARY_OP(MUL,Multiply)
     BINARY_OP(UNIT,Multiply)
+    BINARY_OP(UNIT_ADD,Add)
     BINARY_OP(DIV,TrueDivide)
-<<<<<<< HEAD
     BINARY_OP(FDIV,FloorDivide)
     case OP_ADD: {
-=======
-    BINARY_OP(UNIT_ADD,Add)
-    case OperatorExpression::ADD: {
->>>>>>> c782435b
         PyObject *res;
 #if PY_MAJOR_VERSION < 3
         if (PyString_CheckExact(*l) && PyString_CheckExact(*r)) {
@@ -2191,14 +2127,10 @@
     case OP_GTE:
         s << " >= ";
         break;
-<<<<<<< HEAD
+    case OP_UNIT_ADD:
+        s << " ";
+        break;
     case OP_UNIT:
-=======
-    case UNIT_ADD:
-        s << " ";
-        break;
-    case UNIT:
->>>>>>> c782435b
         break;
     default:
         assert(0);
@@ -2264,7 +2196,6 @@
     case OP_LTE:
     case OP_GTE:
         return 4;
-<<<<<<< HEAD
     case OP_ADD:
     case OP_SUB:
         return 5;
@@ -2273,26 +2204,17 @@
     case OP_DIV:
     case OP_FDIV:
         return 6;
-    case OP_UNIT:
-        return 7;
-    case OP_POW:
-    case OP_POW2:
-        return 8;
     case OP_NEG:
     case OP_POS:
     case OP_NOT:
+        return 7;
+    case OP_UNIT_ADD:
+        return 8;
+    case OP_UNIT:
         return 9;
-=======
-    case NEG:
-    case POS:
-        return 5;
-    case UNIT_ADD:
-        return 6;
-    case UNIT:
-        return 7;
-    case POW:
-        return 8;
->>>>>>> c782435b
+    case OP_POW:
+    case OP_POW2:
+        return 10;
     default:
         return 0;
     }
@@ -2365,7 +2287,6 @@
             modules.emplace(sReason,nullptr);
     }
 
-<<<<<<< HEAD
     Py::Object getModule(const std::string &name, const Expression *e) {
         auto it = modules.find(name);
         if(it == modules.end())
@@ -2378,7 +2299,66 @@
         imports.insert(it->second);
         // Not ref counted inside modules or ipmorts
         return Py::asObject(it->second);
-=======
+    }
+
+    bool isImported(PyObject *module) const {
+        return imports.count(module);
+    }
+
+    static ImportModules *instance() {
+        static ImportModules *inst;
+        if(!inst)
+            inst = new ImportModules;
+        return inst;
+    }
+
+    ParameterGrp::handle getHandle() {
+        return handle;
+    }
+
+private:
+    std::unordered_map<std::string,PyObject*> modules;
+    std::set<PyObject*> imports;
+    ParameterGrp::handle handle;
+};
+
+class ImportParamLock: public ParameterLock {
+public:
+    ImportParamLock()
+        :ParameterLock(ImportModules::instance()->getHandle())
+    {}
+};
+
+static int _HiddenReference;
+
+struct HiddenReference {
+    HiddenReference(bool cond)
+        :cond(cond)
+    {
+        if(cond)
+            ++_HiddenReference;
+    }
+    ~HiddenReference() {
+        if(cond)
+            --_HiddenReference;
+    }
+
+    static bool check(int option) {
+        return (option==Expression::DepNormal && _HiddenReference)
+            || (option==Expression::DepHidden && !_HiddenReference);
+    }
+
+    static bool isHidden() {
+        return _HiddenReference!=0;
+    }
+
+    bool cond;
+};
+
+//
+// FunctionExpression class. This class handles functions with one or two parameters.
+//
+
 const std::vector<FunctionExpression::FunctionInfo> &FunctionExpression::getFunctions()
 {
     static std::vector<FunctionInfo> functions = {
@@ -2397,8 +2377,8 @@
         {COS, "cos", "Cosine of a value"},
         {COSH, "cosh", "Hybolic cosine of a value"},
         {ATAN2, "atan2", "Arctangent of a value"},
-        {MOD, "mod", "mod(dividend, divider), modulo (remainder) operator"},
-        {POW, "pow", "power(base, exponent), return a number raised to a power"},
+        {FMOD, "mod", "mod(dividend, divider), modulo (remainder) operator"},
+        {FPOW, "pow", "power(base, exponent), return a number raised to a power"},
         {ROUND, "round", "Rounds a number to the nearest integer"},
         {TRUNC, "trunc", "Truncate a number to an integer"},
         {CEIL, "ceil", "Return the largest integer not less than a number"},
@@ -2416,6 +2396,9 @@
                            "Create a new Python object with the given type.\n"
                            "Currently supported types can be specified as string\n"
                            "with value, vector, matrix, placement or rotation"},
+        {STR, "str", "str(arg), convert the input argment to string"},
+        {HREF, "href", "href(arg), hide any object reference inside the input.\n"
+                       "This allows to create cyclic references. Use with caution!"},
 
         // Aggregates
         {SUM, "sum", "Sum a list of numbers or cells"},
@@ -2426,185 +2409,6 @@
         {MAX, "max", "Find the largest number"},
     };
     return functions;
-}
-
-FunctionExpression::FunctionExpression(const DocumentObject *_owner, Function _f, std::vector<Expression *> _args)
-    : UnitExpression(_owner)
-    , f(_f)
-    , args(_args)
-{
-    switch (f) {
-    case ACOS:
-    case ASIN:
-    case ATAN:
-    case ABS:
-    case EXP:
-    case LOG:
-    case LOG10:
-    case SIN:
-    case SINH:
-    case TAN:
-    case TANH:
-    case SQRT:
-    case COS:
-    case COSH:
-    case ROUND:
-    case TRUNC:
-    case CEIL:
-    case FLOOR:
-    case MINVERT:
-        if (args.size() != 1)
-            EXPR_THROW("Invalid number of arguments: exactly one required.");
-        break;
-    case MOD:
-    case ATAN2:
-    case POW:
-        if (args.size() != 2)
-            EXPR_THROW("Invalid number of arguments: exactly two required.");
-        break;
-    case HYPOT:
-    case CATH:
-        if (args.size() < 2 || args.size() > 3)
-            EXPR_THROW("Invalid number of arguments: exactly two, or three required.");
-        break;
-    case STDDEV:
-    case SUM:
-    case AVERAGE:
-    case COUNT:
-    case MIN:
-    case MAX:
-    case CREATE:
-    case MSCALE:
-        if (args.size() == 0)
-            EXPR_THROW("Invalid number of arguments: at least one required.");
-        break;
-    case LIST:
-    case TUPLE:
-        break;
-    case NONE:
-    case AGGREGATES:
-    case LAST:
-    default:
-        EXPR_THROW("Unknown function");
-        break;
->>>>>>> c782435b
-    }
-
-    bool isImported(PyObject *module) const {
-        return imports.count(module);
-    }
-
-    static ImportModules *instance() {
-        static ImportModules *inst;
-        if(!inst)
-            inst = new ImportModules;
-        return inst;
-    }
-
-    ParameterGrp::handle getHandle() {
-        return handle;
-    }
-
-private:
-    std::unordered_map<std::string,PyObject*> modules;
-    std::set<PyObject*> imports;
-    ParameterGrp::handle handle;
-};
-
-class ImportParamLock: public ParameterLock {
-public:
-    ImportParamLock()
-        :ParameterLock(ImportModules::instance()->getHandle())
-    {}
-};
-
-static int _HiddenReference;
-
-struct HiddenReference {
-    HiddenReference(bool cond)
-        :cond(cond)
-    {
-        if(cond)
-            ++_HiddenReference;
-    }
-    ~HiddenReference() {
-        if(cond)
-            --_HiddenReference;
-    }
-
-    static bool check(int option) {
-        return (option==Expression::DepNormal && _HiddenReference)
-            || (option==Expression::DepHidden && !_HiddenReference);
-    }
-
-    static bool isHidden() {
-        return _HiddenReference!=0;
-    }
-
-    bool cond;
-};
-
-//
-// FunctionExpression class. This class handles functions with one or two parameters.
-//
-
-static std::unordered_map<std::string, int> registered_functions; 
-static std::unordered_map<int, std::string> registered_function_names; 
-
-void init_functions() {
-    bool inited = false;
-    if(inited)
-        return;
-    inited = true;
-    registered_functions["acos"] = FunctionExpression::ACOS;
-    registered_functions["asin"] = FunctionExpression::ASIN;
-    registered_functions["atan"] = FunctionExpression::ATAN;
-    registered_functions["abs"] = FunctionExpression::ABS;
-    registered_functions["exp"] = FunctionExpression::EXP;
-    registered_functions["log"] = FunctionExpression::LOG;
-    registered_functions["log10"] = FunctionExpression::LOG10;
-    registered_functions["sin"] = FunctionExpression::SIN;
-    registered_functions["sinh"] = FunctionExpression::SINH;
-    registered_functions["tan"] = FunctionExpression::TAN;
-    registered_functions["tanh"] = FunctionExpression::TANH;
-    registered_functions["sqrt"] = FunctionExpression::SQRT;
-    registered_functions["cos"] = FunctionExpression::COS;
-    registered_functions["cosh"] = FunctionExpression::COSH;
-    registered_functions["atan2"] = FunctionExpression::ATAN2;
-    registered_functions["mod"] = FunctionExpression::FMOD;
-    registered_functions["pow"] = FunctionExpression::FPOW;
-    registered_functions["round"] = FunctionExpression::ROUND;
-    registered_functions["trunc"] = FunctionExpression::TRUNC;
-    registered_functions["ceil"] = FunctionExpression::CEIL;
-    registered_functions["floor"] = FunctionExpression::FLOOR;
-    registered_functions["hypot"] = FunctionExpression::HYPOT;
-    registered_functions["cath"] = FunctionExpression::CATH;
-
-    registered_functions["eval"] = FunctionExpression::EVAL;
-    registered_functions["func"] = FunctionExpression::FUNC;
-    registered_functions["func_d"] = FunctionExpression::FUNC_D;
-    registered_functions["getvar"] = FunctionExpression::GET_VAR;
-    registered_functions["hasvar"] = FunctionExpression::HAS_VAR;
-    registered_functions["import_py"] = FunctionExpression::IMPORT_PY;
-    registered_functions["pragma"] = FunctionExpression::PRAGMA;
-    registered_functions["list"] = FunctionExpression::LIST;
-    registered_functions["tuple"] = FunctionExpression::TUPLE;
-    registered_functions["create"] = FunctionExpression::CREATE;
-    registered_functions["mscale"] = FunctionExpression::MSCALE;
-    registered_functions["minvert"] = FunctionExpression::MINVERT;
-    registered_functions["str"] = FunctionExpression::STR;
-    registered_functions["href"] = FunctionExpression::HREF;
-
-    // Aggregates
-    registered_functions["sum"] = FunctionExpression::SUM;
-    registered_functions["count"] = FunctionExpression::COUNT;
-    registered_functions["average"] = FunctionExpression::AVERAGE;
-    registered_functions["stddev"] = FunctionExpression::STDDEV;
-    registered_functions["min"] = FunctionExpression::MIN;
-    registered_functions["max"] = FunctionExpression::MAX;
-
-    for(auto &v : registered_functions)
-        registered_function_names[v.second] = v.first;
 }
 
 EXPR_TYPESYSTEM_SOURCE(App::FunctionExpression, App::Expression);
@@ -3220,12 +3024,6 @@
 
 void FunctionExpression::_toString(std::ostream &ss, bool persistent,int) const
 {
-<<<<<<< HEAD
-    init_functions();
-    auto it = registered_function_names.find(f);
-    assert(it!=registered_function_names.end());
-    ss << it->second << '(';
-=======
     static std::unordered_map<int,int> _map;
     const auto &functions = getFunctions();
     if(_map.empty()) {
@@ -3238,7 +3036,6 @@
         ss << functions[iter->second].name << '(';
     else
         ss << "?(";
->>>>>>> c782435b
     for (size_t i = 0; i < args.size(); ++i) {
         ss << args[i]->toStr(persistent);
         if (i != args.size() - 1)
@@ -3271,14 +3068,8 @@
 
 EXPR_TYPESYSTEM_SOURCE(App::AssignmentExpression, App::Expression);
 
-<<<<<<< HEAD
 ExpressionPtr AssignmentExpression::create(const App::DocumentObject *owner, 
         int catchAll, ExpressionList &&left, ExpressionList &&rights, int op)
-=======
-VariableExpression::VariableExpression(const DocumentObject *_owner, ObjectIdentifier &&_var)
-    : UnitExpression(_owner)
-    , var(std::move(_var))
->>>>>>> c782435b
 {
     assert(left.size() && rights.size());
     if(op && catchAll>=0)
@@ -3377,7 +3168,6 @@
         ss << right->toStr(persistent);
 }
 
-<<<<<<< HEAD
 class PyIterable : public Py::Object {
 public:
     PyIterable(const Py::Object &obj, const Expression *expr, bool toSeq)
@@ -3389,15 +3179,6 @@
                 EXPR_PY_THROW(expr);
             set(seq,true);
             i = 0;
-=======
-void VariableExpression::addComponent(Component *c) {
-    std::unique_ptr<Component> guard(c);
-    do {
-        if(components.size())
-            break;
-        if(!c->e1 && !c->e2) {
-            var << std::move(c->comp);
->>>>>>> c782435b
             return;
         }
         PyObject *iter = PyObject_GetIter(obj.ptr());
@@ -3581,12 +3362,23 @@
         }
     }
 
-    bool isPseudoProperty = false;
-    auto res = var.getPyValue(true, &isPseudoProperty);
-
-    if(!var.isLocalProperty() || !isPseudoProperty)
-        EvalFrame::warn(this,1);
-    return res;
+    try {
+        bool isPseudoProperty = false;
+        auto res = var.getPyValue(true, &isPseudoProperty);
+
+        if(!var.isLocalProperty() || !isPseudoProperty)
+            EvalFrame::warn(this,1);
+        return res;
+    } catch (Base::Exception &) {
+        if(!hasComponent() && var.numComponents()==1
+                           && !var.hasDocumentObjectName(true))
+        {
+            Quantity q;
+            if(Quantity::fromUnitString(q,var.getComponents()[0].getName().c_str()))
+                return Py::asObject(new QuantityPy(new Quantity(q)));
+        }
+        throw;
+    }
 }
 
 void VariableExpression::addComponent(ComponentPtr &&c) {
@@ -3594,7 +3386,7 @@
         if(components.size())
             break;
         if(!c->e1 && !c->e2) {
-            var << c->comp;
+            var << std::move(c->comp);
             return;
         }
         long l1=0,l2=0,l3=1;
@@ -3632,35 +3424,13 @@
         }
     }while(0);
 
-<<<<<<< HEAD
     Expression::addComponent(std::move(c));
-=======
-    Expression::addComponent(guard.release());
->>>>>>> c782435b
 }
 
 bool VariableExpression::_isIndexable() const {
     return true;
 }
 
-<<<<<<< HEAD
-=======
-Py::Object VariableExpression::_getPyValue() const {
-    try {
-        return var.getPyValue(true);
-    } catch (Base::Exception &) {
-        if(!hasComponent() && var.numComponents()==1
-                           && !var.hasDocumentObjectName(true))
-        {
-            Quantity q;
-            if(Quantity::fromUnitString(q,var.getComponents()[0].getName().c_str()))
-                return Py::asObject(new QuantityPy(new Quantity(q)));
-        }
-        throw;
-    }
-}
-
->>>>>>> c782435b
 void VariableExpression::_toString(std::ostream &ss, bool persistent,int) const {
     if(persistent)
         ss << var.toPersistentString();
@@ -3668,15 +3438,14 @@
         ss << var.toString();
 }
 
-VarInfo VariableExpression::push(const Expression *owner, bool mustExist, std::string *name) const 
-{
-<<<<<<< HEAD
-    (void)owner;
-    assert(_EvalStack.size());
-    auto &frame = *_EvalStack.back();
-    const auto &comps = var.getComponents();
-    assert(comps.size());
-=======
+/**
+  * Simplify the expression. Simplification of VariableExpression objects is
+  * not possible (if it is instantiated it would be an evaluation instead).
+  *
+  * @returns A copy of the expression.
+  */
+ExpressionPtr VariableExpression::simplify() const
+{
     if(!hasComponent() && var.numComponents()==1
                        && !var.hasDocumentObjectName(true)
                        && !var.getProperty())
@@ -3687,20 +3456,20 @@
     }
     return copy();
 }
->>>>>>> c782435b
+
+VarInfo VariableExpression::push(const Expression *owner, bool mustExist, std::string *name) const 
+{
+    (void)owner;
+    assert(_EvalStack.size());
+    auto &frame = *_EvalStack.back();
+    const auto &comps = var.getComponents();
+    assert(comps.size());
 
     bool hasComponents = comps.size()>1 || components.size();
     BindType type = mustExist||hasComponents?BindExist:BindLocal;
 
-<<<<<<< HEAD
     if(name)
         *name = comps[0].getName();
-=======
-Expression *VariableExpression::_copy() const
-{
-    return new VariableExpression(owner, ObjectIdentifier(var));
-}
->>>>>>> c782435b
 
     VarInfo info(*frame.getVar(this,comps[0].getName(),type));
     setVarInfo(info,mustExist);
@@ -3895,10 +3664,16 @@
                 VariableExpression::create(owner,std::move(path)),std::move(names),std::move(args));
 
     const std::string &name = path.getComponents()[0].getName();
-    init_functions();
-    auto it = registered_functions.find(name);
-
-    if(it == registered_functions.end()) {
+
+    static std::unordered_map<const char *, int, CStringHasher, CStringHasher> functions;
+    if(functions.empty()) {
+        for(auto &info : FunctionExpression::getFunctions())
+            functions[info.name] = info.type;
+    }
+
+    auto it = functions.find(name.c_str());
+
+    if(it == functions.end()) {
         return CallableExpression::create(owner,
                 VariableExpression::create(owner,std::move(path)), std::move(names),std::move(args));
     }
@@ -4424,7 +4199,6 @@
     if(count <= 0)
         return;
     for(;count && components.size(); --count) {
-        delete components.back();
         components.pop_back();
     }
     var.popComponents(count);
@@ -4903,7 +4677,9 @@
         try {
             Py::Tuple arg(1);
             arg.setItem(0,Py::String(begin));
-            c1 = CellAddress(callable.apply(arg).as_string().c_str());
+            PropertyString s;
+            s.setPyObject(callable.apply(arg).ptr());
+            c1 = CellAddress(s.getValue());
         } catch(Py::Exception &) {
             _EXPR_PY_THROW("Invalid cell address '" << begin << "': ",this);
         } catch(Base::Exception &e) {
@@ -4914,7 +4690,9 @@
         try {
             Py::Tuple arg(1);
             arg.setItem(0,Py::String(end));
-            c2 = CellAddress(callable.apply(arg).as_string().c_str());
+            PropertyString s;
+            s.setPyObject(callable.apply(arg).ptr());
+            c2 = CellAddress(s.getValue());
         } catch(Py::Exception &) {
             _EXPR_PY_THROW("Invalid cell address '" << end << "': ", this);
         } catch(Base::Exception &e) {
@@ -6408,7 +6186,6 @@
     else_body = std::move(body);
 }
 
-<<<<<<< HEAD
 void TryStatement::addFinal(ExpressionPtr &&body) {
     assert(body);
     if(final_body)
@@ -6431,25 +6208,6 @@
             ss << ' ' << exprs[i]->toStr(persistent);
             if(names[i].size()) 
                 ss << " as " << names[i];
-=======
-    Base::PyGILStateLocker lock;
-    static const std::string attr("getCellFromAlias");
-    Py::Object pyobj(owner->getPyObject(),true);
-    if(!pyobj.hasAttr(attr))
-        EXPR_THROW("Invalid cell range " << begin << ':' << end);
-    Py::Callable callable(pyobj.getAttr(attr));
-    if(!c1.isValid()) {
-        try {
-            Py::Tuple arg(1);
-            arg.setItem(0,Py::String(begin));
-            PropertyString s;
-            s.setPyObject(callable.apply(arg).ptr());
-            c1 = CellAddress(s.getValue());
-        } catch(Py::Exception &) {
-            _EXPR_PY_THROW("Invalid cell address '" << begin << "': ",this);
-        } catch(Base::Exception &e) {
-            _EXPR_RETHROW(e,"Invalid cell address '" << begin << "': ",this);
->>>>>>> c782435b
         }
         ss << ':';
         if(bodies[i]->isDerivedFrom(Statement::getClassTypeId()))
@@ -6458,7 +6216,6 @@
             ss << ' ';
         ss << bodies[i]->toStr(persistent,false,indent+INDENT_STEP);
     }
-<<<<<<< HEAD
     if(else_body) {
         ss << std::endl;
         printIndent(ss,indent);
@@ -6478,20 +6235,6 @@
         else
             ss << ' ';
         ss << final_body->toStr(persistent,false,indent+INDENT_STEP);
-=======
-    if(!c2.isValid()) {
-        try {
-            Py::Tuple arg(1);
-            arg.setItem(0,Py::String(end));
-            PropertyString s;
-            s.setPyObject(callable.apply(arg).ptr());
-            c2 = CellAddress(s.getValue());
-        } catch(Py::Exception &) {
-            _EXPR_PY_THROW("Invalid cell address '" << end << "': ", this);
-        } catch(Base::Exception &e) {
-            _EXPR_RETHROW(e,"Invalid cell address '" << end << "': ", this);
-        }
->>>>>>> c782435b
     }
 }
 
@@ -6767,7 +6510,6 @@
     return ret_val;
 }
 
-<<<<<<< HEAD
 typedef struct yy_buffer_state *YY_BUFFER_STATE;
 
 struct Context {
@@ -6819,17 +6561,6 @@
 
 } // end of namespace ExpressionParser
 } // end of namespace App
-=======
-static Expression * ScanResult = 0;                    /**< The resulting expression after a successful parsing */
-static const App::DocumentObject * DocumentObject = 0; /**< The DocumentObject that will own the expression */
-static bool unitExpression = false;                    /**< True if the parsed string is a unit only */
-static bool valueExpression = false;                   /**< True if the parsed string is a full expression */
-static std::stack<std::string> labels;                /**< Label string primitive */
-static std::unordered_map<const char*, FunctionExpression::Function,
-                         CStringHasher, CStringHasher> registered_functions; /**< Registered functions */
-static int last_column;
-static int column;
->>>>>>> c782435b
 
 #define ExpressionParserStack std::vector<T,ExpressionAllocator(T) >
 
@@ -6859,7 +6590,6 @@
 # define strdup _strdup
 #endif
 
-<<<<<<< HEAD
 void parser::error(const std::string& m) {
     throw parser::syntax_error(m);
 }
@@ -6935,30 +6665,9 @@
     return ss.str();
 }
     
-std::vector<boost::tuple<int, int, std::string> > tokenize(const std::string &str)
-{
-    Context ctx(str.c_str(),str.size());
-=======
-static void initParser(const App::DocumentObject *owner)
-{
-    using namespace App::ExpressionParser;
-
-    ScanResult = 0;
-    App::ExpressionParser::DocumentObject = owner;
-    labels = std::stack<std::string>();
-    column = 0;
-    unitExpression = valueExpression = false;
-
-    if (registered_functions.empty()) {
-        for(auto &info : FunctionExpression::getFunctions())
-            registered_functions.emplace(info.name, info.type);
-    }
-}
-
 std::vector<boost::tuple<int, int, std::string> > tokenize(const char *str)
 {
-    ExpressionParser::YY_BUFFER_STATE buf = ExpressionParser_scan_string(str);
->>>>>>> c782435b
+    Context ctx(str,0);
     std::vector<boost::tuple<int, int, std::string> > result;
     int token;
     try {
@@ -7015,56 +6724,10 @@
     }
 }
 
-ExpressionPtr parseUnit(const App::DocumentObject *owner, const char* buffer, std::size_t len)
-{
-<<<<<<< HEAD
-    Context ctx(buffer, len, owner);
-
-    ExpressionParser::parser parser(ctx);
-    int result;
-
-    try {
-        result = parser.parse ();
-    }catch(parser::syntax_error &e) {
-        throw ParserError(e.what());
-    }
-
-    if (result != 0)
-        throw ParserError("Failed to parse expression.");
-
-    if (ctx.ScanResult == 0)
-        throw ParserError("Unknown error in expression");
-
-    // Simplify expression
-    auto simplified = ctx.ScanResult->simplify();
-
-    if (!ctx.unitExpression) {
-        OperatorExpression * fraction = freecad_dynamic_cast<OperatorExpression>(ctx.ScanResult.get());
-
-        if (fraction && fraction->getOperator() == OP_DIV) {
-            auto nom = freecad_dynamic_cast<const NumberExpression>(fraction->getLeft());
-            auto denom = freecad_dynamic_cast<const UnitExpression>(fraction->getRight());
-
-            // If not initially a unit expression, but value is equal to 1, it means the expression is something like 1/unit
-            if (denom && nom && essentiallyEqual(nom->getValue(), 1.0))
-                ctx.unitExpression = true;
-        }
-    }
-    if (ctx.unitExpression) {
-        NumberExpression * num = freecad_dynamic_cast<NumberExpression>(simplified.get());
-
-        if (num) {
-            simplified = UnitExpression::create(num->getOwner(), num->getQuantity(), "");
-        }
-        return std::move(simplified);
-    }
-    else {
-        throw Expression::Exception("Expression is not a unit.");
-    }
-=======
+ExpressionPtr parseUnit(const App::DocumentObject *owner, const char* buffer)
+{
     Quantity q = Quantity::parse(buffer);
-    return new UnitExpression(owner, q);
->>>>>>> c782435b
+    return ExpressionPtr(new UnitExpression(owner, q));
 }
 
 bool isTokenAnIndentifier(const std::string & str)
@@ -7082,16 +6745,7 @@
 
 bool isTokenAUnit(const std::string & str)
 {
-<<<<<<< HEAD
-    Context ctx(str.c_str(),str.size());
-    bool res = false;
-    try {
-        int token = yylex(0,ctx);
-        int status = yylex(0,ctx);
-        if (status == 0 && token == GET_TOKEN(TOK_UNIT))
-            res = true;
-    }catch(...) {}
-    return res;
+    return Quantity::getUnitInfo(boost::trim_copy(str).c_str()) != 0;
 }
 
 int translateToken(int token) {
@@ -7159,11 +6813,11 @@
     if(it!=tokenMap.end())
         return it->second;
     return FC_TOK_OTHER;
-=======
-    return Quantity::getUnitInfo(boost::trim_copy(str).c_str()) != 0;
->>>>>>> c782435b
 }
 
 } // end of namespace ExpressionParser
 } // end of namespace App
 
+#if defined(__clang__)
+# pragma clang diagnostic pop
+#endif
--- conflicted
+++ resolved
@@ -30,12 +30,8 @@
 # pragma clang diagnostic ignored "-Wdelete-non-virtual-dtor"
 #endif
 
-<<<<<<< HEAD
 #include <boost/algorithm/string.hpp>
-=======
-#include <boost/algorithm/string/predicate.hpp>
 #include <boost/io/ios_state.hpp>
->>>>>>> 0306c237
 
 #include <Base/Console.h>
 #include "Base/Exception.h"
@@ -2477,10 +2473,7 @@
 public:
     Collector() : first(true) { }
     virtual ~Collector() {}
-<<<<<<< HEAD
-
-=======
->>>>>>> 0306c237
+
     virtual void collect(Quantity value) {
     ObjectIdentifier dummy;
         if (first)
@@ -3244,7 +3237,6 @@
     int i;
 };
 
-<<<<<<< HEAD
 void AssignmentExpression::assign(const Expression *owner, const Expression *left, PyObject *right) {
     auto &frame = *_EvalStack.back();
     auto list = freecad_dynamic_cast<ListExpression>(left);
@@ -3272,12 +3264,6 @@
         frame.setVar(owner,info);
     }else
         _EXPR_THROW("Invalid left expression in assignment",owner);
-=======
-VariableExpression::VariableExpression(const DocumentObject *_owner, const ObjectIdentifier& _var)
-    : UnitExpression(_owner)
-    , var(_var)
-{
->>>>>>> 0306c237
 }
 
 Py::Object AssignmentExpression::apply(const Expression *owner, int _catchAll, 
@@ -6372,7 +6358,6 @@
 bool TryStatement::findException(Py::Object &res, 
         int *jumpCode, Base::Exception &e, PyObject *pyobj) const
 {
-<<<<<<< HEAD
     auto &frame = *_EvalStack.back();
     for(size_t i=0;i<bodies.size();++i) {
         if(exprs[i]) {
@@ -6389,28 +6374,6 @@
             }
             if(pyobj!=obj.ptr() && !PyObject_IsSubclass(pyobj,obj.ptr()))
                 continue;
-=======
-    auto c1 = stringToAddress(begin.c_str(),true);
-    auto c2 = stringToAddress(end.c_str(),true);
-    if(c1.isValid() && c2.isValid())
-        return Range(c1,c2);
-
-    Base::PyGILStateLocker lock;
-    static const std::string attr("getCellFromAlias");
-    Py::Object pyobj(owner->getPyObject(),true);
-    if(!pyobj.hasAttr(attr))
-        EXPR_THROW("Invalid cell range " << begin << ':' << end);
-    Py::Callable callable(pyobj.getAttr(attr));
-    if(!c1.isValid()) {
-        try {
-            Py::Tuple arg(1);
-            arg.setItem(0,Py::String(begin));
-            c1 = CellAddress(callable.apply(arg).as_string().c_str());
-        } catch(Py::Exception &) {
-            _EXPR_PY_THROW("Invalid cell address '" << begin << "': ",this);
-        } catch(Base::Exception &e) {
-            _EXPR_RETHROW(e,"Invalid cell address '" << begin << "': ",this);
->>>>>>> 0306c237
         }
         EvalFrame::Exception exception(e,pyobj);
         if(names[i].size()) 

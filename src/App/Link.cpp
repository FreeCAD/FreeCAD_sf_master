--- conflicted
+++ resolved
@@ -1115,23 +1115,12 @@
         children = getElementListValue();
         std::set<DocumentObject*> childSet(children.begin(),children.end());
         for(auto ext : groups) {
-<<<<<<< HEAD
             plainGroupConns.push_back(ext->Group.signalChanged.connect(
                         boost::bind(&LinkBaseExtension::updateGroup,this)));
             if(getSyncGroupVisibilityValue())
                 plainGroupConns.push_back(ext->_GroupTouched.signalChanged.connect(
                             boost::bind(&LinkBaseExtension::updateGroupVisibility,this)));
 
-=======
-            auto group = ext->getExtendedObject();
-            auto &conn = plainGroupConns[group];
-            if(!conn.connected()) {
-                FC_LOG("new group connection " << getExtendedObject()->getFullName() 
-                        << " -> " << group->getFullName());
-                conn = group->signalChanged.connect(
-                        boost::bind(&LinkBaseExtension::slotChangedPlainGroup,this,bp::_1,bp::_2));
-            }
->>>>>>> 6e40c19f
             std::size_t count = children.size();
             ext->getAllChildren(children,childSet);
             for(;count<children.size();++count) {
@@ -1139,22 +1128,11 @@
                 auto childGroup = GeoFeatureGroupExtension::getNonGeoGroup(child);
                 if(!childGroup)
                     continue;
-<<<<<<< HEAD
                 plainGroupConns.push_back(childGroup->Group.signalChanged.connect(
                             boost::bind(&LinkBaseExtension::updateGroup,this)));
                 if(getSyncGroupVisibilityValue())
                     plainGroupConns.push_back(childGroup->_GroupTouched.signalChanged.connect(
                                 boost::bind(&LinkBaseExtension::updateGroupVisibility,this)));
-=======
-                groupSet.insert(child);
-                auto &conn = plainGroupConns[child];
-                if(!conn.connected()) {
-                    FC_LOG("new group connection " << getExtendedObject()->getFullName() 
-                            << " -> " << child->getFullName());
-                    conn = child->signalChanged.connect(
-                            boost::bind(&LinkBaseExtension::slotChangedPlainGroup,this,bp::_1,bp::_2));
-                }
->>>>>>> 6e40c19f
             }
         }
     }

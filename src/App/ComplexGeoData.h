--- conflicted
+++ resolved
@@ -1,388 +1,386 @@
-/***************************************************************************
- *   Copyright (c) 2002 Jürgen Riegel <juergen.riegel@web.de>              *
- *                                                                         *
- *   This file is part of the FreeCAD CAx development system.              *
- *                                                                         *
- *   This library is free software; you can redistribute it and/or         *
- *   modify it under the terms of the GNU Library General Public           *
- *   License as published by the Free Software Foundation; either          *
- *   version 2 of the License, or (at your option) any later version.      *
- *                                                                         *
- *   This library  is distributed in the hope that it will be useful,      *
- *   but WITHOUT ANY WARRANTY; without even the implied warranty of        *
- *   MERCHANTABILITY or FITNESS FOR A PARTICULAR PURPOSE.  See the         *
- *   GNU Library General Public License for more details.                  *
- *                                                                         *
- *   You should have received a copy of the GNU Library General Public     *
- *   License along with this library; see the file COPYING.LIB. If not,    *
- *   write to the Free Software Foundation, Inc., 59 Temple Place,         *
- *   Suite 330, Boston, MA  02111-1307, USA                                *
- *                                                                         *
- ***************************************************************************/
-
-
-#ifndef _AppComplexGeoData_h_
-#define _AppComplexGeoData_h_
-
-#include <memory>
-#include <cctype>
-#include <Base/Placement.h>
-#include <Base/Persistence.h>
-#include <Base/Handle.h>
-#include <Base/Matrix.h>
-#include <Base/BoundBox.h>
-#include <Base/Rotation.h>
-#include "StringHasher.h"
-
-#ifdef __GNUC__
-# include <stdint.h>
-#endif
-
-
-namespace Data
-{
-
-class ElementMap;
-typedef std::shared_ptr<ElementMap> ElementMapPtr;
-
-/** Segments
- *  Subelement type of the ComplexGeoData type
- *  It is used to split an object in further sub-parts.
- */
-class AppExport Segment: public Base::BaseClass
-{
-    TYPESYSTEM_HEADER();
-
-public:
-    virtual ~Segment(){}
-    virtual std::string getName() const=0;
-};
-
-
-/** ComplexGeoData Object
- */
-class AppExport ComplexGeoData: public Base::Persistence, public Base::Handled
-{
-    TYPESYSTEM_HEADER();
- 
-public:
-    struct Line  {uint32_t I1; uint32_t I2;};
-    struct Facet {uint32_t I1; uint32_t I2; uint32_t I3;};
-    struct Domain {
-        std::vector<Base::Vector3d> points;
-        std::vector<Facet> facets;
-    };
-
-    /// Constructor
-    ComplexGeoData(void);
-    /// Destructor
-    virtual ~ComplexGeoData();
-
-    /** @name Subelement management */
-    //@{
-    /** Sub type list
-     *  List of different subelement types
-     *  its NOT a list of the subelements itself
-     */
-    virtual std::vector<const char*> getElementTypes(void) const=0;
-    virtual unsigned long countSubElements(const char* Type) const=0;
-    /// get the subelement by type and number
-    virtual Segment* getSubElement(const char* Type, unsigned long) const=0;
-    /// get subelement by combined name
-    virtual Segment* getSubElementByName(const char* Name) const;
-    /** Get lines from segment */
-    virtual void getLinesFromSubelement(
-        const Segment*,
-        std::vector<Base::Vector3d> &Points,
-        std::vector<Line> &lines) const;
-    /** Get faces from segment */
-    virtual void getFacesFromSubelement(
-        const Segment*,
-        std::vector<Base::Vector3d> &Points,
-        std::vector<Base::Vector3d> &PointNormals,
-        std::vector<Facet> &faces) const;
-    //@}
-
-    /** @name Placement control */
-    //@{
-    /** Applies an additional transformation to the current transformation. */
-    void applyTransform(const Base::Matrix4D& rclTrf);
-    /** Applies an additional translation to the current transformation. */
-    void applyTranslation(const Base::Vector3d&);
-    /** Applies an additional rotation to the current transformation. */
-    void applyRotation(const Base::Rotation&);
-    /** Override the current transformation with a placement
-     * using the setTransform() method.
-     */
-    void setPlacement(const Base::Placement& rclPlacement);
-    /** Return the current transformation as placement using 
-     * getTransform().
-     */
-    Base::Placement getPlacement() const;
-    /** Override the current transformation with the new one. 
-     * This method has to be handled by the child classes.
-     * the actual placement and matrix is not part of this class.
-     */
-    virtual void setTransform(const Base::Matrix4D& rclTrf)=0;
-    /** Return the current matrix
-     * This method has to be handled by the child classes.
-     * the actual placement and matrix is not part of this class.
-     */
-    virtual Base::Matrix4D getTransform(void) const = 0;
-    //@}
-
-    /** @name Modification */
-    //@{
-    /// Applies a transformation on the real geometric data type
-    virtual void transformGeometry(const Base::Matrix4D &rclMat) = 0;
-    //@}
-
-    /** @name Getting basic geometric entities */
-    //@{
-    /// Get the bound box
-    virtual Base::BoundBox3d getBoundBox(void)const=0;
-    /** Get point from line object intersection  */
-    virtual Base::Vector3d getPointFromLineIntersection(
-        const Base::Vector3f& base,
-        const Base::Vector3f& dir) const;
-    /** Get points from object with given accuracy */
-    virtual void getPoints(std::vector<Base::Vector3d> &Points,
-        std::vector<Base::Vector3d> &Normals,
-        float Accuracy, uint16_t flags=0) const;
-    /** Get lines from object with given accuracy */
-    virtual void getLines(std::vector<Base::Vector3d> &Points,std::vector<Line> &lines,
-        float Accuracy, uint16_t flags=0) const;
-    /** Get faces from object with given accuracy */
-    virtual void getFaces(std::vector<Base::Vector3d> &Points,std::vector<Facet> &faces,
-        float Accuracy, uint16_t flags=0) const;
-    /** Get the center of gravity
-     * If this method is implemented then true is returned and the center of gravity.
-     * The default implementation only returns false.
-     */
-    virtual bool getCenterOfGravity(Base::Vector3d& center) const;
-    //@}
-
-    /** @name Element name mapping */
-    //@{
-    /// Special prefix to mark the beginning of a mapped sub-element name
-    static const std::string &elementMapPrefix();
-    /// Special postfix to mark the following tag
-    static const std::string &tagPostfix();
-    /// Special postfix to mark the index of an array element
-    static const std::string &indexPostfix();
-    /// Special prefix to mark a missing element
-    static const std::string &missingPrefix();
-    /// Check if a subname contains missing element
-    static bool hasMissingElement(const char *subname);
-    /** Check if the name starts with elementMapPrefix()
-     *
-     * @param name: input name
-     * @return Returns the name stripped with elementMapPrefix(), or 0 if not
-     * start with the prefix
-     */
-    static const char *isMappedElement(const char *name);
-
-    /// Strip out the trailing element name if there is mapped element name precedes it.
-    static std::string newElementName(const char *name);
-    /// Strip out the mapped element name if there is one.
-    static std::string oldElementName(const char *name);
-    /// Strip out the old and new element name if there is one.
-    static std::string noElementName(const char *name);
-
-    /// Find the start of an element name in a subname
-    static const char *findElementName(const char *subname);
-    
-    /// Check if the given subname contains element name
-    static bool hasElementName(const char *subname) {
-        subname = findElementName(subname);
-        return subname && *subname;
-    }
-
-    /// Return the element name portion of the subname without mapping prefix
-    static inline const char *hasMappedElementName(const char *subname) {
-        return isMappedElement(findElementName(subname));
-    }
-
-<<<<<<< HEAD
-    /** Get element name
-     *
-     * @param name: the input name
-     * @param direction: if 0 (default), the function try to map the name
-     * to the original \c Type + \c Index. If 1, then the function map the
-     * other way round but demands the name starts with elementMapPrefix(). 
-     * If 2, then same as 1 except the name can either start with
-     * elementMapPrefix() or not.
-     *
-     * @return Returns the found mapping, or else return the original input. The
-     * return pointer maybe invalidated when new element mapping is added.
-     */
-    const char *getElementName(const char *name, int direction=0, 
-            std::vector<App::StringIDRef> *sid=0) const;
-
-    /** Get mapped element names with a given prefix */
-    std::vector<std::pair<std::string,std::string> > getElementNamesWithPrefix(const char *prefix) const;
-
-    /** Get mapped element names
-     *
-     * @param element: original element name with \c Type + \c Index
-     * @param needUnmapped: if true, return the original element name if no
-     * mapping is found
-     *
-     * @return a list of mapped names of the give element along with their
-     * associated string ID references
-     */
-    std::vector<std::pair<std::string, std::vector<App::StringIDRef> > >
-       getElementMappedNames(const char *element, bool needUnmapped=false) const;
-
-    /** Add a sub-element name mapping.
-     *
-     * @param element: the original \c Type + \c Index element name
-     * @param name: the renamed sub-element name. May or may not start with
-     * elementMapPrefix().
-     * @param hasher: in case the raw 'name' is too long. The caller can opt to
-     * use this hasher to hash the string and shorten it to an integer, which
-     * is reference counted and persistent.
-     * @param sid: in case you use a hasher to hash the element name, pass in
-     * the string id reference using this parameter. You can have more than one
-     * string id associated with the same name.
-     * @param overwrite: if true, it will overwrite existing names
-     *
-     * @return Returns the stored mapped element name. Note that if hasher is
-     * provided the stored name will be different from the input name.
-     *
-     * An element can have multiple mapped names. However, a name can only be
-     * mapped to one element
-     */
-    const char *setElementName(const char *element, const char *name, 
-            const std::vector<App::StringIDRef> *sid=0, bool overwrite=false, bool nohash=false);
-
-    /** Add a sub element name mapping with unhashed postfix */
-    const char *setElementName(const char *element, const char *name, 
-            const char *postfix, const std::vector<App::StringIDRef> *sid=0, bool overwrite=false);
-
-    /** Convenience method to hash the main element name
-     *
-     * @param name: main element name
-     * @param sid: store any output string ID references
-     * @return the hashed element name;
-     */
-    std::string hashElementName(const char *name, std::vector<App::StringIDRef> &sid) const;
-
-    /// Reverse hashElementName()
-    std::string dehashElementName(const char *name) const;
-     
-    /** Copy the element map from another geometry data with optional unhashed prefix and/or postfix */
-    void copyElementMap(const ComplexGeoData &data, const char *postfix=0);
-
-    /// Append the Tag (if and only if it is non zero) into the element map
-    virtual void reTagElementMap(long tag, App::StringHasherRef hasher, const char *postfix=0) {
-        (void)tag;
-        (void)hasher;
-        (void)postfix;
-    }
-
-    long getElementHistory(const char *name, 
-            std::string *original=0, std::vector<std::string> *history=0) const;
-
-    void encodeElementName(char element_type, std::string &name, std::ostringstream &ss, 
-            std::vector<App::StringIDRef> &sids, const char* postfix=0, long tag=0) const;
-
-    char elementType(const char *name) const;
-
-    /** Reset/swap the element map
-     *
-     * @param elementMap: optional new element map
-     *
-     * @return Returns the existing element map.
-     */
-    ElementMapPtr resetElementMap(ElementMapPtr elementMap=ElementMapPtr()) {
-        _ElementMap.swap(elementMap);
-        return elementMap;
-    }
-
-    /// Get the entire element map
-    std::map<std::string, std::string> getElementMap() const;
-
-    /// Set the entire element map
-    void setElementMap(const std::map<std::string, std::string> &map);
-    
-    /// Get the current element map size
-    size_t getElementMapSize() const;
-
-    virtual std::string getElementMapVersion() const;
-    //@}
-
-    /** @name Save/restore */
-    //@{
-    void Save (Base::Writer &writer) const;
-    void Restore(Base::XMLReader &reader);
-    void SaveDocFile(Base::Writer &writer) const;
-    void RestoreDocFile(Base::Reader &reader);
-    unsigned int getMemSize (void) const;
-    void setPersistenceFileName(const char *name) const;
-=======
-    /// Check if the given subname only contains an element name
-    static bool isElementName(const char *subname) {
-        return subname && *subname && findElementName(subname)==subname;
-    }
->>>>>>> 1e0e7593
-    //@}
-
-public:
-    /// String hasher for element name shortening
-    mutable App::StringHasherRef Hasher;
-
-protected:
-    virtual std::string renameDuplicateElement(int index, const char *element, 
-           const char *element2, const char *name, std::vector<App::StringIDRef> &sids);
-
-    static size_t findTagInElementName(const std::string &name, 
-            long *tag=0, size_t *len=0, std::string *postfix=0, char *type=0);
-
-    void saveStream(std::ostream &s) const;
-    void restoreStream(std::istream &s, std::size_t count);
-
-    /// from local to outside
-    inline Base::Vector3d transformToOutside(const Base::Vector3f& vec) const
-    {
-        return getTransform() * Base::Vector3d(vec.x,vec.y,vec.z);
-    }
-    /// from local to inside
-    inline Base::Vector3f transformToInside(const Base::Vector3d& vec) const
-    {
-        Base::Matrix4D tmpM(getTransform()); 
-        tmpM.inverse();
-        Base::Vector3d tmp = tmpM * vec;
-        return Base::Vector3f((float)tmp.x,(float)tmp.y,(float)tmp.z);
-    }
-
-public:
-    mutable long Tag;
-
-protected:
-    ElementMapPtr _ElementMap;
-    mutable std::string _PersistenceName;
-};
-
-struct AppExport ElementNameComp {
-    /** Comparison function to make topo name more stable
-     *
-     * The sorting decompose the name into either of the following two forms
-     *      '#' + hex_digits + tail
-     *      non_digits + digits + tail
-     *
-     * The non-digits part is compared lexically, while the digits part is
-     * compared by its integer value.
-     *
-     * The reason for this is to prevent name with bigger digits (usually means
-     * comes late in history) comes early when sorting.
-     */
-    bool operator()(const std::string &a, const std::string &b) const;
-};
-
-typedef std::set<std::string,ElementNameComp> ElementNameSet;
-
-} //namespace App
-
-
-#endif
+/***************************************************************************
+ *   Copyright (c) 2002 Jürgen Riegel <juergen.riegel@web.de>              *
+ *                                                                         *
+ *   This file is part of the FreeCAD CAx development system.              *
+ *                                                                         *
+ *   This library is free software; you can redistribute it and/or         *
+ *   modify it under the terms of the GNU Library General Public           *
+ *   License as published by the Free Software Foundation; either          *
+ *   version 2 of the License, or (at your option) any later version.      *
+ *                                                                         *
+ *   This library  is distributed in the hope that it will be useful,      *
+ *   but WITHOUT ANY WARRANTY; without even the implied warranty of        *
+ *   MERCHANTABILITY or FITNESS FOR A PARTICULAR PURPOSE.  See the         *
+ *   GNU Library General Public License for more details.                  *
+ *                                                                         *
+ *   You should have received a copy of the GNU Library General Public     *
+ *   License along with this library; see the file COPYING.LIB. If not,    *
+ *   write to the Free Software Foundation, Inc., 59 Temple Place,         *
+ *   Suite 330, Boston, MA  02111-1307, USA                                *
+ *                                                                         *
+ ***************************************************************************/
+
+
+#ifndef _AppComplexGeoData_h_
+#define _AppComplexGeoData_h_
+
+#include <memory>
+#include <cctype>
+#include <Base/Placement.h>
+#include <Base/Persistence.h>
+#include <Base/Handle.h>
+#include <Base/Matrix.h>
+#include <Base/BoundBox.h>
+#include <Base/Rotation.h>
+#include "StringHasher.h"
+
+#ifdef __GNUC__
+# include <stdint.h>
+#endif
+
+
+namespace Data
+{
+
+class ElementMap;
+typedef std::shared_ptr<ElementMap> ElementMapPtr;
+
+/** Segments
+ *  Subelement type of the ComplexGeoData type
+ *  It is used to split an object in further sub-parts.
+ */
+class AppExport Segment: public Base::BaseClass
+{
+    TYPESYSTEM_HEADER();
+
+public:
+    virtual ~Segment(){}
+    virtual std::string getName() const=0;
+};
+
+
+/** ComplexGeoData Object
+ */
+class AppExport ComplexGeoData: public Base::Persistence, public Base::Handled
+{
+    TYPESYSTEM_HEADER();
+ 
+public:
+    struct Line  {uint32_t I1; uint32_t I2;};
+    struct Facet {uint32_t I1; uint32_t I2; uint32_t I3;};
+    struct Domain {
+        std::vector<Base::Vector3d> points;
+        std::vector<Facet> facets;
+    };
+
+    /// Constructor
+    ComplexGeoData(void);
+    /// Destructor
+    virtual ~ComplexGeoData();
+
+    /** @name Subelement management */
+    //@{
+    /** Sub type list
+     *  List of different subelement types
+     *  its NOT a list of the subelements itself
+     */
+    virtual std::vector<const char*> getElementTypes(void) const=0;
+    virtual unsigned long countSubElements(const char* Type) const=0;
+    /// get the subelement by type and number
+    virtual Segment* getSubElement(const char* Type, unsigned long) const=0;
+    /// get subelement by combined name
+    virtual Segment* getSubElementByName(const char* Name) const;
+    /** Get lines from segment */
+    virtual void getLinesFromSubelement(
+        const Segment*,
+        std::vector<Base::Vector3d> &Points,
+        std::vector<Line> &lines) const;
+    /** Get faces from segment */
+    virtual void getFacesFromSubelement(
+        const Segment*,
+        std::vector<Base::Vector3d> &Points,
+        std::vector<Base::Vector3d> &PointNormals,
+        std::vector<Facet> &faces) const;
+    //@}
+
+    /** @name Placement control */
+    //@{
+    /** Applies an additional transformation to the current transformation. */
+    void applyTransform(const Base::Matrix4D& rclTrf);
+    /** Applies an additional translation to the current transformation. */
+    void applyTranslation(const Base::Vector3d&);
+    /** Applies an additional rotation to the current transformation. */
+    void applyRotation(const Base::Rotation&);
+    /** Override the current transformation with a placement
+     * using the setTransform() method.
+     */
+    void setPlacement(const Base::Placement& rclPlacement);
+    /** Return the current transformation as placement using 
+     * getTransform().
+     */
+    Base::Placement getPlacement() const;
+    /** Override the current transformation with the new one. 
+     * This method has to be handled by the child classes.
+     * the actual placement and matrix is not part of this class.
+     */
+    virtual void setTransform(const Base::Matrix4D& rclTrf)=0;
+    /** Return the current matrix
+     * This method has to be handled by the child classes.
+     * the actual placement and matrix is not part of this class.
+     */
+    virtual Base::Matrix4D getTransform(void) const = 0;
+    //@}
+
+    /** @name Modification */
+    //@{
+    /// Applies a transformation on the real geometric data type
+    virtual void transformGeometry(const Base::Matrix4D &rclMat) = 0;
+    //@}
+
+    /** @name Getting basic geometric entities */
+    //@{
+    /// Get the bound box
+    virtual Base::BoundBox3d getBoundBox(void)const=0;
+    /** Get point from line object intersection  */
+    virtual Base::Vector3d getPointFromLineIntersection(
+        const Base::Vector3f& base,
+        const Base::Vector3f& dir) const;
+    /** Get points from object with given accuracy */
+    virtual void getPoints(std::vector<Base::Vector3d> &Points,
+        std::vector<Base::Vector3d> &Normals,
+        float Accuracy, uint16_t flags=0) const;
+    /** Get lines from object with given accuracy */
+    virtual void getLines(std::vector<Base::Vector3d> &Points,std::vector<Line> &lines,
+        float Accuracy, uint16_t flags=0) const;
+    /** Get faces from object with given accuracy */
+    virtual void getFaces(std::vector<Base::Vector3d> &Points,std::vector<Facet> &faces,
+        float Accuracy, uint16_t flags=0) const;
+    /** Get the center of gravity
+     * If this method is implemented then true is returned and the center of gravity.
+     * The default implementation only returns false.
+     */
+    virtual bool getCenterOfGravity(Base::Vector3d& center) const;
+    //@}
+
+    /** @name Element name mapping */
+    //@{
+    /// Special prefix to mark the beginning of a mapped sub-element name
+    static const std::string &elementMapPrefix();
+    /// Special postfix to mark the following tag
+    static const std::string &tagPostfix();
+    /// Special postfix to mark the index of an array element
+    static const std::string &indexPostfix();
+    /// Special prefix to mark a missing element
+    static const std::string &missingPrefix();
+    /// Check if a subname contains missing element
+    static bool hasMissingElement(const char *subname);
+    /** Check if the name starts with elementMapPrefix()
+     *
+     * @param name: input name
+     * @return Returns the name stripped with elementMapPrefix(), or 0 if not
+     * start with the prefix
+     */
+    static const char *isMappedElement(const char *name);
+
+    /// Strip out the trailing element name if there is mapped element name precedes it.
+    static std::string newElementName(const char *name);
+    /// Strip out the mapped element name if there is one.
+    static std::string oldElementName(const char *name);
+    /// Strip out the old and new element name if there is one.
+    static std::string noElementName(const char *name);
+
+    /// Find the start of an element name in a subname
+    static const char *findElementName(const char *subname);
+    
+    /// Check if the given subname contains element name
+    static bool hasElementName(const char *subname) {
+        subname = findElementName(subname);
+        return subname && *subname;
+    }
+
+    /// Return the element name portion of the subname without mapping prefix
+    static inline const char *hasMappedElementName(const char *subname) {
+        return isMappedElement(findElementName(subname));
+    }
+
+    /** Get element name
+     *
+     * @param name: the input name
+     * @param direction: if 0 (default), the function try to map the name
+     * to the original \c Type + \c Index. If 1, then the function map the
+     * other way round but demands the name starts with elementMapPrefix(). 
+     * If 2, then same as 1 except the name can either start with
+     * elementMapPrefix() or not.
+     *
+     * @return Returns the found mapping, or else return the original input. The
+     * return pointer maybe invalidated when new element mapping is added.
+     */
+    const char *getElementName(const char *name, int direction=0, 
+            std::vector<App::StringIDRef> *sid=0) const;
+
+    /** Get mapped element names with a given prefix */
+    std::vector<std::pair<std::string,std::string> > getElementNamesWithPrefix(const char *prefix) const;
+
+    /** Get mapped element names
+     *
+     * @param element: original element name with \c Type + \c Index
+     * @param needUnmapped: if true, return the original element name if no
+     * mapping is found
+     *
+     * @return a list of mapped names of the give element along with their
+     * associated string ID references
+     */
+    std::vector<std::pair<std::string, std::vector<App::StringIDRef> > >
+       getElementMappedNames(const char *element, bool needUnmapped=false) const;
+
+    /** Add a sub-element name mapping.
+     *
+     * @param element: the original \c Type + \c Index element name
+     * @param name: the renamed sub-element name. May or may not start with
+     * elementMapPrefix().
+     * @param hasher: in case the raw 'name' is too long. The caller can opt to
+     * use this hasher to hash the string and shorten it to an integer, which
+     * is reference counted and persistent.
+     * @param sid: in case you use a hasher to hash the element name, pass in
+     * the string id reference using this parameter. You can have more than one
+     * string id associated with the same name.
+     * @param overwrite: if true, it will overwrite existing names
+     *
+     * @return Returns the stored mapped element name. Note that if hasher is
+     * provided the stored name will be different from the input name.
+     *
+     * An element can have multiple mapped names. However, a name can only be
+     * mapped to one element
+     */
+    const char *setElementName(const char *element, const char *name, 
+            const std::vector<App::StringIDRef> *sid=0, bool overwrite=false, bool nohash=false);
+
+    /** Add a sub element name mapping with unhashed postfix */
+    const char *setElementName(const char *element, const char *name, 
+            const char *postfix, const std::vector<App::StringIDRef> *sid=0, bool overwrite=false);
+
+    /** Convenience method to hash the main element name
+     *
+     * @param name: main element name
+     * @param sid: store any output string ID references
+     * @return the hashed element name;
+     */
+    std::string hashElementName(const char *name, std::vector<App::StringIDRef> &sid) const;
+
+    /// Reverse hashElementName()
+    std::string dehashElementName(const char *name) const;
+     
+    /** Copy the element map from another geometry data with optional unhashed prefix and/or postfix */
+    void copyElementMap(const ComplexGeoData &data, const char *postfix=0);
+
+    /// Append the Tag (if and only if it is non zero) into the element map
+    virtual void reTagElementMap(long tag, App::StringHasherRef hasher, const char *postfix=0) {
+        (void)tag;
+        (void)hasher;
+        (void)postfix;
+    }
+
+    long getElementHistory(const char *name, 
+            std::string *original=0, std::vector<std::string> *history=0) const;
+
+    void encodeElementName(char element_type, std::string &name, std::ostringstream &ss, 
+            std::vector<App::StringIDRef> &sids, const char* postfix=0, long tag=0) const;
+
+    char elementType(const char *name) const;
+
+    /** Reset/swap the element map
+     *
+     * @param elementMap: optional new element map
+     *
+     * @return Returns the existing element map.
+     */
+    ElementMapPtr resetElementMap(ElementMapPtr elementMap=ElementMapPtr()) {
+        _ElementMap.swap(elementMap);
+        return elementMap;
+    }
+
+    /// Get the entire element map
+    std::map<std::string, std::string> getElementMap() const;
+
+    /// Set the entire element map
+    void setElementMap(const std::map<std::string, std::string> &map);
+    
+    /// Get the current element map size
+    size_t getElementMapSize() const;
+
+    virtual std::string getElementMapVersion() const;
+
+    /// Check if the given subname only contains an element name
+    static bool isElementName(const char *subname) {
+        return subname && *subname && findElementName(subname)==subname;
+    }
+    //@}
+
+    /** @name Save/restore */
+    //@{
+    void Save (Base::Writer &writer) const;
+    void Restore(Base::XMLReader &reader);
+    void SaveDocFile(Base::Writer &writer) const;
+    void RestoreDocFile(Base::Reader &reader);
+    unsigned int getMemSize (void) const;
+    void setPersistenceFileName(const char *name) const;
+    //@}
+
+public:
+    /// String hasher for element name shortening
+    mutable App::StringHasherRef Hasher;
+
+protected:
+    virtual std::string renameDuplicateElement(int index, const char *element, 
+           const char *element2, const char *name, std::vector<App::StringIDRef> &sids);
+
+    static size_t findTagInElementName(const std::string &name, 
+            long *tag=0, size_t *len=0, std::string *postfix=0, char *type=0);
+
+    void saveStream(std::ostream &s) const;
+    void restoreStream(std::istream &s, std::size_t count);
+
+    /// from local to outside
+    inline Base::Vector3d transformToOutside(const Base::Vector3f& vec) const
+    {
+        return getTransform() * Base::Vector3d(vec.x,vec.y,vec.z);
+    }
+    /// from local to inside
+    inline Base::Vector3f transformToInside(const Base::Vector3d& vec) const
+    {
+        Base::Matrix4D tmpM(getTransform()); 
+        tmpM.inverse();
+        Base::Vector3d tmp = tmpM * vec;
+        return Base::Vector3f((float)tmp.x,(float)tmp.y,(float)tmp.z);
+    }
+
+public:
+    mutable long Tag;
+
+protected:
+    ElementMapPtr _ElementMap;
+    mutable std::string _PersistenceName;
+};
+
+struct AppExport ElementNameComp {
+    /** Comparison function to make topo name more stable
+     *
+     * The sorting decompose the name into either of the following two forms
+     *      '#' + hex_digits + tail
+     *      non_digits + digits + tail
+     *
+     * The non-digits part is compared lexically, while the digits part is
+     * compared by its integer value.
+     *
+     * The reason for this is to prevent name with bigger digits (usually means
+     * comes late in history) comes early when sorting.
+     */
+    bool operator()(const std::string &a, const std::string &b) const;
+};
+
+typedef std::set<std::string,ElementNameComp> ElementNameSet;
+
+} //namespace App
+
+
+#endif
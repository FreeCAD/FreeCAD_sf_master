/***************************************************************************
 *   Copyright (c) 2002 Jürgen Riegel <juergen.riegel@web.de>              *
 *                                                                         *
 *   This file is part of the FreeCAD CAx development system.              *
 *                                                                         *
 *   This library is free software; you can redistribute it and/or         *
 *   modify it under the terms of the GNU Library General Public           *
 *   License as published by the Free Software Foundation; either          *
 *   version 2 of the License, or (at your option) any later version.      *
 *                                                                         *
 *   This library  is distributed in the hope that it will be useful,      *
 *   but WITHOUT ANY WARRANTY; without even the implied warranty of        *
 *   MERCHANTABILITY or FITNESS FOR A PARTICULAR PURPOSE.  See the         *
 *   GNU Library General Public License for more details.                  *
 *                                                                         *
 *   You should have received a copy of the GNU Library General Public     *
 *   License along with this library; see the file COPYING.LIB. If not,    *
 *   write to the Free Software Foundation, Inc., 59 Temple Place,         *
 *   Suite 330, Boston, MA  02111-1307, USA                                *
 *                                                                         *
 ***************************************************************************/


#ifndef APP_PRECOMPILED_H
#define APP_PRECOMPILED_H

#include <FCConfig.h>

// here get the warnings of too long specifiers disabled
#ifdef _MSC_VER
#pragma warning( disable : 4251 )
#pragma warning( disable : 4273 )
#pragma warning( disable : 4275 )
#pragma warning( disable : 4482 )  // nonstandard extension used: enum 'App::ObjectStatus' used in qualified name
#pragma warning( disable : 4503 )
#pragma warning( disable : 4786 )  // specifier longer then 255 chars
#endif


#ifdef FC_OS_WIN32
#define WIN32_LEAN_AND_MEAN
#define NOMINMAX
#endif

#ifdef _PreComp_

// standard
#include <cstdio>
#include <cassert>
#include <ctime>
#include <csignal>

#ifdef FC_OS_WIN32
#include <direct.h>
#include <windows.h>
#include <crtdbg.h>
#endif


// Streams
#include <iostream>
#include <sstream>

// STL 
#include <string>
#include <list>
#include <map>
#include <vector>
#include <set>
#include <stack>
#include <sstream>
#include <queue>
#include <bitset>
#include <exception>
#include <random>
#include <unordered_set>
#include <unordered_map>
<<<<<<< HEAD
=======
#include <iterator>
>>>>>>> c0753806

// Boost
#include <boost/signals2.hpp>
#include <boost/bind.hpp>
#include <boost/regex.hpp>

#include <boost/tuple/tuple.hpp>
#include <boost/utility.hpp>
#include <boost/graph/adjacency_list.hpp>

#include <boost/program_options.hpp>
//namespace po = boost::program_options;

#include <boost/filesystem/path.hpp>
#include <boost/filesystem/operations.hpp>
#include <boost/filesystem/exception.hpp>

#endif //_PreComp_

#endif // APP_PRECOMPILED_H
<|MERGE_RESOLUTION|>--- conflicted
+++ resolved
@@ -1,101 +1,98 @@
-/***************************************************************************
- *   Copyright (c) 2002 Jürgen Riegel <juergen.riegel@web.de>              *
- *                                                                         *
- *   This file is part of the FreeCAD CAx development system.              *
- *                                                                         *
- *   This library is free software; you can redistribute it and/or         *
- *   modify it under the terms of the GNU Library General Public           *
- *   License as published by the Free Software Foundation; either          *
- *   version 2 of the License, or (at your option) any later version.      *
- *                                                                         *
- *   This library  is distributed in the hope that it will be useful,      *
- *   but WITHOUT ANY WARRANTY; without even the implied warranty of        *
- *   MERCHANTABILITY or FITNESS FOR A PARTICULAR PURPOSE.  See the         *
- *   GNU Library General Public License for more details.                  *
- *                                                                         *
- *   You should have received a copy of the GNU Library General Public     *
- *   License along with this library; see the file COPYING.LIB. If not,    *
- *   write to the Free Software Foundation, Inc., 59 Temple Place,         *
- *   Suite 330, Boston, MA  02111-1307, USA                                *
- *                                                                         *
- ***************************************************************************/
-
-
-#ifndef APP_PRECOMPILED_H
-#define APP_PRECOMPILED_H
-
-#include <FCConfig.h>
-
-// here get the warnings of too long specifiers disabled
-#ifdef _MSC_VER
-#pragma warning( disable : 4251 )
-#pragma warning( disable : 4273 )
-#pragma warning( disable : 4275 )
-#pragma warning( disable : 4482 )  // nonstandard extension used: enum 'App::ObjectStatus' used in qualified name
-#pragma warning( disable : 4503 )
-#pragma warning( disable : 4786 )  // specifier longer then 255 chars
-#endif
-
-
-#ifdef FC_OS_WIN32
-#define WIN32_LEAN_AND_MEAN
-#define NOMINMAX
-#endif
-
-#ifdef _PreComp_
-
-// standard
-#include <cstdio>
-#include <cassert>
-#include <ctime>
-#include <csignal>
-
-#ifdef FC_OS_WIN32
-#include <direct.h>
-#include <windows.h>
-#include <crtdbg.h>
-#endif
-
-
-// Streams
-#include <iostream>
-#include <sstream>
-
-// STL 
-#include <string>
-#include <list>
-#include <map>
-#include <vector>
-#include <set>
-#include <stack>
-#include <sstream>
-#include <queue>
-#include <bitset>
-#include <exception>
-#include <random>
-#include <unordered_set>
-#include <unordered_map>
-<<<<<<< HEAD
-=======
-#include <iterator>
->>>>>>> c0753806
-
-// Boost
-#include <boost/signals2.hpp>
-#include <boost/bind.hpp>
-#include <boost/regex.hpp>
-
-#include <boost/tuple/tuple.hpp>
-#include <boost/utility.hpp>
-#include <boost/graph/adjacency_list.hpp>
-
-#include <boost/program_options.hpp>
-//namespace po = boost::program_options;
-
-#include <boost/filesystem/path.hpp>
-#include <boost/filesystem/operations.hpp>
-#include <boost/filesystem/exception.hpp>
-
-#endif //_PreComp_
-
-#endif // APP_PRECOMPILED_H
+/***************************************************************************
+ *   Copyright (c) 2002 Jürgen Riegel <juergen.riegel@web.de>              *
+ *                                                                         *
+ *   This file is part of the FreeCAD CAx development system.              *
+ *                                                                         *
+ *   This library is free software; you can redistribute it and/or         *
+ *   modify it under the terms of the GNU Library General Public           *
+ *   License as published by the Free Software Foundation; either          *
+ *   version 2 of the License, or (at your option) any later version.      *
+ *                                                                         *
+ *   This library  is distributed in the hope that it will be useful,      *
+ *   but WITHOUT ANY WARRANTY; without even the implied warranty of        *
+ *   MERCHANTABILITY or FITNESS FOR A PARTICULAR PURPOSE.  See the         *
+ *   GNU Library General Public License for more details.                  *
+ *                                                                         *
+ *   You should have received a copy of the GNU Library General Public     *
+ *   License along with this library; see the file COPYING.LIB. If not,    *
+ *   write to the Free Software Foundation, Inc., 59 Temple Place,         *
+ *   Suite 330, Boston, MA  02111-1307, USA                                *
+ *                                                                         *
+ ***************************************************************************/
+
+
+#ifndef APP_PRECOMPILED_H
+#define APP_PRECOMPILED_H
+
+#include <FCConfig.h>
+
+// here get the warnings of too long specifiers disabled
+#ifdef _MSC_VER
+#pragma warning( disable : 4251 )
+#pragma warning( disable : 4273 )
+#pragma warning( disable : 4275 )
+#pragma warning( disable : 4482 )  // nonstandard extension used: enum 'App::ObjectStatus' used in qualified name
+#pragma warning( disable : 4503 )
+#pragma warning( disable : 4786 )  // specifier longer then 255 chars
+#endif
+
+
+#ifdef FC_OS_WIN32
+#define WIN32_LEAN_AND_MEAN
+#define NOMINMAX
+#endif
+
+#ifdef _PreComp_
+
+// standard
+#include <cstdio>
+#include <cassert>
+#include <ctime>
+#include <csignal>
+
+#ifdef FC_OS_WIN32
+#include <direct.h>
+#include <windows.h>
+#include <crtdbg.h>
+#endif
+
+
+// Streams
+#include <iostream>
+#include <sstream>
+
+// STL 
+#include <string>
+#include <list>
+#include <map>
+#include <vector>
+#include <set>
+#include <stack>
+#include <sstream>
+#include <queue>
+#include <bitset>
+#include <exception>
+#include <random>
+#include <unordered_set>
+#include <unordered_map>
+#include <iterator>
+
+// Boost
+#include <boost/signals2.hpp>
+#include <boost/bind.hpp>
+#include <boost/regex.hpp>
+
+#include <boost/tuple/tuple.hpp>
+#include <boost/utility.hpp>
+#include <boost/graph/adjacency_list.hpp>
+
+#include <boost/program_options.hpp>
+//namespace po = boost::program_options;
+
+#include <boost/filesystem/path.hpp>
+#include <boost/filesystem/operations.hpp>
+#include <boost/filesystem/exception.hpp>
+
+#endif //_PreComp_
+
+#endif // APP_PRECOMPILED_H
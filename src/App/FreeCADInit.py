--- conflicted
+++ resolved
@@ -1,871 +1,680 @@
-#***************************************************************************
-#*   Copyright (c) 2001,2002 Jürgen Riegel <juergen.riegel@web.de>         *
-#*                                                                         *
-#*   This file is part of the FreeCAD CAx development system.              *
-#*                                                                         *
-#*   This program is free software  you can redistribute it and/or modify  *
-#*   it under the terms of the GNU Lesser General Public License (LGPL)    *
-#*   as published by the Free Software Foundation  either version 2 of     *
-#*   the License, or (at your option) any later version.                   *
-#*   for detail see the LICENCE text file.                                 *
-#*                                                                         *
-#*   FreeCAD is distributed in the hope that it will be useful,            *
-#*   but WITHOUT ANY WARRANTY  without even the implied warranty of        *
-#*   MERCHANTABILITY or FITNESS FOR A PARTICULAR PURPOSE.  See the         *
-#*   GNU Lesser General Public License for more details.                   *
-#*                                                                         *
-#*   You should have received a copy of the GNU Library General Public     *
-#*   License along with FreeCAD  if not, write to the Free Software        *
-#*   Foundation, Inc., 59 Temple Place, Suite 330, Boston, MA  02111-1307  *
-#*   USA                                                                   *
-#*                                                                         *
-#***************************************************************************/
-
-# FreeCAD init module
-#
-# Gathering all the information to start FreeCAD.
-# This is the second of of three init scripts.
-# The third one runs when the gui is up,
-
-# imports the one and only
-import FreeCAD
-
-def removeFromPath(module_name):
-	"""removes the module from the sys.path. The entry point for imports
-		will therefore always be FreeCAD.
-		eg.: from FreeCAD.Module.submodule import function"""
-	import sys, os
-	paths = sys.path
-	for path in paths:
-		if module_name in path:
-			sys.path.remove(path)
-			return
-	else:
-		Wrn(module_name + " not found in sys.path\n")
-
-def setupSearchPaths(PathExtension):
-	# DLL resolution in Python 3.8 on Windows has changed
-	if sys.platform == 'win32' and hasattr(os, "add_dll_directory"):
-		if "FREECAD_LIBPACK_BIN" in os.environ:
-			os.add_dll_directory(os.environ["FREECAD_LIBPACK_BIN"])
-		for path in PathExtension:
-			os.add_dll_directory(path)
-
-	PathEnvironment = PathExtension.pop(0) + os.pathsep
-	for path in PathExtension:
-		try:
-			PathEnvironment += path + os.pathsep
-		except UnicodeDecodeError:
-			Wrn('Filter invalid module path: u{}\n'.format(repr(path)))
-
-	# new paths must be prepended to avoid to load a wrong version of a library
-	try:
-		os.environ["PATH"] = PathEnvironment + os.environ["PATH"]
-	except UnicodeDecodeError:
-		# See #0002238. FIXME: check again once ported to Python 3.x
-		Log('UnicodeDecodeError was raised when concatenating unicode string with PATH. Try to remove non-ascii paths...\n')
-		path = os.environ["PATH"].split(os.pathsep)
-		cleanpath=[]
-		for i in path:
-			if test_ascii(i):
-				cleanpath.append(i)
-		os.environ["PATH"] = PathEnvironment + os.pathsep.join(cleanpath)
-		Log('done\n')
-	except UnicodeEncodeError:
-		Log('UnicodeEncodeError was raised when concatenating unicode string with PATH. Try to replace non-ascii chars...\n')
-		os.environ["PATH"] = PathEnvironment.encode(errors='replace') + os.environ["PATH"]
-		Log('done\n')
-	except KeyError:
-		os.environ["PATH"] = PathEnvironment
-
-FreeCAD._importFromFreeCAD = removeFromPath
-
-
-def InitApplications():
-	# Checking on FreeCAD module path ++++++++++++++++++++++++++++++++++++++++++
-	ModDir = FreeCAD.getHomePath()+'Mod'
-	ModDir = os.path.realpath(ModDir)
-	ExtDir = FreeCAD.getHomePath()+'Ext'
-	ExtDir = os.path.realpath(ExtDir)
-	BinDir = FreeCAD.getHomePath()+'bin'
-	BinDir = os.path.realpath(BinDir)
-	libpaths = []
-	LibDir = FreeCAD.getHomePath()+'lib'
-	LibDir = os.path.realpath(LibDir)
-	if os.path.exists(LibDir):
-		libpaths.append(LibDir)
-	Lib64Dir = FreeCAD.getHomePath()+'lib64'
-	Lib64Dir = os.path.realpath(Lib64Dir)
-	if os.path.exists(Lib64Dir):
-		libpaths.append(Lib64Dir)
-	if sys.version_info[0] == 3:
-		LibPyDir = FreeCAD.getHomePath()+'lib-py3'
-	else:
-		LibPyDir = FreeCAD.getHomePath()+'lib-py2'
-	LibPyDir = os.path.realpath(LibPyDir)
-	if (os.path.exists(LibPyDir)):
-		libpaths.append(LibPyDir)
-	AddPath = FreeCAD.ConfigGet("AdditionalModulePaths").split(";")
-	HomeMod = FreeCAD.getUserAppDataDir()+"Mod"
-	HomeMod = os.path.realpath(HomeMod)
-	MacroDir = FreeCAD.ParamGet("User parameter:BaseApp/Preferences/Macro").GetString("MacroPath")
-	MacroMod = os.path.realpath(MacroDir+"/Mod")
-	SystemWideMacroDir = FreeCAD.getHomePath()+'Macro'
-	SystemWideMacroDir = os.path.realpath(SystemWideMacroDir)
-
-	#print FreeCAD.getHomePath()
-	if os.path.isdir(FreeCAD.getHomePath()+'src\\Tools'):
-		sys.path.append(FreeCAD.getHomePath()+'src\\Tools')
-
-
-
-	# Searching for module dirs +++++++++++++++++++++++++++++++++++++++++++++++++++
-	# Use dict to handle duplicated module names
-	ModDict = {}
-	if os.path.isdir(ModDir):
-		ModDirs = os.listdir(ModDir)
-		for i in ModDirs: ModDict[i.lower()] = os.path.join(ModDir,i)
-	else:
-		Wrn ("No modules found in " + ModDir + "\n")
-	# Search for additional modules in the home directory
-	if os.path.isdir(HomeMod):
-		HomeMods = os.listdir(HomeMod)
-		for i in HomeMods: ModDict[i.lower()] = os.path.join(HomeMod,i)
-	# Search for additional modules in the macro directory
-	if os.path.isdir(MacroMod):
-		MacroMods = os.listdir(MacroMod)
-		for i in MacroMods:
-			key = i.lower()
-			if key not in ModDict: ModDict[key] = os.path.join(MacroMod,i)
-	# Search for additional modules in command line
-	for i in AddPath:
-		if os.path.isdir(i): ModDict[i] = i
-	#AddModPaths = App.ParamGet("System parameter:AdditionalModulePaths")
-	#Err( AddModPaths)
-	# add also this path so that all modules search for libraries
-	# they depend on first here
-	PathExtension = []
-	PathExtension.append(BinDir)
-
-	# prepend all module paths to Python search path
-	Log('Init:   Searching for modules...\n')
-
-
-	# to have all the module-paths available in FreeCADGuiInit.py:
-	FreeCAD.__ModDirs__ = list(ModDict.values())
-
-	# this allows importing with:
-	# from FreeCAD.Module import package
-	FreeCAD.__path__ = [ModDir] + libpaths + [HomeMod]
-
-	# also add these directories to the sys.path to
-	# not change the old behaviour. once we have moved to
-	# proper python modules this can eventuelly be removed.
-	sys.path = [ModDir] + libpaths + [ExtDir] + sys.path
-
-	for Dir in ModDict.values():
-		if ((Dir != '') & (Dir != 'CVS') & (Dir != '__init__.py')):
-			sys.path.insert(0,Dir)
-			PathExtension.append(Dir)
-			InstallFile = os.path.join(Dir,"Init.py")
-			if (os.path.exists(InstallFile)):
-				try:
-					# XXX: This looks scary securitywise...
-
-					with open(InstallFile) as f:
-						exec(f.read())
-				except Exception as inst:
-					Log('Init:      Initializing ' + Dir + '... failed\n')
-					Log('-'*100+'\n')
-					Log(traceback.format_exc())
-					Log('-'*100+'\n')
-					Err('During initialization the error "' + str(inst) + '" occurred in ' + InstallFile + '\n')
-					Err('Please look into the log file for further information\n')
-				else:
-					Log('Init:      Initializing ' + Dir + '... done\n')
-			else:
-				Log('Init:      Initializing ' + Dir + '(Init.py not found)... ignore\n')
-
-	extension_modules = []
-
-	try:
-		import pkgutil
-		import importlib
-		import freecad
-		for _, freecad_module_name, freecad_module_ispkg in pkgutil.iter_modules(freecad.__path__, "freecad."):
-			if freecad_module_ispkg:
-				Log('Init: Initializing ' + freecad_module_name + '\n')
-				try:
-					freecad_module = importlib.import_module(freecad_module_name)
-					extension_modules += [freecad_module_name]
-					if any (module_name == 'init' for _, module_name, ispkg in pkgutil.iter_modules(freecad_module.__path__)):
-						importlib.import_module(freecad_module_name + '.init')
-						Log('Init: Initializing ' + freecad_module_name + '... done\n')
-					else:
-						Log('Init: No init module found in ' + freecad_module_name + ', skipping\n')
-				except Exception as inst:
-					Err('During initialization the error "' + str(inst) + '" occurred in ' + freecad_module_name + '\n')
-					Err('-'*80+'\n')
-					Err(traceback.format_exc())
-					Err('-'*80+'\n')
-					Log('Init:      Initializing ' + freecad_module_name + '... failed\n')
-					Log('-'*80+'\n')
-					Log(traceback.format_exc())
-					Log('-'*80+'\n')
-	except ImportError as inst:
-		Err('During initialization the error "' + str(inst) + '" occurred\n')
-
-	Log("Using "+ModDir+" as module path!\n")
-	# In certain cases the PathExtension list can contain invalid strings. We concatenate them to a single string
-	# but check that the output is a valid string
-	setupSearchPaths(PathExtension)
-	path = os.environ["PATH"].split(os.pathsep)
-	Log("System path after init:\n")
-	for i in path:
-		Log("   " + i + "\n")
-	# add MacroDir to path (RFE #0000504)
-	sys.path.append(MacroDir)
-	# add SystemWideMacroDir to path
-	sys.path.append(SystemWideMacroDir)
-	# add special path for MacOSX (bug #0000307)
-	import platform
-	if len(platform.mac_ver()[0]) > 0:
-		sys.path.append(os.path.expanduser('~/Library/Application Support/FreeCAD/Mod'))
-
-# some often used shortcuts (for lazy people like me  ;-)
-App = FreeCAD
-Log = FreeCAD.Console.PrintLog
-Msg = FreeCAD.Console.PrintMessage
-Err = FreeCAD.Console.PrintError
-Wrn = FreeCAD.Console.PrintWarning
-test_ascii = lambda s: all(ord(c) < 128 for c in s)
-
-#store the cmake variales
-App.__cmake__ = cmake;
-
-#store unit test names
-App.__unit_test__ = []
-
-Log ('Init: starting App::FreeCADInit.py\n')
-
-try:
-    import sys,os,traceback,io,inspect
-    from datetime import datetime
-except ImportError:
-    FreeCAD.Console.PrintError("\n\nSeems the python standard libs are not installed, bailing out!\n\n")
-    raise
-
-# Backward compatibility to Py2
-import sys
-if sys.version_info.major < 3:
-    import time
-    time.process_time = time.clock
-
-class FCADLogger(object):
-    '''Convenient class for tagged logging.
-
-       Example usage:
-           >>> logger = FreeCAD.Logger('MyModule')
-           >>> logger.info('log test {}',1)
-           24.36053 <MyModule> <input>(1): test log 1
-
-       The default output format is:
-           <timestamp> <tag> <source file>(line number): message
-
-       The message is formatted using new style Python string formatting, e.g.
-       'test {}'.format(1). It is strongly recommended to not directly use
-       Python string formatting, but pass additional argument indirectly through
-       various logger print function, because the logger can skip string
-       evaluation in case the logging level is disabled. For more options,
-       please consult the docstring of __init__(), catch() and report().
-
-       To set/get logger level:
-           >>> FreeCAD.setLogLevel('MyModule','Trace')
-           >>> FreeCAD.getLogLevel('MyModule')
-           4
-
-        There are five predefined logger level, each corresponding to an integer
-        value, as shown below together with the corresponding logger print
-        method,
-            0: Error, Logger.error()
-            1: Warning, Logger.warn()
-            2: Message, Logger.msg() or info()
-            3: Log, Logger.log() or debug()
-            4: Trace, Logger.trace()
-
-        FreeCAD.setLogLevel() supports both text and integer value, which allows
-        you to define your own levels. The level set is persisted to user
-        configuration file.
-
-        By default any tag has a log level of 2 for release, and 3 for debug
-        build.
-    '''
-
-    _string_type = str if sys.version_info[0] >= 3 else basestring
-
-    _levels = { 'Error':0, 'error':0,
-                'Warning':1, 'warn':1,
-                'Message':2, 'msg':2, 'info':2,
-                'Log':3, 'log':3, 'debug':3,
-                'Trace':4, 'trace':4,}
-    _printer = [
-            FreeCAD.Console.PrintError,
-            FreeCAD.Console.PrintWarning,
-            FreeCAD.Console.PrintMessage,
-            FreeCAD.Console.PrintLog,
-            FreeCAD.Console.PrintLog ]
-
-    def __init__(self, tag, **kargs):
-        '''Construct a logger instance.
-
-        Supported arguments are their default values are,
-
-        * tag: a string tag for this logger. The log level of this logger can be
-               accessed using FreeCAD.getLogLevel(tag)/setLogLevel(tag,level).
-               All logger instance with the same tag shares the same level
-               setting.
-
-        * printTag (True): whether to print tag
-
-        * noUpdateUI (True): whether to update GUI when printing. This is useful
-                             to show log output on lengthy operations. Be
-                             careful though, this may allow unexpected user
-                             interaction when the application is busy, which may
-                             lead to crash
-
-        * timing (True): whether to print time stamp
-
-        * lineno (True): whether to print source file and line number
-
-        * parent (None): provide a parent logger, so that the log printing will
-                         check for parent's log level in addition of its own
-
-        * title ('FreeCAD'): message box title used by report()
-        '''
-        self.tag = tag
-        self.laststamp = datetime.now()
-        for key,default in (('printTag',True),('noUpdateUI',True),
-                ('timing',True),('lineno',True),('parent',None),
-                ('title','FreeCAD')) :
-            setattr(self,key,kargs.get(key,default))
-
-    def _isEnabledFor(self,level):
-        '''Internal function to check for an integer log level.
-
-            * level: integer log level
-        '''
-
-        if self.parent and not self.parent._isEnabledFor(level):
-            return False
-        return FreeCAD.getLogLevel(self.tag) >= level
-
-    def isEnabledFor(self,level):
-        '''To check for an integer or text log level.
-
-            * level: integer or text log level
-        '''
-        if not isinstance(level,int):
-            level = self.__class__._levels[level]
-        return self._isEnabledFor(level)
-
-    def error(self,msg,*args,**kargs):
-        '''"Error" level log printer
-
-            * msg: message string. May contain new style Python string formatter.
-
-            This function accepts additional positional and keyword arguments,
-            which are forward to string.format() to generate the logging
-            message. It is strongly recommended to not directly use Python
-            string formatting, but pass additional arguments here, because the
-            printer can skip string evaluation in case the logging level is
-            disabled.
-        '''
-        if self._isEnabledFor(0):
-            frame = kargs.pop('frame',0)+1
-            self._log(0,msg,frame,args,kargs)
-
-    def warn(self,msg,*args,**kargs):
-        '''"Warning" level log printer
-
-            * msg: message string. May contain new style Python string formatter.
-
-            This function accepts additional positional and keyword arguments,
-            which are forward to string.format() to generate the logging
-            message. It is strongly recommended to not directly use Python
-            string formatting, but pass additional arguments here, because the
-            printer can skip string evaluation in case the logging level is
-            disabled.
-        '''
-        if self._isEnabledFor(1):
-            frame = kargs.pop('frame',0)+1
-            self._log(1,msg,frame,args,kargs)
-
-    def msg(self,msg,*args,**kargs):
-        '''"Message" level log printer
-
-            * msg: message string. May contain new style Python string formatter.
-
-            This function accepts additional positional and keyword arguments,
-            which are forward to string.format() to generate the logging
-            message. It is strongly recommended to not directly use Python
-            string formatting, but pass additional arguments here, because the
-            printer can skip string evaluation in case the logging level is
-            disabled.
-        '''
-        if self._isEnabledFor(2):
-            frame = kargs.pop('frame',0)+1
-            self._log(2,msg,frame,args,kargs)
-
-    info = msg
-
-    def log(self,msg,*args,**kargs):
-        '''"Log" level log printer
-
-            * msg: message string. May contain new style Python string formatter.
-
-            This function accepts additional positional and keyword arguments,
-            which are forward to string.format() to generate the logging
-            message. It is strongly recommended to not directly use Python
-            string formatting, but pass additional arguments here, because the
-            printer can skip string evaluation in case the logging level is
-            disabled.
-        '''
-        if self._isEnabledFor(3):
-            frame = kargs.pop('frame',0)+1
-            self._log(3,msg,frame,args,kargs)
-
-    debug = log
-
-    def trace(self,msg,*args,**kargs):
-        '''"Trace" level log printer
-
-            * msg: message string. May contain new style Python string formatter.
-
-            This function accepts additional positional and keyword arguments,
-            which are forward to string.format() to generate the logging
-            message. It is strongly recommended to not directly use Python
-            string formatting, but pass additional arguments here, because the
-            printer can skip string evaluation in case the logging level is
-            disabled.
-        '''
-        if self._isEnabledFor(4):
-            frame = kargs.pop('frame',0)+1
-            self._log(4,msg,frame,args,kargs)
-
-    def _log(self,level,msg,frame=0,args=(),kargs=None):
-        '''Internal log printing function.
-
-            * level: integer log level
-
-            * msg: message, may contain new style string format specifier
-
-            * frame (0): the calling frame for printing source file and line
-                         number.  For example, in case you have your own logging
-                         function, and you want to show the callers source
-                         location, then set frame to one.
-
-            * args: tuple for positional arguments to be passed to
-                    string.format()
-
-            * kargs: dictionary for keyword arguments to be passed to
-                     string.format()
-        '''
-
-        if (args or kargs) and isinstance(msg,self.__class__._string_type):
-            if not kargs:
-                msg = msg.format(*args)
-            else:
-                msg = msg.format(*args,**kargs)
-
-        prefix = ''
-
-        if self.timing:
-            now = datetime.now()
-            prefix += '{} '.format((now-self.laststamp).total_seconds())
-            self.laststamp = now
-
-        if self.printTag:
-            prefix += '<{}> '.format(self.tag)
-
-        if self.lineno:
-            try:
-                frame = sys._getframe(frame+1)
-                prefix += '{}({}): '.format(os.path.basename(
-                    frame.f_code.co_filename),frame.f_lineno)
-            except Exception:
-                try:
-                    frame = inspect.stack()[frame+1]
-                    prefix += '{}({}): '.format(os.path.basename(frame[1]),frame[2])
-                except Exception:
-                    pass
-
-        self.__class__._printer[level]('{}{}\n'.format(prefix,msg))
-
-        if not self.noUpdateUI and FreeCAD.GuiUp:
-            import FreeCADGui
-            try:
-                FreeCADGui.updateGui()
-            except Exception:
-                pass
-
-    def _catch(self,level,msg,func,args=None,kargs=None):
-        '''Internal function to log exception of any callable.
-
-            * level: integer log level
-
-            * msg: message string. Unlike _log(), this argument must not contain
-                   any string formatter.
-
-            * func: a callable object
-
-            * args: tuple of positional arguments to be passed to func.
-
-            * kargs: dictionary of keyword arguments to be passed to func.
-        '''
-        try:
-            if not args:
-                args = []
-            if not kargs:
-                kargs = {}
-            return func(*args,**kargs)
-        except Exception:
-            if self._isEnabledFor(level):
-                self._log(level,msg+'\n'+traceback.format_exc(),frame=2)
-
-    def catch(self,msg,func,*args,**kargs):
-        '''Catch any exception from a function and print as "Error".
-
-            * msg: message string. Unlike log printer, this argument must not
-                   contain any string formatter.
-
-            * func: a callable object
-
-            * args: tuple of positional arguments to be passed to func.
-
-            * kargs: dictionary of keyword arguments to be passed to func.
-        '''
-        return self._catch(0,msg,func,args,kargs)
-
-    def catchWarn(self,msg,func,*args,**kargs):
-        '''Catch any exception from a function and print as "Warning".
-
-            * msg: message string. Unlike log printer, this argument must not
-                   contain any string formatter.
-
-            * func: a callable object
-
-            * args: tuple of positional arguments to be passed to func.
-
-            * kargs: dictionary of keyword arguments to be passed to func.
-        '''
-        return self._catch(1,msg,func,args,kargs)
-
-    def catchMsg(self,msg,func,*args,**kargs):
-        '''Catch any exception from a function and print as "Message".
-
-            * msg: message string. Unlike log printer, this argument must not
-                   contain any string formatter.
-
-            * func: a callable object
-
-            * args: tuple of positional arguments to be passed to func.
-
-            * kargs: dictionary of keyword arguments to be passed to func.
-        '''
-        return self._catch(2,msg,func,args,kargs)
-
-    catchInfo = catchMsg
-
-    def catchLog(self,msg,func,*args,**kargs):
-        '''Catch any exception from a function and print as "Log".
-
-            * msg: message string. Unlike log printer, this argument must not
-                   contain any string formatter.
-
-            * func: a callable object
-
-            * args: tuple of positional arguments to be passed to func.
-
-            * kargs: dictionary of keyword arguments to be passed to func.
-        '''
-        return self._catch(3,msg,func,args,kargs)
-
-    catchDebug = catchLog
-
-    def catchTrace(self,msg,func,*args,**kargs):
-        '''Catch any exception from a function and print as "Trace".
-
-            * msg: message string. Unlike log printer, this argument must not
-                   contain any string formatter.
-
-            * func: a callable object
-
-            * args: tuple of positional arguments to be passed to func.
-
-            * kargs: dictionary of keyword arguments to be passed to func.
-        '''
-        return self._catch(4,msg,func,args,kargs)
-
-    def report(self,msg,func,*args,**kargs):
-        '''Catch any exception report it with a message box.
-
-            * msg: message string. Unlike log printer, this argument must not
-                   contain any string formatter.
-
-            * func: a callable object
-
-            * args: tuple of positional arguments to be passed to func.
-
-            * kargs: dictionary of keyword arguments to be passed to func.
-        '''
-        try:
-            return func(*args,**kargs)
-        except Exception as e:
-            self.error(msg+'\n'+traceback.format_exc(),frame=1)
-            if FreeCAD.GuiUp:
-                import FreeCADGui,PySide
-                PySide.QtGui.QMessageBox.critical(
-                        FreeCADGui.getMainWindow(),self.title,str(e))
-
-FreeCAD.Logger = FCADLogger
-
-# init every application by importing Init.py
-try:
-	import traceback
-	InitApplications()
-except Exception as e:
-	Err('Error in InitApplications ' + str(e) + '\n')
-	Err('-'*80+'\n')
-	Err(traceback.format_exc())
-	Err('-'*80+'\n')
-
-FreeCAD.addImportType("FreeCAD document (*.FCStd)","FreeCAD")
-
-# set to no gui, is overwritten by InitGui
-App.GuiUp = 0
-
-# fill up unit definitions
-
-<<<<<<< HEAD
-for n,v in App.Units.listPredefinedUnits():
-    setattr(App.Units,n,v)
-
-for n,v in App.Units.listUnitTypes():
-    setattr(App.Units,n,v)
-=======
-App.Units.NanoMetre     = App.Units.Quantity('nm')
-App.Units.MicroMetre    = App.Units.Quantity('um')
-App.Units.MilliMetre    = App.Units.Quantity('mm')
-App.Units.CentiMetre    = App.Units.Quantity('cm')
-App.Units.DeciMetre     = App.Units.Quantity('dm')
-App.Units.Metre         = App.Units.Quantity('m')
-App.Units.KiloMetre     = App.Units.Quantity('km')
-
-App.Units.MilliLiter    = App.Units.Quantity('ml')
-App.Units.Liter         = App.Units.Quantity('l')
-
-App.Units.Hertz         = App.Units.Quantity('Hz')
-App.Units.KiloHertz     = App.Units.Quantity('kHz')
-App.Units.MegaHertz     = App.Units.Quantity('MHz')
-App.Units.GigaHertz     = App.Units.Quantity('GHz')
-App.Units.TeraHertz     = App.Units.Quantity('THz')
-
-App.Units.MicroGram     = App.Units.Quantity('ug')
-App.Units.MilliGram     = App.Units.Quantity('mg')
-App.Units.Gram          = App.Units.Quantity('g')
-App.Units.KiloGram      = App.Units.Quantity('kg')
-App.Units.Ton           = App.Units.Quantity('t')
-
-App.Units.Second        = App.Units.Quantity('s')
-App.Units.Minute        = App.Units.Quantity('min')
-App.Units.Hour          = App.Units.Quantity('h')
-
-App.Units.Ampere        = App.Units.Quantity('A')
-App.Units.MilliAmpere   = App.Units.Quantity('mA')
-App.Units.KiloAmpere    = App.Units.Quantity('kA')
-App.Units.MegaAmpere    = App.Units.Quantity('MA')
-
-App.Units.Kelvin        = App.Units.Quantity('K')
-App.Units.MilliKelvin   = App.Units.Quantity('mK')
-App.Units.MicroKelvin   = App.Units.Quantity('uK')
-
-App.Units.MilliMole     = App.Units.Quantity('mmol')
-App.Units.Mole          = App.Units.Quantity('mol')
-
-App.Units.Candela       = App.Units.Quantity('cd')
-
-App.Units.Inch          = App.Units.Quantity('in')
-App.Units.Foot          = App.Units.Quantity('ft')
-App.Units.Thou          = App.Units.Quantity('thou')
-App.Units.Yard          = App.Units.Quantity('yd')
-App.Units.Mile          = App.Units.Quantity('mi')
-
-App.Units.SquareFoot    = App.Units.Quantity('sqft')
-App.Units.CubicFoot     = App.Units.Quantity('cft')
-
-App.Units.Pound         = App.Units.Quantity('lb')
-App.Units.Ounce         = App.Units.Quantity('oz')
-App.Units.Stone         = App.Units.Quantity('st')
-App.Units.Hundredweights= App.Units.Quantity('cwt')
-
-App.Units.Newton        = App.Units.Quantity('N')
-App.Units.MilliNewton   = App.Units.Quantity('mN')
-App.Units.KiloNewton    = App.Units.Quantity('kN')
-App.Units.MegaNewton    = App.Units.Quantity('MN')
-
-App.Units.Pascal        = App.Units.Quantity('Pa')
-App.Units.KiloPascal    = App.Units.Quantity('kPa')
-App.Units.MegaPascal    = App.Units.Quantity('MPa')
-App.Units.GigaPascal    = App.Units.Quantity('GPa')
-
-App.Units.MilliBar      = App.Units.Quantity('mbar')
-App.Units.Bar           = App.Units.Quantity('bar')
-
-App.Units.PoundForce    = App.Units.Quantity('lbf')
-App.Units.Torr          = App.Units.Quantity('Torr')
-App.Units.mTorr         = App.Units.Quantity('mTorr')
-App.Units.yTorr         = App.Units.Quantity('uTorr')
-
-App.Units.PSI           = App.Units.Quantity('psi')
-App.Units.KSI           = App.Units.Quantity('ksi')
-App.Units.MPSI          = App.Units.Quantity('Mpsi')
-
-App.Units.Watt          = App.Units.Quantity('W')
-App.Units.MilliWatt     = App.Units.Quantity('mW')
-App.Units.KiloWatt      = App.Units.Quantity('kW')
-App.Units.VoltAmpere    = App.Units.Quantity('VA')
-
-App.Units.Volt          = App.Units.Quantity('V')
-App.Units.MilliVolt     = App.Units.Quantity('mV')
-App.Units.KiloVolt      = App.Units.Quantity('kV')
-
-App.Units.Siemens       = App.Units.Quantity('S')
-App.Units.MilliSiemens  = App.Units.Quantity('mS')
-App.Units.MicroSiemens  = App.Units.Quantity('uS')
-
-App.Units.Ohm          = App.Units.Quantity('Ohm')
-App.Units.KiloOhm      = App.Units.Quantity('kOhm')
-App.Units.MegaOhm      = App.Units.Quantity('MOhm')
-
-App.Units.Coulomb       = App.Units.Quantity('C')
-
-App.Units.Tesla         = App.Units.Quantity('T')
-App.Units.Gauss         = App.Units.Quantity('G')
-
-App.Units.Weber         = App.Units.Quantity('Wb')
-
-App.Units.Oersted       = App.Units.Quantity('Oe')
-
-App.Units.PicoFarad     = App.Units.Quantity('pF')
-App.Units.NanoFarad     = App.Units.Quantity('nF')
-App.Units.MicroFarad    = App.Units.Quantity('uF')
-App.Units.MilliFarad    = App.Units.Quantity('mF')
-App.Units.Farad         = App.Units.Quantity('F')
-
-App.Units.NanoHenry     = App.Units.Quantity('nH')
-App.Units.MicroHenry    = App.Units.Quantity('uH')
-App.Units.MilliHenry    = App.Units.Quantity('mH')
-App.Units.Henry         = App.Units.Quantity('H')
-
-App.Units.Joule         = App.Units.Quantity('J')
-App.Units.MilliJoule    = App.Units.Quantity('mJ')
-App.Units.KiloJoule     = App.Units.Quantity('kJ')
-App.Units.NewtonMeter   = App.Units.Quantity('Nm')
-App.Units.VoltAmpereSecond   = App.Units.Quantity('VAs')
-App.Units.WattSecond    = App.Units.Quantity('Ws')
-App.Units.KiloWattHour  = App.Units.Quantity('kWh')
-App.Units.ElectronVolt  = App.Units.Quantity('eV')
-App.Units.KiloElectronVolt = App.Units.Quantity('keV')
-App.Units.MegaElectronVolt = App.Units.Quantity('MeV')
-App.Units.Calorie       = App.Units.Quantity('cal')
-App.Units.KiloCalorie   = App.Units.Quantity('kcal')
-
-App.Units.MPH           = App.Units.Quantity('mi/h')
-App.Units.KMH           = App.Units.Quantity('km/h')
-
-App.Units.Degree        = App.Units.Quantity('deg')
-App.Units.Radian        = App.Units.Quantity('rad')
-App.Units.Gon           = App.Units.Quantity('gon')
-App.Units.AngularMinute = App.Units.Quantity().AngularMinute
-App.Units.AngularSecond = App.Units.Quantity().AngularSecond
-
-App.Units.Length        = App.Units.Unit(1)
-App.Units.Area          = App.Units.Unit(2)
-App.Units.Volume        = App.Units.Unit(3)
-App.Units.Mass          = App.Units.Unit(0,1)
-# (length, weight, time, current, temperature, amount of substance, luminous intensity, angle)
-
-# Angle
-App.Units.Angle            = App.Units.Unit(0,0,0,0,0,0,0,1)
-App.Units.AngleOfFriction  = App.Units.Unit(0,0,0,0,0,0,0,1)
-
-App.Units.Density       = App.Units.Unit(-3,1)
-
-App.Units.TimeSpan      = App.Units.Unit(0,0,1)
-App.Units.Frequency     = App.Units.Unit(0,0,-1)
-App.Units.Velocity      = App.Units.Unit(1,0,-1)
-App.Units.Acceleration  = App.Units.Unit(1,0,-2)
-App.Units.Temperature   = App.Units.Unit(0,0,0,0,1)
-
-App.Units.ElectricCurrent       = App.Units.Unit(0,0,0,1)
-App.Units.ElectricPotential     = App.Units.Unit(2,1,-3,-1)
-App.Units.ElectricCharge        = App.Units.Unit(0,0,1,1)
-App.Units.MagneticFluxDensity   = App.Units.Unit(0,1,-2,-1)
-App.Units.ElectricalCapacitance = App.Units.Unit(-2,-1,4,2)
-App.Units.ElectricalInductance  = App.Units.Unit(2,1,-2,-2)
-App.Units.ElectricalConductance = App.Units.Unit(-2,-1,3,2)
-App.Units.ElectricalResistance  = App.Units.Unit(2,1,-3,-2)
-App.Units.AmountOfSubstance = App.Units.Unit(0,0,0,0,0,1)
-App.Units.LuminousIntensity = App.Units.Unit(0,0,0,0,0,0,1)
-
-# Pressure
-App.Units.CompressiveStrength     = App.Units.Unit(-1,1,-2)
-App.Units.Pressure                = App.Units.Unit(-1,1,-2)
-App.Units.ShearModulus            = App.Units.Unit(-1,1,-2)
-App.Units.Stress                  = App.Units.Unit(-1,1,-2)
-App.Units.UltimateTensileStrength = App.Units.Unit(-1,1,-2)
-App.Units.YieldStrength           = App.Units.Unit(-1,1,-2)
-App.Units.YoungsModulus           = App.Units.Unit(-1,1,-2)
-
-App.Units.Force         = App.Units.Unit(1,1,-2)
-App.Units.Work          = App.Units.Unit(2,1,-2)
-App.Units.Power         = App.Units.Unit(2,1,-3)
-
-App.Units.SpecificEnergy               = App.Units.Unit(2,0,-2)
-App.Units.ThermalConductivity          = App.Units.Unit(1,1,-3,0,-1)
-App.Units.ThermalExpansionCoefficient  = App.Units.Unit(0,0,0,0,-1)
-App.Units.VolumetricThermalExpansionCoefficient  = App.Units.Unit(0,0,0,0,-1)
-App.Units.SpecificHeat                 = App.Units.Unit(2,0,-2,0,-1)
-App.Units.ThermalTransferCoefficient   = App.Units.Unit(0,1,-3,0,-1)
-App.Units.HeatFlux                     = App.Units.Unit(0,1,-3,0,0)
-App.Units.DynamicViscosity             = App.Units.Unit(-1,1,-1)
-App.Units.KinematicViscosity           = App.Units.Unit(2,0,-1)
-App.Units.VacuumPermittivity           = App.Units.Unit(-3,-1,4,2)
->>>>>>> d5f6c096
-
-# Add an enum for the different unit schemes
-if sys.version_info.major < 3:
-    IntEnum = object
-else:
-    from enum import IntEnum
-
-# The values must match with that of the
-# C++ enum class UnitSystem
-class Scheme(IntEnum):
-    SI1 = 0
-    SI2 = 1
-    Imperial1 = 2
-    ImperialDecimal = 3
-    Centimeters = 4
-    ImperialBuilding = 5
-    MmMin = 6
-    ImperialCivil = 7
-    FemMilliMeterNewton = 8
-
-App.Units.Scheme = Scheme
-
-# clean up namespace
-del(InitApplications)
-del(test_ascii)
-
-Log ('Init: App::FreeCADInit.py done\n')
+#***************************************************************************
+#*   Copyright (c) 2001,2002 Jürgen Riegel <juergen.riegel@web.de>         *
+#*                                                                         *
+#*   This file is part of the FreeCAD CAx development system.              *
+#*                                                                         *
+#*   This program is free software  you can redistribute it and/or modify  *
+#*   it under the terms of the GNU Lesser General Public License (LGPL)    *
+#*   as published by the Free Software Foundation  either version 2 of     *
+#*   the License, or (at your option) any later version.                   *
+#*   for detail see the LICENCE text file.                                 *
+#*                                                                         *
+#*   FreeCAD is distributed in the hope that it will be useful,            *
+#*   but WITHOUT ANY WARRANTY  without even the implied warranty of        *
+#*   MERCHANTABILITY or FITNESS FOR A PARTICULAR PURPOSE.  See the         *
+#*   GNU Lesser General Public License for more details.                   *
+#*                                                                         *
+#*   You should have received a copy of the GNU Library General Public     *
+#*   License along with FreeCAD  if not, write to the Free Software        *
+#*   Foundation, Inc., 59 Temple Place, Suite 330, Boston, MA  02111-1307  *
+#*   USA                                                                   *
+#*                                                                         *
+#***************************************************************************/
+
+# FreeCAD init module
+#
+# Gathering all the information to start FreeCAD.
+# This is the second of of three init scripts.
+# The third one runs when the gui is up,
+
+# imports the one and only
+import FreeCAD
+
+def removeFromPath(module_name):
+	"""removes the module from the sys.path. The entry point for imports
+		will therefore always be FreeCAD.
+		eg.: from FreeCAD.Module.submodule import function"""
+	import sys, os
+	paths = sys.path
+	for path in paths:
+		if module_name in path:
+			sys.path.remove(path)
+			return
+	else:
+		Wrn(module_name + " not found in sys.path\n")
+
+def setupSearchPaths(PathExtension):
+	# DLL resolution in Python 3.8 on Windows has changed
+	if sys.platform == 'win32' and hasattr(os, "add_dll_directory"):
+		if "FREECAD_LIBPACK_BIN" in os.environ:
+			os.add_dll_directory(os.environ["FREECAD_LIBPACK_BIN"])
+		for path in PathExtension:
+			os.add_dll_directory(path)
+
+	PathEnvironment = PathExtension.pop(0) + os.pathsep
+	for path in PathExtension:
+		try:
+			PathEnvironment += path + os.pathsep
+		except UnicodeDecodeError:
+			Wrn('Filter invalid module path: u{}\n'.format(repr(path)))
+
+	# new paths must be prepended to avoid to load a wrong version of a library
+	try:
+		os.environ["PATH"] = PathEnvironment + os.environ["PATH"]
+	except UnicodeDecodeError:
+		# See #0002238. FIXME: check again once ported to Python 3.x
+		Log('UnicodeDecodeError was raised when concatenating unicode string with PATH. Try to remove non-ascii paths...\n')
+		path = os.environ["PATH"].split(os.pathsep)
+		cleanpath=[]
+		for i in path:
+			if test_ascii(i):
+				cleanpath.append(i)
+		os.environ["PATH"] = PathEnvironment + os.pathsep.join(cleanpath)
+		Log('done\n')
+	except UnicodeEncodeError:
+		Log('UnicodeEncodeError was raised when concatenating unicode string with PATH. Try to replace non-ascii chars...\n')
+		os.environ["PATH"] = PathEnvironment.encode(errors='replace') + os.environ["PATH"]
+		Log('done\n')
+	except KeyError:
+		os.environ["PATH"] = PathEnvironment
+
+FreeCAD._importFromFreeCAD = removeFromPath
+
+
+def InitApplications():
+	# Checking on FreeCAD module path ++++++++++++++++++++++++++++++++++++++++++
+	ModDir = FreeCAD.getHomePath()+'Mod'
+	ModDir = os.path.realpath(ModDir)
+	ExtDir = FreeCAD.getHomePath()+'Ext'
+	ExtDir = os.path.realpath(ExtDir)
+	BinDir = FreeCAD.getHomePath()+'bin'
+	BinDir = os.path.realpath(BinDir)
+	libpaths = []
+	LibDir = FreeCAD.getHomePath()+'lib'
+	LibDir = os.path.realpath(LibDir)
+	if os.path.exists(LibDir):
+		libpaths.append(LibDir)
+	Lib64Dir = FreeCAD.getHomePath()+'lib64'
+	Lib64Dir = os.path.realpath(Lib64Dir)
+	if os.path.exists(Lib64Dir):
+		libpaths.append(Lib64Dir)
+	if sys.version_info[0] == 3:
+		LibPyDir = FreeCAD.getHomePath()+'lib-py3'
+	else:
+		LibPyDir = FreeCAD.getHomePath()+'lib-py2'
+	LibPyDir = os.path.realpath(LibPyDir)
+	if (os.path.exists(LibPyDir)):
+		libpaths.append(LibPyDir)
+	AddPath = FreeCAD.ConfigGet("AdditionalModulePaths").split(";")
+	HomeMod = FreeCAD.getUserAppDataDir()+"Mod"
+	HomeMod = os.path.realpath(HomeMod)
+	MacroDir = FreeCAD.ParamGet("User parameter:BaseApp/Preferences/Macro").GetString("MacroPath")
+	MacroMod = os.path.realpath(MacroDir+"/Mod")
+	SystemWideMacroDir = FreeCAD.getHomePath()+'Macro'
+	SystemWideMacroDir = os.path.realpath(SystemWideMacroDir)
+
+	#print FreeCAD.getHomePath()
+	if os.path.isdir(FreeCAD.getHomePath()+'src\\Tools'):
+		sys.path.append(FreeCAD.getHomePath()+'src\\Tools')
+
+
+
+	# Searching for module dirs +++++++++++++++++++++++++++++++++++++++++++++++++++
+	# Use dict to handle duplicated module names
+	ModDict = {}
+	if os.path.isdir(ModDir):
+		ModDirs = os.listdir(ModDir)
+		for i in ModDirs: ModDict[i.lower()] = os.path.join(ModDir,i)
+	else:
+		Wrn ("No modules found in " + ModDir + "\n")
+	# Search for additional modules in the home directory
+	if os.path.isdir(HomeMod):
+		HomeMods = os.listdir(HomeMod)
+		for i in HomeMods: ModDict[i.lower()] = os.path.join(HomeMod,i)
+	# Search for additional modules in the macro directory
+	if os.path.isdir(MacroMod):
+		MacroMods = os.listdir(MacroMod)
+		for i in MacroMods:
+			key = i.lower()
+			if key not in ModDict: ModDict[key] = os.path.join(MacroMod,i)
+	# Search for additional modules in command line
+	for i in AddPath:
+		if os.path.isdir(i): ModDict[i] = i
+	#AddModPaths = App.ParamGet("System parameter:AdditionalModulePaths")
+	#Err( AddModPaths)
+	# add also this path so that all modules search for libraries
+	# they depend on first here
+	PathExtension = []
+	PathExtension.append(BinDir)
+
+	# prepend all module paths to Python search path
+	Log('Init:   Searching for modules...\n')
+
+
+	# to have all the module-paths available in FreeCADGuiInit.py:
+	FreeCAD.__ModDirs__ = list(ModDict.values())
+
+	# this allows importing with:
+	# from FreeCAD.Module import package
+	FreeCAD.__path__ = [ModDir] + libpaths + [HomeMod]
+
+	# also add these directories to the sys.path to
+	# not change the old behaviour. once we have moved to
+	# proper python modules this can eventuelly be removed.
+	sys.path = [ModDir] + libpaths + [ExtDir] + sys.path
+
+	for Dir in ModDict.values():
+		if ((Dir != '') & (Dir != 'CVS') & (Dir != '__init__.py')):
+			sys.path.insert(0,Dir)
+			PathExtension.append(Dir)
+			InstallFile = os.path.join(Dir,"Init.py")
+			if (os.path.exists(InstallFile)):
+				try:
+					# XXX: This looks scary securitywise...
+
+					with open(InstallFile) as f:
+						exec(f.read())
+				except Exception as inst:
+					Log('Init:      Initializing ' + Dir + '... failed\n')
+					Log('-'*100+'\n')
+					Log(traceback.format_exc())
+					Log('-'*100+'\n')
+					Err('During initialization the error "' + str(inst) + '" occurred in ' + InstallFile + '\n')
+					Err('Please look into the log file for further information\n')
+				else:
+					Log('Init:      Initializing ' + Dir + '... done\n')
+			else:
+				Log('Init:      Initializing ' + Dir + '(Init.py not found)... ignore\n')
+
+	extension_modules = []
+
+	try:
+		import pkgutil
+		import importlib
+		import freecad
+		for _, freecad_module_name, freecad_module_ispkg in pkgutil.iter_modules(freecad.__path__, "freecad."):
+			if freecad_module_ispkg:
+				Log('Init: Initializing ' + freecad_module_name + '\n')
+				try:
+					freecad_module = importlib.import_module(freecad_module_name)
+					extension_modules += [freecad_module_name]
+					if any (module_name == 'init' for _, module_name, ispkg in pkgutil.iter_modules(freecad_module.__path__)):
+						importlib.import_module(freecad_module_name + '.init')
+						Log('Init: Initializing ' + freecad_module_name + '... done\n')
+					else:
+						Log('Init: No init module found in ' + freecad_module_name + ', skipping\n')
+				except Exception as inst:
+					Err('During initialization the error "' + str(inst) + '" occurred in ' + freecad_module_name + '\n')
+					Err('-'*80+'\n')
+					Err(traceback.format_exc())
+					Err('-'*80+'\n')
+					Log('Init:      Initializing ' + freecad_module_name + '... failed\n')
+					Log('-'*80+'\n')
+					Log(traceback.format_exc())
+					Log('-'*80+'\n')
+	except ImportError as inst:
+		Err('During initialization the error "' + str(inst) + '" occurred\n')
+
+	Log("Using "+ModDir+" as module path!\n")
+	# In certain cases the PathExtension list can contain invalid strings. We concatenate them to a single string
+	# but check that the output is a valid string
+	setupSearchPaths(PathExtension)
+	path = os.environ["PATH"].split(os.pathsep)
+	Log("System path after init:\n")
+	for i in path:
+		Log("   " + i + "\n")
+	# add MacroDir to path (RFE #0000504)
+	sys.path.append(MacroDir)
+	# add SystemWideMacroDir to path
+	sys.path.append(SystemWideMacroDir)
+	# add special path for MacOSX (bug #0000307)
+	import platform
+	if len(platform.mac_ver()[0]) > 0:
+		sys.path.append(os.path.expanduser('~/Library/Application Support/FreeCAD/Mod'))
+
+# some often used shortcuts (for lazy people like me  ;-)
+App = FreeCAD
+Log = FreeCAD.Console.PrintLog
+Msg = FreeCAD.Console.PrintMessage
+Err = FreeCAD.Console.PrintError
+Wrn = FreeCAD.Console.PrintWarning
+test_ascii = lambda s: all(ord(c) < 128 for c in s)
+
+#store the cmake variales
+App.__cmake__ = cmake;
+
+#store unit test names
+App.__unit_test__ = []
+
+Log ('Init: starting App::FreeCADInit.py\n')
+
+try:
+    import sys,os,traceback,io,inspect
+    from datetime import datetime
+except ImportError:
+    FreeCAD.Console.PrintError("\n\nSeems the python standard libs are not installed, bailing out!\n\n")
+    raise
+
+# Backward compatibility to Py2
+import sys
+if sys.version_info.major < 3:
+    import time
+    time.process_time = time.clock
+
+class FCADLogger(object):
+    '''Convenient class for tagged logging.
+
+       Example usage:
+           >>> logger = FreeCAD.Logger('MyModule')
+           >>> logger.info('log test {}',1)
+           24.36053 <MyModule> <input>(1): test log 1
+
+       The default output format is:
+           <timestamp> <tag> <source file>(line number): message
+
+       The message is formatted using new style Python string formatting, e.g.
+       'test {}'.format(1). It is strongly recommended to not directly use
+       Python string formatting, but pass additional argument indirectly through
+       various logger print function, because the logger can skip string
+       evaluation in case the logging level is disabled. For more options,
+       please consult the docstring of __init__(), catch() and report().
+
+       To set/get logger level:
+           >>> FreeCAD.setLogLevel('MyModule','Trace')
+           >>> FreeCAD.getLogLevel('MyModule')
+           4
+
+        There are five predefined logger level, each corresponding to an integer
+        value, as shown below together with the corresponding logger print
+        method,
+            0: Error, Logger.error()
+            1: Warning, Logger.warn()
+            2: Message, Logger.msg() or info()
+            3: Log, Logger.log() or debug()
+            4: Trace, Logger.trace()
+
+        FreeCAD.setLogLevel() supports both text and integer value, which allows
+        you to define your own levels. The level set is persisted to user
+        configuration file.
+
+        By default any tag has a log level of 2 for release, and 3 for debug
+        build.
+    '''
+
+    _string_type = str if sys.version_info[0] >= 3 else basestring
+
+    _levels = { 'Error':0, 'error':0,
+                'Warning':1, 'warn':1,
+                'Message':2, 'msg':2, 'info':2,
+                'Log':3, 'log':3, 'debug':3,
+                'Trace':4, 'trace':4,}
+    _printer = [
+            FreeCAD.Console.PrintError,
+            FreeCAD.Console.PrintWarning,
+            FreeCAD.Console.PrintMessage,
+            FreeCAD.Console.PrintLog,
+            FreeCAD.Console.PrintLog ]
+
+    def __init__(self, tag, **kargs):
+        '''Construct a logger instance.
+
+        Supported arguments are their default values are,
+
+        * tag: a string tag for this logger. The log level of this logger can be
+               accessed using FreeCAD.getLogLevel(tag)/setLogLevel(tag,level).
+               All logger instance with the same tag shares the same level
+               setting.
+
+        * printTag (True): whether to print tag
+
+        * noUpdateUI (True): whether to update GUI when printing. This is useful
+                             to show log output on lengthy operations. Be
+                             careful though, this may allow unexpected user
+                             interaction when the application is busy, which may
+                             lead to crash
+
+        * timing (True): whether to print time stamp
+
+        * lineno (True): whether to print source file and line number
+
+        * parent (None): provide a parent logger, so that the log printing will
+                         check for parent's log level in addition of its own
+
+        * title ('FreeCAD'): message box title used by report()
+        '''
+        self.tag = tag
+        self.laststamp = datetime.now()
+        for key,default in (('printTag',True),('noUpdateUI',True),
+                ('timing',True),('lineno',True),('parent',None),
+                ('title','FreeCAD')) :
+            setattr(self,key,kargs.get(key,default))
+
+    def _isEnabledFor(self,level):
+        '''Internal function to check for an integer log level.
+
+            * level: integer log level
+        '''
+
+        if self.parent and not self.parent._isEnabledFor(level):
+            return False
+        return FreeCAD.getLogLevel(self.tag) >= level
+
+    def isEnabledFor(self,level):
+        '''To check for an integer or text log level.
+
+            * level: integer or text log level
+        '''
+        if not isinstance(level,int):
+            level = self.__class__._levels[level]
+        return self._isEnabledFor(level)
+
+    def error(self,msg,*args,**kargs):
+        '''"Error" level log printer
+
+            * msg: message string. May contain new style Python string formatter.
+
+            This function accepts additional positional and keyword arguments,
+            which are forward to string.format() to generate the logging
+            message. It is strongly recommended to not directly use Python
+            string formatting, but pass additional arguments here, because the
+            printer can skip string evaluation in case the logging level is
+            disabled.
+        '''
+        if self._isEnabledFor(0):
+            frame = kargs.pop('frame',0)+1
+            self._log(0,msg,frame,args,kargs)
+
+    def warn(self,msg,*args,**kargs):
+        '''"Warning" level log printer
+
+            * msg: message string. May contain new style Python string formatter.
+
+            This function accepts additional positional and keyword arguments,
+            which are forward to string.format() to generate the logging
+            message. It is strongly recommended to not directly use Python
+            string formatting, but pass additional arguments here, because the
+            printer can skip string evaluation in case the logging level is
+            disabled.
+        '''
+        if self._isEnabledFor(1):
+            frame = kargs.pop('frame',0)+1
+            self._log(1,msg,frame,args,kargs)
+
+    def msg(self,msg,*args,**kargs):
+        '''"Message" level log printer
+
+            * msg: message string. May contain new style Python string formatter.
+
+            This function accepts additional positional and keyword arguments,
+            which are forward to string.format() to generate the logging
+            message. It is strongly recommended to not directly use Python
+            string formatting, but pass additional arguments here, because the
+            printer can skip string evaluation in case the logging level is
+            disabled.
+        '''
+        if self._isEnabledFor(2):
+            frame = kargs.pop('frame',0)+1
+            self._log(2,msg,frame,args,kargs)
+
+    info = msg
+
+    def log(self,msg,*args,**kargs):
+        '''"Log" level log printer
+
+            * msg: message string. May contain new style Python string formatter.
+
+            This function accepts additional positional and keyword arguments,
+            which are forward to string.format() to generate the logging
+            message. It is strongly recommended to not directly use Python
+            string formatting, but pass additional arguments here, because the
+            printer can skip string evaluation in case the logging level is
+            disabled.
+        '''
+        if self._isEnabledFor(3):
+            frame = kargs.pop('frame',0)+1
+            self._log(3,msg,frame,args,kargs)
+
+    debug = log
+
+    def trace(self,msg,*args,**kargs):
+        '''"Trace" level log printer
+
+            * msg: message string. May contain new style Python string formatter.
+
+            This function accepts additional positional and keyword arguments,
+            which are forward to string.format() to generate the logging
+            message. It is strongly recommended to not directly use Python
+            string formatting, but pass additional arguments here, because the
+            printer can skip string evaluation in case the logging level is
+            disabled.
+        '''
+        if self._isEnabledFor(4):
+            frame = kargs.pop('frame',0)+1
+            self._log(4,msg,frame,args,kargs)
+
+    def _log(self,level,msg,frame=0,args=(),kargs=None):
+        '''Internal log printing function.
+
+            * level: integer log level
+
+            * msg: message, may contain new style string format specifier
+
+            * frame (0): the calling frame for printing source file and line
+                         number.  For example, in case you have your own logging
+                         function, and you want to show the callers source
+                         location, then set frame to one.
+
+            * args: tuple for positional arguments to be passed to
+                    string.format()
+
+            * kargs: dictionary for keyword arguments to be passed to
+                     string.format()
+        '''
+
+        if (args or kargs) and isinstance(msg,self.__class__._string_type):
+            if not kargs:
+                msg = msg.format(*args)
+            else:
+                msg = msg.format(*args,**kargs)
+
+        prefix = ''
+
+        if self.timing:
+            now = datetime.now()
+            prefix += '{} '.format((now-self.laststamp).total_seconds())
+            self.laststamp = now
+
+        if self.printTag:
+            prefix += '<{}> '.format(self.tag)
+
+        if self.lineno:
+            try:
+                frame = sys._getframe(frame+1)
+                prefix += '{}({}): '.format(os.path.basename(
+                    frame.f_code.co_filename),frame.f_lineno)
+            except Exception:
+                try:
+                    frame = inspect.stack()[frame+1]
+                    prefix += '{}({}): '.format(os.path.basename(frame[1]),frame[2])
+                except Exception:
+                    pass
+
+        self.__class__._printer[level]('{}{}\n'.format(prefix,msg))
+
+        if not self.noUpdateUI and FreeCAD.GuiUp:
+            import FreeCADGui
+            try:
+                FreeCADGui.updateGui()
+            except Exception:
+                pass
+
+    def _catch(self,level,msg,func,args=None,kargs=None):
+        '''Internal function to log exception of any callable.
+
+            * level: integer log level
+
+            * msg: message string. Unlike _log(), this argument must not contain
+                   any string formatter.
+
+            * func: a callable object
+
+            * args: tuple of positional arguments to be passed to func.
+
+            * kargs: dictionary of keyword arguments to be passed to func.
+        '''
+        try:
+            if not args:
+                args = []
+            if not kargs:
+                kargs = {}
+            return func(*args,**kargs)
+        except Exception:
+            if self._isEnabledFor(level):
+                self._log(level,msg+'\n'+traceback.format_exc(),frame=2)
+
+    def catch(self,msg,func,*args,**kargs):
+        '''Catch any exception from a function and print as "Error".
+
+            * msg: message string. Unlike log printer, this argument must not
+                   contain any string formatter.
+
+            * func: a callable object
+
+            * args: tuple of positional arguments to be passed to func.
+
+            * kargs: dictionary of keyword arguments to be passed to func.
+        '''
+        return self._catch(0,msg,func,args,kargs)
+
+    def catchWarn(self,msg,func,*args,**kargs):
+        '''Catch any exception from a function and print as "Warning".
+
+            * msg: message string. Unlike log printer, this argument must not
+                   contain any string formatter.
+
+            * func: a callable object
+
+            * args: tuple of positional arguments to be passed to func.
+
+            * kargs: dictionary of keyword arguments to be passed to func.
+        '''
+        return self._catch(1,msg,func,args,kargs)
+
+    def catchMsg(self,msg,func,*args,**kargs):
+        '''Catch any exception from a function and print as "Message".
+
+            * msg: message string. Unlike log printer, this argument must not
+                   contain any string formatter.
+
+            * func: a callable object
+
+            * args: tuple of positional arguments to be passed to func.
+
+            * kargs: dictionary of keyword arguments to be passed to func.
+        '''
+        return self._catch(2,msg,func,args,kargs)
+
+    catchInfo = catchMsg
+
+    def catchLog(self,msg,func,*args,**kargs):
+        '''Catch any exception from a function and print as "Log".
+
+            * msg: message string. Unlike log printer, this argument must not
+                   contain any string formatter.
+
+            * func: a callable object
+
+            * args: tuple of positional arguments to be passed to func.
+
+            * kargs: dictionary of keyword arguments to be passed to func.
+        '''
+        return self._catch(3,msg,func,args,kargs)
+
+    catchDebug = catchLog
+
+    def catchTrace(self,msg,func,*args,**kargs):
+        '''Catch any exception from a function and print as "Trace".
+
+            * msg: message string. Unlike log printer, this argument must not
+                   contain any string formatter.
+
+            * func: a callable object
+
+            * args: tuple of positional arguments to be passed to func.
+
+            * kargs: dictionary of keyword arguments to be passed to func.
+        '''
+        return self._catch(4,msg,func,args,kargs)
+
+    def report(self,msg,func,*args,**kargs):
+        '''Catch any exception report it with a message box.
+
+            * msg: message string. Unlike log printer, this argument must not
+                   contain any string formatter.
+
+            * func: a callable object
+
+            * args: tuple of positional arguments to be passed to func.
+
+            * kargs: dictionary of keyword arguments to be passed to func.
+        '''
+        try:
+            return func(*args,**kargs)
+        except Exception as e:
+            self.error(msg+'\n'+traceback.format_exc(),frame=1)
+            if FreeCAD.GuiUp:
+                import FreeCADGui,PySide
+                PySide.QtGui.QMessageBox.critical(
+                        FreeCADGui.getMainWindow(),self.title,str(e))
+
+FreeCAD.Logger = FCADLogger
+
+# init every application by importing Init.py
+try:
+	import traceback
+	InitApplications()
+except Exception as e:
+	Err('Error in InitApplications ' + str(e) + '\n')
+	Err('-'*80+'\n')
+	Err(traceback.format_exc())
+	Err('-'*80+'\n')
+
+FreeCAD.addImportType("FreeCAD document (*.FCStd)","FreeCAD")
+
+# set to no gui, is overwritten by InitGui
+App.GuiUp = 0
+
+# fill up unit definitions
+
+for n,v in App.Units.listPredefinedUnits():
+    setattr(App.Units,n,v)
+
+for n,v in App.Units.listUnitTypes():
+    setattr(App.Units,n,v)
+
+# Add an enum for the different unit schemes
+if sys.version_info.major < 3:
+    IntEnum = object
+else:
+    from enum import IntEnum
+
+# The values must match with that of the
+# C++ enum class UnitSystem
+class Scheme(IntEnum):
+    SI1 = 0
+    SI2 = 1
+    Imperial1 = 2
+    ImperialDecimal = 3
+    Centimeters = 4
+    ImperialBuilding = 5
+    MmMin = 6
+    ImperialCivil = 7
+    FemMilliMeterNewton = 8
+
+App.Units.Scheme = Scheme
+
+# clean up namespace
+del(InitApplications)
+del(test_ascii)
+
+Log ('Init: App::FreeCADInit.py done\n')
/***************************************************************************
 *   Copyright (c) 2002 Jürgen Riegel <juergen.riegel@web.de>              *
 *                                                                         *
 *   This file is part of the FreeCAD CAx development system.              *
 *                                                                         *
 *   This library is free software; you can redistribute it and/or         *
 *   modify it under the terms of the GNU Library General Public           *
 *   License as published by the Free Software Foundation; either          *
 *   version 2 of the License, or (at your option) any later version.      *
 *                                                                         *
 *   This library  is distributed in the hope that it will be useful,      *
 *   but WITHOUT ANY WARRANTY; without even the implied warranty of        *
 *   MERCHANTABILITY or FITNESS FOR A PARTICULAR PURPOSE.  See the         *
 *   GNU Library General Public License for more details.                  *
 *                                                                         *
 *   You should have received a copy of the GNU Library General Public     *
 *   License along with this library; see the file COPYING.LIB. If not,    *
 *   write to the Free Software Foundation, Inc., 59 Temple Place,         *
 *   Suite 330, Boston, MA  02111-1307, USA                                *
 *                                                                         *
 ***************************************************************************/


#ifndef APP_PROPERTYSTANDARD_H
#define APP_PROPERTYSTANDARD_H

// Std. configurations


#include <memory>
#include <string>
#include <list>
#include <vector>
#include <boost/dynamic_bitset.hpp>
#include <boost/filesystem/path.hpp>

#include <Base/Uuid.h>
#include "Enumeration.h"
#include "Property.h"
#include "Material.h"

namespace Base {
class Writer;
}


namespace App
{

/** Integer properties
 * This is the father of all properties handling Integers.
 */
class AppExport PropertyInteger: public Property
{
    TYPESYSTEM_HEADER();

public:
    PropertyInteger();
    virtual ~PropertyInteger();

    /** Sets the property 
     */
    void setValue(long);

    /** This method returns a string representation of the property
     */
    long getValue(void) const;
    virtual const char* getEditorName(void) const { return "Gui::PropertyEditor::PropertyIntegerItem"; }

    virtual PyObject *getPyObject(void);
    virtual void setPyObject(PyObject *);

    virtual void Save (Base::Writer &writer) const;
    virtual void Restore(Base::XMLReader &reader);

    virtual Property *Copy(void) const;
    virtual void Paste(const Property &from);

    virtual unsigned int getMemSize (void) const{return sizeof(long);}

    virtual void setPathValue(const App::ObjectIdentifier & path, const App::any & value);
    virtual App::any getPathValue(const App::ObjectIdentifier & /*path*/) const { return _lValue; }

    virtual bool isSame(const Property &other) const {
        return getTypeId() == other.getTypeId()
            && getValue() == static_cast<decltype(this)>(&other)->getValue();
    }

protected:
    long _lValue;
};

/** Path properties
 * This properties handling file system paths.
 */
class AppExport PropertyPath: public Property
{
    TYPESYSTEM_HEADER();

public:
  
    PropertyPath();
    virtual ~PropertyPath();

    /** Sets the property 
     */
    void setValue(const boost::filesystem::path &);
    
    /** Sets the property 
     */
    void setValue(const char *);

    /** This method returns a string representation of the property
     */
    const boost::filesystem::path &getValue(void) const;

    virtual const char* getEditorName(void) const { return "Gui::PropertyEditor::PropertyPathItem"; }
    
    virtual PyObject *getPyObject(void);
    virtual void setPyObject(PyObject *);
    
    virtual void Save (Base::Writer &writer) const;
    virtual void Restore(Base::XMLReader &reader);
    
    virtual Property *Copy(void) const;
    virtual void Paste(const Property &from);
    
    virtual unsigned int getMemSize (void) const;

    virtual bool isSame(const Property &other) const {
        return getTypeId() == other.getTypeId()
            && getValue() == static_cast<decltype(this)>(&other)->getValue();
    }

protected:
    boost::filesystem::path _cValue;
};

/// Property wrapper around an Enumeration object.
class AppExport PropertyEnumeration: public Property
{
    TYPESYSTEM_HEADER();

public:
    /// Standard constructor
    PropertyEnumeration();

    /// Obvious constructor
    PropertyEnumeration(const Enumeration &e);
    
    /// destructor
    virtual ~PropertyEnumeration();

    /// Enumeration methods 
    /*!
     * These all function as per documentation in Enumeration
     */
    //@{
    /** setting the enumaration string list
     * The list is a NULL terminated array of pointers to a const char* string
     * \code
     * const char enums[] = {"Black","White","Other",NULL}
     * \endcode
     */
    void setEnums(const char** plEnums);
    /** set the enum by a string
     * is slower the setValue(long). Use long if possible
     */
    void setValue(const char* value);
    /** set directly the enum value
     * In DEBUG checks for boundaries.
     * Is faster then using setValue(const char*).
     */
    void setValue(long);

    /// Setter using Enumeration
    void setValue(const Enumeration &source);

    /// Returns current value of the enumeration as an integer
    long getValue(void) const;

    /// checks if the property is set to a certain string value
    bool isValue(const char* value) const;

    /// checks if a string is included in the enumeration
    bool isPartOf(const char* value) const;

    /// get the value as string
    const char * getValueAsString(void) const;

    /// Returns Enumeration object
    const Enumeration &getEnum(void) const;

    /// get all possible enum values as vector of strings
    std::vector<std::string> getEnumVector(void) const;

    /// get the pointer to the enum list
    const char ** getEnums(void) const;

    /// Returns true if the instance is in a usable state
    bool isValid(void) const;
    //@}

    const char* getEditorName(void) const { return _editorTypeName.c_str(); }
    void setEditorName(const char* name) { _editorTypeName = name; } 
    
    virtual PyObject * getPyObject(void);
    virtual void setPyObject(PyObject *);

    virtual void Save(Base::Writer &writer) const;
    virtual void Restore(Base::XMLReader &reader);

    virtual Property * Copy(void) const;
    virtual void Paste(const Property &from);

<<<<<<< HEAD
    virtual void setPathValue(const App::ObjectIdentifier & path, const App::any & value);
    virtual App::any getPathValue(const App::ObjectIdentifier & /*path*/) const { return _enum; }
=======
    virtual void setPathValue(const App::ObjectIdentifier & path, const boost::any & value);
    virtual const boost::any getPathValue(const App::ObjectIdentifier & /*path*/) const;
    virtual bool getPyPathValue(const ObjectIdentifier &path, Py::Object &r) const;

    virtual bool isSame(const Property &other) const {
        return getTypeId() == other.getTypeId()
            && getEnum() == static_cast<decltype(this)>(&other)->getEnum();
    }
>>>>>>> 0d3d3128

private:
    Enumeration _enum;
    std::string _editorTypeName;
};

/** Constraint integer properties
 * This property fulfills the need of a constraint integer. It holds basically a 
 * state (integer) and a struct of boundaries. If the boundaries
 * is not set it acts basically like an IntegerProperty and does no checking.
 * The constraints struct can be created on the heap or build in.
 */
class AppExport PropertyIntegerConstraint: public PropertyInteger
{
    TYPESYSTEM_HEADER();

public:
    /// Standard constructor
    PropertyIntegerConstraint();
    
    /// destructor
    virtual ~PropertyIntegerConstraint();

    /// Constraint methods 
    //@{
    /// the boundary struct
    struct Constraints {
        long LowerBound, UpperBound, StepSize;
        Constraints()
            : LowerBound(0)
            , UpperBound(0)
            , StepSize(0)
            , candelete(false)
        {
        }
        Constraints(long l, long u, long s)
            : LowerBound(l)
            , UpperBound(u)
            , StepSize(s)
            , candelete(false)
        {
        }
        ~Constraints()
        {
        }
        void setDeletable(bool on)
        {
            candelete = on;
        }
        bool isDeletable() const
        {
            return candelete;
        }
    private:
        bool candelete;
    };
    /** setting the boundaries
     * This sets the constraint struct. It can be dynamically 
     * allocated or set as a static in the class the property
     * belongs to:
     * \code
     * const Constraints percent = {0,100,1}
     * \endcode
     */
    void setConstraints(const Constraints* sConstraint);
    /// get the constraint struct
    const Constraints*  getConstraints(void) const;
    //@}

    virtual const char* getEditorName(void) const { return "Gui::PropertyEditor::PropertyIntegerConstraintItem"; }
    virtual void setPyObject(PyObject *);

protected:
    const Constraints* _ConstStruct;
};

/** Percent property
 * This property is a special integer property and holds only
 * numbers between 0 and 100.
 */

class AppExport PropertyPercent: public PropertyIntegerConstraint
{
    TYPESYSTEM_HEADER();

public:
    /// Standard constructor
    PropertyPercent();
    
    /// destructor
    virtual ~PropertyPercent();
};

/** Integer list properties
 * 
 */
class AppExport PropertyIntegerList: public PropertyListsT<long>
{
    TYPESYSTEM_HEADER_WITH_OVERRIDE();

public:
    /**

     * A constructor.
     * A more elaborate description of the constructor.
     */
    PropertyIntegerList();

    /**
     * A destructor.
     * A more elaborate description of the destructor.
     */
    virtual ~PropertyIntegerList();

    virtual const char* getEditorName(void) const override
    { return "Gui::PropertyEditor::PropertyIntegerListItem"; }

    virtual PyObject *getPyObject(void) override;
    
    virtual Property *Copy(void) const override;
    virtual void Paste(const Property &from) override;

protected:
    long getPyValue(PyObject *item) const override;

    virtual void restoreXML(Base::XMLReader &) override;
    virtual bool saveXML(Base::Writer &) const override;
};

/** Integer list properties
 * 
 */
class AppExport PropertyIntegerSet: public Property
{
    TYPESYSTEM_HEADER();

public:
    /**

     * A constructor.
     * A more elaborate description of the constructor.
     */
    PropertyIntegerSet();

    /**
     * A destructor.
     * A more elaborate description of the destructor.
     */
    virtual ~PropertyIntegerSet();

    /** Sets the property 
     */
    void setValue(long);
    void setValue(void){;}
  
    void addValue (long value){_lValueSet.insert(value);}
    void setValues (const std::set<long>& values);

    const std::set<long> &getValues(void) const{return _lValueSet;}

    virtual PyObject *getPyObject(void);
    virtual void setPyObject(PyObject *);
    
    virtual void Save (Base::Writer &writer) const;
    virtual void Restore(Base::XMLReader &reader);
    
    virtual Property *Copy(void) const;
    virtual void Paste(const Property &from);
    virtual unsigned int getMemSize (void) const;

    virtual bool isSame(const Property &other) const {
        return getTypeId() == other.getTypeId()
            && getValues() == static_cast<decltype(this)>(&other)->getValues();
    }
private:
    std::set<long> _lValueSet;
};


/** implements a key/value list as property 
 *  The key ought to be ASCII the Value should be treated as UTF8 to be saved.
 */
class AppExport PropertyMap: public Property
{
    TYPESYSTEM_HEADER();

public:
       
    /**
     * A constructor.
     * A more elaborate description of the constructor.
     */
    PropertyMap();
    
    /**
     * A destructor.
     * A more elaborate description of the destructor.
     */
    virtual ~PropertyMap();

    virtual int getSize(void) const;
    
    /** Sets the property 
     */
    void setValue(void){}
    void setValue(const std::string& key,const std::string& value);
    void setValues(const std::map<std::string,std::string>&);
    
    /// index operator
    const std::string& operator[] (const std::string& key) const ;
    
    void  set1Value (const std::string& key, const std::string& value){_lValueList.operator[] (key) = value;}
    
    const std::map<std::string,std::string> &getValues(void) const{return _lValueList;}
    
    //virtual const char* getEditorName(void) const { return "Gui::PropertyEditor::PropertyStringListItem"; }
    
    virtual PyObject *getPyObject(void);
    virtual void setPyObject(PyObject *);
    
    virtual void Save (Base::Writer &writer) const;
    virtual void Restore(Base::XMLReader &reader);
    
    virtual Property *Copy(void) const;
    virtual void Paste(const Property &from);
    
    virtual unsigned int getMemSize (void) const;
    
    virtual bool isSame(const Property &other) const {
        return getTypeId() == other.getTypeId()
            && getValues() == static_cast<decltype(this)>(&other)->getValues();
    }

private:
    std::map<std::string,std::string> _lValueList;
};



/** Float properties
 * This is the father of all properties handling floats.
 * Use this type only in rare cases. Mostly you want to 
 * use the more specialized types like e.g. PropertyLength.
 * These properties also fulfill the needs of the unit system.
 * See PropertyUnits.h for all properties with units.
 */
class AppExport PropertyFloat: public Property
{
    TYPESYSTEM_HEADER();

public:
    /** Value Constructor
     *  Construct with explicit Values
     */
    PropertyFloat(void);

    /**
     * A destructor.
     * A more elaborate description of the destructor.
     */
    virtual ~PropertyFloat();


    void setValue(double lValue);
    double getValue(void) const;
    
    virtual const char* getEditorName(void) const { return "Gui::PropertyEditor::PropertyFloatItem"; }
    
    virtual PyObject *getPyObject(void);
    virtual void setPyObject(PyObject *);
    
    virtual void Save (Base::Writer &writer) const;
    virtual void Restore(Base::XMLReader &reader);
    
    virtual Property *Copy(void) const;
    virtual void Paste(const Property &from);
    
    virtual unsigned int getMemSize (void) const{return sizeof(double);}
    
    void setPathValue(const App::ObjectIdentifier &path, const App::any &value);
    App::any getPathValue(const App::ObjectIdentifier &path) const;

    virtual bool isSame(const Property &other) const {
        return getTypeId() == other.getTypeId()
            && getValue() == static_cast<decltype(this)>(&other)->getValue();
    }

protected:
    double _dValue;
};

/** Constraint float properties
 * This property fulfills the need of a constraint float. It holds basically a
 * state (float) and a struct of boundaries. If the boundaries
 * is not set it acts basically like a PropertyFloat and does no checking
 * The constraints struct can be created on the heap or built-in.
 */
class AppExport PropertyFloatConstraint: public PropertyFloat
{
    TYPESYSTEM_HEADER();

public:

    /** Value Constructor
     *  Construct with explicit Values
     */
    PropertyFloatConstraint(void);
    
    /**
     * A destructor.
     * A more elaborate description of the destructor.
     */
    virtual ~PropertyFloatConstraint();
    

    /// Constraint methods 
    //@{
    /// the boundary struct
    struct Constraints {
        double LowerBound, UpperBound, StepSize;
        Constraints()
            : LowerBound(0)
            , UpperBound(0)
            , StepSize(0)
            , candelete(false)
        {
        }
        Constraints(double l, double u, double s)
            : LowerBound(l)
            , UpperBound(u)
            , StepSize(s)
            , candelete(false)
        {
        }
        ~Constraints()
        {
        }
        void setDeletable(bool on)
        {
            candelete = on;
        }
        bool isDeletable() const
        {
            return candelete;
        }
    private:
        bool candelete;
    };
    /** setting the boundaries
     * This sets the constraint struct. It can be dynamcly 
     * allocated or set as an static in the class the property
     * blongs to:
     * \code
     * const Constraints percent = {0.0,100.0,1.0}
     * \endcode
     */
    void setConstraints(const Constraints* sConstrain);
    /// get the constraint struct
    const Constraints*  getConstraints(void) const;
    //@}

    virtual const char* getEditorName(void) const
    { return "Gui::PropertyEditor::PropertyFloatConstraintItem"; }

    virtual void setPyObject(PyObject *);

protected:
    const Constraints* _ConstStruct;
};


/** Precision properties
 * This property fulfills the need of a floating value with many decimal points,
 * e.g. for holding values like Precision::Confusion(). The value has a default
 * constraint for non-negative, but can be overridden
 */
class AppExport PropertyPrecision: public PropertyFloatConstraint
{
    TYPESYSTEM_HEADER();
public:
    PropertyPrecision(void);
    virtual ~PropertyPrecision();
    virtual const char* getEditorName(void) const
    { return "Gui::PropertyEditor::PropertyPrecisionItem"; }
};


/// Double precision float list
class AppExport PropertyFloatList: public PropertyListsT<double>
{
    TYPESYSTEM_HEADER_WITH_OVERRIDE();

public:

    /**
     * A constructor.
     * A more elaborate description of the constructor.
     */
    PropertyFloatList();
    
    /**
     * A destructor.
     * A more elaborate description of the destructor.
     */
    virtual ~PropertyFloatList();
    
    virtual const char* getEditorName(void) const
    { return "Gui::PropertyEditor::PropertyFloatListItem"; }

    virtual PyObject *getPyObject(void) override;
    
    virtual Property *Copy(void) const override;
    virtual void Paste(const Property &from) override;

protected:
    virtual double getPyValue(PyObject *item) const override;

    virtual void restoreXML(Base::XMLReader &) override;
    virtual bool saveXML(Base::Writer &) const override;
    virtual bool canSaveStream(Base::Writer &) const override { return true; }
    virtual void restoreStream(Base::InputStream &s, unsigned count) override;
    virtual void saveStream(Base::OutputStream &) const override;
};

/** Single precision float list
 *
 * This property is not exposed to FreeCAD type system. It is meant to be
 * derived by other property classes for backward compatibility.
 */
class AppExport _PropertyFloatList: public PropertyListsT<float>
{
public:
    virtual PyObject *getPyObject(void);

    virtual Property *Copy(void) const;
    virtual void Paste(const Property &from);

protected:
    virtual float getPyValue(PyObject *item) const override;

    virtual void restoreXML(Base::XMLReader &) override;
    virtual bool saveXML(Base::Writer &) const override;
    virtual bool canSaveStream(Base::Writer &) const override { return true; }
    virtual void restoreStream(Base::InputStream &s, unsigned count) override;
    virtual void saveStream(Base::OutputStream &) const override;

    virtual const char *xmlName() const override { return "FloatList"; }
};

/** String properties
 * This is the father of all properties handling Strings.
 */
class AppExport PropertyString: public Property
{
    TYPESYSTEM_HEADER();

public:

    /**
     * A constructor.
     * A more elaborate description of the constructor.
     */
    PropertyString(void);
    
    /**
     * A destructor.
     * A more elaborate description of the destructor.
     */
    virtual ~PropertyString();

    virtual void setValue(const char* sString);
    void setValue(const std::string &sString);
    const char* getValue(void) const;
    const std::string& getStrValue(void) const
    { return _cValue; }
    bool isEmpty(void){return _cValue.empty();}
    
    virtual const char* getEditorName(void) const { return "Gui::PropertyEditor::PropertyStringItem"; }
    virtual PyObject *getPyObject(void);
    virtual void setPyObject(PyObject *);
    
    virtual void Save (Base::Writer &writer) const;
    virtual void Restore(Base::XMLReader &reader);

    virtual Property *Copy(void) const;
    virtual void Paste(const Property &from);
    virtual unsigned int getMemSize (void) const;

    void setPathValue(const App::ObjectIdentifier &path, const App::any &value);
    App::any getPathValue(const App::ObjectIdentifier &path) const;

    virtual bool isSame(const Property &other) const {
        return getTypeId() == other.getTypeId()
            && getStrValue() == static_cast<decltype(this)>(&other)->getStrValue();
    }

protected:
    std::string _cValue;
};

/** UUID properties
 * This property handles unique identifieers 
 */
class AppExport PropertyUUID: public Property
{
    TYPESYSTEM_HEADER();

public:

    /**
     * A constructor.
     * A more elaborate description of the constructor.
     */
    PropertyUUID(void);
    
    /**
     * A destructor.
     * A more elaborate description of the destructor.
     */
    virtual ~PropertyUUID();


    void setValue(const Base::Uuid &);
    void setValue(const char* sString);
    void setValue(const std::string &sString);
    const std::string& getValueStr(void) const;
    const Base::Uuid& getValue(void) const;
    
    //virtual const char* getEditorName(void) const { return "Gui::PropertyEditor::PropertyStringItem"; }
    virtual PyObject *getPyObject(void);
    virtual void setPyObject(PyObject *);
    
    virtual void Save (Base::Writer &writer) const;
    virtual void Restore(Base::XMLReader &reader);

    virtual Property *Copy(void) const;
    virtual void Paste(const Property &from);
    virtual unsigned int getMemSize (void) const;

    virtual bool isSame(const Property &other) const {
        return getTypeId() == other.getTypeId()
            && _uuid.getValue() == static_cast<decltype(this)>(&other)->_uuid.getValue();
    }

private:
    Base::Uuid _uuid;
};


/** Property handling with font names.
 */
class AppExport PropertyFont : public PropertyString
{
    TYPESYSTEM_HEADER();

public:
    PropertyFont(void);
    virtual ~PropertyFont();
    virtual const char* getEditorName(void) const
    { return "Gui::PropertyEditor::PropertyFontItem"; }

    virtual bool isSame(const Property &other) const {
        return getTypeId() == other.getTypeId()
            && getValue() == static_cast<decltype(this)>(&other)->getValue();
    }
};

class AppExport PropertyStringList: public PropertyListsT<std::string>
{
    TYPESYSTEM_HEADER_WITH_OVERRIDE();
    typedef PropertyListsT<std::string> inherited;

public:
       
    /**
     * A constructor.
     * A more elaborate description of the constructor.
     */
    PropertyStringList();
    
    /**
     * A destructor.
     * A more elaborate description of the destructor.
     */
    virtual ~PropertyStringList();

    void setValues(const std::list<std::string>&);
    using inherited::setValues;
    
    virtual const char* getEditorName(void) const override
    { return "Gui::PropertyEditor::PropertyStringListItem"; }
    
    virtual PyObject *getPyObject(void) override;
    
    virtual Property *Copy(void) const override;
    virtual void Paste(const Property &from) override;
    
    virtual unsigned int getMemSize (void) const override;
    
protected:
    std::string getPyValue(PyObject *item) const override;

    virtual void restoreXML(Base::XMLReader &) override;
    virtual bool saveXML(Base::Writer &) const override;
};

/** Bool properties
 * This is the father of all properties handling booleans.
 */
class AppExport PropertyBool : public Property
{
    TYPESYSTEM_HEADER();

public:

    /**
     * A constructor.
     * A more elaborate description of the constructor.
     */
    PropertyBool(void);
    
    /**
     * A destructor.
     * A more elaborate description of the destructor.
     */
    virtual ~PropertyBool();
    
    void setValue(bool lValue);
    bool getValue(void) const;
    
    virtual const char* getEditorName(void) const { return "Gui::PropertyEditor::PropertyBoolItem"; }
    
    virtual PyObject *getPyObject(void);
    virtual void setPyObject(PyObject *);
    
    virtual void Save (Base::Writer &writer) const;
    virtual void Restore(Base::XMLReader &reader);

    virtual Property *Copy(void) const;
    virtual void Paste(const Property &from);
    
    virtual unsigned int getMemSize (void) const{return sizeof(bool);}
    
    void setPathValue(const App::ObjectIdentifier &path, const App::any &value);
    App::any getPathValue(const App::ObjectIdentifier &path) const;

    virtual bool isSame(const Property &other) const {
        return getTypeId() == other.getTypeId()
            && getValue() == static_cast<decltype(this)>(&other)->getValue();
    }

private:
    bool _lValue;
};

/** Bool list properties
 * 
 */
class AppExport PropertyBoolList : public PropertyListsT<bool,boost::dynamic_bitset<> >
{
    TYPESYSTEM_HEADER_WITH_OVERRIDE();
    typedef PropertyListsT<bool,boost::dynamic_bitset<> > inherited;

public:
    PropertyBoolList();
    virtual ~PropertyBoolList();

    virtual PyObject *getPyObject(void) override;
    virtual void setPyObject(PyObject *) override;
    
    virtual void Save (Base::Writer &writer) const override;
    virtual void Restore(Base::XMLReader &reader) override;
    
    virtual Property *Copy(void) const override;
    virtual void Paste(const Property &from) override;
    virtual unsigned int getMemSize (void) const override;

protected:
    bool getPyValue(PyObject *) const override;
};


/** Color properties
 * This is the father of all properties handling colors.
 */
class AppExport PropertyColor : public Property
{
    TYPESYSTEM_HEADER();

public:
    /**
     * A constructor.
     * A more elaborate description of the constructor.
     */
    PropertyColor();
    
    /**
     * A destructor.
     * A more elaborate description of the destructor.
     */
    virtual ~PropertyColor();

    /** Sets the property 
     */
    void setValue(const Color &col);
    void setValue(float r, float g, float b, float a=0.0f);
    void setValue(uint32_t rgba);

    /** This method returns a string representation of the property
     */
    const Color &getValue(void) const;

    virtual const char* getEditorName(void) const { return "Gui::PropertyEditor::PropertyColorItem"; }
    
    virtual PyObject *getPyObject(void);
    virtual void setPyObject(PyObject *);
    
    virtual void Save (Base::Writer &writer) const;
    virtual void Restore(Base::XMLReader &reader);
    
    virtual Property *Copy(void) const;
    virtual void Paste(const Property &from);
    
    virtual unsigned int getMemSize (void) const{return sizeof(Color);}
    
    virtual bool isSame(const Property &other) const {
        return getTypeId() == other.getTypeId()
            && getValue() == static_cast<decltype(this)>(&other)->getValue();
    }

private:
    Color _cCol;
};

class AppExport PropertyColorList: public PropertyListsT<Color>
{
    TYPESYSTEM_HEADER_WITH_OVERRIDE();

public:
       
    /**
     * A constructor.
     * A more elaborate description of the constructor.
     */
    PropertyColorList();

    /**
     * A destructor.
     * A more elaborate description of the destructor.
     */
    virtual ~PropertyColorList();

    virtual PyObject *getPyObject(void) override;
    
    virtual Property *Copy(void) const override;
    virtual void Paste(const Property &from) override;

protected:
    Color getPyValue(PyObject *) const override;

    virtual void restoreXML(Base::XMLReader &) override;
    virtual bool saveXML(Base::Writer &) const override;
    virtual bool canSaveStream(Base::Writer &) const override { return true; }
    virtual void restoreStream(Base::InputStream &s, unsigned count) override;
    virtual void saveStream(Base::OutputStream &) const override;
};

/** Material properties
 * This is the father of all properties handling colors.
 */
class AppExport PropertyMaterial : public Property
{
    TYPESYSTEM_HEADER();

public:
      
    /**
     * A constructor.
     * A more elaborate description of the constructor.
     */
    PropertyMaterial();

    /**
     * A destructor.
     * A more elaborate description of the destructor.
     */
    virtual ~PropertyMaterial();
    
    /** Sets the property 
     */
    void setValue(const Material &mat);
    void setAmbientColor(const Color& col);
    void setDiffuseColor(const Color& col);
    void setSpecularColor(const Color& col);
    void setEmissiveColor(const Color& col);
    void setShininess(float);
    void setTransparency(float);
    
    /** This method returns a string representation of the property
     */
    const Material &getValue(void) const;

    virtual PyObject *getPyObject(void);
    virtual void setPyObject(PyObject *);
    
    virtual void Save (Base::Writer &writer) const;
    virtual void Restore(Base::XMLReader &reader);

    virtual const char* getEditorName(void) const;

    virtual Property *Copy(void) const;
    virtual void Paste(const Property &from);
    
    virtual unsigned int getMemSize (void) const{return sizeof(_cMat);}
    
    virtual bool isSame(const Property &other) const {
        return getTypeId() == other.getTypeId()
            && getValue() == static_cast<decltype(this)>(&other)->getValue();
    }

private:
    Material _cMat;
};

/** Material properties
*/
class AppExport PropertyMaterialList : public PropertyListsT<Material>
{
    TYPESYSTEM_HEADER_WITH_OVERRIDE();

public:

    /**
    * A constructor.
    * A more elaborate description of the constructor.
    */
    PropertyMaterialList();

    /**
    * A destructor.
    * A more elaborate description of the destructor.
    */
    virtual ~PropertyMaterialList();

    virtual PyObject *getPyObject(void) override;

    virtual const char* getEditorName(void) const override;
    virtual Property *Copy(void) const override;
    virtual void Paste(const Property &from) override;

protected:
    virtual Material getPyValue(PyObject *) const override;

    virtual void restoreXML(Base::XMLReader &) override;
    virtual bool saveXML(Base::Writer &) const override;
    virtual bool canSaveStream(Base::Writer &) const override { return true; }
    virtual void restoreStream(Base::InputStream &s, unsigned count) override;
    virtual void saveStream(Base::OutputStream &) const override;
};


/** Property for dynamic creation of a FreeCAD persistent object
 *
 * In Python, this property can be assigned a type string to create a dynamic FreeCAD
 * object, and then read back as the Python binding of the newly created object.
 */
class AppExport PropertyPersistentObject: public PropertyString {
    TYPESYSTEM_HEADER_WITH_OVERRIDE();
    typedef PropertyString inherited;
public:
    virtual PyObject *getPyObject(void) override;
    virtual void setValue(const char* type) override;
    
    virtual void Save (Base::Writer &writer) const override;
    virtual void Restore(Base::XMLReader &reader) override;

    virtual Property *Copy(void) const override;
    virtual void Paste(const Property &from) override;
    virtual unsigned int getMemSize (void) const override;

    std::shared_ptr<Base::Persistence> getObject() const {
        return _pObject;
    }

protected:
    std::shared_ptr<Base::Persistence> _pObject;
};

} // namespace App

#endif // APP_PROPERTYSTANDARD_H
<|MERGE_RESOLUTION|>--- conflicted
+++ resolved
@@ -1,1119 +1,1114 @@
-/***************************************************************************
- *   Copyright (c) 2002 Jürgen Riegel <juergen.riegel@web.de>              *
- *                                                                         *
- *   This file is part of the FreeCAD CAx development system.              *
- *                                                                         *
- *   This library is free software; you can redistribute it and/or         *
- *   modify it under the terms of the GNU Library General Public           *
- *   License as published by the Free Software Foundation; either          *
- *   version 2 of the License, or (at your option) any later version.      *
- *                                                                         *
- *   This library  is distributed in the hope that it will be useful,      *
- *   but WITHOUT ANY WARRANTY; without even the implied warranty of        *
- *   MERCHANTABILITY or FITNESS FOR A PARTICULAR PURPOSE.  See the         *
- *   GNU Library General Public License for more details.                  *
- *                                                                         *
- *   You should have received a copy of the GNU Library General Public     *
- *   License along with this library; see the file COPYING.LIB. If not,    *
- *   write to the Free Software Foundation, Inc., 59 Temple Place,         *
- *   Suite 330, Boston, MA  02111-1307, USA                                *
- *                                                                         *
- ***************************************************************************/
-
-
-#ifndef APP_PROPERTYSTANDARD_H
-#define APP_PROPERTYSTANDARD_H
-
-// Std. configurations
-
-
-#include <memory>
-#include <string>
-#include <list>
-#include <vector>
-#include <boost/dynamic_bitset.hpp>
-#include <boost/filesystem/path.hpp>
-
-#include <Base/Uuid.h>
-#include "Enumeration.h"
-#include "Property.h"
-#include "Material.h"
-
-namespace Base {
-class Writer;
-}
-
-
-namespace App
-{
-
-/** Integer properties
- * This is the father of all properties handling Integers.
- */
-class AppExport PropertyInteger: public Property
-{
-    TYPESYSTEM_HEADER();
-
-public:
-    PropertyInteger();
-    virtual ~PropertyInteger();
-
-    /** Sets the property 
-     */
-    void setValue(long);
-
-    /** This method returns a string representation of the property
-     */
-    long getValue(void) const;
-    virtual const char* getEditorName(void) const { return "Gui::PropertyEditor::PropertyIntegerItem"; }
-
-    virtual PyObject *getPyObject(void);
-    virtual void setPyObject(PyObject *);
-
-    virtual void Save (Base::Writer &writer) const;
-    virtual void Restore(Base::XMLReader &reader);
-
-    virtual Property *Copy(void) const;
-    virtual void Paste(const Property &from);
-
-    virtual unsigned int getMemSize (void) const{return sizeof(long);}
-
-    virtual void setPathValue(const App::ObjectIdentifier & path, const App::any & value);
-    virtual App::any getPathValue(const App::ObjectIdentifier & /*path*/) const { return _lValue; }
-
-    virtual bool isSame(const Property &other) const {
-        return getTypeId() == other.getTypeId()
-            && getValue() == static_cast<decltype(this)>(&other)->getValue();
-    }
-
-protected:
-    long _lValue;
-};
-
-/** Path properties
- * This properties handling file system paths.
- */
-class AppExport PropertyPath: public Property
-{
-    TYPESYSTEM_HEADER();
-
-public:
-  
-    PropertyPath();
-    virtual ~PropertyPath();
-
-    /** Sets the property 
-     */
-    void setValue(const boost::filesystem::path &);
-    
-    /** Sets the property 
-     */
-    void setValue(const char *);
-
-    /** This method returns a string representation of the property
-     */
-    const boost::filesystem::path &getValue(void) const;
-
-    virtual const char* getEditorName(void) const { return "Gui::PropertyEditor::PropertyPathItem"; }
-    
-    virtual PyObject *getPyObject(void);
-    virtual void setPyObject(PyObject *);
-    
-    virtual void Save (Base::Writer &writer) const;
-    virtual void Restore(Base::XMLReader &reader);
-    
-    virtual Property *Copy(void) const;
-    virtual void Paste(const Property &from);
-    
-    virtual unsigned int getMemSize (void) const;
-
-    virtual bool isSame(const Property &other) const {
-        return getTypeId() == other.getTypeId()
-            && getValue() == static_cast<decltype(this)>(&other)->getValue();
-    }
-
-protected:
-    boost::filesystem::path _cValue;
-};
-
-/// Property wrapper around an Enumeration object.
-class AppExport PropertyEnumeration: public Property
-{
-    TYPESYSTEM_HEADER();
-
-public:
-    /// Standard constructor
-    PropertyEnumeration();
-
-    /// Obvious constructor
-    PropertyEnumeration(const Enumeration &e);
-    
-    /// destructor
-    virtual ~PropertyEnumeration();
-
-    /// Enumeration methods 
-    /*!
-     * These all function as per documentation in Enumeration
-     */
-    //@{
-    /** setting the enumaration string list
-     * The list is a NULL terminated array of pointers to a const char* string
-     * \code
-     * const char enums[] = {"Black","White","Other",NULL}
-     * \endcode
-     */
-    void setEnums(const char** plEnums);
-    /** set the enum by a string
-     * is slower the setValue(long). Use long if possible
-     */
-    void setValue(const char* value);
-    /** set directly the enum value
-     * In DEBUG checks for boundaries.
-     * Is faster then using setValue(const char*).
-     */
-    void setValue(long);
-
-    /// Setter using Enumeration
-    void setValue(const Enumeration &source);
-
-    /// Returns current value of the enumeration as an integer
-    long getValue(void) const;
-
-    /// checks if the property is set to a certain string value
-    bool isValue(const char* value) const;
-
-    /// checks if a string is included in the enumeration
-    bool isPartOf(const char* value) const;
-
-    /// get the value as string
-    const char * getValueAsString(void) const;
-
-    /// Returns Enumeration object
-    const Enumeration &getEnum(void) const;
-
-    /// get all possible enum values as vector of strings
-    std::vector<std::string> getEnumVector(void) const;
-
-    /// get the pointer to the enum list
-    const char ** getEnums(void) const;
-
-    /// Returns true if the instance is in a usable state
-    bool isValid(void) const;
-    //@}
-
-    const char* getEditorName(void) const { return _editorTypeName.c_str(); }
-    void setEditorName(const char* name) { _editorTypeName = name; } 
-    
-    virtual PyObject * getPyObject(void);
-    virtual void setPyObject(PyObject *);
-
-    virtual void Save(Base::Writer &writer) const;
-    virtual void Restore(Base::XMLReader &reader);
-
-    virtual Property * Copy(void) const;
-    virtual void Paste(const Property &from);
-
-<<<<<<< HEAD
-    virtual void setPathValue(const App::ObjectIdentifier & path, const App::any & value);
-    virtual App::any getPathValue(const App::ObjectIdentifier & /*path*/) const { return _enum; }
-=======
-    virtual void setPathValue(const App::ObjectIdentifier & path, const boost::any & value);
-    virtual const boost::any getPathValue(const App::ObjectIdentifier & /*path*/) const;
-    virtual bool getPyPathValue(const ObjectIdentifier &path, Py::Object &r) const;
-
-    virtual bool isSame(const Property &other) const {
-        return getTypeId() == other.getTypeId()
-            && getEnum() == static_cast<decltype(this)>(&other)->getEnum();
-    }
->>>>>>> 0d3d3128
-
-private:
-    Enumeration _enum;
-    std::string _editorTypeName;
-};
-
-/** Constraint integer properties
- * This property fulfills the need of a constraint integer. It holds basically a 
- * state (integer) and a struct of boundaries. If the boundaries
- * is not set it acts basically like an IntegerProperty and does no checking.
- * The constraints struct can be created on the heap or build in.
- */
-class AppExport PropertyIntegerConstraint: public PropertyInteger
-{
-    TYPESYSTEM_HEADER();
-
-public:
-    /// Standard constructor
-    PropertyIntegerConstraint();
-    
-    /// destructor
-    virtual ~PropertyIntegerConstraint();
-
-    /// Constraint methods 
-    //@{
-    /// the boundary struct
-    struct Constraints {
-        long LowerBound, UpperBound, StepSize;
-        Constraints()
-            : LowerBound(0)
-            , UpperBound(0)
-            , StepSize(0)
-            , candelete(false)
-        {
-        }
-        Constraints(long l, long u, long s)
-            : LowerBound(l)
-            , UpperBound(u)
-            , StepSize(s)
-            , candelete(false)
-        {
-        }
-        ~Constraints()
-        {
-        }
-        void setDeletable(bool on)
-        {
-            candelete = on;
-        }
-        bool isDeletable() const
-        {
-            return candelete;
-        }
-    private:
-        bool candelete;
-    };
-    /** setting the boundaries
-     * This sets the constraint struct. It can be dynamically 
-     * allocated or set as a static in the class the property
-     * belongs to:
-     * \code
-     * const Constraints percent = {0,100,1}
-     * \endcode
-     */
-    void setConstraints(const Constraints* sConstraint);
-    /// get the constraint struct
-    const Constraints*  getConstraints(void) const;
-    //@}
-
-    virtual const char* getEditorName(void) const { return "Gui::PropertyEditor::PropertyIntegerConstraintItem"; }
-    virtual void setPyObject(PyObject *);
-
-protected:
-    const Constraints* _ConstStruct;
-};
-
-/** Percent property
- * This property is a special integer property and holds only
- * numbers between 0 and 100.
- */
-
-class AppExport PropertyPercent: public PropertyIntegerConstraint
-{
-    TYPESYSTEM_HEADER();
-
-public:
-    /// Standard constructor
-    PropertyPercent();
-    
-    /// destructor
-    virtual ~PropertyPercent();
-};
-
-/** Integer list properties
- * 
- */
-class AppExport PropertyIntegerList: public PropertyListsT<long>
-{
-    TYPESYSTEM_HEADER_WITH_OVERRIDE();
-
-public:
-    /**
-
-     * A constructor.
-     * A more elaborate description of the constructor.
-     */
-    PropertyIntegerList();
-
-    /**
-     * A destructor.
-     * A more elaborate description of the destructor.
-     */
-    virtual ~PropertyIntegerList();
-
-    virtual const char* getEditorName(void) const override
-    { return "Gui::PropertyEditor::PropertyIntegerListItem"; }
-
-    virtual PyObject *getPyObject(void) override;
-    
-    virtual Property *Copy(void) const override;
-    virtual void Paste(const Property &from) override;
-
-protected:
-    long getPyValue(PyObject *item) const override;
-
-    virtual void restoreXML(Base::XMLReader &) override;
-    virtual bool saveXML(Base::Writer &) const override;
-};
-
-/** Integer list properties
- * 
- */
-class AppExport PropertyIntegerSet: public Property
-{
-    TYPESYSTEM_HEADER();
-
-public:
-    /**
-
-     * A constructor.
-     * A more elaborate description of the constructor.
-     */
-    PropertyIntegerSet();
-
-    /**
-     * A destructor.
-     * A more elaborate description of the destructor.
-     */
-    virtual ~PropertyIntegerSet();
-
-    /** Sets the property 
-     */
-    void setValue(long);
-    void setValue(void){;}
-  
-    void addValue (long value){_lValueSet.insert(value);}
-    void setValues (const std::set<long>& values);
-
-    const std::set<long> &getValues(void) const{return _lValueSet;}
-
-    virtual PyObject *getPyObject(void);
-    virtual void setPyObject(PyObject *);
-    
-    virtual void Save (Base::Writer &writer) const;
-    virtual void Restore(Base::XMLReader &reader);
-    
-    virtual Property *Copy(void) const;
-    virtual void Paste(const Property &from);
-    virtual unsigned int getMemSize (void) const;
-
-    virtual bool isSame(const Property &other) const {
-        return getTypeId() == other.getTypeId()
-            && getValues() == static_cast<decltype(this)>(&other)->getValues();
-    }
-private:
-    std::set<long> _lValueSet;
-};
-
-
-/** implements a key/value list as property 
- *  The key ought to be ASCII the Value should be treated as UTF8 to be saved.
- */
-class AppExport PropertyMap: public Property
-{
-    TYPESYSTEM_HEADER();
-
-public:
-       
-    /**
-     * A constructor.
-     * A more elaborate description of the constructor.
-     */
-    PropertyMap();
-    
-    /**
-     * A destructor.
-     * A more elaborate description of the destructor.
-     */
-    virtual ~PropertyMap();
-
-    virtual int getSize(void) const;
-    
-    /** Sets the property 
-     */
-    void setValue(void){}
-    void setValue(const std::string& key,const std::string& value);
-    void setValues(const std::map<std::string,std::string>&);
-    
-    /// index operator
-    const std::string& operator[] (const std::string& key) const ;
-    
-    void  set1Value (const std::string& key, const std::string& value){_lValueList.operator[] (key) = value;}
-    
-    const std::map<std::string,std::string> &getValues(void) const{return _lValueList;}
-    
-    //virtual const char* getEditorName(void) const { return "Gui::PropertyEditor::PropertyStringListItem"; }
-    
-    virtual PyObject *getPyObject(void);
-    virtual void setPyObject(PyObject *);
-    
-    virtual void Save (Base::Writer &writer) const;
-    virtual void Restore(Base::XMLReader &reader);
-    
-    virtual Property *Copy(void) const;
-    virtual void Paste(const Property &from);
-    
-    virtual unsigned int getMemSize (void) const;
-    
-    virtual bool isSame(const Property &other) const {
-        return getTypeId() == other.getTypeId()
-            && getValues() == static_cast<decltype(this)>(&other)->getValues();
-    }
-
-private:
-    std::map<std::string,std::string> _lValueList;
-};
-
-
-
-/** Float properties
- * This is the father of all properties handling floats.
- * Use this type only in rare cases. Mostly you want to 
- * use the more specialized types like e.g. PropertyLength.
- * These properties also fulfill the needs of the unit system.
- * See PropertyUnits.h for all properties with units.
- */
-class AppExport PropertyFloat: public Property
-{
-    TYPESYSTEM_HEADER();
-
-public:
-    /** Value Constructor
-     *  Construct with explicit Values
-     */
-    PropertyFloat(void);
-
-    /**
-     * A destructor.
-     * A more elaborate description of the destructor.
-     */
-    virtual ~PropertyFloat();
-
-
-    void setValue(double lValue);
-    double getValue(void) const;
-    
-    virtual const char* getEditorName(void) const { return "Gui::PropertyEditor::PropertyFloatItem"; }
-    
-    virtual PyObject *getPyObject(void);
-    virtual void setPyObject(PyObject *);
-    
-    virtual void Save (Base::Writer &writer) const;
-    virtual void Restore(Base::XMLReader &reader);
-    
-    virtual Property *Copy(void) const;
-    virtual void Paste(const Property &from);
-    
-    virtual unsigned int getMemSize (void) const{return sizeof(double);}
-    
-    void setPathValue(const App::ObjectIdentifier &path, const App::any &value);
-    App::any getPathValue(const App::ObjectIdentifier &path) const;
-
-    virtual bool isSame(const Property &other) const {
-        return getTypeId() == other.getTypeId()
-            && getValue() == static_cast<decltype(this)>(&other)->getValue();
-    }
-
-protected:
-    double _dValue;
-};
-
-/** Constraint float properties
- * This property fulfills the need of a constraint float. It holds basically a
- * state (float) and a struct of boundaries. If the boundaries
- * is not set it acts basically like a PropertyFloat and does no checking
- * The constraints struct can be created on the heap or built-in.
- */
-class AppExport PropertyFloatConstraint: public PropertyFloat
-{
-    TYPESYSTEM_HEADER();
-
-public:
-
-    /** Value Constructor
-     *  Construct with explicit Values
-     */
-    PropertyFloatConstraint(void);
-    
-    /**
-     * A destructor.
-     * A more elaborate description of the destructor.
-     */
-    virtual ~PropertyFloatConstraint();
-    
-
-    /// Constraint methods 
-    //@{
-    /// the boundary struct
-    struct Constraints {
-        double LowerBound, UpperBound, StepSize;
-        Constraints()
-            : LowerBound(0)
-            , UpperBound(0)
-            , StepSize(0)
-            , candelete(false)
-        {
-        }
-        Constraints(double l, double u, double s)
-            : LowerBound(l)
-            , UpperBound(u)
-            , StepSize(s)
-            , candelete(false)
-        {
-        }
-        ~Constraints()
-        {
-        }
-        void setDeletable(bool on)
-        {
-            candelete = on;
-        }
-        bool isDeletable() const
-        {
-            return candelete;
-        }
-    private:
-        bool candelete;
-    };
-    /** setting the boundaries
-     * This sets the constraint struct. It can be dynamcly 
-     * allocated or set as an static in the class the property
-     * blongs to:
-     * \code
-     * const Constraints percent = {0.0,100.0,1.0}
-     * \endcode
-     */
-    void setConstraints(const Constraints* sConstrain);
-    /// get the constraint struct
-    const Constraints*  getConstraints(void) const;
-    //@}
-
-    virtual const char* getEditorName(void) const
-    { return "Gui::PropertyEditor::PropertyFloatConstraintItem"; }
-
-    virtual void setPyObject(PyObject *);
-
-protected:
-    const Constraints* _ConstStruct;
-};
-
-
-/** Precision properties
- * This property fulfills the need of a floating value with many decimal points,
- * e.g. for holding values like Precision::Confusion(). The value has a default
- * constraint for non-negative, but can be overridden
- */
-class AppExport PropertyPrecision: public PropertyFloatConstraint
-{
-    TYPESYSTEM_HEADER();
-public:
-    PropertyPrecision(void);
-    virtual ~PropertyPrecision();
-    virtual const char* getEditorName(void) const
-    { return "Gui::PropertyEditor::PropertyPrecisionItem"; }
-};
-
-
-/// Double precision float list
-class AppExport PropertyFloatList: public PropertyListsT<double>
-{
-    TYPESYSTEM_HEADER_WITH_OVERRIDE();
-
-public:
-
-    /**
-     * A constructor.
-     * A more elaborate description of the constructor.
-     */
-    PropertyFloatList();
-    
-    /**
-     * A destructor.
-     * A more elaborate description of the destructor.
-     */
-    virtual ~PropertyFloatList();
-    
-    virtual const char* getEditorName(void) const
-    { return "Gui::PropertyEditor::PropertyFloatListItem"; }
-
-    virtual PyObject *getPyObject(void) override;
-    
-    virtual Property *Copy(void) const override;
-    virtual void Paste(const Property &from) override;
-
-protected:
-    virtual double getPyValue(PyObject *item) const override;
-
-    virtual void restoreXML(Base::XMLReader &) override;
-    virtual bool saveXML(Base::Writer &) const override;
-    virtual bool canSaveStream(Base::Writer &) const override { return true; }
-    virtual void restoreStream(Base::InputStream &s, unsigned count) override;
-    virtual void saveStream(Base::OutputStream &) const override;
-};
-
-/** Single precision float list
- *
- * This property is not exposed to FreeCAD type system. It is meant to be
- * derived by other property classes for backward compatibility.
- */
-class AppExport _PropertyFloatList: public PropertyListsT<float>
-{
-public:
-    virtual PyObject *getPyObject(void);
-
-    virtual Property *Copy(void) const;
-    virtual void Paste(const Property &from);
-
-protected:
-    virtual float getPyValue(PyObject *item) const override;
-
-    virtual void restoreXML(Base::XMLReader &) override;
-    virtual bool saveXML(Base::Writer &) const override;
-    virtual bool canSaveStream(Base::Writer &) const override { return true; }
-    virtual void restoreStream(Base::InputStream &s, unsigned count) override;
-    virtual void saveStream(Base::OutputStream &) const override;
-
-    virtual const char *xmlName() const override { return "FloatList"; }
-};
-
-/** String properties
- * This is the father of all properties handling Strings.
- */
-class AppExport PropertyString: public Property
-{
-    TYPESYSTEM_HEADER();
-
-public:
-
-    /**
-     * A constructor.
-     * A more elaborate description of the constructor.
-     */
-    PropertyString(void);
-    
-    /**
-     * A destructor.
-     * A more elaborate description of the destructor.
-     */
-    virtual ~PropertyString();
-
-    virtual void setValue(const char* sString);
-    void setValue(const std::string &sString);
-    const char* getValue(void) const;
-    const std::string& getStrValue(void) const
-    { return _cValue; }
-    bool isEmpty(void){return _cValue.empty();}
-    
-    virtual const char* getEditorName(void) const { return "Gui::PropertyEditor::PropertyStringItem"; }
-    virtual PyObject *getPyObject(void);
-    virtual void setPyObject(PyObject *);
-    
-    virtual void Save (Base::Writer &writer) const;
-    virtual void Restore(Base::XMLReader &reader);
-
-    virtual Property *Copy(void) const;
-    virtual void Paste(const Property &from);
-    virtual unsigned int getMemSize (void) const;
-
-    void setPathValue(const App::ObjectIdentifier &path, const App::any &value);
-    App::any getPathValue(const App::ObjectIdentifier &path) const;
-
-    virtual bool isSame(const Property &other) const {
-        return getTypeId() == other.getTypeId()
-            && getStrValue() == static_cast<decltype(this)>(&other)->getStrValue();
-    }
-
-protected:
-    std::string _cValue;
-};
-
-/** UUID properties
- * This property handles unique identifieers 
- */
-class AppExport PropertyUUID: public Property
-{
-    TYPESYSTEM_HEADER();
-
-public:
-
-    /**
-     * A constructor.
-     * A more elaborate description of the constructor.
-     */
-    PropertyUUID(void);
-    
-    /**
-     * A destructor.
-     * A more elaborate description of the destructor.
-     */
-    virtual ~PropertyUUID();
-
-
-    void setValue(const Base::Uuid &);
-    void setValue(const char* sString);
-    void setValue(const std::string &sString);
-    const std::string& getValueStr(void) const;
-    const Base::Uuid& getValue(void) const;
-    
-    //virtual const char* getEditorName(void) const { return "Gui::PropertyEditor::PropertyStringItem"; }
-    virtual PyObject *getPyObject(void);
-    virtual void setPyObject(PyObject *);
-    
-    virtual void Save (Base::Writer &writer) const;
-    virtual void Restore(Base::XMLReader &reader);
-
-    virtual Property *Copy(void) const;
-    virtual void Paste(const Property &from);
-    virtual unsigned int getMemSize (void) const;
-
-    virtual bool isSame(const Property &other) const {
-        return getTypeId() == other.getTypeId()
-            && _uuid.getValue() == static_cast<decltype(this)>(&other)->_uuid.getValue();
-    }
-
-private:
-    Base::Uuid _uuid;
-};
-
-
-/** Property handling with font names.
- */
-class AppExport PropertyFont : public PropertyString
-{
-    TYPESYSTEM_HEADER();
-
-public:
-    PropertyFont(void);
-    virtual ~PropertyFont();
-    virtual const char* getEditorName(void) const
-    { return "Gui::PropertyEditor::PropertyFontItem"; }
-
-    virtual bool isSame(const Property &other) const {
-        return getTypeId() == other.getTypeId()
-            && getValue() == static_cast<decltype(this)>(&other)->getValue();
-    }
-};
-
-class AppExport PropertyStringList: public PropertyListsT<std::string>
-{
-    TYPESYSTEM_HEADER_WITH_OVERRIDE();
-    typedef PropertyListsT<std::string> inherited;
-
-public:
-       
-    /**
-     * A constructor.
-     * A more elaborate description of the constructor.
-     */
-    PropertyStringList();
-    
-    /**
-     * A destructor.
-     * A more elaborate description of the destructor.
-     */
-    virtual ~PropertyStringList();
-
-    void setValues(const std::list<std::string>&);
-    using inherited::setValues;
-    
-    virtual const char* getEditorName(void) const override
-    { return "Gui::PropertyEditor::PropertyStringListItem"; }
-    
-    virtual PyObject *getPyObject(void) override;
-    
-    virtual Property *Copy(void) const override;
-    virtual void Paste(const Property &from) override;
-    
-    virtual unsigned int getMemSize (void) const override;
-    
-protected:
-    std::string getPyValue(PyObject *item) const override;
-
-    virtual void restoreXML(Base::XMLReader &) override;
-    virtual bool saveXML(Base::Writer &) const override;
-};
-
-/** Bool properties
- * This is the father of all properties handling booleans.
- */
-class AppExport PropertyBool : public Property
-{
-    TYPESYSTEM_HEADER();
-
-public:
-
-    /**
-     * A constructor.
-     * A more elaborate description of the constructor.
-     */
-    PropertyBool(void);
-    
-    /**
-     * A destructor.
-     * A more elaborate description of the destructor.
-     */
-    virtual ~PropertyBool();
-    
-    void setValue(bool lValue);
-    bool getValue(void) const;
-    
-    virtual const char* getEditorName(void) const { return "Gui::PropertyEditor::PropertyBoolItem"; }
-    
-    virtual PyObject *getPyObject(void);
-    virtual void setPyObject(PyObject *);
-    
-    virtual void Save (Base::Writer &writer) const;
-    virtual void Restore(Base::XMLReader &reader);
-
-    virtual Property *Copy(void) const;
-    virtual void Paste(const Property &from);
-    
-    virtual unsigned int getMemSize (void) const{return sizeof(bool);}
-    
-    void setPathValue(const App::ObjectIdentifier &path, const App::any &value);
-    App::any getPathValue(const App::ObjectIdentifier &path) const;
-
-    virtual bool isSame(const Property &other) const {
-        return getTypeId() == other.getTypeId()
-            && getValue() == static_cast<decltype(this)>(&other)->getValue();
-    }
-
-private:
-    bool _lValue;
-};
-
-/** Bool list properties
- * 
- */
-class AppExport PropertyBoolList : public PropertyListsT<bool,boost::dynamic_bitset<> >
-{
-    TYPESYSTEM_HEADER_WITH_OVERRIDE();
-    typedef PropertyListsT<bool,boost::dynamic_bitset<> > inherited;
-
-public:
-    PropertyBoolList();
-    virtual ~PropertyBoolList();
-
-    virtual PyObject *getPyObject(void) override;
-    virtual void setPyObject(PyObject *) override;
-    
-    virtual void Save (Base::Writer &writer) const override;
-    virtual void Restore(Base::XMLReader &reader) override;
-    
-    virtual Property *Copy(void) const override;
-    virtual void Paste(const Property &from) override;
-    virtual unsigned int getMemSize (void) const override;
-
-protected:
-    bool getPyValue(PyObject *) const override;
-};
-
-
-/** Color properties
- * This is the father of all properties handling colors.
- */
-class AppExport PropertyColor : public Property
-{
-    TYPESYSTEM_HEADER();
-
-public:
-    /**
-     * A constructor.
-     * A more elaborate description of the constructor.
-     */
-    PropertyColor();
-    
-    /**
-     * A destructor.
-     * A more elaborate description of the destructor.
-     */
-    virtual ~PropertyColor();
-
-    /** Sets the property 
-     */
-    void setValue(const Color &col);
-    void setValue(float r, float g, float b, float a=0.0f);
-    void setValue(uint32_t rgba);
-
-    /** This method returns a string representation of the property
-     */
-    const Color &getValue(void) const;
-
-    virtual const char* getEditorName(void) const { return "Gui::PropertyEditor::PropertyColorItem"; }
-    
-    virtual PyObject *getPyObject(void);
-    virtual void setPyObject(PyObject *);
-    
-    virtual void Save (Base::Writer &writer) const;
-    virtual void Restore(Base::XMLReader &reader);
-    
-    virtual Property *Copy(void) const;
-    virtual void Paste(const Property &from);
-    
-    virtual unsigned int getMemSize (void) const{return sizeof(Color);}
-    
-    virtual bool isSame(const Property &other) const {
-        return getTypeId() == other.getTypeId()
-            && getValue() == static_cast<decltype(this)>(&other)->getValue();
-    }
-
-private:
-    Color _cCol;
-};
-
-class AppExport PropertyColorList: public PropertyListsT<Color>
-{
-    TYPESYSTEM_HEADER_WITH_OVERRIDE();
-
-public:
-       
-    /**
-     * A constructor.
-     * A more elaborate description of the constructor.
-     */
-    PropertyColorList();
-
-    /**
-     * A destructor.
-     * A more elaborate description of the destructor.
-     */
-    virtual ~PropertyColorList();
-
-    virtual PyObject *getPyObject(void) override;
-    
-    virtual Property *Copy(void) const override;
-    virtual void Paste(const Property &from) override;
-
-protected:
-    Color getPyValue(PyObject *) const override;
-
-    virtual void restoreXML(Base::XMLReader &) override;
-    virtual bool saveXML(Base::Writer &) const override;
-    virtual bool canSaveStream(Base::Writer &) const override { return true; }
-    virtual void restoreStream(Base::InputStream &s, unsigned count) override;
-    virtual void saveStream(Base::OutputStream &) const override;
-};
-
-/** Material properties
- * This is the father of all properties handling colors.
- */
-class AppExport PropertyMaterial : public Property
-{
-    TYPESYSTEM_HEADER();
-
-public:
-      
-    /**
-     * A constructor.
-     * A more elaborate description of the constructor.
-     */
-    PropertyMaterial();
-
-    /**
-     * A destructor.
-     * A more elaborate description of the destructor.
-     */
-    virtual ~PropertyMaterial();
-    
-    /** Sets the property 
-     */
-    void setValue(const Material &mat);
-    void setAmbientColor(const Color& col);
-    void setDiffuseColor(const Color& col);
-    void setSpecularColor(const Color& col);
-    void setEmissiveColor(const Color& col);
-    void setShininess(float);
-    void setTransparency(float);
-    
-    /** This method returns a string representation of the property
-     */
-    const Material &getValue(void) const;
-
-    virtual PyObject *getPyObject(void);
-    virtual void setPyObject(PyObject *);
-    
-    virtual void Save (Base::Writer &writer) const;
-    virtual void Restore(Base::XMLReader &reader);
-
-    virtual const char* getEditorName(void) const;
-
-    virtual Property *Copy(void) const;
-    virtual void Paste(const Property &from);
-    
-    virtual unsigned int getMemSize (void) const{return sizeof(_cMat);}
-    
-    virtual bool isSame(const Property &other) const {
-        return getTypeId() == other.getTypeId()
-            && getValue() == static_cast<decltype(this)>(&other)->getValue();
-    }
-
-private:
-    Material _cMat;
-};
-
-/** Material properties
-*/
-class AppExport PropertyMaterialList : public PropertyListsT<Material>
-{
-    TYPESYSTEM_HEADER_WITH_OVERRIDE();
-
-public:
-
-    /**
-    * A constructor.
-    * A more elaborate description of the constructor.
-    */
-    PropertyMaterialList();
-
-    /**
-    * A destructor.
-    * A more elaborate description of the destructor.
-    */
-    virtual ~PropertyMaterialList();
-
-    virtual PyObject *getPyObject(void) override;
-
-    virtual const char* getEditorName(void) const override;
-    virtual Property *Copy(void) const override;
-    virtual void Paste(const Property &from) override;
-
-protected:
-    virtual Material getPyValue(PyObject *) const override;
-
-    virtual void restoreXML(Base::XMLReader &) override;
-    virtual bool saveXML(Base::Writer &) const override;
-    virtual bool canSaveStream(Base::Writer &) const override { return true; }
-    virtual void restoreStream(Base::InputStream &s, unsigned count) override;
-    virtual void saveStream(Base::OutputStream &) const override;
-};
-
-
-/** Property for dynamic creation of a FreeCAD persistent object
- *
- * In Python, this property can be assigned a type string to create a dynamic FreeCAD
- * object, and then read back as the Python binding of the newly created object.
- */
-class AppExport PropertyPersistentObject: public PropertyString {
-    TYPESYSTEM_HEADER_WITH_OVERRIDE();
-    typedef PropertyString inherited;
-public:
-    virtual PyObject *getPyObject(void) override;
-    virtual void setValue(const char* type) override;
-    
-    virtual void Save (Base::Writer &writer) const override;
-    virtual void Restore(Base::XMLReader &reader) override;
-
-    virtual Property *Copy(void) const override;
-    virtual void Paste(const Property &from) override;
-    virtual unsigned int getMemSize (void) const override;
-
-    std::shared_ptr<Base::Persistence> getObject() const {
-        return _pObject;
-    }
-
-protected:
-    std::shared_ptr<Base::Persistence> _pObject;
-};
-
-} // namespace App
-
-#endif // APP_PROPERTYSTANDARD_H
+/***************************************************************************
+ *   Copyright (c) 2002 Jürgen Riegel <juergen.riegel@web.de>              *
+ *                                                                         *
+ *   This file is part of the FreeCAD CAx development system.              *
+ *                                                                         *
+ *   This library is free software; you can redistribute it and/or         *
+ *   modify it under the terms of the GNU Library General Public           *
+ *   License as published by the Free Software Foundation; either          *
+ *   version 2 of the License, or (at your option) any later version.      *
+ *                                                                         *
+ *   This library  is distributed in the hope that it will be useful,      *
+ *   but WITHOUT ANY WARRANTY; without even the implied warranty of        *
+ *   MERCHANTABILITY or FITNESS FOR A PARTICULAR PURPOSE.  See the         *
+ *   GNU Library General Public License for more details.                  *
+ *                                                                         *
+ *   You should have received a copy of the GNU Library General Public     *
+ *   License along with this library; see the file COPYING.LIB. If not,    *
+ *   write to the Free Software Foundation, Inc., 59 Temple Place,         *
+ *   Suite 330, Boston, MA  02111-1307, USA                                *
+ *                                                                         *
+ ***************************************************************************/
+
+
+#ifndef APP_PROPERTYSTANDARD_H
+#define APP_PROPERTYSTANDARD_H
+
+// Std. configurations
+
+
+#include <memory>
+#include <string>
+#include <list>
+#include <vector>
+#include <boost/dynamic_bitset.hpp>
+#include <boost/filesystem/path.hpp>
+
+#include <Base/Uuid.h>
+#include "Enumeration.h"
+#include "Property.h"
+#include "Material.h"
+
+namespace Base {
+class Writer;
+}
+
+
+namespace App
+{
+
+/** Integer properties
+ * This is the father of all properties handling Integers.
+ */
+class AppExport PropertyInteger: public Property
+{
+    TYPESYSTEM_HEADER();
+
+public:
+    PropertyInteger();
+    virtual ~PropertyInteger();
+
+    /** Sets the property 
+     */
+    void setValue(long);
+
+    /** This method returns a string representation of the property
+     */
+    long getValue(void) const;
+    virtual const char* getEditorName(void) const { return "Gui::PropertyEditor::PropertyIntegerItem"; }
+
+    virtual PyObject *getPyObject(void);
+    virtual void setPyObject(PyObject *);
+
+    virtual void Save (Base::Writer &writer) const;
+    virtual void Restore(Base::XMLReader &reader);
+
+    virtual Property *Copy(void) const;
+    virtual void Paste(const Property &from);
+
+    virtual unsigned int getMemSize (void) const{return sizeof(long);}
+
+    virtual void setPathValue(const App::ObjectIdentifier & path, const App::any & value);
+    virtual App::any getPathValue(const App::ObjectIdentifier & /*path*/) const { return _lValue; }
+
+    virtual bool isSame(const Property &other) const {
+        return getTypeId() == other.getTypeId()
+            && getValue() == static_cast<decltype(this)>(&other)->getValue();
+    }
+
+protected:
+    long _lValue;
+};
+
+/** Path properties
+ * This properties handling file system paths.
+ */
+class AppExport PropertyPath: public Property
+{
+    TYPESYSTEM_HEADER();
+
+public:
+  
+    PropertyPath();
+    virtual ~PropertyPath();
+
+    /** Sets the property 
+     */
+    void setValue(const boost::filesystem::path &);
+    
+    /** Sets the property 
+     */
+    void setValue(const char *);
+
+    /** This method returns a string representation of the property
+     */
+    const boost::filesystem::path &getValue(void) const;
+
+    virtual const char* getEditorName(void) const { return "Gui::PropertyEditor::PropertyPathItem"; }
+    
+    virtual PyObject *getPyObject(void);
+    virtual void setPyObject(PyObject *);
+    
+    virtual void Save (Base::Writer &writer) const;
+    virtual void Restore(Base::XMLReader &reader);
+    
+    virtual Property *Copy(void) const;
+    virtual void Paste(const Property &from);
+    
+    virtual unsigned int getMemSize (void) const;
+
+    virtual bool isSame(const Property &other) const {
+        return getTypeId() == other.getTypeId()
+            && getValue() == static_cast<decltype(this)>(&other)->getValue();
+    }
+
+protected:
+    boost::filesystem::path _cValue;
+};
+
+/// Property wrapper around an Enumeration object.
+class AppExport PropertyEnumeration: public Property
+{
+    TYPESYSTEM_HEADER();
+
+public:
+    /// Standard constructor
+    PropertyEnumeration();
+
+    /// Obvious constructor
+    PropertyEnumeration(const Enumeration &e);
+    
+    /// destructor
+    virtual ~PropertyEnumeration();
+
+    /// Enumeration methods 
+    /*!
+     * These all function as per documentation in Enumeration
+     */
+    //@{
+    /** setting the enumaration string list
+     * The list is a NULL terminated array of pointers to a const char* string
+     * \code
+     * const char enums[] = {"Black","White","Other",NULL}
+     * \endcode
+     */
+    void setEnums(const char** plEnums);
+    /** set the enum by a string
+     * is slower the setValue(long). Use long if possible
+     */
+    void setValue(const char* value);
+    /** set directly the enum value
+     * In DEBUG checks for boundaries.
+     * Is faster then using setValue(const char*).
+     */
+    void setValue(long);
+
+    /// Setter using Enumeration
+    void setValue(const Enumeration &source);
+
+    /// Returns current value of the enumeration as an integer
+    long getValue(void) const;
+
+    /// checks if the property is set to a certain string value
+    bool isValue(const char* value) const;
+
+    /// checks if a string is included in the enumeration
+    bool isPartOf(const char* value) const;
+
+    /// get the value as string
+    const char * getValueAsString(void) const;
+
+    /// Returns Enumeration object
+    const Enumeration &getEnum(void) const;
+
+    /// get all possible enum values as vector of strings
+    std::vector<std::string> getEnumVector(void) const;
+
+    /// get the pointer to the enum list
+    const char ** getEnums(void) const;
+
+    /// Returns true if the instance is in a usable state
+    bool isValid(void) const;
+    //@}
+
+    const char* getEditorName(void) const { return _editorTypeName.c_str(); }
+    void setEditorName(const char* name) { _editorTypeName = name; } 
+    
+    virtual PyObject * getPyObject(void);
+    virtual void setPyObject(PyObject *);
+
+    virtual void Save(Base::Writer &writer) const;
+    virtual void Restore(Base::XMLReader &reader);
+
+    virtual Property * Copy(void) const;
+    virtual void Paste(const Property &from);
+
+    virtual void setPathValue(const App::ObjectIdentifier & path, const App::any & value);
+    virtual App::any getPathValue(const App::ObjectIdentifier &path) const;
+    virtual bool getPyPathValue(const ObjectIdentifier &path, Py::Object &r) const;
+
+    virtual bool isSame(const Property &other) const {
+        return getTypeId() == other.getTypeId()
+            && getEnum() == static_cast<decltype(this)>(&other)->getEnum();
+    }
+
+private:
+    Enumeration _enum;
+    std::string _editorTypeName;
+};
+
+/** Constraint integer properties
+ * This property fulfills the need of a constraint integer. It holds basically a 
+ * state (integer) and a struct of boundaries. If the boundaries
+ * is not set it acts basically like an IntegerProperty and does no checking.
+ * The constraints struct can be created on the heap or build in.
+ */
+class AppExport PropertyIntegerConstraint: public PropertyInteger
+{
+    TYPESYSTEM_HEADER();
+
+public:
+    /// Standard constructor
+    PropertyIntegerConstraint();
+    
+    /// destructor
+    virtual ~PropertyIntegerConstraint();
+
+    /// Constraint methods 
+    //@{
+    /// the boundary struct
+    struct Constraints {
+        long LowerBound, UpperBound, StepSize;
+        Constraints()
+            : LowerBound(0)
+            , UpperBound(0)
+            , StepSize(0)
+            , candelete(false)
+        {
+        }
+        Constraints(long l, long u, long s)
+            : LowerBound(l)
+            , UpperBound(u)
+            , StepSize(s)
+            , candelete(false)
+        {
+        }
+        ~Constraints()
+        {
+        }
+        void setDeletable(bool on)
+        {
+            candelete = on;
+        }
+        bool isDeletable() const
+        {
+            return candelete;
+        }
+    private:
+        bool candelete;
+    };
+    /** setting the boundaries
+     * This sets the constraint struct. It can be dynamically 
+     * allocated or set as a static in the class the property
+     * belongs to:
+     * \code
+     * const Constraints percent = {0,100,1}
+     * \endcode
+     */
+    void setConstraints(const Constraints* sConstraint);
+    /// get the constraint struct
+    const Constraints*  getConstraints(void) const;
+    //@}
+
+    virtual const char* getEditorName(void) const { return "Gui::PropertyEditor::PropertyIntegerConstraintItem"; }
+    virtual void setPyObject(PyObject *);
+
+protected:
+    const Constraints* _ConstStruct;
+};
+
+/** Percent property
+ * This property is a special integer property and holds only
+ * numbers between 0 and 100.
+ */
+
+class AppExport PropertyPercent: public PropertyIntegerConstraint
+{
+    TYPESYSTEM_HEADER();
+
+public:
+    /// Standard constructor
+    PropertyPercent();
+    
+    /// destructor
+    virtual ~PropertyPercent();
+};
+
+/** Integer list properties
+ * 
+ */
+class AppExport PropertyIntegerList: public PropertyListsT<long>
+{
+    TYPESYSTEM_HEADER_WITH_OVERRIDE();
+
+public:
+    /**
+
+     * A constructor.
+     * A more elaborate description of the constructor.
+     */
+    PropertyIntegerList();
+
+    /**
+     * A destructor.
+     * A more elaborate description of the destructor.
+     */
+    virtual ~PropertyIntegerList();
+
+    virtual const char* getEditorName(void) const override
+    { return "Gui::PropertyEditor::PropertyIntegerListItem"; }
+
+    virtual PyObject *getPyObject(void) override;
+    
+    virtual Property *Copy(void) const override;
+    virtual void Paste(const Property &from) override;
+
+protected:
+    long getPyValue(PyObject *item) const override;
+
+    virtual void restoreXML(Base::XMLReader &) override;
+    virtual bool saveXML(Base::Writer &) const override;
+};
+
+/** Integer list properties
+ * 
+ */
+class AppExport PropertyIntegerSet: public Property
+{
+    TYPESYSTEM_HEADER();
+
+public:
+    /**
+
+     * A constructor.
+     * A more elaborate description of the constructor.
+     */
+    PropertyIntegerSet();
+
+    /**
+     * A destructor.
+     * A more elaborate description of the destructor.
+     */
+    virtual ~PropertyIntegerSet();
+
+    /** Sets the property 
+     */
+    void setValue(long);
+    void setValue(void){;}
+  
+    void addValue (long value){_lValueSet.insert(value);}
+    void setValues (const std::set<long>& values);
+
+    const std::set<long> &getValues(void) const{return _lValueSet;}
+
+    virtual PyObject *getPyObject(void);
+    virtual void setPyObject(PyObject *);
+    
+    virtual void Save (Base::Writer &writer) const;
+    virtual void Restore(Base::XMLReader &reader);
+    
+    virtual Property *Copy(void) const;
+    virtual void Paste(const Property &from);
+    virtual unsigned int getMemSize (void) const;
+
+    virtual bool isSame(const Property &other) const {
+        return getTypeId() == other.getTypeId()
+            && getValues() == static_cast<decltype(this)>(&other)->getValues();
+    }
+private:
+    std::set<long> _lValueSet;
+};
+
+
+/** implements a key/value list as property 
+ *  The key ought to be ASCII the Value should be treated as UTF8 to be saved.
+ */
+class AppExport PropertyMap: public Property
+{
+    TYPESYSTEM_HEADER();
+
+public:
+       
+    /**
+     * A constructor.
+     * A more elaborate description of the constructor.
+     */
+    PropertyMap();
+    
+    /**
+     * A destructor.
+     * A more elaborate description of the destructor.
+     */
+    virtual ~PropertyMap();
+
+    virtual int getSize(void) const;
+    
+    /** Sets the property 
+     */
+    void setValue(void){}
+    void setValue(const std::string& key,const std::string& value);
+    void setValues(const std::map<std::string,std::string>&);
+    
+    /// index operator
+    const std::string& operator[] (const std::string& key) const ;
+    
+    void  set1Value (const std::string& key, const std::string& value){_lValueList.operator[] (key) = value;}
+    
+    const std::map<std::string,std::string> &getValues(void) const{return _lValueList;}
+    
+    //virtual const char* getEditorName(void) const { return "Gui::PropertyEditor::PropertyStringListItem"; }
+    
+    virtual PyObject *getPyObject(void);
+    virtual void setPyObject(PyObject *);
+    
+    virtual void Save (Base::Writer &writer) const;
+    virtual void Restore(Base::XMLReader &reader);
+    
+    virtual Property *Copy(void) const;
+    virtual void Paste(const Property &from);
+    
+    virtual unsigned int getMemSize (void) const;
+    
+    virtual bool isSame(const Property &other) const {
+        return getTypeId() == other.getTypeId()
+            && getValues() == static_cast<decltype(this)>(&other)->getValues();
+    }
+
+private:
+    std::map<std::string,std::string> _lValueList;
+};
+
+
+
+/** Float properties
+ * This is the father of all properties handling floats.
+ * Use this type only in rare cases. Mostly you want to 
+ * use the more specialized types like e.g. PropertyLength.
+ * These properties also fulfill the needs of the unit system.
+ * See PropertyUnits.h for all properties with units.
+ */
+class AppExport PropertyFloat: public Property
+{
+    TYPESYSTEM_HEADER();
+
+public:
+    /** Value Constructor
+     *  Construct with explicit Values
+     */
+    PropertyFloat(void);
+
+    /**
+     * A destructor.
+     * A more elaborate description of the destructor.
+     */
+    virtual ~PropertyFloat();
+
+
+    void setValue(double lValue);
+    double getValue(void) const;
+    
+    virtual const char* getEditorName(void) const { return "Gui::PropertyEditor::PropertyFloatItem"; }
+    
+    virtual PyObject *getPyObject(void);
+    virtual void setPyObject(PyObject *);
+    
+    virtual void Save (Base::Writer &writer) const;
+    virtual void Restore(Base::XMLReader &reader);
+    
+    virtual Property *Copy(void) const;
+    virtual void Paste(const Property &from);
+    
+    virtual unsigned int getMemSize (void) const{return sizeof(double);}
+    
+    void setPathValue(const App::ObjectIdentifier &path, const App::any &value);
+    App::any getPathValue(const App::ObjectIdentifier &path) const;
+
+    virtual bool isSame(const Property &other) const {
+        return getTypeId() == other.getTypeId()
+            && getValue() == static_cast<decltype(this)>(&other)->getValue();
+    }
+
+protected:
+    double _dValue;
+};
+
+/** Constraint float properties
+ * This property fulfills the need of a constraint float. It holds basically a
+ * state (float) and a struct of boundaries. If the boundaries
+ * is not set it acts basically like a PropertyFloat and does no checking
+ * The constraints struct can be created on the heap or built-in.
+ */
+class AppExport PropertyFloatConstraint: public PropertyFloat
+{
+    TYPESYSTEM_HEADER();
+
+public:
+
+    /** Value Constructor
+     *  Construct with explicit Values
+     */
+    PropertyFloatConstraint(void);
+    
+    /**
+     * A destructor.
+     * A more elaborate description of the destructor.
+     */
+    virtual ~PropertyFloatConstraint();
+    
+
+    /// Constraint methods 
+    //@{
+    /// the boundary struct
+    struct Constraints {
+        double LowerBound, UpperBound, StepSize;
+        Constraints()
+            : LowerBound(0)
+            , UpperBound(0)
+            , StepSize(0)
+            , candelete(false)
+        {
+        }
+        Constraints(double l, double u, double s)
+            : LowerBound(l)
+            , UpperBound(u)
+            , StepSize(s)
+            , candelete(false)
+        {
+        }
+        ~Constraints()
+        {
+        }
+        void setDeletable(bool on)
+        {
+            candelete = on;
+        }
+        bool isDeletable() const
+        {
+            return candelete;
+        }
+    private:
+        bool candelete;
+    };
+    /** setting the boundaries
+     * This sets the constraint struct. It can be dynamcly 
+     * allocated or set as an static in the class the property
+     * blongs to:
+     * \code
+     * const Constraints percent = {0.0,100.0,1.0}
+     * \endcode
+     */
+    void setConstraints(const Constraints* sConstrain);
+    /// get the constraint struct
+    const Constraints*  getConstraints(void) const;
+    //@}
+
+    virtual const char* getEditorName(void) const
+    { return "Gui::PropertyEditor::PropertyFloatConstraintItem"; }
+
+    virtual void setPyObject(PyObject *);
+
+protected:
+    const Constraints* _ConstStruct;
+};
+
+
+/** Precision properties
+ * This property fulfills the need of a floating value with many decimal points,
+ * e.g. for holding values like Precision::Confusion(). The value has a default
+ * constraint for non-negative, but can be overridden
+ */
+class AppExport PropertyPrecision: public PropertyFloatConstraint
+{
+    TYPESYSTEM_HEADER();
+public:
+    PropertyPrecision(void);
+    virtual ~PropertyPrecision();
+    virtual const char* getEditorName(void) const
+    { return "Gui::PropertyEditor::PropertyPrecisionItem"; }
+};
+
+
+/// Double precision float list
+class AppExport PropertyFloatList: public PropertyListsT<double>
+{
+    TYPESYSTEM_HEADER_WITH_OVERRIDE();
+
+public:
+
+    /**
+     * A constructor.
+     * A more elaborate description of the constructor.
+     */
+    PropertyFloatList();
+    
+    /**
+     * A destructor.
+     * A more elaborate description of the destructor.
+     */
+    virtual ~PropertyFloatList();
+    
+    virtual const char* getEditorName(void) const
+    { return "Gui::PropertyEditor::PropertyFloatListItem"; }
+
+    virtual PyObject *getPyObject(void) override;
+    
+    virtual Property *Copy(void) const override;
+    virtual void Paste(const Property &from) override;
+
+protected:
+    virtual double getPyValue(PyObject *item) const override;
+
+    virtual void restoreXML(Base::XMLReader &) override;
+    virtual bool saveXML(Base::Writer &) const override;
+    virtual bool canSaveStream(Base::Writer &) const override { return true; }
+    virtual void restoreStream(Base::InputStream &s, unsigned count) override;
+    virtual void saveStream(Base::OutputStream &) const override;
+};
+
+/** Single precision float list
+ *
+ * This property is not exposed to FreeCAD type system. It is meant to be
+ * derived by other property classes for backward compatibility.
+ */
+class AppExport _PropertyFloatList: public PropertyListsT<float>
+{
+public:
+    virtual PyObject *getPyObject(void);
+
+    virtual Property *Copy(void) const;
+    virtual void Paste(const Property &from);
+
+protected:
+    virtual float getPyValue(PyObject *item) const override;
+
+    virtual void restoreXML(Base::XMLReader &) override;
+    virtual bool saveXML(Base::Writer &) const override;
+    virtual bool canSaveStream(Base::Writer &) const override { return true; }
+    virtual void restoreStream(Base::InputStream &s, unsigned count) override;
+    virtual void saveStream(Base::OutputStream &) const override;
+
+    virtual const char *xmlName() const override { return "FloatList"; }
+};
+
+/** String properties
+ * This is the father of all properties handling Strings.
+ */
+class AppExport PropertyString: public Property
+{
+    TYPESYSTEM_HEADER();
+
+public:
+
+    /**
+     * A constructor.
+     * A more elaborate description of the constructor.
+     */
+    PropertyString(void);
+    
+    /**
+     * A destructor.
+     * A more elaborate description of the destructor.
+     */
+    virtual ~PropertyString();
+
+    virtual void setValue(const char* sString);
+    void setValue(const std::string &sString);
+    const char* getValue(void) const;
+    const std::string& getStrValue(void) const
+    { return _cValue; }
+    bool isEmpty(void){return _cValue.empty();}
+    
+    virtual const char* getEditorName(void) const { return "Gui::PropertyEditor::PropertyStringItem"; }
+    virtual PyObject *getPyObject(void);
+    virtual void setPyObject(PyObject *);
+    
+    virtual void Save (Base::Writer &writer) const;
+    virtual void Restore(Base::XMLReader &reader);
+
+    virtual Property *Copy(void) const;
+    virtual void Paste(const Property &from);
+    virtual unsigned int getMemSize (void) const;
+
+    void setPathValue(const App::ObjectIdentifier &path, const App::any &value);
+    App::any getPathValue(const App::ObjectIdentifier &path) const;
+
+    virtual bool isSame(const Property &other) const {
+        return getTypeId() == other.getTypeId()
+            && getStrValue() == static_cast<decltype(this)>(&other)->getStrValue();
+    }
+
+protected:
+    std::string _cValue;
+};
+
+/** UUID properties
+ * This property handles unique identifieers 
+ */
+class AppExport PropertyUUID: public Property
+{
+    TYPESYSTEM_HEADER();
+
+public:
+
+    /**
+     * A constructor.
+     * A more elaborate description of the constructor.
+     */
+    PropertyUUID(void);
+    
+    /**
+     * A destructor.
+     * A more elaborate description of the destructor.
+     */
+    virtual ~PropertyUUID();
+
+
+    void setValue(const Base::Uuid &);
+    void setValue(const char* sString);
+    void setValue(const std::string &sString);
+    const std::string& getValueStr(void) const;
+    const Base::Uuid& getValue(void) const;
+    
+    //virtual const char* getEditorName(void) const { return "Gui::PropertyEditor::PropertyStringItem"; }
+    virtual PyObject *getPyObject(void);
+    virtual void setPyObject(PyObject *);
+    
+    virtual void Save (Base::Writer &writer) const;
+    virtual void Restore(Base::XMLReader &reader);
+
+    virtual Property *Copy(void) const;
+    virtual void Paste(const Property &from);
+    virtual unsigned int getMemSize (void) const;
+
+    virtual bool isSame(const Property &other) const {
+        return getTypeId() == other.getTypeId()
+            && _uuid.getValue() == static_cast<decltype(this)>(&other)->_uuid.getValue();
+    }
+
+private:
+    Base::Uuid _uuid;
+};
+
+
+/** Property handling with font names.
+ */
+class AppExport PropertyFont : public PropertyString
+{
+    TYPESYSTEM_HEADER();
+
+public:
+    PropertyFont(void);
+    virtual ~PropertyFont();
+    virtual const char* getEditorName(void) const
+    { return "Gui::PropertyEditor::PropertyFontItem"; }
+
+    virtual bool isSame(const Property &other) const {
+        return getTypeId() == other.getTypeId()
+            && getValue() == static_cast<decltype(this)>(&other)->getValue();
+    }
+};
+
+class AppExport PropertyStringList: public PropertyListsT<std::string>
+{
+    TYPESYSTEM_HEADER_WITH_OVERRIDE();
+    typedef PropertyListsT<std::string> inherited;
+
+public:
+       
+    /**
+     * A constructor.
+     * A more elaborate description of the constructor.
+     */
+    PropertyStringList();
+    
+    /**
+     * A destructor.
+     * A more elaborate description of the destructor.
+     */
+    virtual ~PropertyStringList();
+
+    void setValues(const std::list<std::string>&);
+    using inherited::setValues;
+    
+    virtual const char* getEditorName(void) const override
+    { return "Gui::PropertyEditor::PropertyStringListItem"; }
+    
+    virtual PyObject *getPyObject(void) override;
+    
+    virtual Property *Copy(void) const override;
+    virtual void Paste(const Property &from) override;
+    
+    virtual unsigned int getMemSize (void) const override;
+    
+protected:
+    std::string getPyValue(PyObject *item) const override;
+
+    virtual void restoreXML(Base::XMLReader &) override;
+    virtual bool saveXML(Base::Writer &) const override;
+};
+
+/** Bool properties
+ * This is the father of all properties handling booleans.
+ */
+class AppExport PropertyBool : public Property
+{
+    TYPESYSTEM_HEADER();
+
+public:
+
+    /**
+     * A constructor.
+     * A more elaborate description of the constructor.
+     */
+    PropertyBool(void);
+    
+    /**
+     * A destructor.
+     * A more elaborate description of the destructor.
+     */
+    virtual ~PropertyBool();
+    
+    void setValue(bool lValue);
+    bool getValue(void) const;
+    
+    virtual const char* getEditorName(void) const { return "Gui::PropertyEditor::PropertyBoolItem"; }
+    
+    virtual PyObject *getPyObject(void);
+    virtual void setPyObject(PyObject *);
+    
+    virtual void Save (Base::Writer &writer) const;
+    virtual void Restore(Base::XMLReader &reader);
+
+    virtual Property *Copy(void) const;
+    virtual void Paste(const Property &from);
+    
+    virtual unsigned int getMemSize (void) const{return sizeof(bool);}
+    
+    void setPathValue(const App::ObjectIdentifier &path, const App::any &value);
+    App::any getPathValue(const App::ObjectIdentifier &path) const;
+
+    virtual bool isSame(const Property &other) const {
+        return getTypeId() == other.getTypeId()
+            && getValue() == static_cast<decltype(this)>(&other)->getValue();
+    }
+
+private:
+    bool _lValue;
+};
+
+/** Bool list properties
+ * 
+ */
+class AppExport PropertyBoolList : public PropertyListsT<bool,boost::dynamic_bitset<> >
+{
+    TYPESYSTEM_HEADER_WITH_OVERRIDE();
+    typedef PropertyListsT<bool,boost::dynamic_bitset<> > inherited;
+
+public:
+    PropertyBoolList();
+    virtual ~PropertyBoolList();
+
+    virtual PyObject *getPyObject(void) override;
+    virtual void setPyObject(PyObject *) override;
+    
+    virtual void Save (Base::Writer &writer) const override;
+    virtual void Restore(Base::XMLReader &reader) override;
+    
+    virtual Property *Copy(void) const override;
+    virtual void Paste(const Property &from) override;
+    virtual unsigned int getMemSize (void) const override;
+
+protected:
+    bool getPyValue(PyObject *) const override;
+};
+
+
+/** Color properties
+ * This is the father of all properties handling colors.
+ */
+class AppExport PropertyColor : public Property
+{
+    TYPESYSTEM_HEADER();
+
+public:
+    /**
+     * A constructor.
+     * A more elaborate description of the constructor.
+     */
+    PropertyColor();
+    
+    /**
+     * A destructor.
+     * A more elaborate description of the destructor.
+     */
+    virtual ~PropertyColor();
+
+    /** Sets the property 
+     */
+    void setValue(const Color &col);
+    void setValue(float r, float g, float b, float a=0.0f);
+    void setValue(uint32_t rgba);
+
+    /** This method returns a string representation of the property
+     */
+    const Color &getValue(void) const;
+
+    virtual const char* getEditorName(void) const { return "Gui::PropertyEditor::PropertyColorItem"; }
+    
+    virtual PyObject *getPyObject(void);
+    virtual void setPyObject(PyObject *);
+    
+    virtual void Save (Base::Writer &writer) const;
+    virtual void Restore(Base::XMLReader &reader);
+    
+    virtual Property *Copy(void) const;
+    virtual void Paste(const Property &from);
+    
+    virtual unsigned int getMemSize (void) const{return sizeof(Color);}
+    
+    virtual bool isSame(const Property &other) const {
+        return getTypeId() == other.getTypeId()
+            && getValue() == static_cast<decltype(this)>(&other)->getValue();
+    }
+
+private:
+    Color _cCol;
+};
+
+class AppExport PropertyColorList: public PropertyListsT<Color>
+{
+    TYPESYSTEM_HEADER_WITH_OVERRIDE();
+
+public:
+       
+    /**
+     * A constructor.
+     * A more elaborate description of the constructor.
+     */
+    PropertyColorList();
+
+    /**
+     * A destructor.
+     * A more elaborate description of the destructor.
+     */
+    virtual ~PropertyColorList();
+
+    virtual PyObject *getPyObject(void) override;
+    
+    virtual Property *Copy(void) const override;
+    virtual void Paste(const Property &from) override;
+
+protected:
+    Color getPyValue(PyObject *) const override;
+
+    virtual void restoreXML(Base::XMLReader &) override;
+    virtual bool saveXML(Base::Writer &) const override;
+    virtual bool canSaveStream(Base::Writer &) const override { return true; }
+    virtual void restoreStream(Base::InputStream &s, unsigned count) override;
+    virtual void saveStream(Base::OutputStream &) const override;
+};
+
+/** Material properties
+ * This is the father of all properties handling colors.
+ */
+class AppExport PropertyMaterial : public Property
+{
+    TYPESYSTEM_HEADER();
+
+public:
+      
+    /**
+     * A constructor.
+     * A more elaborate description of the constructor.
+     */
+    PropertyMaterial();
+
+    /**
+     * A destructor.
+     * A more elaborate description of the destructor.
+     */
+    virtual ~PropertyMaterial();
+    
+    /** Sets the property 
+     */
+    void setValue(const Material &mat);
+    void setAmbientColor(const Color& col);
+    void setDiffuseColor(const Color& col);
+    void setSpecularColor(const Color& col);
+    void setEmissiveColor(const Color& col);
+    void setShininess(float);
+    void setTransparency(float);
+    
+    /** This method returns a string representation of the property
+     */
+    const Material &getValue(void) const;
+
+    virtual PyObject *getPyObject(void);
+    virtual void setPyObject(PyObject *);
+    
+    virtual void Save (Base::Writer &writer) const;
+    virtual void Restore(Base::XMLReader &reader);
+
+    virtual const char* getEditorName(void) const;
+
+    virtual Property *Copy(void) const;
+    virtual void Paste(const Property &from);
+    
+    virtual unsigned int getMemSize (void) const{return sizeof(_cMat);}
+    
+    virtual bool isSame(const Property &other) const {
+        return getTypeId() == other.getTypeId()
+            && getValue() == static_cast<decltype(this)>(&other)->getValue();
+    }
+
+private:
+    Material _cMat;
+};
+
+/** Material properties
+*/
+class AppExport PropertyMaterialList : public PropertyListsT<Material>
+{
+    TYPESYSTEM_HEADER_WITH_OVERRIDE();
+
+public:
+
+    /**
+    * A constructor.
+    * A more elaborate description of the constructor.
+    */
+    PropertyMaterialList();
+
+    /**
+    * A destructor.
+    * A more elaborate description of the destructor.
+    */
+    virtual ~PropertyMaterialList();
+
+    virtual PyObject *getPyObject(void) override;
+
+    virtual const char* getEditorName(void) const override;
+    virtual Property *Copy(void) const override;
+    virtual void Paste(const Property &from) override;
+
+protected:
+    virtual Material getPyValue(PyObject *) const override;
+
+    virtual void restoreXML(Base::XMLReader &) override;
+    virtual bool saveXML(Base::Writer &) const override;
+    virtual bool canSaveStream(Base::Writer &) const override { return true; }
+    virtual void restoreStream(Base::InputStream &s, unsigned count) override;
+    virtual void saveStream(Base::OutputStream &) const override;
+};
+
+
+/** Property for dynamic creation of a FreeCAD persistent object
+ *
+ * In Python, this property can be assigned a type string to create a dynamic FreeCAD
+ * object, and then read back as the Python binding of the newly created object.
+ */
+class AppExport PropertyPersistentObject: public PropertyString {
+    TYPESYSTEM_HEADER_WITH_OVERRIDE();
+    typedef PropertyString inherited;
+public:
+    virtual PyObject *getPyObject(void) override;
+    virtual void setValue(const char* type) override;
+    
+    virtual void Save (Base::Writer &writer) const override;
+    virtual void Restore(Base::XMLReader &reader) override;
+
+    virtual Property *Copy(void) const override;
+    virtual void Paste(const Property &from) override;
+    virtual unsigned int getMemSize (void) const override;
+
+    std::shared_ptr<Base::Persistence> getObject() const {
+        return _pObject;
+    }
+
+protected:
+    std::shared_ptr<Base::Persistence> _pObject;
+};
+
+} // namespace App
+
+#endif // APP_PROPERTYSTANDARD_H
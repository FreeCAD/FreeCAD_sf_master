/***************************************************************************
 *   Copyright (c) Juergen Riegel         <juergen.riegel@web.de>          *
 *                                                                         *
 *   This file is part of the FreeCAD CAx development system.              *
 *                                                                         *
 *   This library is free software; you can redistribute it and/or         *
 *   modify it under the terms of the GNU Library General Public           *
 *   License as published by the Free Software Foundation; either          *
 *   version 2 of the License, or (at your option) any later version.      *
 *                                                                         *
 *   This library  is distributed in the hope that it will be useful,      *
 *   but WITHOUT ANY WARRANTY; without even the implied warranty of        *
 *   MERCHANTABILITY or FITNESS FOR A PARTICULAR PURPOSE.  See the         *
 *   GNU Library General Public License for more details.                  *
 *                                                                         *
 *   You should have received a copy of the GNU Library General Public     *
 *   License along with this library; see the file COPYING.LIB. If not,    *
 *   write to the Free Software Foundation, Inc., 59 Temple Place,         *
 *   Suite 330, Boston, MA  02111-1307, USA                                *
 *                                                                         *
 ***************************************************************************/


#include "PreCompiled.h"

#ifndef _PreComp_
# include <cassert>
#endif

#include <atomic>

/// Here the FreeCAD includes sorted by Base,App,Gui......
#include <Base/Writer.h>
using Base::Writer;
#include <Base/Reader.h>
using Base::XMLReader;
#include "Transactions.h"
#include "Property.h"
#include "Document.h"
#include "DocumentObject.h"

using namespace App;
using namespace std;

TYPESYSTEM_SOURCE(App::Transaction, Base::Persistence)

//**************************************************************************
// Construction/Destruction

Transaction::Transaction(int id)
{
    if(!id) id = getNewID();
    transID = id;
}

/**
 * A destructor.
 * A more elaborate description of the destructor.
 */
Transaction::~Transaction()
{
    TransactionList::iterator It;
    for (It= _Objects.begin();It!=_Objects.end();++It) {
        if (It->second->status == TransactionObject::New) {
            // If an object has been removed from the document the transaction
            // status is 'New'. The 'pcNameInDocument' member serves as criterion
            // to check whether the object is part of the document or not.
            // Note, it's possible that the transaction status is 'New' while the
            // object is (again) part of the document. This usually happens when
            // a previous removal is undone.
            // Thus, if the object has been removed, i.e. the status is 'New' and
            // is still not part of the document the object must be destroyed not
            // to cause a memory leak. This usually is the case when the removal
            // of an object is not undone or when an addition is undone.

            if (!It->first->isAttachedToDocument()) {
                if (It->first->getTypeId().isDerivedFrom(DocumentObject::getClassTypeId())) {
                    // #0003323: Crash when clearing transaction list
                    // It can happen that when clearing the transaction list several objects
                    // are destroyed with dependencies which can lead to dangling pointers.
                    // When setting the 'Destroy' flag of an object the destructors of link
                    // properties don't ry to remove backlinks, i.e. they don't try to access
                    // possible dangling pointers.
                    // An alternative solution is to call breakDependency inside
                    // Document::_removeObject. Make this change in v0.18.
                    const DocumentObject* obj = static_cast<const DocumentObject*>(It->first);
                    const_cast<DocumentObject*>(obj)->setStatus(ObjectStatus::Destroy, true);
                }
                delete It->first;
            }
        }
        delete It->second;
    }
}

static std::atomic<int> _TransactionID;

int Transaction::getNewID() {
    int id = ++_TransactionID;
    if(id) return id;
    // wrap around? really?
    return ++_TransactionID;
}

int Transaction::getLastID() {
    return _TransactionID;
}

unsigned int Transaction::getMemSize (void) const
{
    return 0;
}

void Transaction::Save (Base::Writer &/*writer*/) const
{
    assert(0);
}

void Transaction::Restore(Base::XMLReader &/*reader*/)
{
    assert(0);
}

<<<<<<< HEAD
int Transaction::getID(void) const
=======
bool Transaction::isEmpty() const
{
    return _Objects.empty();
}

int Transaction::getPos(void) const
>>>>>>> 73df4e6f
{
    return transID;
}

bool Transaction::hasObject(const TransactionalObject *Obj) const
{
    TransactionList::const_iterator it;
    for (it = _Objects.begin(); it != _Objects.end(); ++it) {
        if (it->first == Obj)
            return true;
    }

    return false;
}

void Transaction::removeProperty(TransactionalObject *Obj,
                                 const Property* pcProp)
{
    for (auto it : _Objects) {
        if (it.first == Obj)
            it.second->removeProperty(pcProp);
    }
}

//**************************************************************************
// separator for other implementation aspects


void Transaction::apply(Document &Doc, bool forward)
{
    TransactionList::iterator It;
    //for (It= _Objects.begin();It!=_Objects.end();++It)
    //    It->second->apply(Doc,const_cast<DocumentObject*>(It->first));
    for (It= _Objects.begin();It!=_Objects.end();++It)
        It->second->applyDel(Doc, const_cast<TransactionalObject*>(It->first));
    for (It= _Objects.begin();It!=_Objects.end();++It)
        It->second->applyNew(Doc, const_cast<TransactionalObject*>(It->first));
    for (It= _Objects.begin();It!=_Objects.end();++It)
        It->second->applyChn(Doc, const_cast<TransactionalObject*>(It->first), forward);
}

void Transaction::addObjectNew(TransactionalObject *Obj)
{
    TransactionList::iterator pos = _Objects.end();
    for (TransactionList::iterator it = _Objects.begin(); it != _Objects.end(); ++it) {
        if (it->first == Obj) {
            pos = it;
            break;
        }
    }

    if (pos != _Objects.end()) {
        if (pos->second->status == TransactionObject::Del) {
            delete pos->second;
            delete pos->first;
            _Objects.erase(pos);
        }
        else {
            pos->second->status = TransactionObject::New;
            pos->second->_NameInDocument = Obj->detachFromDocument();
            // move item at the end to make sure the order of removal is kept
            _Objects.splice(_Objects.end(), _Objects, pos);
        }
    }
    else {
        TransactionObject *To = TransactionFactory::instance().createTransaction(Obj->getTypeId());
        To->status = TransactionObject::New;
        To->_NameInDocument = Obj->detachFromDocument();
        _Objects.push_back(std::make_pair(Obj, To));
    }
}

void Transaction::addObjectDel(const TransactionalObject *Obj)
{
    TransactionList::iterator pos = _Objects.end();
    for (TransactionList::iterator it = _Objects.begin(); it != _Objects.end(); ++it) {
        if (it->first == Obj) {
            pos = it;
            break;
        }
    }

    // is it created in this transaction ?
    if (pos != _Objects.end() && pos->second->status == TransactionObject::New) {
        // remove completely from transaction
        delete pos->second;
        _Objects.erase(pos);
    }
    else if (pos != _Objects.end() && pos->second->status == TransactionObject::Chn) {
        pos->second->status = TransactionObject::Del;
    }
    else {
        TransactionObject *To = TransactionFactory::instance().createTransaction(Obj->getTypeId());
        _Objects.push_back(std::make_pair(Obj, To));
        To->status = TransactionObject::Del;
    }
}

void Transaction::addObjectChange(const TransactionalObject *Obj, const Property *Prop)
{
    TransactionList::iterator pos = _Objects.end();
    for (TransactionList::iterator it = _Objects.begin(); it != _Objects.end(); ++it) {
        if (it->first == Obj) {
            pos = it;
            break;
        }
    }

    TransactionObject *To;

    if (pos != _Objects.end()) {
        To = pos->second;
    }
    else {
        To = TransactionFactory::instance().createTransaction(Obj->getTypeId());
        _Objects.push_back(std::make_pair(Obj, To));
        To->status = TransactionObject::Chn;
    }

    To->setProperty(Prop);
}


//**************************************************************************
//**************************************************************************
// TransactionObject
//++++++++++++++++++++++++++++++++++++++++++++++++++++++++++++++++++++++++++

TYPESYSTEM_SOURCE_ABSTRACT(App::TransactionObject, Base::Persistence);

//**************************************************************************
// Construction/Destruction

/**
 * A constructor.
 * A more elaborate description of the constructor.
 */
TransactionObject::TransactionObject()
  : status(New)
{
}

/**
 * A destructor.
 * A more elaborate description of the destructor.
 */
TransactionObject::~TransactionObject()
{
    std::map<const Property*,Property*>::const_iterator It;
    for (It=_PropChangeMap.begin();It!=_PropChangeMap.end();++It)
        delete It->second;
}

void TransactionObject::applyDel(Document & /*Doc*/, TransactionalObject * /*pcObj*/)
{
}

void TransactionObject::applyNew(Document & /*Doc*/, TransactionalObject * /*pcObj*/)
{
}

void TransactionObject::applyChn(Document & /*Doc*/, TransactionalObject * /*pcObj*/, bool Forward)
{
    if (status == New || status == Chn) {
        // apply changes if any
        if (!Forward) {
            std::map<const Property*,Property*>::const_reverse_iterator It;
            std::map<const Property*,Property*>::const_reverse_iterator rendIt = _PropChangeMap.rend();
            for (It = _PropChangeMap.rbegin(); It != rendIt; ++It)
                const_cast<Property*>(It->first)->Paste(*(It->second));
        }
        else {
            std::map<const Property*,Property*>::const_iterator It;
            std::map<const Property*,Property*>::const_iterator endIt = _PropChangeMap.end();
            for (It = _PropChangeMap.begin(); It != endIt; ++It)
                const_cast<Property*>(It->first)->Paste(*(It->second));
        }
    }
}

void TransactionObject::setProperty(const Property* pcProp)
{
    std::map<const Property*, Property*>::iterator pos = _PropChangeMap.find(pcProp);
    if (pos == _PropChangeMap.end())
        _PropChangeMap[pcProp] = pcProp->Copy();
}

void TransactionObject::removeProperty(const Property* pcProp)
{
    std::map<const Property*, Property*>::iterator pos = _PropChangeMap.find(pcProp);
    if (pos != _PropChangeMap.end()) {
        delete pos->second;
        _PropChangeMap.erase(pos);
    }
}

unsigned int TransactionObject::getMemSize (void) const
{
    return 0;
}

void TransactionObject::Save (Base::Writer &/*writer*/) const
{
    assert(0);
}

void TransactionObject::Restore(Base::XMLReader &/*reader*/)
{
    assert(0);
}

//**************************************************************************
//**************************************************************************
// TransactionDocumentObject
//++++++++++++++++++++++++++++++++++++++++++++++++++++++++++++++++++++++++++

TYPESYSTEM_SOURCE_ABSTRACT(App::TransactionDocumentObject, App::TransactionObject);

//**************************************************************************
// Construction/Destruction

/**
 * A constructor.
 * A more elaborate description of the constructor.
 */
TransactionDocumentObject::TransactionDocumentObject()
{
}

/**
 * A destructor.
 * A more elaborate description of the destructor.
 */
TransactionDocumentObject::~TransactionDocumentObject()
{
}

void TransactionDocumentObject::applyDel(Document &Doc, TransactionalObject *pcObj)
{
    if (status == Del) {
        DocumentObject* obj = static_cast<DocumentObject*>(pcObj);

#ifndef USE_OLD_DAG
        //Make sure the backlinks of all linked objects are updated. As the links of the removed
        //object are never set to [] they also do not remove the backlink. But as they are 
        //not in the document anymore we need to remove them anyway to ensure a correct graph
        auto list = obj->getOutList();
        for (auto link : list)
            link->_removeBackLink(obj);
#endif

        // simply filling in the saved object
        Doc._removeObject(obj);
    }
}

void TransactionDocumentObject::applyNew(Document &Doc, TransactionalObject *pcObj)
{
    if (status == New) {
        DocumentObject* obj = static_cast<DocumentObject*>(pcObj);
        Doc._addObject(obj, _NameInDocument.c_str());

#ifndef USE_OLD_DAG
        //make sure the backlinks of all linked objects are updated
        auto list = obj->getOutList();
        for (auto link : list)
            link->_addBackLink(obj);
#endif
    }
}

//**************************************************************************
//**************************************************************************
// TransactionFactory
//++++++++++++++++++++++++++++++++++++++++++++++++++++++++++++++++++++++++++

App::TransactionFactory* App::TransactionFactory::self = nullptr;

TransactionFactory& TransactionFactory::instance()
{
    if (self == nullptr)
        self = new TransactionFactory;
    return *self;
}

void TransactionFactory::destruct()
{
    delete self;
    self = nullptr;
}

void TransactionFactory::addProducer (const Base::Type& type, Base::AbstractProducer *producer)
{
    producers[type] = producer;
}

/**
 * Creates a transaction object for the given type id.
 */
TransactionObject* TransactionFactory::createTransaction (const Base::Type& type) const
{
    std::map<Base::Type, Base::AbstractProducer*>::const_iterator it;
    for (it = producers.begin(); it != producers.end(); ++it) {
        if (type.isDerivedFrom(it->first)) {
            return static_cast<TransactionObject*>(it->second->Produce());
        }
    }

    assert(0);
    return nullptr;
}
<|MERGE_RESOLUTION|>--- conflicted
+++ resolved
@@ -1,444 +1,440 @@
-/***************************************************************************
- *   Copyright (c) Juergen Riegel         <juergen.riegel@web.de>          *
- *                                                                         *
- *   This file is part of the FreeCAD CAx development system.              *
- *                                                                         *
- *   This library is free software; you can redistribute it and/or         *
- *   modify it under the terms of the GNU Library General Public           *
- *   License as published by the Free Software Foundation; either          *
- *   version 2 of the License, or (at your option) any later version.      *
- *                                                                         *
- *   This library  is distributed in the hope that it will be useful,      *
- *   but WITHOUT ANY WARRANTY; without even the implied warranty of        *
- *   MERCHANTABILITY or FITNESS FOR A PARTICULAR PURPOSE.  See the         *
- *   GNU Library General Public License for more details.                  *
- *                                                                         *
- *   You should have received a copy of the GNU Library General Public     *
- *   License along with this library; see the file COPYING.LIB. If not,    *
- *   write to the Free Software Foundation, Inc., 59 Temple Place,         *
- *   Suite 330, Boston, MA  02111-1307, USA                                *
- *                                                                         *
- ***************************************************************************/
-
-
-#include "PreCompiled.h"
-
-#ifndef _PreComp_
-# include <cassert>
-#endif
-
-#include <atomic>
-
-/// Here the FreeCAD includes sorted by Base,App,Gui......
-#include <Base/Writer.h>
-using Base::Writer;
-#include <Base/Reader.h>
-using Base::XMLReader;
-#include "Transactions.h"
-#include "Property.h"
-#include "Document.h"
-#include "DocumentObject.h"
-
-using namespace App;
-using namespace std;
-
-TYPESYSTEM_SOURCE(App::Transaction, Base::Persistence)
-
-//**************************************************************************
-// Construction/Destruction
-
-Transaction::Transaction(int id)
-{
-    if(!id) id = getNewID();
-    transID = id;
-}
-
-/**
- * A destructor.
- * A more elaborate description of the destructor.
- */
-Transaction::~Transaction()
-{
-    TransactionList::iterator It;
-    for (It= _Objects.begin();It!=_Objects.end();++It) {
-        if (It->second->status == TransactionObject::New) {
-            // If an object has been removed from the document the transaction
-            // status is 'New'. The 'pcNameInDocument' member serves as criterion
-            // to check whether the object is part of the document or not.
-            // Note, it's possible that the transaction status is 'New' while the
-            // object is (again) part of the document. This usually happens when
-            // a previous removal is undone.
-            // Thus, if the object has been removed, i.e. the status is 'New' and
-            // is still not part of the document the object must be destroyed not
-            // to cause a memory leak. This usually is the case when the removal
-            // of an object is not undone or when an addition is undone.
-
-            if (!It->first->isAttachedToDocument()) {
-                if (It->first->getTypeId().isDerivedFrom(DocumentObject::getClassTypeId())) {
-                    // #0003323: Crash when clearing transaction list
-                    // It can happen that when clearing the transaction list several objects
-                    // are destroyed with dependencies which can lead to dangling pointers.
-                    // When setting the 'Destroy' flag of an object the destructors of link
-                    // properties don't ry to remove backlinks, i.e. they don't try to access
-                    // possible dangling pointers.
-                    // An alternative solution is to call breakDependency inside
-                    // Document::_removeObject. Make this change in v0.18.
-                    const DocumentObject* obj = static_cast<const DocumentObject*>(It->first);
-                    const_cast<DocumentObject*>(obj)->setStatus(ObjectStatus::Destroy, true);
-                }
-                delete It->first;
-            }
-        }
-        delete It->second;
-    }
-}
-
-static std::atomic<int> _TransactionID;
-
-int Transaction::getNewID() {
-    int id = ++_TransactionID;
-    if(id) return id;
-    // wrap around? really?
-    return ++_TransactionID;
-}
-
-int Transaction::getLastID() {
-    return _TransactionID;
-}
-
-unsigned int Transaction::getMemSize (void) const
-{
-    return 0;
-}
-
-void Transaction::Save (Base::Writer &/*writer*/) const
-{
-    assert(0);
-}
-
-void Transaction::Restore(Base::XMLReader &/*reader*/)
-{
-    assert(0);
-}
-
-<<<<<<< HEAD
-int Transaction::getID(void) const
-=======
-bool Transaction::isEmpty() const
-{
-    return _Objects.empty();
-}
-
-int Transaction::getPos(void) const
->>>>>>> 73df4e6f
-{
-    return transID;
-}
-
-bool Transaction::hasObject(const TransactionalObject *Obj) const
-{
-    TransactionList::const_iterator it;
-    for (it = _Objects.begin(); it != _Objects.end(); ++it) {
-        if (it->first == Obj)
-            return true;
-    }
-
-    return false;
-}
-
-void Transaction::removeProperty(TransactionalObject *Obj,
-                                 const Property* pcProp)
-{
-    for (auto it : _Objects) {
-        if (it.first == Obj)
-            it.second->removeProperty(pcProp);
-    }
-}
-
-//**************************************************************************
-// separator for other implementation aspects
-
-
-void Transaction::apply(Document &Doc, bool forward)
-{
-    TransactionList::iterator It;
-    //for (It= _Objects.begin();It!=_Objects.end();++It)
-    //    It->second->apply(Doc,const_cast<DocumentObject*>(It->first));
-    for (It= _Objects.begin();It!=_Objects.end();++It)
-        It->second->applyDel(Doc, const_cast<TransactionalObject*>(It->first));
-    for (It= _Objects.begin();It!=_Objects.end();++It)
-        It->second->applyNew(Doc, const_cast<TransactionalObject*>(It->first));
-    for (It= _Objects.begin();It!=_Objects.end();++It)
-        It->second->applyChn(Doc, const_cast<TransactionalObject*>(It->first), forward);
-}
-
-void Transaction::addObjectNew(TransactionalObject *Obj)
-{
-    TransactionList::iterator pos = _Objects.end();
-    for (TransactionList::iterator it = _Objects.begin(); it != _Objects.end(); ++it) {
-        if (it->first == Obj) {
-            pos = it;
-            break;
-        }
-    }
-
-    if (pos != _Objects.end()) {
-        if (pos->second->status == TransactionObject::Del) {
-            delete pos->second;
-            delete pos->first;
-            _Objects.erase(pos);
-        }
-        else {
-            pos->second->status = TransactionObject::New;
-            pos->second->_NameInDocument = Obj->detachFromDocument();
-            // move item at the end to make sure the order of removal is kept
-            _Objects.splice(_Objects.end(), _Objects, pos);
-        }
-    }
-    else {
-        TransactionObject *To = TransactionFactory::instance().createTransaction(Obj->getTypeId());
-        To->status = TransactionObject::New;
-        To->_NameInDocument = Obj->detachFromDocument();
-        _Objects.push_back(std::make_pair(Obj, To));
-    }
-}
-
-void Transaction::addObjectDel(const TransactionalObject *Obj)
-{
-    TransactionList::iterator pos = _Objects.end();
-    for (TransactionList::iterator it = _Objects.begin(); it != _Objects.end(); ++it) {
-        if (it->first == Obj) {
-            pos = it;
-            break;
-        }
-    }
-
-    // is it created in this transaction ?
-    if (pos != _Objects.end() && pos->second->status == TransactionObject::New) {
-        // remove completely from transaction
-        delete pos->second;
-        _Objects.erase(pos);
-    }
-    else if (pos != _Objects.end() && pos->second->status == TransactionObject::Chn) {
-        pos->second->status = TransactionObject::Del;
-    }
-    else {
-        TransactionObject *To = TransactionFactory::instance().createTransaction(Obj->getTypeId());
-        _Objects.push_back(std::make_pair(Obj, To));
-        To->status = TransactionObject::Del;
-    }
-}
-
-void Transaction::addObjectChange(const TransactionalObject *Obj, const Property *Prop)
-{
-    TransactionList::iterator pos = _Objects.end();
-    for (TransactionList::iterator it = _Objects.begin(); it != _Objects.end(); ++it) {
-        if (it->first == Obj) {
-            pos = it;
-            break;
-        }
-    }
-
-    TransactionObject *To;
-
-    if (pos != _Objects.end()) {
-        To = pos->second;
-    }
-    else {
-        To = TransactionFactory::instance().createTransaction(Obj->getTypeId());
-        _Objects.push_back(std::make_pair(Obj, To));
-        To->status = TransactionObject::Chn;
-    }
-
-    To->setProperty(Prop);
-}
-
-
-//**************************************************************************
-//**************************************************************************
-// TransactionObject
-//++++++++++++++++++++++++++++++++++++++++++++++++++++++++++++++++++++++++++
-
-TYPESYSTEM_SOURCE_ABSTRACT(App::TransactionObject, Base::Persistence);
-
-//**************************************************************************
-// Construction/Destruction
-
-/**
- * A constructor.
- * A more elaborate description of the constructor.
- */
-TransactionObject::TransactionObject()
-  : status(New)
-{
-}
-
-/**
- * A destructor.
- * A more elaborate description of the destructor.
- */
-TransactionObject::~TransactionObject()
-{
-    std::map<const Property*,Property*>::const_iterator It;
-    for (It=_PropChangeMap.begin();It!=_PropChangeMap.end();++It)
-        delete It->second;
-}
-
-void TransactionObject::applyDel(Document & /*Doc*/, TransactionalObject * /*pcObj*/)
-{
-}
-
-void TransactionObject::applyNew(Document & /*Doc*/, TransactionalObject * /*pcObj*/)
-{
-}
-
-void TransactionObject::applyChn(Document & /*Doc*/, TransactionalObject * /*pcObj*/, bool Forward)
-{
-    if (status == New || status == Chn) {
-        // apply changes if any
-        if (!Forward) {
-            std::map<const Property*,Property*>::const_reverse_iterator It;
-            std::map<const Property*,Property*>::const_reverse_iterator rendIt = _PropChangeMap.rend();
-            for (It = _PropChangeMap.rbegin(); It != rendIt; ++It)
-                const_cast<Property*>(It->first)->Paste(*(It->second));
-        }
-        else {
-            std::map<const Property*,Property*>::const_iterator It;
-            std::map<const Property*,Property*>::const_iterator endIt = _PropChangeMap.end();
-            for (It = _PropChangeMap.begin(); It != endIt; ++It)
-                const_cast<Property*>(It->first)->Paste(*(It->second));
-        }
-    }
-}
-
-void TransactionObject::setProperty(const Property* pcProp)
-{
-    std::map<const Property*, Property*>::iterator pos = _PropChangeMap.find(pcProp);
-    if (pos == _PropChangeMap.end())
-        _PropChangeMap[pcProp] = pcProp->Copy();
-}
-
-void TransactionObject::removeProperty(const Property* pcProp)
-{
-    std::map<const Property*, Property*>::iterator pos = _PropChangeMap.find(pcProp);
-    if (pos != _PropChangeMap.end()) {
-        delete pos->second;
-        _PropChangeMap.erase(pos);
-    }
-}
-
-unsigned int TransactionObject::getMemSize (void) const
-{
-    return 0;
-}
-
-void TransactionObject::Save (Base::Writer &/*writer*/) const
-{
-    assert(0);
-}
-
-void TransactionObject::Restore(Base::XMLReader &/*reader*/)
-{
-    assert(0);
-}
-
-//**************************************************************************
-//**************************************************************************
-// TransactionDocumentObject
-//++++++++++++++++++++++++++++++++++++++++++++++++++++++++++++++++++++++++++
-
-TYPESYSTEM_SOURCE_ABSTRACT(App::TransactionDocumentObject, App::TransactionObject);
-
-//**************************************************************************
-// Construction/Destruction
-
-/**
- * A constructor.
- * A more elaborate description of the constructor.
- */
-TransactionDocumentObject::TransactionDocumentObject()
-{
-}
-
-/**
- * A destructor.
- * A more elaborate description of the destructor.
- */
-TransactionDocumentObject::~TransactionDocumentObject()
-{
-}
-
-void TransactionDocumentObject::applyDel(Document &Doc, TransactionalObject *pcObj)
-{
-    if (status == Del) {
-        DocumentObject* obj = static_cast<DocumentObject*>(pcObj);
-
-#ifndef USE_OLD_DAG
-        //Make sure the backlinks of all linked objects are updated. As the links of the removed
-        //object are never set to [] they also do not remove the backlink. But as they are 
-        //not in the document anymore we need to remove them anyway to ensure a correct graph
-        auto list = obj->getOutList();
-        for (auto link : list)
-            link->_removeBackLink(obj);
-#endif
-
-        // simply filling in the saved object
-        Doc._removeObject(obj);
-    }
-}
-
-void TransactionDocumentObject::applyNew(Document &Doc, TransactionalObject *pcObj)
-{
-    if (status == New) {
-        DocumentObject* obj = static_cast<DocumentObject*>(pcObj);
-        Doc._addObject(obj, _NameInDocument.c_str());
-
-#ifndef USE_OLD_DAG
-        //make sure the backlinks of all linked objects are updated
-        auto list = obj->getOutList();
-        for (auto link : list)
-            link->_addBackLink(obj);
-#endif
-    }
-}
-
-//**************************************************************************
-//**************************************************************************
-// TransactionFactory
-//++++++++++++++++++++++++++++++++++++++++++++++++++++++++++++++++++++++++++
-
-App::TransactionFactory* App::TransactionFactory::self = nullptr;
-
-TransactionFactory& TransactionFactory::instance()
-{
-    if (self == nullptr)
-        self = new TransactionFactory;
-    return *self;
-}
-
-void TransactionFactory::destruct()
-{
-    delete self;
-    self = nullptr;
-}
-
-void TransactionFactory::addProducer (const Base::Type& type, Base::AbstractProducer *producer)
-{
-    producers[type] = producer;
-}
-
-/**
- * Creates a transaction object for the given type id.
- */
-TransactionObject* TransactionFactory::createTransaction (const Base::Type& type) const
-{
-    std::map<Base::Type, Base::AbstractProducer*>::const_iterator it;
-    for (it = producers.begin(); it != producers.end(); ++it) {
-        if (type.isDerivedFrom(it->first)) {
-            return static_cast<TransactionObject*>(it->second->Produce());
-        }
-    }
-
-    assert(0);
-    return nullptr;
-}
+/***************************************************************************
+ *   Copyright (c) Juergen Riegel         <juergen.riegel@web.de>          *
+ *                                                                         *
+ *   This file is part of the FreeCAD CAx development system.              *
+ *                                                                         *
+ *   This library is free software; you can redistribute it and/or         *
+ *   modify it under the terms of the GNU Library General Public           *
+ *   License as published by the Free Software Foundation; either          *
+ *   version 2 of the License, or (at your option) any later version.      *
+ *                                                                         *
+ *   This library  is distributed in the hope that it will be useful,      *
+ *   but WITHOUT ANY WARRANTY; without even the implied warranty of        *
+ *   MERCHANTABILITY or FITNESS FOR A PARTICULAR PURPOSE.  See the         *
+ *   GNU Library General Public License for more details.                  *
+ *                                                                         *
+ *   You should have received a copy of the GNU Library General Public     *
+ *   License along with this library; see the file COPYING.LIB. If not,    *
+ *   write to the Free Software Foundation, Inc., 59 Temple Place,         *
+ *   Suite 330, Boston, MA  02111-1307, USA                                *
+ *                                                                         *
+ ***************************************************************************/
+
+
+#include "PreCompiled.h"
+
+#ifndef _PreComp_
+# include <cassert>
+#endif
+
+#include <atomic>
+
+/// Here the FreeCAD includes sorted by Base,App,Gui......
+#include <Base/Writer.h>
+using Base::Writer;
+#include <Base/Reader.h>
+using Base::XMLReader;
+#include "Transactions.h"
+#include "Property.h"
+#include "Document.h"
+#include "DocumentObject.h"
+
+using namespace App;
+using namespace std;
+
+TYPESYSTEM_SOURCE(App::Transaction, Base::Persistence)
+
+//**************************************************************************
+// Construction/Destruction
+
+Transaction::Transaction(int id)
+{
+    if(!id) id = getNewID();
+    transID = id;
+}
+
+/**
+ * A destructor.
+ * A more elaborate description of the destructor.
+ */
+Transaction::~Transaction()
+{
+    TransactionList::iterator It;
+    for (It= _Objects.begin();It!=_Objects.end();++It) {
+        if (It->second->status == TransactionObject::New) {
+            // If an object has been removed from the document the transaction
+            // status is 'New'. The 'pcNameInDocument' member serves as criterion
+            // to check whether the object is part of the document or not.
+            // Note, it's possible that the transaction status is 'New' while the
+            // object is (again) part of the document. This usually happens when
+            // a previous removal is undone.
+            // Thus, if the object has been removed, i.e. the status is 'New' and
+            // is still not part of the document the object must be destroyed not
+            // to cause a memory leak. This usually is the case when the removal
+            // of an object is not undone or when an addition is undone.
+
+            if (!It->first->isAttachedToDocument()) {
+                if (It->first->getTypeId().isDerivedFrom(DocumentObject::getClassTypeId())) {
+                    // #0003323: Crash when clearing transaction list
+                    // It can happen that when clearing the transaction list several objects
+                    // are destroyed with dependencies which can lead to dangling pointers.
+                    // When setting the 'Destroy' flag of an object the destructors of link
+                    // properties don't ry to remove backlinks, i.e. they don't try to access
+                    // possible dangling pointers.
+                    // An alternative solution is to call breakDependency inside
+                    // Document::_removeObject. Make this change in v0.18.
+                    const DocumentObject* obj = static_cast<const DocumentObject*>(It->first);
+                    const_cast<DocumentObject*>(obj)->setStatus(ObjectStatus::Destroy, true);
+                }
+                delete It->first;
+            }
+        }
+        delete It->second;
+    }
+}
+
+static std::atomic<int> _TransactionID;
+
+int Transaction::getNewID() {
+    int id = ++_TransactionID;
+    if(id) return id;
+    // wrap around? really?
+    return ++_TransactionID;
+}
+
+int Transaction::getLastID() {
+    return _TransactionID;
+}
+
+unsigned int Transaction::getMemSize (void) const
+{
+    return 0;
+}
+
+void Transaction::Save (Base::Writer &/*writer*/) const
+{
+    assert(0);
+}
+
+void Transaction::Restore(Base::XMLReader &/*reader*/)
+{
+    assert(0);
+}
+
+int Transaction::getID(void) const
+{
+    return transID;
+}
+
+bool Transaction::isEmpty() const
+{
+    return _Objects.empty();
+}
+
+bool Transaction::hasObject(const TransactionalObject *Obj) const
+{
+    TransactionList::const_iterator it;
+    for (it = _Objects.begin(); it != _Objects.end(); ++it) {
+        if (it->first == Obj)
+            return true;
+    }
+
+    return false;
+}
+
+void Transaction::removeProperty(TransactionalObject *Obj,
+                                 const Property* pcProp)
+{
+    for (auto it : _Objects) {
+        if (it.first == Obj)
+            it.second->removeProperty(pcProp);
+    }
+}
+
+//**************************************************************************
+// separator for other implementation aspects
+
+
+void Transaction::apply(Document &Doc, bool forward)
+{
+    TransactionList::iterator It;
+    //for (It= _Objects.begin();It!=_Objects.end();++It)
+    //    It->second->apply(Doc,const_cast<DocumentObject*>(It->first));
+    for (It= _Objects.begin();It!=_Objects.end();++It)
+        It->second->applyDel(Doc, const_cast<TransactionalObject*>(It->first));
+    for (It= _Objects.begin();It!=_Objects.end();++It)
+        It->second->applyNew(Doc, const_cast<TransactionalObject*>(It->first));
+    for (It= _Objects.begin();It!=_Objects.end();++It)
+        It->second->applyChn(Doc, const_cast<TransactionalObject*>(It->first), forward);
+}
+
+void Transaction::addObjectNew(TransactionalObject *Obj)
+{
+    TransactionList::iterator pos = _Objects.end();
+    for (TransactionList::iterator it = _Objects.begin(); it != _Objects.end(); ++it) {
+        if (it->first == Obj) {
+            pos = it;
+            break;
+        }
+    }
+
+    if (pos != _Objects.end()) {
+        if (pos->second->status == TransactionObject::Del) {
+            delete pos->second;
+            delete pos->first;
+            _Objects.erase(pos);
+        }
+        else {
+            pos->second->status = TransactionObject::New;
+            pos->second->_NameInDocument = Obj->detachFromDocument();
+            // move item at the end to make sure the order of removal is kept
+            _Objects.splice(_Objects.end(), _Objects, pos);
+        }
+    }
+    else {
+        TransactionObject *To = TransactionFactory::instance().createTransaction(Obj->getTypeId());
+        To->status = TransactionObject::New;
+        To->_NameInDocument = Obj->detachFromDocument();
+        _Objects.push_back(std::make_pair(Obj, To));
+    }
+}
+
+void Transaction::addObjectDel(const TransactionalObject *Obj)
+{
+    TransactionList::iterator pos = _Objects.end();
+    for (TransactionList::iterator it = _Objects.begin(); it != _Objects.end(); ++it) {
+        if (it->first == Obj) {
+            pos = it;
+            break;
+        }
+    }
+
+    // is it created in this transaction ?
+    if (pos != _Objects.end() && pos->second->status == TransactionObject::New) {
+        // remove completely from transaction
+        delete pos->second;
+        _Objects.erase(pos);
+    }
+    else if (pos != _Objects.end() && pos->second->status == TransactionObject::Chn) {
+        pos->second->status = TransactionObject::Del;
+    }
+    else {
+        TransactionObject *To = TransactionFactory::instance().createTransaction(Obj->getTypeId());
+        _Objects.push_back(std::make_pair(Obj, To));
+        To->status = TransactionObject::Del;
+    }
+}
+
+void Transaction::addObjectChange(const TransactionalObject *Obj, const Property *Prop)
+{
+    TransactionList::iterator pos = _Objects.end();
+    for (TransactionList::iterator it = _Objects.begin(); it != _Objects.end(); ++it) {
+        if (it->first == Obj) {
+            pos = it;
+            break;
+        }
+    }
+
+    TransactionObject *To;
+
+    if (pos != _Objects.end()) {
+        To = pos->second;
+    }
+    else {
+        To = TransactionFactory::instance().createTransaction(Obj->getTypeId());
+        _Objects.push_back(std::make_pair(Obj, To));
+        To->status = TransactionObject::Chn;
+    }
+
+    To->setProperty(Prop);
+}
+
+
+//**************************************************************************
+//**************************************************************************
+// TransactionObject
+//++++++++++++++++++++++++++++++++++++++++++++++++++++++++++++++++++++++++++
+
+TYPESYSTEM_SOURCE_ABSTRACT(App::TransactionObject, Base::Persistence);
+
+//**************************************************************************
+// Construction/Destruction
+
+/**
+ * A constructor.
+ * A more elaborate description of the constructor.
+ */
+TransactionObject::TransactionObject()
+  : status(New)
+{
+}
+
+/**
+ * A destructor.
+ * A more elaborate description of the destructor.
+ */
+TransactionObject::~TransactionObject()
+{
+    std::map<const Property*,Property*>::const_iterator It;
+    for (It=_PropChangeMap.begin();It!=_PropChangeMap.end();++It)
+        delete It->second;
+}
+
+void TransactionObject::applyDel(Document & /*Doc*/, TransactionalObject * /*pcObj*/)
+{
+}
+
+void TransactionObject::applyNew(Document & /*Doc*/, TransactionalObject * /*pcObj*/)
+{
+}
+
+void TransactionObject::applyChn(Document & /*Doc*/, TransactionalObject * /*pcObj*/, bool Forward)
+{
+    if (status == New || status == Chn) {
+        // apply changes if any
+        if (!Forward) {
+            std::map<const Property*,Property*>::const_reverse_iterator It;
+            std::map<const Property*,Property*>::const_reverse_iterator rendIt = _PropChangeMap.rend();
+            for (It = _PropChangeMap.rbegin(); It != rendIt; ++It)
+                const_cast<Property*>(It->first)->Paste(*(It->second));
+        }
+        else {
+            std::map<const Property*,Property*>::const_iterator It;
+            std::map<const Property*,Property*>::const_iterator endIt = _PropChangeMap.end();
+            for (It = _PropChangeMap.begin(); It != endIt; ++It)
+                const_cast<Property*>(It->first)->Paste(*(It->second));
+        }
+    }
+}
+
+void TransactionObject::setProperty(const Property* pcProp)
+{
+    std::map<const Property*, Property*>::iterator pos = _PropChangeMap.find(pcProp);
+    if (pos == _PropChangeMap.end())
+        _PropChangeMap[pcProp] = pcProp->Copy();
+}
+
+void TransactionObject::removeProperty(const Property* pcProp)
+{
+    std::map<const Property*, Property*>::iterator pos = _PropChangeMap.find(pcProp);
+    if (pos != _PropChangeMap.end()) {
+        delete pos->second;
+        _PropChangeMap.erase(pos);
+    }
+}
+
+unsigned int TransactionObject::getMemSize (void) const
+{
+    return 0;
+}
+
+void TransactionObject::Save (Base::Writer &/*writer*/) const
+{
+    assert(0);
+}
+
+void TransactionObject::Restore(Base::XMLReader &/*reader*/)
+{
+    assert(0);
+}
+
+//**************************************************************************
+//**************************************************************************
+// TransactionDocumentObject
+//++++++++++++++++++++++++++++++++++++++++++++++++++++++++++++++++++++++++++
+
+TYPESYSTEM_SOURCE_ABSTRACT(App::TransactionDocumentObject, App::TransactionObject);
+
+//**************************************************************************
+// Construction/Destruction
+
+/**
+ * A constructor.
+ * A more elaborate description of the constructor.
+ */
+TransactionDocumentObject::TransactionDocumentObject()
+{
+}
+
+/**
+ * A destructor.
+ * A more elaborate description of the destructor.
+ */
+TransactionDocumentObject::~TransactionDocumentObject()
+{
+}
+
+void TransactionDocumentObject::applyDel(Document &Doc, TransactionalObject *pcObj)
+{
+    if (status == Del) {
+        DocumentObject* obj = static_cast<DocumentObject*>(pcObj);
+
+#ifndef USE_OLD_DAG
+        //Make sure the backlinks of all linked objects are updated. As the links of the removed
+        //object are never set to [] they also do not remove the backlink. But as they are 
+        //not in the document anymore we need to remove them anyway to ensure a correct graph
+        auto list = obj->getOutList();
+        for (auto link : list)
+            link->_removeBackLink(obj);
+#endif
+
+        // simply filling in the saved object
+        Doc._removeObject(obj);
+    }
+}
+
+void TransactionDocumentObject::applyNew(Document &Doc, TransactionalObject *pcObj)
+{
+    if (status == New) {
+        DocumentObject* obj = static_cast<DocumentObject*>(pcObj);
+        Doc._addObject(obj, _NameInDocument.c_str());
+
+#ifndef USE_OLD_DAG
+        //make sure the backlinks of all linked objects are updated
+        auto list = obj->getOutList();
+        for (auto link : list)
+            link->_addBackLink(obj);
+#endif
+    }
+}
+
+//**************************************************************************
+//**************************************************************************
+// TransactionFactory
+//++++++++++++++++++++++++++++++++++++++++++++++++++++++++++++++++++++++++++
+
+App::TransactionFactory* App::TransactionFactory::self = nullptr;
+
+TransactionFactory& TransactionFactory::instance()
+{
+    if (self == nullptr)
+        self = new TransactionFactory;
+    return *self;
+}
+
+void TransactionFactory::destruct()
+{
+    delete self;
+    self = nullptr;
+}
+
+void TransactionFactory::addProducer (const Base::Type& type, Base::AbstractProducer *producer)
+{
+    producers[type] = producer;
+}
+
+/**
+ * Creates a transaction object for the given type id.
+ */
+TransactionObject* TransactionFactory::createTransaction (const Base::Type& type) const
+{
+    std::map<Base::Type, Base::AbstractProducer*>::const_iterator it;
+    for (it = producers.begin(); it != producers.end(); ++it) {
+        if (type.isDerivedFrom(it->first)) {
+            return static_cast<TransactionObject*>(it->second->Produce());
+        }
+    }
+
+    assert(0);
+    return nullptr;
+}
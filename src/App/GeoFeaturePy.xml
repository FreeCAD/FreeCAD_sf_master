--- conflicted
+++ resolved
@@ -33,14 +33,12 @@
 If an object has no such property then None is returned.</UserDocu>
       </Documentation>
     </Methode>
-<<<<<<< HEAD
     <Attribute Name="ElementMapVersion" ReadOnly="true">
         <Documentation>
             <UserDocu>Element map version</UserDocu>
         </Documentation>
         <Parameter Name="ElementMapVersion" Type="String" />
     </Attribute>
-=======
     <Methode Name="getPropertyOfGeometry">
       <Documentation>
         <UserDocu>Returns the property of the actual geometry or None.
@@ -52,7 +50,6 @@
 </UserDocu>
       </Documentation>
     </Methode>
->>>>>>> 0306c237
     <CustomAttributes />
   </PythonExport>
 </GenerateModel>
/***************************************************************************
 *   Copyright (c) 2015 Stefan Tr�ger <stefantroeger@gmx.net>              *
 *   Copyright (c) 2015 Alexander Golubev (Fat-Zer) <fatzer2@gmail.com>    *
 *                                                                         *
 *   This file is part of the FreeCAD CAx development system.              *
 *                                                                         *
 *   This library is free software; you can redistribute it and/or         *
 *   modify it under the terms of the GNU Library General Public           *
 *   License as published by the Free Software Foundation; either          *
 *   version 2 of the License, or (at your option) any later version.      *
 *                                                                         *
 *   This library  is distributed in the hope that it will be useful,      *
 *   but WITHOUT ANY WARRANTY; without even the implied warranty of        *
 *   MERCHANTABILITY or FITNESS FOR A PARTICULAR PURPOSE.  See the         *
 *   GNU Library General Public License for more details.                  *
 *                                                                         *
 *   You should have received a copy of the GNU Library General Public     *
 *   License along with this library; see the file COPYING.LIB. If not,    *
 *   write to the Free Software Foundation, Inc., 59 Temple Place,         *
 *   Suite 330, Boston, MA  02111-1307, USA                                *
 *                                                                         *
 ***************************************************************************/


#include "PreCompiled.h"

#ifndef _PreComp_
#include <string>
#endif

#include <Base/Exception.h>
#include <Base/Placement.h>
#include <App/Application.h>
#include <App/Document.h>
#include "OriginFeature.h"

#include "Origin.h"

#ifndef M_PI
#define M_PI       3.14159265358979323846
#endif

using namespace App;


PROPERTY_SOURCE(App::Origin, App::DocumentObject)

const char* Origin::AxisRoles[3] = {"X_Axis", "Y_Axis", "Z_Axis"};
const char* Origin::PlaneRoles[3] = {"XY_Plane", "XZ_Plane", "YZ_Plane"};

<<<<<<< HEAD
Origin::Origin(void) {
    ADD_PROPERTY_TYPE ( OriginFeatures, (0), 0, (PropertyType)(Prop_Hidden|Prop_Output),
=======
Origin::Origin(void) : extension(this) {
    ADD_PROPERTY_TYPE ( OriginFeatures, (0), 0, App::Prop_Hidden,
>>>>>>> 6e40c19f
            "Axis and baseplanes controlled by the origin" );

    setStatus(App::NoAutoExpand,true);
    extension.initExtension(this);
}

Origin::~Origin(void)
{ }

App::OriginFeature *Origin::getOriginFeature( const char *role) const {
    initObjects();
    const auto & features = OriginFeatures.getValues ();
    auto featIt = std::find_if (features.begin(), features.end(),
            [role] (App::DocumentObject *obj) {
                return obj->isDerivedFrom ( App::OriginFeature::getClassTypeId () ) &&
                    strcmp (static_cast<App::OriginFeature *>(obj)->Role.getValue(), role) == 0;
            } );
    if (featIt != features.end()) {
        return static_cast<App::OriginFeature *>(*featIt);
    } else {

        std::stringstream err;
        err << "Origin \"" << getFullName () << "\" doesn't contain feature with role \""
            << role << '"';
        throw Base::RuntimeError ( err.str().c_str () );
    }
}

App::Property *Origin::getPropertyByName(const char *name) const
{
    if (getDocument() && !getDocument()->testStatus(App::Document::Restoring)
            && name && strcmp(name, OriginFeatures.getName())==0)
    {
        initObjects();
        return &const_cast<Origin*>(this)->OriginFeatures;
    }
    return DocumentObject::getPropertyByName(name);
}

App::Line *Origin::getAxis( const char *role ) const {
    App::OriginFeature *feat = getOriginFeature (role);
    if ( feat->isDerivedFrom(App::Line::getClassTypeId () ) ) {
        return static_cast<App::Line *> (feat);
    } else {
        std::stringstream err;
        err << "Origin \"" << getFullName () << "\" contains bad Axis object for role \""
            << role << '"';
        throw Base::RuntimeError ( err.str().c_str () );
    }
}

App::Plane *Origin::getPlane( const char *role ) const {
    App::OriginFeature *feat = getOriginFeature (role);
    if ( feat->isDerivedFrom(App::Plane::getClassTypeId () ) ) {
        return static_cast<App::Plane *> (feat);
    } else {
        std::stringstream err;
        err << "Origin \"" << getFullName () << "\" contains bad Plane object for role \""
            << role << '"';
        throw Base::RuntimeError ( err.str().c_str () );
    }
}

bool Origin::hasObject (const DocumentObject *obj) const {
    const auto & features = OriginFeatures.getValues ();
    return std::find (features.begin(), features.end(), obj) != features.end ();
}

short Origin::mustExecute(void) const {
    return DocumentObject::mustExecute();
}

App::DocumentObjectExecReturn *Origin::execute(void) {
    return DocumentObject::execute ();
}

void Origin::setupObject () {
    DocumentObject::setupObject();
    auto hGrp = App::GetApplication().GetParameterGroupByPath("User parameter:BaseApp/Preference/Group");
    if(hGrp->GetBool("CreateOrigin",false))
        initObjects();
}

void Origin::initObjects() const {
    const static struct {
        const Base::Type type;
        const char *role;
        Base::Rotation rot;
    } setupData [] = {
        {App::Line::getClassTypeId(), "X_Axis", Base::Rotation () },
        {App::Line::getClassTypeId(), "Y_Axis", Base::Rotation ( Base::Vector3d (1,1,1), M_PI*2/3 ) },
        {App::Line::getClassTypeId(), "Z_Axis", Base::Rotation ( Base::Vector3d (1,1,1), M_PI*4/3 ) },
        {App::Plane::getClassTypeId (), "XY_Plane", Base::Rotation () },
        {App::Plane::getClassTypeId (), "XZ_Plane", Base::Rotation ( 1.0, 0.0, 0.0, 1.0 ), },
        {App::Plane::getClassTypeId (), "YZ_Plane", Base::Rotation ( Base::Vector3d (1,1,1), M_PI*2/3 ) },
    };

    if(OriginFeatures.getSize())
        return;

    App::Document *doc = getDocument ();

    std::vector<App::DocumentObject *> links;
    for (auto data: setupData) {
        std::string objName = doc->getUniqueObjectName ( data.role );
        App::DocumentObject *featureObj = doc->addObject ( data.type.getName(), objName.c_str () );

        assert ( featureObj && featureObj->isDerivedFrom ( App::OriginFeature::getClassTypeId () ) );

        App::OriginFeature *feature = static_cast <App::OriginFeature *> ( featureObj );
        feature->Placement.setValue ( Base::Placement ( Base::Vector3d (), data.rot ) );
        feature->Role.setValue ( data.role );
        feature->purgeTouched();

        links.push_back (feature);
    }

    const_cast<Origin*>(this)->OriginFeatures.setValues (links);
}

void Origin::unsetupObject () {
    const auto &objsLnk = OriginFeatures.getValues ();
    // Copy to set to assert we won't call methode more then one time for each object
    std::set<App::DocumentObject *> objs (objsLnk.begin(), objsLnk.end());
    // Remove all controlled objects
    for (auto obj: objs ) {
        // Check that previous deletes wasn't inderectly removed one of our objects
        const auto &objsLnk = OriginFeatures.getValues ();
        if ( std::find(objsLnk.begin(), objsLnk.end(), obj) != objsLnk.end()) {
            if ( ! obj->isRemoving() ) {
                obj->getDocument()->removeObject (obj->getNameInDocument());
            }
        }
    }
}

// ----------------------------------------------------------------------------

Origin::OriginExtension::OriginExtension(Origin* obj)
    : obj(obj)
{
    Group.setStatus(Property::Transient, true);
}

void Origin::OriginExtension::initExtension(ExtensionContainer* obj) {
    App::GroupExtension::initExtension(obj);
}

bool Origin::OriginExtension::extensionGetSubObject(DocumentObject *&ret, const char *subname,
                                                    PyObject **, Base::Matrix4D *, bool, int) const {
    if (!subname || subname[0] == '\0') {
        return false;
    }

    // mapping of object name to role name
    std::string name(subname);
    for (int i=0; i<3; i++) {
        if (name.rfind(Origin::AxisRoles[i], 0) == 0) {
            name = Origin::AxisRoles[i];
            break;
        }
        if (name.rfind(Origin::PlaneRoles[i], 0) == 0) {
            name = Origin::PlaneRoles[i];
            break;
        }
    }

    try {
        ret = obj->getOriginFeature(name.c_str());
        return true;
    }
    catch (const Base::Exception& e) {
        e.ReportException();
        return false;
    }
}<|MERGE_RESOLUTION|>--- conflicted
+++ resolved
@@ -48,13 +48,8 @@
 const char* Origin::AxisRoles[3] = {"X_Axis", "Y_Axis", "Z_Axis"};
 const char* Origin::PlaneRoles[3] = {"XY_Plane", "XZ_Plane", "YZ_Plane"};
 
-<<<<<<< HEAD
-Origin::Origin(void) {
+Origin::Origin(void) : extension(this) {
     ADD_PROPERTY_TYPE ( OriginFeatures, (0), 0, (PropertyType)(Prop_Hidden|Prop_Output),
-=======
-Origin::Origin(void) : extension(this) {
-    ADD_PROPERTY_TYPE ( OriginFeatures, (0), 0, App::Prop_Hidden,
->>>>>>> 6e40c19f
             "Axis and baseplanes controlled by the origin" );
 
     setStatus(App::NoAutoExpand,true);

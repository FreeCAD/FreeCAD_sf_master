/***************************************************************************
 *   Copyright (c) 2002 Jürgen Riegel <juergen.riegel@web.de>              *
 *                                                                         *
 *   This file is part of the FreeCAD CAx development system.              *
 *                                                                         *
 *   This library is free software; you can redistribute it and/or         *
 *   modify it under the terms of the GNU Library General Public           *
 *   License as published by the Free Software Foundation; either          *
 *   version 2 of the License, or (at your option) any later version.      *
 *                                                                         *
 *   This library  is distributed in the hope that it will be useful,      *
 *   but WITHOUT ANY WARRANTY; without even the implied warranty of        *
 *   MERCHANTABILITY or FITNESS FOR A PARTICULAR PURPOSE.  See the         *
 *   GNU Library General Public License for more details.                  *
 *                                                                         *
 *   You should have received a copy of the GNU Library General Public     *
 *   License along with this library; see the file COPYING.LIB. If not,    *
 *   write to the Free Software Foundation, Inc., 59 Temple Place,         *
 *   Suite 330, Boston, MA  02111-1307, USA                                *
 *                                                                         *
 ***************************************************************************/


#ifndef APP_GEOFEATURE_H
#define APP_GEOFEATURE_H

#include "DocumentObject.h"
#include "PropertyGeo.h"
#include "MappedElement.h"
#include "Material.h"
#include "ComplexGeoData.h"

namespace App
{


/** Base class of all geometric document objects.
 */
class AppExport GeoFeature: public App::DocumentObject
{
    PROPERTY_HEADER_WITH_OVERRIDE(App::GeoFeature);

public:
    PropertyPlacement Placement;

    /// Constructor
    GeoFeature();
    ~GeoFeature() override;

    /**
     * @brief transformPlacement applies transform to placement of this shape.
     * Override this function to propagate the change of placement to base
     * features, for example. By the time of writing this comment, the function
     * was only called by alignment task (Edit->Alignment)
     * @param transform (input).
     */
    virtual void transformPlacement(const Base::Placement& transform);
    /**
     * This method returns the main property of a geometric object that holds
     * the actual geometry. For a part object this is the Shape property, for
     * a mesh object the Mesh property and so on.
     * The default implementation returns null.
     */
    virtual const PropertyComplexGeoData* getPropertyOfGeometry() const;
    /**
     * @brief getPyObject returns the Python binding object
     * @return the Python binding object
     */
    PyObject* getPyObject() override;

    /// Specify the type of element name to return when calling getElementName()
    enum ElementNameType
    {
        /// Normal usage
        Normal = 0,
        /// For importing
        Import = 1,
        /// For exporting
        Export = 2,
    };
    /** Return the new and old style sub-element name
     *
     * @param name: input name
     * @param type: desired element name type to return
     *
     * @return a pair(newName,oldName). New element name may be empty.
     *
     * This function currently is does nothing. The new style element name
     * generation will be added in the next batch of patches.
     */
    virtual std::pair<std::string, std::string> getElementName(const char* name,
                                                               ElementNameType type = Normal) const;

    /** Resolve both the new and old style element name
     *
     * @param obj: top parent object
     * @param subname: subname reference
     * @param elementName: output of a pair(newElementName,oldElementName)
     * @param append: Whether to include subname prefix into the returned
     *                element name
     * @param type: the type of element name to request
     * @param filter: If none zero, then only perform lookup when the element
     *                owner object is the same as this filter
     * @param element: return the start of element name in subname
     *
     * @return Return the owner object of the element
     */
    static DocumentObject* resolveElement(App::DocumentObject* obj,
                                          const char* subname,
                                          std::pair<std::string, std::string>& elementName,
                                          bool append = false,
                                          ElementNameType type = Normal,
                                          const DocumentObject* filter = nullptr,
                                          const char** element = nullptr,
                                          GeoFeature** geo = nullptr);

    /**
     * @brief Calculates the placement in the global reference coordinate system
     *
     * In FreeCAD the GeoFeature placement describes the local placement of the object in its parent
     * coordinate system. This is however not always the same as the global reference system. If the
     * object is in a GeoFeatureGroup, hence in another local coordinate system, the Placement
     * property does only give the local transformation. This function can be used to calculate the
     * placement of the object in the global reference coordinate system taking all stacked local
     * systems into account.
     *
     * @return Base::Placement The transformation from the global reference coordinate system
     */
    Base::Placement globalPlacement() const;
    /**
     * @brief Virtual function to get an App::Material object describing the appearance
     *
     * The appearance properties are described by the underlying features material. This can not
     * be accessed directly from within the Gui module. This virtual function will return a
     * App::Material object describing the appearance properties of the material.
     *
     * @return App::Material the appearance properties of the object material
     */
    virtual App::Material getMaterialAppearance() const;

    /**
     * @brief Virtual function to set the appearance with an App::Material object
     *
     * The appearance properties are described by the underlying features material. This cannot
     * be accessed directly from within the Gui module. This virtual function will set the
     * appearance from an App::Material object.
     */
    virtual void setMaterialAppearance(const App::Material& material);

    /**
     * @brief Virtual function to get the camera alignment direction
     *
     * Finds a direction to align the camera with.
     *
     * @return bool whether or not a direction is found.
     */
    virtual bool getCameraAlignmentDirection(Base::Vector3d& direction,
                                             const char* subname = nullptr) const;
#ifdef FC_USE_TNP_FIX
    /** Search sub element using internal cached geometry
     *
     * @param element: element name
     * @param options: search options
     * @param tol: coordinate tolerance
     * @param atol: angle tolerance
     *
     * @return Returns a list of found element reference to the new geometry.
     * The returned value will be invalidated when the geometry is changed.
     *
     * Before changing the property of geometry, GeoFeature will internally
     * make a snapshot of all referenced element geometry. After change, user
     * code may call this function to search for the new element name that
     * reference to the same geometry of the old element.
     */
    virtual const std::vector<std::string>&
    searchElementCache(const std::string& element,
                       Data::SearchOptions options = Data::SearchOptions::CheckGeometry,
                       double tol = 1e-7,
                       double atol = 1e-10) const;

    static bool hasMissingElement(const char* subname);

    /// Return the object that owns the shape that contains the give element name
    virtual DocumentObject* getElementOwner(const Data::MappedName& /*name*/) const
    {
        return nullptr;
    }

    virtual std::vector<const char*> getElementTypes(bool all = true) const;

<<<<<<< HEAD
    /// Return the higher level element names of the given element
    virtual std::vector<Data::IndexedName> getHigherElements(const char* name,
                                                             bool silent = false) const;
=======
>>>>>>> 77fc1de6

protected:
    void onChanged(const Property* prop) override;
    //    void onDocumentRestored() override;
    void updateElementReference();
#endif
protected:
    std::pair<std::string, std::string> _getElementName(const char* name,
                                                        const Data::MappedElement& mapped) const;
};

}  // namespace App


#endif  // APP_GEOFEATURE_H
<|MERGE_RESOLUTION|>--- conflicted
+++ resolved
@@ -1,211 +1,204 @@
-/***************************************************************************
- *   Copyright (c) 2002 Jürgen Riegel <juergen.riegel@web.de>              *
- *                                                                         *
- *   This file is part of the FreeCAD CAx development system.              *
- *                                                                         *
- *   This library is free software; you can redistribute it and/or         *
- *   modify it under the terms of the GNU Library General Public           *
- *   License as published by the Free Software Foundation; either          *
- *   version 2 of the License, or (at your option) any later version.      *
- *                                                                         *
- *   This library  is distributed in the hope that it will be useful,      *
- *   but WITHOUT ANY WARRANTY; without even the implied warranty of        *
- *   MERCHANTABILITY or FITNESS FOR A PARTICULAR PURPOSE.  See the         *
- *   GNU Library General Public License for more details.                  *
- *                                                                         *
- *   You should have received a copy of the GNU Library General Public     *
- *   License along with this library; see the file COPYING.LIB. If not,    *
- *   write to the Free Software Foundation, Inc., 59 Temple Place,         *
- *   Suite 330, Boston, MA  02111-1307, USA                                *
- *                                                                         *
- ***************************************************************************/
-
-
-#ifndef APP_GEOFEATURE_H
-#define APP_GEOFEATURE_H
-
-#include "DocumentObject.h"
-#include "PropertyGeo.h"
-#include "MappedElement.h"
-#include "Material.h"
-#include "ComplexGeoData.h"
-
-namespace App
-{
-
-
-/** Base class of all geometric document objects.
- */
-class AppExport GeoFeature: public App::DocumentObject
-{
-    PROPERTY_HEADER_WITH_OVERRIDE(App::GeoFeature);
-
-public:
-    PropertyPlacement Placement;
-
-    /// Constructor
-    GeoFeature();
-    ~GeoFeature() override;
-
-    /**
-     * @brief transformPlacement applies transform to placement of this shape.
-     * Override this function to propagate the change of placement to base
-     * features, for example. By the time of writing this comment, the function
-     * was only called by alignment task (Edit->Alignment)
-     * @param transform (input).
-     */
-    virtual void transformPlacement(const Base::Placement& transform);
-    /**
-     * This method returns the main property of a geometric object that holds
-     * the actual geometry. For a part object this is the Shape property, for
-     * a mesh object the Mesh property and so on.
-     * The default implementation returns null.
-     */
-    virtual const PropertyComplexGeoData* getPropertyOfGeometry() const;
-    /**
-     * @brief getPyObject returns the Python binding object
-     * @return the Python binding object
-     */
-    PyObject* getPyObject() override;
-
-    /// Specify the type of element name to return when calling getElementName()
-    enum ElementNameType
-    {
-        /// Normal usage
-        Normal = 0,
-        /// For importing
-        Import = 1,
-        /// For exporting
-        Export = 2,
-    };
-    /** Return the new and old style sub-element name
-     *
-     * @param name: input name
-     * @param type: desired element name type to return
-     *
-     * @return a pair(newName,oldName). New element name may be empty.
-     *
-     * This function currently is does nothing. The new style element name
-     * generation will be added in the next batch of patches.
-     */
-    virtual std::pair<std::string, std::string> getElementName(const char* name,
-                                                               ElementNameType type = Normal) const;
-
-    /** Resolve both the new and old style element name
-     *
-     * @param obj: top parent object
-     * @param subname: subname reference
-     * @param elementName: output of a pair(newElementName,oldElementName)
-     * @param append: Whether to include subname prefix into the returned
-     *                element name
-     * @param type: the type of element name to request
-     * @param filter: If none zero, then only perform lookup when the element
-     *                owner object is the same as this filter
-     * @param element: return the start of element name in subname
-     *
-     * @return Return the owner object of the element
-     */
-    static DocumentObject* resolveElement(App::DocumentObject* obj,
-                                          const char* subname,
-                                          std::pair<std::string, std::string>& elementName,
-                                          bool append = false,
-                                          ElementNameType type = Normal,
-                                          const DocumentObject* filter = nullptr,
-                                          const char** element = nullptr,
-                                          GeoFeature** geo = nullptr);
-
-    /**
-     * @brief Calculates the placement in the global reference coordinate system
-     *
-     * In FreeCAD the GeoFeature placement describes the local placement of the object in its parent
-     * coordinate system. This is however not always the same as the global reference system. If the
-     * object is in a GeoFeatureGroup, hence in another local coordinate system, the Placement
-     * property does only give the local transformation. This function can be used to calculate the
-     * placement of the object in the global reference coordinate system taking all stacked local
-     * systems into account.
-     *
-     * @return Base::Placement The transformation from the global reference coordinate system
-     */
-    Base::Placement globalPlacement() const;
-    /**
-     * @brief Virtual function to get an App::Material object describing the appearance
-     *
-     * The appearance properties are described by the underlying features material. This can not
-     * be accessed directly from within the Gui module. This virtual function will return a
-     * App::Material object describing the appearance properties of the material.
-     *
-     * @return App::Material the appearance properties of the object material
-     */
-    virtual App::Material getMaterialAppearance() const;
-
-    /**
-     * @brief Virtual function to set the appearance with an App::Material object
-     *
-     * The appearance properties are described by the underlying features material. This cannot
-     * be accessed directly from within the Gui module. This virtual function will set the
-     * appearance from an App::Material object.
-     */
-    virtual void setMaterialAppearance(const App::Material& material);
-
-    /**
-     * @brief Virtual function to get the camera alignment direction
-     *
-     * Finds a direction to align the camera with.
-     *
-     * @return bool whether or not a direction is found.
-     */
-    virtual bool getCameraAlignmentDirection(Base::Vector3d& direction,
-                                             const char* subname = nullptr) const;
-#ifdef FC_USE_TNP_FIX
-    /** Search sub element using internal cached geometry
-     *
-     * @param element: element name
-     * @param options: search options
-     * @param tol: coordinate tolerance
-     * @param atol: angle tolerance
-     *
-     * @return Returns a list of found element reference to the new geometry.
-     * The returned value will be invalidated when the geometry is changed.
-     *
-     * Before changing the property of geometry, GeoFeature will internally
-     * make a snapshot of all referenced element geometry. After change, user
-     * code may call this function to search for the new element name that
-     * reference to the same geometry of the old element.
-     */
-    virtual const std::vector<std::string>&
-    searchElementCache(const std::string& element,
-                       Data::SearchOptions options = Data::SearchOptions::CheckGeometry,
-                       double tol = 1e-7,
-                       double atol = 1e-10) const;
-
-    static bool hasMissingElement(const char* subname);
-
-    /// Return the object that owns the shape that contains the give element name
-    virtual DocumentObject* getElementOwner(const Data::MappedName& /*name*/) const
-    {
-        return nullptr;
-    }
-
-    virtual std::vector<const char*> getElementTypes(bool all = true) const;
-
-<<<<<<< HEAD
-    /// Return the higher level element names of the given element
-    virtual std::vector<Data::IndexedName> getHigherElements(const char* name,
-                                                             bool silent = false) const;
-=======
->>>>>>> 77fc1de6
-
-protected:
-    void onChanged(const Property* prop) override;
-    //    void onDocumentRestored() override;
-    void updateElementReference();
-#endif
-protected:
-    std::pair<std::string, std::string> _getElementName(const char* name,
-                                                        const Data::MappedElement& mapped) const;
-};
-
-}  // namespace App
-
-
-#endif  // APP_GEOFEATURE_H
+/***************************************************************************
+ *   Copyright (c) 2002 Jürgen Riegel <juergen.riegel@web.de>              *
+ *                                                                         *
+ *   This file is part of the FreeCAD CAx development system.              *
+ *                                                                         *
+ *   This library is free software; you can redistribute it and/or         *
+ *   modify it under the terms of the GNU Library General Public           *
+ *   License as published by the Free Software Foundation; either          *
+ *   version 2 of the License, or (at your option) any later version.      *
+ *                                                                         *
+ *   This library  is distributed in the hope that it will be useful,      *
+ *   but WITHOUT ANY WARRANTY; without even the implied warranty of        *
+ *   MERCHANTABILITY or FITNESS FOR A PARTICULAR PURPOSE.  See the         *
+ *   GNU Library General Public License for more details.                  *
+ *                                                                         *
+ *   You should have received a copy of the GNU Library General Public     *
+ *   License along with this library; see the file COPYING.LIB. If not,    *
+ *   write to the Free Software Foundation, Inc., 59 Temple Place,         *
+ *   Suite 330, Boston, MA  02111-1307, USA                                *
+ *                                                                         *
+ ***************************************************************************/
+
+
+#ifndef APP_GEOFEATURE_H
+#define APP_GEOFEATURE_H
+
+#include "DocumentObject.h"
+#include "PropertyGeo.h"
+#include "MappedElement.h"
+#include "Material.h"
+#include "ComplexGeoData.h"
+
+namespace App
+{
+
+
+/** Base class of all geometric document objects.
+ */
+class AppExport GeoFeature: public App::DocumentObject
+{
+    PROPERTY_HEADER_WITH_OVERRIDE(App::GeoFeature);
+
+public:
+    PropertyPlacement Placement;
+
+    /// Constructor
+    GeoFeature();
+    ~GeoFeature() override;
+
+    /**
+     * @brief transformPlacement applies transform to placement of this shape.
+     * Override this function to propagate the change of placement to base
+     * features, for example. By the time of writing this comment, the function
+     * was only called by alignment task (Edit->Alignment)
+     * @param transform (input).
+     */
+    virtual void transformPlacement(const Base::Placement& transform);
+    /**
+     * This method returns the main property of a geometric object that holds
+     * the actual geometry. For a part object this is the Shape property, for
+     * a mesh object the Mesh property and so on.
+     * The default implementation returns null.
+     */
+    virtual const PropertyComplexGeoData* getPropertyOfGeometry() const;
+    /**
+     * @brief getPyObject returns the Python binding object
+     * @return the Python binding object
+     */
+    PyObject* getPyObject() override;
+
+    /// Specify the type of element name to return when calling getElementName()
+    enum ElementNameType
+    {
+        /// Normal usage
+        Normal = 0,
+        /// For importing
+        Import = 1,
+        /// For exporting
+        Export = 2,
+    };
+    /** Return the new and old style sub-element name
+     *
+     * @param name: input name
+     * @param type: desired element name type to return
+     *
+     * @return a pair(newName,oldName). New element name may be empty.
+     *
+     * This function currently is does nothing. The new style element name
+     * generation will be added in the next batch of patches.
+     */
+    virtual std::pair<std::string, std::string> getElementName(const char* name,
+                                                               ElementNameType type = Normal) const;
+
+    /** Resolve both the new and old style element name
+     *
+     * @param obj: top parent object
+     * @param subname: subname reference
+     * @param elementName: output of a pair(newElementName,oldElementName)
+     * @param append: Whether to include subname prefix into the returned
+     *                element name
+     * @param type: the type of element name to request
+     * @param filter: If none zero, then only perform lookup when the element
+     *                owner object is the same as this filter
+     * @param element: return the start of element name in subname
+     *
+     * @return Return the owner object of the element
+     */
+    static DocumentObject* resolveElement(App::DocumentObject* obj,
+                                          const char* subname,
+                                          std::pair<std::string, std::string>& elementName,
+                                          bool append = false,
+                                          ElementNameType type = Normal,
+                                          const DocumentObject* filter = nullptr,
+                                          const char** element = nullptr,
+                                          GeoFeature** geo = nullptr);
+
+    /**
+     * @brief Calculates the placement in the global reference coordinate system
+     *
+     * In FreeCAD the GeoFeature placement describes the local placement of the object in its parent
+     * coordinate system. This is however not always the same as the global reference system. If the
+     * object is in a GeoFeatureGroup, hence in another local coordinate system, the Placement
+     * property does only give the local transformation. This function can be used to calculate the
+     * placement of the object in the global reference coordinate system taking all stacked local
+     * systems into account.
+     *
+     * @return Base::Placement The transformation from the global reference coordinate system
+     */
+    Base::Placement globalPlacement() const;
+    /**
+     * @brief Virtual function to get an App::Material object describing the appearance
+     *
+     * The appearance properties are described by the underlying features material. This can not
+     * be accessed directly from within the Gui module. This virtual function will return a
+     * App::Material object describing the appearance properties of the material.
+     *
+     * @return App::Material the appearance properties of the object material
+     */
+    virtual App::Material getMaterialAppearance() const;
+
+    /**
+     * @brief Virtual function to set the appearance with an App::Material object
+     *
+     * The appearance properties are described by the underlying features material. This cannot
+     * be accessed directly from within the Gui module. This virtual function will set the
+     * appearance from an App::Material object.
+     */
+    virtual void setMaterialAppearance(const App::Material& material);
+
+    /**
+     * @brief Virtual function to get the camera alignment direction
+     *
+     * Finds a direction to align the camera with.
+     *
+     * @return bool whether or not a direction is found.
+     */
+    virtual bool getCameraAlignmentDirection(Base::Vector3d& direction,
+                                             const char* subname = nullptr) const;
+#ifdef FC_USE_TNP_FIX
+    /** Search sub element using internal cached geometry
+     *
+     * @param element: element name
+     * @param options: search options
+     * @param tol: coordinate tolerance
+     * @param atol: angle tolerance
+     *
+     * @return Returns a list of found element reference to the new geometry.
+     * The returned value will be invalidated when the geometry is changed.
+     *
+     * Before changing the property of geometry, GeoFeature will internally
+     * make a snapshot of all referenced element geometry. After change, user
+     * code may call this function to search for the new element name that
+     * reference to the same geometry of the old element.
+     */
+    virtual const std::vector<std::string>&
+    searchElementCache(const std::string& element,
+                       Data::SearchOptions options = Data::SearchOptions::CheckGeometry,
+                       double tol = 1e-7,
+                       double atol = 1e-10) const;
+
+    static bool hasMissingElement(const char* subname);
+
+    /// Return the object that owns the shape that contains the give element name
+    virtual DocumentObject* getElementOwner(const Data::MappedName& /*name*/) const
+    {
+        return nullptr;
+    }
+
+    virtual std::vector<const char*> getElementTypes(bool all = true) const;
+
+protected:
+    void onChanged(const Property* prop) override;
+    //    void onDocumentRestored() override;
+    void updateElementReference();
+#endif
+protected:
+    std::pair<std::string, std::string> _getElementName(const char* name,
+                                                        const Data::MappedElement& mapped) const;
+};
+
+}  // namespace App
+
+
+#endif  // APP_GEOFEATURE_H
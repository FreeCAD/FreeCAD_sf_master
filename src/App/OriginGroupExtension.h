--- conflicted
+++ resolved
@@ -60,13 +60,8 @@
 
     /// Origin linked to the group
     PropertyLink Origin;
-<<<<<<< HEAD
-    
-    //changes all links of obj to a origin to point to this groups origin
-=======
 
     // changes all links of obj to a origin to point to this groups origin
->>>>>>> d5f6c096
     void relinkToOrigin(App::DocumentObject* obj);
 
     virtual std::vector<DocumentObject*> addObjects(std::vector<DocumentObject*> obj) override;

/***************************************************************************
 *   Copyright (c) 2006 Werner Mayer <wmayer[at]users.sourceforge.net>     *
 *                                                                         *
 *   This file is part of the FreeCAD CAx development system.              *
 *                                                                         *
 *   This library is free software; you can redistribute it and/or         *
 *   modify it under the terms of the GNU Library General Public           *
 *   License as published by the Free Software Foundation; either          *
 *   version 2 of the License, or (at your option) any later version.      *
 *                                                                         *
 *   This library  is distributed in the hope that it will be useful,      *
 *   but WITHOUT ANY WARRANTY; without even the implied warranty of        *
 *   MERCHANTABILITY or FITNESS FOR A PARTICULAR PURPOSE.  See the         *
 *   GNU Library General Public License for more details.                  *
 *                                                                         *
 *   You should have received a copy of the GNU Library General Public     *
 *   License along with this library; see the file COPYING.LIB. If not,    *
 *   write to the Free Software Foundation, Inc., 59 Temple Place,         *
 *   Suite 330, Boston, MA  02111-1307, USA                                *
 *                                                                         *
 ***************************************************************************/


#include "PreCompiled.h"

#ifndef _PreComp_
# include <boost_bind_bind.hpp>
#endif

#include "Application.h"
#include "DocumentObjectGroup.h"
#include "DocumentObjectGroupPy.h"
#include "GroupExtensionPy.h"
#include "Document.h"
#include "FeaturePythonPyImp.h"
#include "GeoFeatureGroupExtension.h"
#include "Link.h"
#include <Base/Console.h>
#include <Base/Tools.h>

FC_LOG_LEVEL_INIT("App",true,true);

using namespace App;
namespace bp = boost::placeholders;

EXTENSION_PROPERTY_SOURCE(App::GroupExtension, App::DocumentObjectExtension)

namespace App {
EXTENSION_PROPERTY_SOURCE_TEMPLATE(App::GroupExtensionPython, App::GroupExtension)

// explicit template instantiation
template class AppExport ExtensionPythonT<GroupExtensionPythonT<GroupExtension>>;
}

GroupExtension::GroupExtension()
{
    initExtensionType(GroupExtension::getExtensionClassTypeId());
    
    EXTENSION_ADD_PROPERTY_TYPE(Group,(0),"Base",(App::PropertyType)(Prop_None),"List of referenced objects");

    EXTENSION_ADD_PROPERTY_TYPE(_GroupTouched, (false), "Base", 
            PropertyType(Prop_Hidden|Prop_Transient),0);

    EXTENSION_ADD_PROPERTY_TYPE(_GroupVersion,(0),"Base",
            (App::PropertyType)(Prop_Hidden|Prop_ReadOnly|Prop_Output),"Internal use for migration");

    static const char *ExportModeEnum[] = {"Disabled", "By Visibility", "Child Query", "Both", 0};
    ExportMode.setEnums(ExportModeEnum);
    ExportMode.setStatus(Property::Hidden,true);
    EXTENSION_ADD_PROPERTY_TYPE(ExportMode,(EXPORT_DISABLED),"Base",(App::PropertyType)(Prop_None),
            "Disabled: do not export any child.\n\n"
            "By Visibility: export all children with their current visibility. Note, depending\n"
            "on your exporter setting, invisible object may or may not be exported.\n\n"
            "Child Query: export only children whose property 'Enable Export' is set to True.\n"
            "and export them as visible object regardless of their actual visibility.\n\n"
            "Both: same as 'Child Query' but with their current visibility.");

}

GroupExtension::~GroupExtension()
{
}

bool GroupExtension::queryChildExport(App::DocumentObject *obj) const {
    if(!obj || !obj->getNameInDocument())
        return false;
    switch(ExportMode.getValue()) {
    case EXPORT_DISABLED:
        return false;
    case EXPORT_BY_VISIBILITY:
        return true;
    default:
        break;
    }
    auto prop = obj->getPropertyByName("Group_EnableExport");
    if(prop && prop->getContainer()==obj) {
        if(!prop->isDerivedFrom(PropertyBool::getClassTypeId())) {
            if(FC_LOG_INSTANCE.isEnabled(FC_LOGLEVEL_LOG))
                FC_WARN("Unexpected property type of " <<  prop->getFullName());
            return true;
        }
        return static_cast<PropertyBool*>(prop)->getValue();
    }
    prop = obj->addDynamicProperty("App::PropertyBool","Group_EnableExport","Group");
    static_cast<App::PropertyBool*>(prop)->setValue(true);
    return true;
}

DocumentObject* GroupExtension::addObject(const char* sType, const char* pObjectName)
{
    DocumentObject* obj = getExtendedObject()->getDocument()->addObject(sType, pObjectName);
    if(!allowObject(obj)) {
        getExtendedObject()->getDocument()->removeObject(obj->getNameInDocument());
        return nullptr;
    }
    addObject(obj);
    return obj;
}

std::vector<DocumentObject*> GroupExtension::addObject(DocumentObject* obj)
{
    std::vector<DocumentObject*> vec = {obj};
    return addObjects(vec);
}

std::vector< DocumentObject* > GroupExtension::addObjects(std::vector< DocumentObject* > objs) {
    
    auto owner = getExtendedObject();
    auto inSet = owner->getInListEx(true);
    inSet.insert(owner);

    std::vector<DocumentObject*> added;
    std::vector<DocumentObject*> grp = Group.getValues();
    for(auto obj : objs) {
            
        if(inSet.count(obj) || !allowObject(obj) || hasObject(obj))
            continue;
        
        //only one group per object. Note that it is allowed to be in a group and geofeaturegroup. However,
        //getGroupOfObject() returns only normal groups, no GeoFeatureGroups. Hence this works.
        auto *group = App::GroupExtension::getGroupOfObject(obj);
        if(group && group != getExtendedObject())
            group->getExtensionByType<App::GroupExtension>()->removeObject(obj);
        
        //if we are in a geofeaturegroup we need to ensure the object is too
        auto geogrp = GeoFeatureGroupExtension::getGroupOfObject(getExtendedObject());
        auto objgrp = GeoFeatureGroupExtension::getGroupOfObject(obj);
        if( geogrp != objgrp ) {
            //what to do depends on if we are in  geofeature group or not
            if(geogrp)
                geogrp->getExtensionByType<GeoFeatureGroupExtension>()->addObject(obj);
            else 
                objgrp->getExtensionByType<GeoFeatureGroupExtension>()->removeObject(obj);
        }
        
        grp.push_back(obj);
        added.push_back(obj);
    }
    
    Base::ObjectStatusLocker<Property::Status, Property> guard(Property::User3, &Group);
    Group.setValues(grp);
    
    return added;
}

std::vector< DocumentObject* > GroupExtension::setObjects(std::vector< DocumentObject* > obj) {

    Group.setValues(std::vector< DocumentObject* > ());
    return addObjects(obj);
}

std::vector<DocumentObject*> GroupExtension::removeObject(DocumentObject* obj)
{
    std::vector<DocumentObject*> vec = {obj};
    return removeObjects(vec);
}

std::vector< DocumentObject* > GroupExtension::removeObjects(std::vector< DocumentObject* > objs) {

    const std::vector<DocumentObject*> & grp = Group.getValues();
    std::vector<DocumentObject*> newGrp = grp;
    std::vector<DocumentObject*> removed;

    std::vector<DocumentObject*>::iterator end = newGrp.end();
    for(auto obj : objs) {       
       auto res = std::remove(newGrp.begin(), end, obj);
       if(res != end) {
           end = res;
           removed.push_back(obj);
       }
    }
    
    newGrp.erase(end, newGrp.end());
    if (grp.size() != newGrp.size()) {
        Base::ObjectStatusLocker<Property::Status, Property> guard(Property::User3, &Group);
        Group.setValues (newGrp);
    }
    
    return removed;
}

void GroupExtension::removeObjectsFromDocument()
{
#if 1
    while (Group.getSize() > 0) {
        // Remove the objects step by step because it can happen
        // that an object is part of several groups and thus a
        // double destruction could be possible
        const std::vector<DocumentObject*> & grp = Group.getValues();
        removeObjectFromDocument(grp.front());
    }
#else
    const std::vector<DocumentObject*> & grp = Group.getValues();
    // Use set so iterate on each linked object exactly one time (in case of multiple links to the same document)
    std::set<DocumentObject*> grpSet (grp.begin(), grp.end());

    for (std::set<DocumentObject*>::iterator it = grpSet.begin(); it != grpSet.end(); ++it) {
        removeObjectFromDocument(*it);
    }
#endif
}

void GroupExtension::removeObjectFromDocument(DocumentObject* obj)
{
    // check that object is not invalid
    if (!obj || !obj->getNameInDocument())
        return;

    // remove all children
    if (obj->hasExtension(GroupExtension::getExtensionClassTypeId())) {
        GroupExtension *grp = static_cast<GroupExtension*>(obj->getExtension(GroupExtension::getExtensionClassTypeId()));

        // recursive call to remove all subgroups
        grp->removeObjectsFromDocument();
    }

    getExtendedObject()->getDocument()->removeObject(obj->getNameInDocument());
}

DocumentObject *GroupExtension::getObject(const char *Name) const
{
    DocumentObject* obj = getExtendedObject()->getDocument()->getObject(Name);
    if (obj && hasObject(obj))
        return obj;
    return 0;
}

bool GroupExtension::hasObject(const DocumentObject* obj, bool recursive) const
{

    if(obj == getExtendedObject())
        return false;

    const std::vector<DocumentObject*>& grp = Group.getValues();
    for (auto child : grp) {

        if(!child)
            continue;

        if (child == obj) {
            return true;
        } else if (child == getExtendedObject()) {
            Base::RuntimeError("Cyclic dependencies detected: Search cannot be performed");
        } else if ( recursive && child->hasExtension(GroupExtension::getExtensionClassTypeId()) ) {

            App::GroupExtension *subGroup = static_cast<App::GroupExtension *> (
                                    child->getExtension(GroupExtension::getExtensionClassTypeId()));
            std::vector<const GroupExtension*> history;
            history.push_back(this);

            if (subGroup->recursiveHasObject (obj, subGroup, history)) {
                return true;
            }
        }
    }

    return false;
}

bool GroupExtension::recursiveHasObject(const DocumentObject* obj, const GroupExtension* group, 
                                        std::vector< const GroupExtension* > history) const {

    //the purpose is to prevent infinite recursion when groups form a cyclic graph. To do this 
    //we store every group we processed on the current leave of the tree, and if we reach an 
    //already processed group we know that it not really is a tree but a cycle.
    history.push_back(this);

    //we use hasObject with out recursion to allow override in derived classes
    if(group->hasObject(obj, false))
        return true;

    //we checked for the searched object already with hasObject and did not find it, now we need to
    //do the same for all subgroups
    for (auto child : group->Group.getValues()) {

        if(!child)
            continue;

        if ( child->hasExtension(GroupExtension::getExtensionClassTypeId()) ) {

            auto ext = child->getExtensionByType<GroupExtension>();
            
            if(std::find(history.begin(), history.end(), ext) != history.end())
                Base::RuntimeError("Cyclic dependencies detected: Search cannot be performed");

            if (recursiveHasObject(obj, ext, history)) {
                return true;
            }
        }
    }
    return false;
}

bool GroupExtension::isChildOf(const GroupExtension* group, bool recursive) const
{
    return group->hasObject(getExtendedObject(), recursive);
}

const std::vector<DocumentObject*> &GroupExtension::getObjects() const
{
    return Group.getValues();
}

std::vector<DocumentObject*> GroupExtension::getObjectsOfType(const Base::Type& typeId) const
{
    std::vector<DocumentObject*> type;
    const std::vector<DocumentObject*>& grp = Group.getValues();
    for (std::vector<DocumentObject*>::const_iterator it = grp.begin(); it != grp.end(); ++it) {
        if ( (*it)->getTypeId().isDerivedFrom(typeId))
            type.push_back(*it);
    }

    return type;
}

int GroupExtension::countObjectsOfType(const Base::Type& typeId) const
{
    int type=0;
    const std::vector<DocumentObject*>& grp = Group.getValues();
    for (std::vector<DocumentObject*>::const_iterator it = grp.begin(); it != grp.end(); ++it) {
        if ( (*it)->getTypeId().isDerivedFrom(typeId))
            type++;
    }

    return type;
}

DocumentObject* GroupExtension::getGroupOfObject(const DocumentObject* obj)
{
    //note that we return here only Groups, but nothing derived from it, e.g. no GeoFeatureGroups.
    //That is important as there are clear differences between groups/geofeature groups (e.g. an object
    //can be in only one group, and only one geofeaturegroup, however, it can be in both at the same time)
    for (auto o : obj->getInList()) {
        if(GeoFeatureGroupExtension::isNonGeoGroup(o))
            return o;
    }

    return nullptr;
}

PyObject* GroupExtension::getExtensionPyObject(void) {

    if (ExtensionPythonObject.is(Py::_None())){
        // ref counter is set to 1
        auto grp = new GroupExtensionPy(this);
        ExtensionPythonObject = Py::Object(grp,true);
    }
    return Py::new_reference_to(ExtensionPythonObject);
}

static int _ToggleNestedVisibility;

GroupExtension::ToggleNestedVisibility::ToggleNestedVisibility() {
    ++_ToggleNestedVisibility;
}

GroupExtension::ToggleNestedVisibility::~ToggleNestedVisibility() {
    if(_ToggleNestedVisibility>0)
        --_ToggleNestedVisibility;
}

void GroupExtension::extensionOnChanged(const Property* p) {

    auto owner = getExtendedObject();

    //objects are only allowed in a single group. Note that this check must only be done for normal
    //groups, not any derived classes
    if(p == &Group && !Group.testStatus(Property::User3)) {

        if(!owner->isRestoring() && !owner->getDocument()->isPerformingTransaction()) {

            std::unordered_set<App::DocumentObject*> objSet;

            int error = Group.removeIf( [&](App::DocumentObject *obj) {
                if(!obj || !obj->getNameInDocument()) {
                    if(obj)
                        FC_WARN("Remove invalid member " << obj->getFullName() 
                                <<  " from " << owner->getFullName());
                    return true;
                }
                if(!objSet.insert(obj).second) {
                    FC_WARN("Remove duplicated member " << obj->getFullName() 
                            <<  " from " << owner->getFullName());
                    return true;
                }

                //we have already set the obj into the group, so in a case of multiple groups getGroupOfObject
                //would return anyone of it and hence it is possible that we miss an error. We need a custom check
                for(auto in : obj->getInList()) {
                    if(in!=owner && GeoFeatureGroupExtension::isNonGeoGroup(in)) {
                        FC_WARN("Remove " << obj->getFullName() <<  " from " 
                                << owner->getFullName() << " because of multiple owner groups");
                        return true;
                    }
                }
                return false;
            });

            auto hiddenChildren = Base::freecad_dynamic_cast<PropertyMap>(
                    owner->getPropertyByName("HiddenChildren"));
            if(hiddenChildren) {
                auto hiddens = hiddenChildren->getValues();
                for(auto it=hiddens.begin();it!=hiddens.end();) {
                    if(!Group.find(it->first.c_str()))
                        it = hiddens.erase(it);
                    else
                        ++it;
                }
                if(hiddenChildren->getSize()!=(int)hiddens.size())
                    hiddenChildren->setValues(std::move(hiddens));
            }

            if(error) {
#if 1
                FC_THROWM(Base::RuntimeError,"Auto correct group member for " << owner->getFullName());
#else
                // Since we are auto correcting, just issue a warning
                FC_WARN("Auto correct group member for " << owner->getFullName());
#endif
            }
        }
    }

    if(p == &getExportGroupProperty() || p == &ExportMode) {
        _Conns.clear();
<<<<<<< HEAD
        for(auto obj : getExportGroupProperty().getValues()) {
            if(!obj || !obj->getNameInDocument())
                continue;
            queryChildExport(obj);
            _Conns.push_back(obj->Visibility.signalChanged.connect(boost::bind(
                            &GroupExtension::slotChildChanged,this,_1)));
            auto groupTouched = Base::freecad_dynamic_cast<PropertyBool>(
                    obj->getPropertyByName("_GroupTouched"));
            if(groupTouched && groupTouched->getContainer() == obj)
                _Conns.push_back(groupTouched->signalChanged.connect(boost::bind(
                                &GroupExtension::slotChildChanged,this,_1)));
        }
    } else if(p == &owner->Visibility) {
        if(!_togglingVisibility 
                && !owner->getDocument()->testStatus(Document::Restoring)
                && !owner->getDocument()->isPerformingTransaction())
        {
            bool touched = false;
            bool vis = owner->Visibility.getValue();

            auto hiddenChildren = Base::freecad_dynamic_cast<PropertyMap>(
                    owner->getPropertyByName("HiddenChildren"));
            if(hiddenChildren && hiddenChildren->getContainer()!=owner)
                hiddenChildren = 0;

            Base::FlagToggler<> guard(_togglingVisibility);

            if(hiddenChildren && _ToggleNestedVisibility!=0) {
                if(vis)
                    hiddenChildren->setValues({});
                else {
                    std::map<std::string,std::string> hc;
                    for(auto obj : Group.getValues()) {
                        if(!obj || !obj->getNameInDocument())
                            continue;
                        hc.emplace(obj->getNameInDocument(),"");
                    }
                    hiddenChildren->setValues(std::move(hc));
                }
                hiddenChildren = 0;
            }

            int visCount = 0;
            for(auto obj : Group.getValues()) {
                if(!obj || !obj->getNameInDocument())
                    continue;
                if(obj->Visibility.getValue()!=vis) {
                    if(vis && hiddenChildren && hiddenChildren->getValue(obj->getNameInDocument()))
                        continue;
                    touched = true;
                    obj->Visibility.setValue(vis);
                    if(vis) 
                        ++visCount;
                }
            }

            if(hiddenChildren && vis && !visCount) {
                // In case all children is invisible, and the group itself is
                // made visible. Set all children as visible.
                for(auto obj : Group.getValues()) {
                    if(!obj || !obj->getNameInDocument())
                        continue;
                    obj->Visibility.setValue(true);
                }
                std::map<std::string,std::string> hc;
                hiddenChildren->setValues(hc);
            }

            if(touched) {
                if(_GroupTouched.testStatus(Property::Output))
                    _GroupTouched.touch();
                else {
                    Base::ObjectStatusLocker<Property::Status, Property> guard(Property::Output, &_GroupTouched);
                    // Temporary set the Property::Output on _GroupTouched, so that
                    // it does not touch the owner object, but still signal
                    // Part::Feature shape cache update.
                    _GroupTouched.touch();
                }
=======
        for(auto obj : Group.getValue()) {
            if(obj && obj->getNameInDocument()) {
                _Conns[obj] = obj->signalChanged.connect(boost::bind(
                            &GroupExtension::slotChildChanged,this,bp::_1, bp::_2));
>>>>>>> 6e40c19f
            }
        }
    }

    App::Extension::extensionOnChanged(p);
}

void GroupExtension::slotChildChanged(const Property &prop) {
    auto obj = static_cast<DocumentObject*>(prop.getContainer());
    if(obj && !_togglingVisibility 
           && !obj->getDocument()->testStatus(Document::Restoring) 
           && !obj->getDocument()->isPerformingTransaction())
    {
        if(ExportMode.getValue() == EXPORT_BY_VISIBILITY
                || _GroupTouched.testStatus(Property::Output))
        {
            _GroupTouched.touch();
        } else {
            Base::ObjectStatusLocker<Property::Status, Property> guard(Property::Output, &_GroupTouched);
            // Temporary set the Property::Output on _GroupTouched, so that it
            // does not touch the owner object, but can still inform of
            // children visibility changes
            _GroupTouched.touch();
        }

        if(strcmp(prop.getName(), "Visibility")==0) {
            auto owner = getExtendedObject();
            auto hiddenChildren = Base::freecad_dynamic_cast<PropertyMap>(
                                    owner->getPropertyByName("HiddenChildren"));
            if(hiddenChildren && hiddenChildren->getContainer()==owner) {
                std::map<std::string,std::string> hc;
                for(auto obj : Group.getValues()) {
                    if(!obj || !obj->getNameInDocument())
                        continue;
                    if(!obj->Visibility.getValue()) 
                        hc.emplace(obj->getNameInDocument(),"");
                }
                hiddenChildren->setValues(std::move(hc));
            }
        }
    }
}

bool GroupExtension::extensionGetSubObject(DocumentObject *&ret, const char *subname,
        PyObject **pyObj, Base::Matrix4D *mat, bool /*transform*/, int depth) const 
{
    const char *dot;
    if(!subname || *subname==0) {
        auto obj = Base::freecad_dynamic_cast<const DocumentObject>(getExtendedContainer());
        ret = const_cast<DocumentObject*>(obj);
        return true;
    }
    dot=strchr(subname,'.');
    if(!dot)
        return false;
    if(subname[0]!='$')
        ret = Group.find(std::string(subname,dot));
    else{
        std::string name = std::string(subname+1,dot);
        for(auto child : Group.getValues()) {
            if(name == child->Label.getStrValue()){
                ret = child;
                break;
            }
        }
    }
    if(!ret) 
        return false;
    ret = ret->getSubObject(dot+1,pyObj,mat,true,depth+1);
    return true;
}

bool GroupExtension::extensionGetSubObjects(std::vector<std::string> &ret, int reason) const {
    if(reason == DocumentObject::GS_DEFAULT && ExportMode.getValue() == EXPORT_DISABLED)
        return true;

    for(auto obj : getExportGroupProperty().getValues()) {
        if(obj && obj->getNameInDocument()) {
            if(reason!=DocumentObject::GS_DEFAULT || queryChildExport(obj))
                ret.push_back(std::string(obj->getNameInDocument())+'.');
        }
    }
    return true;
}

int GroupExtension::extensionIsElementVisibleEx(const char *subname, int reason) const {
    auto element = Data::ComplexGeoData::findElementName(subname);
    if(subname != element) {
        if(reason!=DocumentObject::GS_SELECT || !LinkBaseExtension::isSubnameHidden(getExtendedObject(),subname))
            return -1;
        return 0;
    }
    if(reason == DocumentObject::GS_DEFAULT && ExportMode.getValue()==EXPORT_BY_CHILD_QUERY)
        return 1;
    return extensionIsElementVisible(element);
}

int GroupExtension::extensionIsElementVisible(const char *element) const {
    auto hiddenChildren = Base::freecad_dynamic_cast<PropertyMap>(
            getExtendedObject()->getPropertyByName("HiddenChildren"));
    if(!hiddenChildren || hiddenChildren->getContainer()!=getExtendedObject())
        return -1;
    return hiddenChildren->getValue(element)?0:1;
}

void GroupExtension::onExtendedDocumentRestored() {
    if(_GroupVersion.getValue()==0) {
        initSetup();
        auto hiddenChildren = Base::freecad_dynamic_cast<PropertyMap>(
                getExtendedObject()->getPropertyByName("HiddenChildren"));
        if(hiddenChildren && hiddenChildren->getContainer()==getExtendedObject()) {
            std::map<std::string,std::string> hc;
            for(auto child : Group.getValue()) {
                if(child && child->getNameInDocument() && !child->Visibility.getValue())
                    hc.emplace(child->getNameInDocument(),"");
            }
            hiddenChildren->setValues(std::move(hc));
        }
    }
}

void GroupExtension::initSetup() {
    _GroupVersion.setValue(1);
    if(!this->extensionIsDerivedFrom(App::GeoFeatureGroupExtension::getExtensionClassTypeId())) {
        auto hGrp = App::GetApplication().GetParameterGroupByPath("User parameter:BaseApp/Preference/Group");
        if(hGrp->GetBool("KeepHiddenChildren",true)) {
            auto hiddenChildren = Base::freecad_dynamic_cast<PropertyMap>(
                    getExtendedObject()->getPropertyByName("HiddenChildren"));
            if(!hiddenChildren || hiddenChildren->getContainer()!=getExtendedObject())
                getExtendedObject()->addDynamicProperty("App::PropertyMap", 
                        "HiddenChildren", "Group",0,Prop_Output,true,true);
        }
    }
}

void GroupExtension::onExtendedSetupObject() {
    initSetup();
}

App::DocumentObjectExecReturn *GroupExtension::extensionExecute(void) {
    // This touch property is for propagating changes to upper group
    _GroupTouched.touch();
    return inherited::extensionExecute();
}

std::vector<App::DocumentObject*> GroupExtension::getAllChildren() const {
    std::vector<DocumentObject*> res;
    std::set<DocumentObject*> rset;
    getAllChildren(res,rset);
    return res;
}

void GroupExtension::getAllChildren(std::vector<App::DocumentObject*> &res,
        std::set<App::DocumentObject*> &rset) const
{
    for(auto obj : Group.getValues()) {
        if(!obj || !obj->getNameInDocument())
            continue;
        if(!rset.insert(obj).second)
            continue;
        res.push_back(obj);
        auto ext = GeoFeatureGroupExtension::getNonGeoGroup(obj);
        if(ext) 
            ext->getAllChildren(res,rset);
    }
}
<|MERGE_RESOLUTION|>--- conflicted
+++ resolved
@@ -1,696 +1,689 @@
-/***************************************************************************
- *   Copyright (c) 2006 Werner Mayer <wmayer[at]users.sourceforge.net>     *
- *                                                                         *
- *   This file is part of the FreeCAD CAx development system.              *
- *                                                                         *
- *   This library is free software; you can redistribute it and/or         *
- *   modify it under the terms of the GNU Library General Public           *
- *   License as published by the Free Software Foundation; either          *
- *   version 2 of the License, or (at your option) any later version.      *
- *                                                                         *
- *   This library  is distributed in the hope that it will be useful,      *
- *   but WITHOUT ANY WARRANTY; without even the implied warranty of        *
- *   MERCHANTABILITY or FITNESS FOR A PARTICULAR PURPOSE.  See the         *
- *   GNU Library General Public License for more details.                  *
- *                                                                         *
- *   You should have received a copy of the GNU Library General Public     *
- *   License along with this library; see the file COPYING.LIB. If not,    *
- *   write to the Free Software Foundation, Inc., 59 Temple Place,         *
- *   Suite 330, Boston, MA  02111-1307, USA                                *
- *                                                                         *
- ***************************************************************************/
-
-
-#include "PreCompiled.h"
-
-#ifndef _PreComp_
-# include <boost_bind_bind.hpp>
-#endif
-
-#include "Application.h"
-#include "DocumentObjectGroup.h"
-#include "DocumentObjectGroupPy.h"
-#include "GroupExtensionPy.h"
-#include "Document.h"
-#include "FeaturePythonPyImp.h"
-#include "GeoFeatureGroupExtension.h"
-#include "Link.h"
-#include <Base/Console.h>
-#include <Base/Tools.h>
-
-FC_LOG_LEVEL_INIT("App",true,true);
-
-using namespace App;
-namespace bp = boost::placeholders;
-
-EXTENSION_PROPERTY_SOURCE(App::GroupExtension, App::DocumentObjectExtension)
-
-namespace App {
-EXTENSION_PROPERTY_SOURCE_TEMPLATE(App::GroupExtensionPython, App::GroupExtension)
-
-// explicit template instantiation
-template class AppExport ExtensionPythonT<GroupExtensionPythonT<GroupExtension>>;
-}
-
-GroupExtension::GroupExtension()
-{
-    initExtensionType(GroupExtension::getExtensionClassTypeId());
-    
-    EXTENSION_ADD_PROPERTY_TYPE(Group,(0),"Base",(App::PropertyType)(Prop_None),"List of referenced objects");
-
-    EXTENSION_ADD_PROPERTY_TYPE(_GroupTouched, (false), "Base", 
-            PropertyType(Prop_Hidden|Prop_Transient),0);
-
-    EXTENSION_ADD_PROPERTY_TYPE(_GroupVersion,(0),"Base",
-            (App::PropertyType)(Prop_Hidden|Prop_ReadOnly|Prop_Output),"Internal use for migration");
-
-    static const char *ExportModeEnum[] = {"Disabled", "By Visibility", "Child Query", "Both", 0};
-    ExportMode.setEnums(ExportModeEnum);
-    ExportMode.setStatus(Property::Hidden,true);
-    EXTENSION_ADD_PROPERTY_TYPE(ExportMode,(EXPORT_DISABLED),"Base",(App::PropertyType)(Prop_None),
-            "Disabled: do not export any child.\n\n"
-            "By Visibility: export all children with their current visibility. Note, depending\n"
-            "on your exporter setting, invisible object may or may not be exported.\n\n"
-            "Child Query: export only children whose property 'Enable Export' is set to True.\n"
-            "and export them as visible object regardless of their actual visibility.\n\n"
-            "Both: same as 'Child Query' but with their current visibility.");
-
-}
-
-GroupExtension::~GroupExtension()
-{
-}
-
-bool GroupExtension::queryChildExport(App::DocumentObject *obj) const {
-    if(!obj || !obj->getNameInDocument())
-        return false;
-    switch(ExportMode.getValue()) {
-    case EXPORT_DISABLED:
-        return false;
-    case EXPORT_BY_VISIBILITY:
-        return true;
-    default:
-        break;
-    }
-    auto prop = obj->getPropertyByName("Group_EnableExport");
-    if(prop && prop->getContainer()==obj) {
-        if(!prop->isDerivedFrom(PropertyBool::getClassTypeId())) {
-            if(FC_LOG_INSTANCE.isEnabled(FC_LOGLEVEL_LOG))
-                FC_WARN("Unexpected property type of " <<  prop->getFullName());
-            return true;
-        }
-        return static_cast<PropertyBool*>(prop)->getValue();
-    }
-    prop = obj->addDynamicProperty("App::PropertyBool","Group_EnableExport","Group");
-    static_cast<App::PropertyBool*>(prop)->setValue(true);
-    return true;
-}
-
-DocumentObject* GroupExtension::addObject(const char* sType, const char* pObjectName)
-{
-    DocumentObject* obj = getExtendedObject()->getDocument()->addObject(sType, pObjectName);
-    if(!allowObject(obj)) {
-        getExtendedObject()->getDocument()->removeObject(obj->getNameInDocument());
-        return nullptr;
-    }
-    addObject(obj);
-    return obj;
-}
-
-std::vector<DocumentObject*> GroupExtension::addObject(DocumentObject* obj)
-{
-    std::vector<DocumentObject*> vec = {obj};
-    return addObjects(vec);
-}
-
-std::vector< DocumentObject* > GroupExtension::addObjects(std::vector< DocumentObject* > objs) {
-    
-    auto owner = getExtendedObject();
-    auto inSet = owner->getInListEx(true);
-    inSet.insert(owner);
-
-    std::vector<DocumentObject*> added;
-    std::vector<DocumentObject*> grp = Group.getValues();
-    for(auto obj : objs) {
-            
-        if(inSet.count(obj) || !allowObject(obj) || hasObject(obj))
-            continue;
-        
-        //only one group per object. Note that it is allowed to be in a group and geofeaturegroup. However,
-        //getGroupOfObject() returns only normal groups, no GeoFeatureGroups. Hence this works.
-        auto *group = App::GroupExtension::getGroupOfObject(obj);
-        if(group && group != getExtendedObject())
-            group->getExtensionByType<App::GroupExtension>()->removeObject(obj);
-        
-        //if we are in a geofeaturegroup we need to ensure the object is too
-        auto geogrp = GeoFeatureGroupExtension::getGroupOfObject(getExtendedObject());
-        auto objgrp = GeoFeatureGroupExtension::getGroupOfObject(obj);
-        if( geogrp != objgrp ) {
-            //what to do depends on if we are in  geofeature group or not
-            if(geogrp)
-                geogrp->getExtensionByType<GeoFeatureGroupExtension>()->addObject(obj);
-            else 
-                objgrp->getExtensionByType<GeoFeatureGroupExtension>()->removeObject(obj);
-        }
-        
-        grp.push_back(obj);
-        added.push_back(obj);
-    }
-    
-    Base::ObjectStatusLocker<Property::Status, Property> guard(Property::User3, &Group);
-    Group.setValues(grp);
-    
-    return added;
-}
-
-std::vector< DocumentObject* > GroupExtension::setObjects(std::vector< DocumentObject* > obj) {
-
-    Group.setValues(std::vector< DocumentObject* > ());
-    return addObjects(obj);
-}
-
-std::vector<DocumentObject*> GroupExtension::removeObject(DocumentObject* obj)
-{
-    std::vector<DocumentObject*> vec = {obj};
-    return removeObjects(vec);
-}
-
-std::vector< DocumentObject* > GroupExtension::removeObjects(std::vector< DocumentObject* > objs) {
-
-    const std::vector<DocumentObject*> & grp = Group.getValues();
-    std::vector<DocumentObject*> newGrp = grp;
-    std::vector<DocumentObject*> removed;
-
-    std::vector<DocumentObject*>::iterator end = newGrp.end();
-    for(auto obj : objs) {       
-       auto res = std::remove(newGrp.begin(), end, obj);
-       if(res != end) {
-           end = res;
-           removed.push_back(obj);
-       }
-    }
-    
-    newGrp.erase(end, newGrp.end());
-    if (grp.size() != newGrp.size()) {
-        Base::ObjectStatusLocker<Property::Status, Property> guard(Property::User3, &Group);
-        Group.setValues (newGrp);
-    }
-    
-    return removed;
-}
-
-void GroupExtension::removeObjectsFromDocument()
-{
-#if 1
-    while (Group.getSize() > 0) {
-        // Remove the objects step by step because it can happen
-        // that an object is part of several groups and thus a
-        // double destruction could be possible
-        const std::vector<DocumentObject*> & grp = Group.getValues();
-        removeObjectFromDocument(grp.front());
-    }
-#else
-    const std::vector<DocumentObject*> & grp = Group.getValues();
-    // Use set so iterate on each linked object exactly one time (in case of multiple links to the same document)
-    std::set<DocumentObject*> grpSet (grp.begin(), grp.end());
-
-    for (std::set<DocumentObject*>::iterator it = grpSet.begin(); it != grpSet.end(); ++it) {
-        removeObjectFromDocument(*it);
-    }
-#endif
-}
-
-void GroupExtension::removeObjectFromDocument(DocumentObject* obj)
-{
-    // check that object is not invalid
-    if (!obj || !obj->getNameInDocument())
-        return;
-
-    // remove all children
-    if (obj->hasExtension(GroupExtension::getExtensionClassTypeId())) {
-        GroupExtension *grp = static_cast<GroupExtension*>(obj->getExtension(GroupExtension::getExtensionClassTypeId()));
-
-        // recursive call to remove all subgroups
-        grp->removeObjectsFromDocument();
-    }
-
-    getExtendedObject()->getDocument()->removeObject(obj->getNameInDocument());
-}
-
-DocumentObject *GroupExtension::getObject(const char *Name) const
-{
-    DocumentObject* obj = getExtendedObject()->getDocument()->getObject(Name);
-    if (obj && hasObject(obj))
-        return obj;
-    return 0;
-}
-
-bool GroupExtension::hasObject(const DocumentObject* obj, bool recursive) const
-{
-
-    if(obj == getExtendedObject())
-        return false;
-
-    const std::vector<DocumentObject*>& grp = Group.getValues();
-    for (auto child : grp) {
-
-        if(!child)
-            continue;
-
-        if (child == obj) {
-            return true;
-        } else if (child == getExtendedObject()) {
-            Base::RuntimeError("Cyclic dependencies detected: Search cannot be performed");
-        } else if ( recursive && child->hasExtension(GroupExtension::getExtensionClassTypeId()) ) {
-
-            App::GroupExtension *subGroup = static_cast<App::GroupExtension *> (
-                                    child->getExtension(GroupExtension::getExtensionClassTypeId()));
-            std::vector<const GroupExtension*> history;
-            history.push_back(this);
-
-            if (subGroup->recursiveHasObject (obj, subGroup, history)) {
-                return true;
-            }
-        }
-    }
-
-    return false;
-}
-
-bool GroupExtension::recursiveHasObject(const DocumentObject* obj, const GroupExtension* group, 
-                                        std::vector< const GroupExtension* > history) const {
-
-    //the purpose is to prevent infinite recursion when groups form a cyclic graph. To do this 
-    //we store every group we processed on the current leave of the tree, and if we reach an 
-    //already processed group we know that it not really is a tree but a cycle.
-    history.push_back(this);
-
-    //we use hasObject with out recursion to allow override in derived classes
-    if(group->hasObject(obj, false))
-        return true;
-
-    //we checked for the searched object already with hasObject and did not find it, now we need to
-    //do the same for all subgroups
-    for (auto child : group->Group.getValues()) {
-
-        if(!child)
-            continue;
-
-        if ( child->hasExtension(GroupExtension::getExtensionClassTypeId()) ) {
-
-            auto ext = child->getExtensionByType<GroupExtension>();
-            
-            if(std::find(history.begin(), history.end(), ext) != history.end())
-                Base::RuntimeError("Cyclic dependencies detected: Search cannot be performed");
-
-            if (recursiveHasObject(obj, ext, history)) {
-                return true;
-            }
-        }
-    }
-    return false;
-}
-
-bool GroupExtension::isChildOf(const GroupExtension* group, bool recursive) const
-{
-    return group->hasObject(getExtendedObject(), recursive);
-}
-
-const std::vector<DocumentObject*> &GroupExtension::getObjects() const
-{
-    return Group.getValues();
-}
-
-std::vector<DocumentObject*> GroupExtension::getObjectsOfType(const Base::Type& typeId) const
-{
-    std::vector<DocumentObject*> type;
-    const std::vector<DocumentObject*>& grp = Group.getValues();
-    for (std::vector<DocumentObject*>::const_iterator it = grp.begin(); it != grp.end(); ++it) {
-        if ( (*it)->getTypeId().isDerivedFrom(typeId))
-            type.push_back(*it);
-    }
-
-    return type;
-}
-
-int GroupExtension::countObjectsOfType(const Base::Type& typeId) const
-{
-    int type=0;
-    const std::vector<DocumentObject*>& grp = Group.getValues();
-    for (std::vector<DocumentObject*>::const_iterator it = grp.begin(); it != grp.end(); ++it) {
-        if ( (*it)->getTypeId().isDerivedFrom(typeId))
-            type++;
-    }
-
-    return type;
-}
-
-DocumentObject* GroupExtension::getGroupOfObject(const DocumentObject* obj)
-{
-    //note that we return here only Groups, but nothing derived from it, e.g. no GeoFeatureGroups.
-    //That is important as there are clear differences between groups/geofeature groups (e.g. an object
-    //can be in only one group, and only one geofeaturegroup, however, it can be in both at the same time)
-    for (auto o : obj->getInList()) {
-        if(GeoFeatureGroupExtension::isNonGeoGroup(o))
-            return o;
-    }
-
-    return nullptr;
-}
-
-PyObject* GroupExtension::getExtensionPyObject(void) {
-
-    if (ExtensionPythonObject.is(Py::_None())){
-        // ref counter is set to 1
-        auto grp = new GroupExtensionPy(this);
-        ExtensionPythonObject = Py::Object(grp,true);
-    }
-    return Py::new_reference_to(ExtensionPythonObject);
-}
-
-static int _ToggleNestedVisibility;
-
-GroupExtension::ToggleNestedVisibility::ToggleNestedVisibility() {
-    ++_ToggleNestedVisibility;
-}
-
-GroupExtension::ToggleNestedVisibility::~ToggleNestedVisibility() {
-    if(_ToggleNestedVisibility>0)
-        --_ToggleNestedVisibility;
-}
-
-void GroupExtension::extensionOnChanged(const Property* p) {
-
-    auto owner = getExtendedObject();
-
-    //objects are only allowed in a single group. Note that this check must only be done for normal
-    //groups, not any derived classes
-    if(p == &Group && !Group.testStatus(Property::User3)) {
-
-        if(!owner->isRestoring() && !owner->getDocument()->isPerformingTransaction()) {
-
-            std::unordered_set<App::DocumentObject*> objSet;
-
-            int error = Group.removeIf( [&](App::DocumentObject *obj) {
-                if(!obj || !obj->getNameInDocument()) {
-                    if(obj)
-                        FC_WARN("Remove invalid member " << obj->getFullName() 
-                                <<  " from " << owner->getFullName());
-                    return true;
-                }
-                if(!objSet.insert(obj).second) {
-                    FC_WARN("Remove duplicated member " << obj->getFullName() 
-                            <<  " from " << owner->getFullName());
-                    return true;
-                }
-
-                //we have already set the obj into the group, so in a case of multiple groups getGroupOfObject
-                //would return anyone of it and hence it is possible that we miss an error. We need a custom check
-                for(auto in : obj->getInList()) {
-                    if(in!=owner && GeoFeatureGroupExtension::isNonGeoGroup(in)) {
-                        FC_WARN("Remove " << obj->getFullName() <<  " from " 
-                                << owner->getFullName() << " because of multiple owner groups");
-                        return true;
-                    }
-                }
-                return false;
-            });
-
-            auto hiddenChildren = Base::freecad_dynamic_cast<PropertyMap>(
-                    owner->getPropertyByName("HiddenChildren"));
-            if(hiddenChildren) {
-                auto hiddens = hiddenChildren->getValues();
-                for(auto it=hiddens.begin();it!=hiddens.end();) {
-                    if(!Group.find(it->first.c_str()))
-                        it = hiddens.erase(it);
-                    else
-                        ++it;
-                }
-                if(hiddenChildren->getSize()!=(int)hiddens.size())
-                    hiddenChildren->setValues(std::move(hiddens));
-            }
-
-            if(error) {
-#if 1
-                FC_THROWM(Base::RuntimeError,"Auto correct group member for " << owner->getFullName());
-#else
-                // Since we are auto correcting, just issue a warning
-                FC_WARN("Auto correct group member for " << owner->getFullName());
-#endif
-            }
-        }
-    }
-
-    if(p == &getExportGroupProperty() || p == &ExportMode) {
-        _Conns.clear();
-<<<<<<< HEAD
-        for(auto obj : getExportGroupProperty().getValues()) {
-            if(!obj || !obj->getNameInDocument())
-                continue;
-            queryChildExport(obj);
-            _Conns.push_back(obj->Visibility.signalChanged.connect(boost::bind(
-                            &GroupExtension::slotChildChanged,this,_1)));
-            auto groupTouched = Base::freecad_dynamic_cast<PropertyBool>(
-                    obj->getPropertyByName("_GroupTouched"));
-            if(groupTouched && groupTouched->getContainer() == obj)
-                _Conns.push_back(groupTouched->signalChanged.connect(boost::bind(
-                                &GroupExtension::slotChildChanged,this,_1)));
-        }
-    } else if(p == &owner->Visibility) {
-        if(!_togglingVisibility 
-                && !owner->getDocument()->testStatus(Document::Restoring)
-                && !owner->getDocument()->isPerformingTransaction())
-        {
-            bool touched = false;
-            bool vis = owner->Visibility.getValue();
-
-            auto hiddenChildren = Base::freecad_dynamic_cast<PropertyMap>(
-                    owner->getPropertyByName("HiddenChildren"));
-            if(hiddenChildren && hiddenChildren->getContainer()!=owner)
-                hiddenChildren = 0;
-
-            Base::FlagToggler<> guard(_togglingVisibility);
-
-            if(hiddenChildren && _ToggleNestedVisibility!=0) {
-                if(vis)
-                    hiddenChildren->setValues({});
-                else {
-                    std::map<std::string,std::string> hc;
-                    for(auto obj : Group.getValues()) {
-                        if(!obj || !obj->getNameInDocument())
-                            continue;
-                        hc.emplace(obj->getNameInDocument(),"");
-                    }
-                    hiddenChildren->setValues(std::move(hc));
-                }
-                hiddenChildren = 0;
-            }
-
-            int visCount = 0;
-            for(auto obj : Group.getValues()) {
-                if(!obj || !obj->getNameInDocument())
-                    continue;
-                if(obj->Visibility.getValue()!=vis) {
-                    if(vis && hiddenChildren && hiddenChildren->getValue(obj->getNameInDocument()))
-                        continue;
-                    touched = true;
-                    obj->Visibility.setValue(vis);
-                    if(vis) 
-                        ++visCount;
-                }
-            }
-
-            if(hiddenChildren && vis && !visCount) {
-                // In case all children is invisible, and the group itself is
-                // made visible. Set all children as visible.
-                for(auto obj : Group.getValues()) {
-                    if(!obj || !obj->getNameInDocument())
-                        continue;
-                    obj->Visibility.setValue(true);
-                }
-                std::map<std::string,std::string> hc;
-                hiddenChildren->setValues(hc);
-            }
-
-            if(touched) {
-                if(_GroupTouched.testStatus(Property::Output))
-                    _GroupTouched.touch();
-                else {
-                    Base::ObjectStatusLocker<Property::Status, Property> guard(Property::Output, &_GroupTouched);
-                    // Temporary set the Property::Output on _GroupTouched, so that
-                    // it does not touch the owner object, but still signal
-                    // Part::Feature shape cache update.
-                    _GroupTouched.touch();
-                }
-=======
-        for(auto obj : Group.getValue()) {
-            if(obj && obj->getNameInDocument()) {
-                _Conns[obj] = obj->signalChanged.connect(boost::bind(
-                            &GroupExtension::slotChildChanged,this,bp::_1, bp::_2));
->>>>>>> 6e40c19f
-            }
-        }
-    }
-
-    App::Extension::extensionOnChanged(p);
-}
-
-void GroupExtension::slotChildChanged(const Property &prop) {
-    auto obj = static_cast<DocumentObject*>(prop.getContainer());
-    if(obj && !_togglingVisibility 
-           && !obj->getDocument()->testStatus(Document::Restoring) 
-           && !obj->getDocument()->isPerformingTransaction())
-    {
-        if(ExportMode.getValue() == EXPORT_BY_VISIBILITY
-                || _GroupTouched.testStatus(Property::Output))
-        {
-            _GroupTouched.touch();
-        } else {
-            Base::ObjectStatusLocker<Property::Status, Property> guard(Property::Output, &_GroupTouched);
-            // Temporary set the Property::Output on _GroupTouched, so that it
-            // does not touch the owner object, but can still inform of
-            // children visibility changes
-            _GroupTouched.touch();
-        }
-
-        if(strcmp(prop.getName(), "Visibility")==0) {
-            auto owner = getExtendedObject();
-            auto hiddenChildren = Base::freecad_dynamic_cast<PropertyMap>(
-                                    owner->getPropertyByName("HiddenChildren"));
-            if(hiddenChildren && hiddenChildren->getContainer()==owner) {
-                std::map<std::string,std::string> hc;
-                for(auto obj : Group.getValues()) {
-                    if(!obj || !obj->getNameInDocument())
-                        continue;
-                    if(!obj->Visibility.getValue()) 
-                        hc.emplace(obj->getNameInDocument(),"");
-                }
-                hiddenChildren->setValues(std::move(hc));
-            }
-        }
-    }
-}
-
-bool GroupExtension::extensionGetSubObject(DocumentObject *&ret, const char *subname,
-        PyObject **pyObj, Base::Matrix4D *mat, bool /*transform*/, int depth) const 
-{
-    const char *dot;
-    if(!subname || *subname==0) {
-        auto obj = Base::freecad_dynamic_cast<const DocumentObject>(getExtendedContainer());
-        ret = const_cast<DocumentObject*>(obj);
-        return true;
-    }
-    dot=strchr(subname,'.');
-    if(!dot)
-        return false;
-    if(subname[0]!='$')
-        ret = Group.find(std::string(subname,dot));
-    else{
-        std::string name = std::string(subname+1,dot);
-        for(auto child : Group.getValues()) {
-            if(name == child->Label.getStrValue()){
-                ret = child;
-                break;
-            }
-        }
-    }
-    if(!ret) 
-        return false;
-    ret = ret->getSubObject(dot+1,pyObj,mat,true,depth+1);
-    return true;
-}
-
-bool GroupExtension::extensionGetSubObjects(std::vector<std::string> &ret, int reason) const {
-    if(reason == DocumentObject::GS_DEFAULT && ExportMode.getValue() == EXPORT_DISABLED)
-        return true;
-
-    for(auto obj : getExportGroupProperty().getValues()) {
-        if(obj && obj->getNameInDocument()) {
-            if(reason!=DocumentObject::GS_DEFAULT || queryChildExport(obj))
-                ret.push_back(std::string(obj->getNameInDocument())+'.');
-        }
-    }
-    return true;
-}
-
-int GroupExtension::extensionIsElementVisibleEx(const char *subname, int reason) const {
-    auto element = Data::ComplexGeoData::findElementName(subname);
-    if(subname != element) {
-        if(reason!=DocumentObject::GS_SELECT || !LinkBaseExtension::isSubnameHidden(getExtendedObject(),subname))
-            return -1;
-        return 0;
-    }
-    if(reason == DocumentObject::GS_DEFAULT && ExportMode.getValue()==EXPORT_BY_CHILD_QUERY)
-        return 1;
-    return extensionIsElementVisible(element);
-}
-
-int GroupExtension::extensionIsElementVisible(const char *element) const {
-    auto hiddenChildren = Base::freecad_dynamic_cast<PropertyMap>(
-            getExtendedObject()->getPropertyByName("HiddenChildren"));
-    if(!hiddenChildren || hiddenChildren->getContainer()!=getExtendedObject())
-        return -1;
-    return hiddenChildren->getValue(element)?0:1;
-}
-
-void GroupExtension::onExtendedDocumentRestored() {
-    if(_GroupVersion.getValue()==0) {
-        initSetup();
-        auto hiddenChildren = Base::freecad_dynamic_cast<PropertyMap>(
-                getExtendedObject()->getPropertyByName("HiddenChildren"));
-        if(hiddenChildren && hiddenChildren->getContainer()==getExtendedObject()) {
-            std::map<std::string,std::string> hc;
-            for(auto child : Group.getValue()) {
-                if(child && child->getNameInDocument() && !child->Visibility.getValue())
-                    hc.emplace(child->getNameInDocument(),"");
-            }
-            hiddenChildren->setValues(std::move(hc));
-        }
-    }
-}
-
-void GroupExtension::initSetup() {
-    _GroupVersion.setValue(1);
-    if(!this->extensionIsDerivedFrom(App::GeoFeatureGroupExtension::getExtensionClassTypeId())) {
-        auto hGrp = App::GetApplication().GetParameterGroupByPath("User parameter:BaseApp/Preference/Group");
-        if(hGrp->GetBool("KeepHiddenChildren",true)) {
-            auto hiddenChildren = Base::freecad_dynamic_cast<PropertyMap>(
-                    getExtendedObject()->getPropertyByName("HiddenChildren"));
-            if(!hiddenChildren || hiddenChildren->getContainer()!=getExtendedObject())
-                getExtendedObject()->addDynamicProperty("App::PropertyMap", 
-                        "HiddenChildren", "Group",0,Prop_Output,true,true);
-        }
-    }
-}
-
-void GroupExtension::onExtendedSetupObject() {
-    initSetup();
-}
-
-App::DocumentObjectExecReturn *GroupExtension::extensionExecute(void) {
-    // This touch property is for propagating changes to upper group
-    _GroupTouched.touch();
-    return inherited::extensionExecute();
-}
-
-std::vector<App::DocumentObject*> GroupExtension::getAllChildren() const {
-    std::vector<DocumentObject*> res;
-    std::set<DocumentObject*> rset;
-    getAllChildren(res,rset);
-    return res;
-}
-
-void GroupExtension::getAllChildren(std::vector<App::DocumentObject*> &res,
-        std::set<App::DocumentObject*> &rset) const
-{
-    for(auto obj : Group.getValues()) {
-        if(!obj || !obj->getNameInDocument())
-            continue;
-        if(!rset.insert(obj).second)
-            continue;
-        res.push_back(obj);
-        auto ext = GeoFeatureGroupExtension::getNonGeoGroup(obj);
-        if(ext) 
-            ext->getAllChildren(res,rset);
-    }
-}
+/***************************************************************************
+ *   Copyright (c) 2006 Werner Mayer <wmayer[at]users.sourceforge.net>     *
+ *                                                                         *
+ *   This file is part of the FreeCAD CAx development system.              *
+ *                                                                         *
+ *   This library is free software; you can redistribute it and/or         *
+ *   modify it under the terms of the GNU Library General Public           *
+ *   License as published by the Free Software Foundation; either          *
+ *   version 2 of the License, or (at your option) any later version.      *
+ *                                                                         *
+ *   This library  is distributed in the hope that it will be useful,      *
+ *   but WITHOUT ANY WARRANTY; without even the implied warranty of        *
+ *   MERCHANTABILITY or FITNESS FOR A PARTICULAR PURPOSE.  See the         *
+ *   GNU Library General Public License for more details.                  *
+ *                                                                         *
+ *   You should have received a copy of the GNU Library General Public     *
+ *   License along with this library; see the file COPYING.LIB. If not,    *
+ *   write to the Free Software Foundation, Inc., 59 Temple Place,         *
+ *   Suite 330, Boston, MA  02111-1307, USA                                *
+ *                                                                         *
+ ***************************************************************************/
+
+
+#include "PreCompiled.h"
+
+#ifndef _PreComp_
+# include <boost_bind_bind.hpp>
+#endif
+
+#include "Application.h"
+#include "DocumentObjectGroup.h"
+#include "DocumentObjectGroupPy.h"
+#include "GroupExtensionPy.h"
+#include "Document.h"
+#include "FeaturePythonPyImp.h"
+#include "GeoFeatureGroupExtension.h"
+#include "Link.h"
+#include <Base/Console.h>
+#include <Base/Tools.h>
+
+FC_LOG_LEVEL_INIT("App",true,true);
+
+using namespace App;
+namespace bp = boost::placeholders;
+
+EXTENSION_PROPERTY_SOURCE(App::GroupExtension, App::DocumentObjectExtension)
+
+namespace App {
+EXTENSION_PROPERTY_SOURCE_TEMPLATE(App::GroupExtensionPython, App::GroupExtension)
+
+// explicit template instantiation
+template class AppExport ExtensionPythonT<GroupExtensionPythonT<GroupExtension>>;
+}
+
+GroupExtension::GroupExtension()
+{
+    initExtensionType(GroupExtension::getExtensionClassTypeId());
+    
+    EXTENSION_ADD_PROPERTY_TYPE(Group,(0),"Base",(App::PropertyType)(Prop_None),"List of referenced objects");
+
+    EXTENSION_ADD_PROPERTY_TYPE(_GroupTouched, (false), "Base", 
+            PropertyType(Prop_Hidden|Prop_Transient),0);
+
+    EXTENSION_ADD_PROPERTY_TYPE(_GroupVersion,(0),"Base",
+            (App::PropertyType)(Prop_Hidden|Prop_ReadOnly|Prop_Output),"Internal use for migration");
+
+    static const char *ExportModeEnum[] = {"Disabled", "By Visibility", "Child Query", "Both", 0};
+    ExportMode.setEnums(ExportModeEnum);
+    ExportMode.setStatus(Property::Hidden,true);
+    EXTENSION_ADD_PROPERTY_TYPE(ExportMode,(EXPORT_DISABLED),"Base",(App::PropertyType)(Prop_None),
+            "Disabled: do not export any child.\n\n"
+            "By Visibility: export all children with their current visibility. Note, depending\n"
+            "on your exporter setting, invisible object may or may not be exported.\n\n"
+            "Child Query: export only children whose property 'Enable Export' is set to True.\n"
+            "and export them as visible object regardless of their actual visibility.\n\n"
+            "Both: same as 'Child Query' but with their current visibility.");
+
+}
+
+GroupExtension::~GroupExtension()
+{
+}
+
+bool GroupExtension::queryChildExport(App::DocumentObject *obj) const {
+    if(!obj || !obj->getNameInDocument())
+        return false;
+    switch(ExportMode.getValue()) {
+    case EXPORT_DISABLED:
+        return false;
+    case EXPORT_BY_VISIBILITY:
+        return true;
+    default:
+        break;
+    }
+    auto prop = obj->getPropertyByName("Group_EnableExport");
+    if(prop && prop->getContainer()==obj) {
+        if(!prop->isDerivedFrom(PropertyBool::getClassTypeId())) {
+            if(FC_LOG_INSTANCE.isEnabled(FC_LOGLEVEL_LOG))
+                FC_WARN("Unexpected property type of " <<  prop->getFullName());
+            return true;
+        }
+        return static_cast<PropertyBool*>(prop)->getValue();
+    }
+    prop = obj->addDynamicProperty("App::PropertyBool","Group_EnableExport","Group");
+    static_cast<App::PropertyBool*>(prop)->setValue(true);
+    return true;
+}
+
+DocumentObject* GroupExtension::addObject(const char* sType, const char* pObjectName)
+{
+    DocumentObject* obj = getExtendedObject()->getDocument()->addObject(sType, pObjectName);
+    if(!allowObject(obj)) {
+        getExtendedObject()->getDocument()->removeObject(obj->getNameInDocument());
+        return nullptr;
+    }
+    addObject(obj);
+    return obj;
+}
+
+std::vector<DocumentObject*> GroupExtension::addObject(DocumentObject* obj)
+{
+    std::vector<DocumentObject*> vec = {obj};
+    return addObjects(vec);
+}
+
+std::vector< DocumentObject* > GroupExtension::addObjects(std::vector< DocumentObject* > objs) {
+    
+    auto owner = getExtendedObject();
+    auto inSet = owner->getInListEx(true);
+    inSet.insert(owner);
+
+    std::vector<DocumentObject*> added;
+    std::vector<DocumentObject*> grp = Group.getValues();
+    for(auto obj : objs) {
+            
+        if(inSet.count(obj) || !allowObject(obj) || hasObject(obj))
+            continue;
+        
+        //only one group per object. Note that it is allowed to be in a group and geofeaturegroup. However,
+        //getGroupOfObject() returns only normal groups, no GeoFeatureGroups. Hence this works.
+        auto *group = App::GroupExtension::getGroupOfObject(obj);
+        if(group && group != getExtendedObject())
+            group->getExtensionByType<App::GroupExtension>()->removeObject(obj);
+        
+        //if we are in a geofeaturegroup we need to ensure the object is too
+        auto geogrp = GeoFeatureGroupExtension::getGroupOfObject(getExtendedObject());
+        auto objgrp = GeoFeatureGroupExtension::getGroupOfObject(obj);
+        if( geogrp != objgrp ) {
+            //what to do depends on if we are in  geofeature group or not
+            if(geogrp)
+                geogrp->getExtensionByType<GeoFeatureGroupExtension>()->addObject(obj);
+            else 
+                objgrp->getExtensionByType<GeoFeatureGroupExtension>()->removeObject(obj);
+        }
+        
+        grp.push_back(obj);
+        added.push_back(obj);
+    }
+    
+    Base::ObjectStatusLocker<Property::Status, Property> guard(Property::User3, &Group);
+    Group.setValues(grp);
+    
+    return added;
+}
+
+std::vector< DocumentObject* > GroupExtension::setObjects(std::vector< DocumentObject* > obj) {
+
+    Group.setValues(std::vector< DocumentObject* > ());
+    return addObjects(obj);
+}
+
+std::vector<DocumentObject*> GroupExtension::removeObject(DocumentObject* obj)
+{
+    std::vector<DocumentObject*> vec = {obj};
+    return removeObjects(vec);
+}
+
+std::vector< DocumentObject* > GroupExtension::removeObjects(std::vector< DocumentObject* > objs) {
+
+    const std::vector<DocumentObject*> & grp = Group.getValues();
+    std::vector<DocumentObject*> newGrp = grp;
+    std::vector<DocumentObject*> removed;
+
+    std::vector<DocumentObject*>::iterator end = newGrp.end();
+    for(auto obj : objs) {       
+       auto res = std::remove(newGrp.begin(), end, obj);
+       if(res != end) {
+           end = res;
+           removed.push_back(obj);
+       }
+    }
+    
+    newGrp.erase(end, newGrp.end());
+    if (grp.size() != newGrp.size()) {
+        Base::ObjectStatusLocker<Property::Status, Property> guard(Property::User3, &Group);
+        Group.setValues (newGrp);
+    }
+    
+    return removed;
+}
+
+void GroupExtension::removeObjectsFromDocument()
+{
+#if 1
+    while (Group.getSize() > 0) {
+        // Remove the objects step by step because it can happen
+        // that an object is part of several groups and thus a
+        // double destruction could be possible
+        const std::vector<DocumentObject*> & grp = Group.getValues();
+        removeObjectFromDocument(grp.front());
+    }
+#else
+    const std::vector<DocumentObject*> & grp = Group.getValues();
+    // Use set so iterate on each linked object exactly one time (in case of multiple links to the same document)
+    std::set<DocumentObject*> grpSet (grp.begin(), grp.end());
+
+    for (std::set<DocumentObject*>::iterator it = grpSet.begin(); it != grpSet.end(); ++it) {
+        removeObjectFromDocument(*it);
+    }
+#endif
+}
+
+void GroupExtension::removeObjectFromDocument(DocumentObject* obj)
+{
+    // check that object is not invalid
+    if (!obj || !obj->getNameInDocument())
+        return;
+
+    // remove all children
+    if (obj->hasExtension(GroupExtension::getExtensionClassTypeId())) {
+        GroupExtension *grp = static_cast<GroupExtension*>(obj->getExtension(GroupExtension::getExtensionClassTypeId()));
+
+        // recursive call to remove all subgroups
+        grp->removeObjectsFromDocument();
+    }
+
+    getExtendedObject()->getDocument()->removeObject(obj->getNameInDocument());
+}
+
+DocumentObject *GroupExtension::getObject(const char *Name) const
+{
+    DocumentObject* obj = getExtendedObject()->getDocument()->getObject(Name);
+    if (obj && hasObject(obj))
+        return obj;
+    return 0;
+}
+
+bool GroupExtension::hasObject(const DocumentObject* obj, bool recursive) const
+{
+
+    if(obj == getExtendedObject())
+        return false;
+
+    const std::vector<DocumentObject*>& grp = Group.getValues();
+    for (auto child : grp) {
+
+        if(!child)
+            continue;
+
+        if (child == obj) {
+            return true;
+        } else if (child == getExtendedObject()) {
+            Base::RuntimeError("Cyclic dependencies detected: Search cannot be performed");
+        } else if ( recursive && child->hasExtension(GroupExtension::getExtensionClassTypeId()) ) {
+
+            App::GroupExtension *subGroup = static_cast<App::GroupExtension *> (
+                                    child->getExtension(GroupExtension::getExtensionClassTypeId()));
+            std::vector<const GroupExtension*> history;
+            history.push_back(this);
+
+            if (subGroup->recursiveHasObject (obj, subGroup, history)) {
+                return true;
+            }
+        }
+    }
+
+    return false;
+}
+
+bool GroupExtension::recursiveHasObject(const DocumentObject* obj, const GroupExtension* group, 
+                                        std::vector< const GroupExtension* > history) const {
+
+    //the purpose is to prevent infinite recursion when groups form a cyclic graph. To do this 
+    //we store every group we processed on the current leave of the tree, and if we reach an 
+    //already processed group we know that it not really is a tree but a cycle.
+    history.push_back(this);
+
+    //we use hasObject with out recursion to allow override in derived classes
+    if(group->hasObject(obj, false))
+        return true;
+
+    //we checked for the searched object already with hasObject and did not find it, now we need to
+    //do the same for all subgroups
+    for (auto child : group->Group.getValues()) {
+
+        if(!child)
+            continue;
+
+        if ( child->hasExtension(GroupExtension::getExtensionClassTypeId()) ) {
+
+            auto ext = child->getExtensionByType<GroupExtension>();
+            
+            if(std::find(history.begin(), history.end(), ext) != history.end())
+                Base::RuntimeError("Cyclic dependencies detected: Search cannot be performed");
+
+            if (recursiveHasObject(obj, ext, history)) {
+                return true;
+            }
+        }
+    }
+    return false;
+}
+
+bool GroupExtension::isChildOf(const GroupExtension* group, bool recursive) const
+{
+    return group->hasObject(getExtendedObject(), recursive);
+}
+
+const std::vector<DocumentObject*> &GroupExtension::getObjects() const
+{
+    return Group.getValues();
+}
+
+std::vector<DocumentObject*> GroupExtension::getObjectsOfType(const Base::Type& typeId) const
+{
+    std::vector<DocumentObject*> type;
+    const std::vector<DocumentObject*>& grp = Group.getValues();
+    for (std::vector<DocumentObject*>::const_iterator it = grp.begin(); it != grp.end(); ++it) {
+        if ( (*it)->getTypeId().isDerivedFrom(typeId))
+            type.push_back(*it);
+    }
+
+    return type;
+}
+
+int GroupExtension::countObjectsOfType(const Base::Type& typeId) const
+{
+    int type=0;
+    const std::vector<DocumentObject*>& grp = Group.getValues();
+    for (std::vector<DocumentObject*>::const_iterator it = grp.begin(); it != grp.end(); ++it) {
+        if ( (*it)->getTypeId().isDerivedFrom(typeId))
+            type++;
+    }
+
+    return type;
+}
+
+DocumentObject* GroupExtension::getGroupOfObject(const DocumentObject* obj)
+{
+    //note that we return here only Groups, but nothing derived from it, e.g. no GeoFeatureGroups.
+    //That is important as there are clear differences between groups/geofeature groups (e.g. an object
+    //can be in only one group, and only one geofeaturegroup, however, it can be in both at the same time)
+    for (auto o : obj->getInList()) {
+        if(GeoFeatureGroupExtension::isNonGeoGroup(o))
+            return o;
+    }
+
+    return nullptr;
+}
+
+PyObject* GroupExtension::getExtensionPyObject(void) {
+
+    if (ExtensionPythonObject.is(Py::_None())){
+        // ref counter is set to 1
+        auto grp = new GroupExtensionPy(this);
+        ExtensionPythonObject = Py::Object(grp,true);
+    }
+    return Py::new_reference_to(ExtensionPythonObject);
+}
+
+static int _ToggleNestedVisibility;
+
+GroupExtension::ToggleNestedVisibility::ToggleNestedVisibility() {
+    ++_ToggleNestedVisibility;
+}
+
+GroupExtension::ToggleNestedVisibility::~ToggleNestedVisibility() {
+    if(_ToggleNestedVisibility>0)
+        --_ToggleNestedVisibility;
+}
+
+void GroupExtension::extensionOnChanged(const Property* p) {
+
+    auto owner = getExtendedObject();
+
+    //objects are only allowed in a single group. Note that this check must only be done for normal
+    //groups, not any derived classes
+    if(p == &Group && !Group.testStatus(Property::User3)) {
+
+        if(!owner->isRestoring() && !owner->getDocument()->isPerformingTransaction()) {
+
+            std::unordered_set<App::DocumentObject*> objSet;
+
+            int error = Group.removeIf( [&](App::DocumentObject *obj) {
+                if(!obj || !obj->getNameInDocument()) {
+                    if(obj)
+                        FC_WARN("Remove invalid member " << obj->getFullName() 
+                                <<  " from " << owner->getFullName());
+                    return true;
+                }
+                if(!objSet.insert(obj).second) {
+                    FC_WARN("Remove duplicated member " << obj->getFullName() 
+                            <<  " from " << owner->getFullName());
+                    return true;
+                }
+
+                //we have already set the obj into the group, so in a case of multiple groups getGroupOfObject
+                //would return anyone of it and hence it is possible that we miss an error. We need a custom check
+                for(auto in : obj->getInList()) {
+                    if(in!=owner && GeoFeatureGroupExtension::isNonGeoGroup(in)) {
+                        FC_WARN("Remove " << obj->getFullName() <<  " from " 
+                                << owner->getFullName() << " because of multiple owner groups");
+                        return true;
+                    }
+                }
+                return false;
+            });
+
+            auto hiddenChildren = Base::freecad_dynamic_cast<PropertyMap>(
+                    owner->getPropertyByName("HiddenChildren"));
+            if(hiddenChildren) {
+                auto hiddens = hiddenChildren->getValues();
+                for(auto it=hiddens.begin();it!=hiddens.end();) {
+                    if(!Group.find(it->first.c_str()))
+                        it = hiddens.erase(it);
+                    else
+                        ++it;
+                }
+                if(hiddenChildren->getSize()!=(int)hiddens.size())
+                    hiddenChildren->setValues(std::move(hiddens));
+            }
+
+            if(error) {
+#if 1
+                FC_THROWM(Base::RuntimeError,"Auto correct group member for " << owner->getFullName());
+#else
+                // Since we are auto correcting, just issue a warning
+                FC_WARN("Auto correct group member for " << owner->getFullName());
+#endif
+            }
+        }
+    }
+
+    if(p == &getExportGroupProperty() || p == &ExportMode) {
+        _Conns.clear();
+        for(auto obj : getExportGroupProperty().getValues()) {
+            if(!obj || !obj->getNameInDocument())
+                continue;
+            queryChildExport(obj);
+            _Conns.push_back(obj->Visibility.signalChanged.connect(boost::bind(
+                            &GroupExtension::slotChildChanged,this,bp::_1)));
+            auto groupTouched = Base::freecad_dynamic_cast<PropertyBool>(
+                    obj->getPropertyByName("_GroupTouched"));
+            if(groupTouched && groupTouched->getContainer() == obj)
+                _Conns.push_back(groupTouched->signalChanged.connect(boost::bind(
+                                &GroupExtension::slotChildChanged,this,bp::_1)));
+        }
+    } else if(p == &owner->Visibility) {
+        if(!_togglingVisibility 
+                && !owner->getDocument()->testStatus(Document::Restoring)
+                && !owner->getDocument()->isPerformingTransaction())
+        {
+            bool touched = false;
+            bool vis = owner->Visibility.getValue();
+
+            auto hiddenChildren = Base::freecad_dynamic_cast<PropertyMap>(
+                    owner->getPropertyByName("HiddenChildren"));
+            if(hiddenChildren && hiddenChildren->getContainer()!=owner)
+                hiddenChildren = 0;
+
+            Base::FlagToggler<> guard(_togglingVisibility);
+
+            if(hiddenChildren && _ToggleNestedVisibility!=0) {
+                if(vis)
+                    hiddenChildren->setValues({});
+                else {
+                    std::map<std::string,std::string> hc;
+                    for(auto obj : Group.getValues()) {
+                        if(!obj || !obj->getNameInDocument())
+                            continue;
+                        hc.emplace(obj->getNameInDocument(),"");
+                    }
+                    hiddenChildren->setValues(std::move(hc));
+                }
+                hiddenChildren = 0;
+            }
+
+            int visCount = 0;
+            for(auto obj : Group.getValues()) {
+                if(!obj || !obj->getNameInDocument())
+                    continue;
+                if(obj->Visibility.getValue()!=vis) {
+                    if(vis && hiddenChildren && hiddenChildren->getValue(obj->getNameInDocument()))
+                        continue;
+                    touched = true;
+                    obj->Visibility.setValue(vis);
+                    if(vis) 
+                        ++visCount;
+                }
+            }
+
+            if(hiddenChildren && vis && !visCount) {
+                // In case all children is invisible, and the group itself is
+                // made visible. Set all children as visible.
+                for(auto obj : Group.getValues()) {
+                    if(!obj || !obj->getNameInDocument())
+                        continue;
+                    obj->Visibility.setValue(true);
+                }
+                std::map<std::string,std::string> hc;
+                hiddenChildren->setValues(hc);
+            }
+
+            if(touched) {
+                if(_GroupTouched.testStatus(Property::Output))
+                    _GroupTouched.touch();
+                else {
+                    Base::ObjectStatusLocker<Property::Status, Property> guard(Property::Output, &_GroupTouched);
+                    // Temporary set the Property::Output on _GroupTouched, so that
+                    // it does not touch the owner object, but still signal
+                    // Part::Feature shape cache update.
+                    _GroupTouched.touch();
+                }
+            }
+        }
+    }
+
+    App::Extension::extensionOnChanged(p);
+}
+
+void GroupExtension::slotChildChanged(const Property &prop) {
+    auto obj = static_cast<DocumentObject*>(prop.getContainer());
+    if(obj && !_togglingVisibility 
+           && !obj->getDocument()->testStatus(Document::Restoring) 
+           && !obj->getDocument()->isPerformingTransaction())
+    {
+        if(ExportMode.getValue() == EXPORT_BY_VISIBILITY
+                || _GroupTouched.testStatus(Property::Output))
+        {
+            _GroupTouched.touch();
+        } else {
+            Base::ObjectStatusLocker<Property::Status, Property> guard(Property::Output, &_GroupTouched);
+            // Temporary set the Property::Output on _GroupTouched, so that it
+            // does not touch the owner object, but can still inform of
+            // children visibility changes
+            _GroupTouched.touch();
+        }
+
+        if(strcmp(prop.getName(), "Visibility")==0) {
+            auto owner = getExtendedObject();
+            auto hiddenChildren = Base::freecad_dynamic_cast<PropertyMap>(
+                                    owner->getPropertyByName("HiddenChildren"));
+            if(hiddenChildren && hiddenChildren->getContainer()==owner) {
+                std::map<std::string,std::string> hc;
+                for(auto obj : Group.getValues()) {
+                    if(!obj || !obj->getNameInDocument())
+                        continue;
+                    if(!obj->Visibility.getValue()) 
+                        hc.emplace(obj->getNameInDocument(),"");
+                }
+                hiddenChildren->setValues(std::move(hc));
+            }
+        }
+    }
+}
+
+bool GroupExtension::extensionGetSubObject(DocumentObject *&ret, const char *subname,
+        PyObject **pyObj, Base::Matrix4D *mat, bool /*transform*/, int depth) const 
+{
+    const char *dot;
+    if(!subname || *subname==0) {
+        auto obj = Base::freecad_dynamic_cast<const DocumentObject>(getExtendedContainer());
+        ret = const_cast<DocumentObject*>(obj);
+        return true;
+    }
+    dot=strchr(subname,'.');
+    if(!dot)
+        return false;
+    if(subname[0]!='$')
+        ret = Group.find(std::string(subname,dot));
+    else{
+        std::string name = std::string(subname+1,dot);
+        for(auto child : Group.getValues()) {
+            if(name == child->Label.getStrValue()){
+                ret = child;
+                break;
+            }
+        }
+    }
+    if(!ret) 
+        return false;
+    ret = ret->getSubObject(dot+1,pyObj,mat,true,depth+1);
+    return true;
+}
+
+bool GroupExtension::extensionGetSubObjects(std::vector<std::string> &ret, int reason) const {
+    if(reason == DocumentObject::GS_DEFAULT && ExportMode.getValue() == EXPORT_DISABLED)
+        return true;
+
+    for(auto obj : getExportGroupProperty().getValues()) {
+        if(obj && obj->getNameInDocument()) {
+            if(reason!=DocumentObject::GS_DEFAULT || queryChildExport(obj))
+                ret.push_back(std::string(obj->getNameInDocument())+'.');
+        }
+    }
+    return true;
+}
+
+int GroupExtension::extensionIsElementVisibleEx(const char *subname, int reason) const {
+    auto element = Data::ComplexGeoData::findElementName(subname);
+    if(subname != element) {
+        if(reason!=DocumentObject::GS_SELECT || !LinkBaseExtension::isSubnameHidden(getExtendedObject(),subname))
+            return -1;
+        return 0;
+    }
+    if(reason == DocumentObject::GS_DEFAULT && ExportMode.getValue()==EXPORT_BY_CHILD_QUERY)
+        return 1;
+    return extensionIsElementVisible(element);
+}
+
+int GroupExtension::extensionIsElementVisible(const char *element) const {
+    auto hiddenChildren = Base::freecad_dynamic_cast<PropertyMap>(
+            getExtendedObject()->getPropertyByName("HiddenChildren"));
+    if(!hiddenChildren || hiddenChildren->getContainer()!=getExtendedObject())
+        return -1;
+    return hiddenChildren->getValue(element)?0:1;
+}
+
+void GroupExtension::onExtendedDocumentRestored() {
+    if(_GroupVersion.getValue()==0) {
+        initSetup();
+        auto hiddenChildren = Base::freecad_dynamic_cast<PropertyMap>(
+                getExtendedObject()->getPropertyByName("HiddenChildren"));
+        if(hiddenChildren && hiddenChildren->getContainer()==getExtendedObject()) {
+            std::map<std::string,std::string> hc;
+            for(auto child : Group.getValue()) {
+                if(child && child->getNameInDocument() && !child->Visibility.getValue())
+                    hc.emplace(child->getNameInDocument(),"");
+            }
+            hiddenChildren->setValues(std::move(hc));
+        }
+    }
+}
+
+void GroupExtension::initSetup() {
+    _GroupVersion.setValue(1);
+    if(!this->extensionIsDerivedFrom(App::GeoFeatureGroupExtension::getExtensionClassTypeId())) {
+        auto hGrp = App::GetApplication().GetParameterGroupByPath("User parameter:BaseApp/Preference/Group");
+        if(hGrp->GetBool("KeepHiddenChildren",true)) {
+            auto hiddenChildren = Base::freecad_dynamic_cast<PropertyMap>(
+                    getExtendedObject()->getPropertyByName("HiddenChildren"));
+            if(!hiddenChildren || hiddenChildren->getContainer()!=getExtendedObject())
+                getExtendedObject()->addDynamicProperty("App::PropertyMap", 
+                        "HiddenChildren", "Group",0,Prop_Output,true,true);
+        }
+    }
+}
+
+void GroupExtension::onExtendedSetupObject() {
+    initSetup();
+}
+
+App::DocumentObjectExecReturn *GroupExtension::extensionExecute(void) {
+    // This touch property is for propagating changes to upper group
+    _GroupTouched.touch();
+    return inherited::extensionExecute();
+}
+
+std::vector<App::DocumentObject*> GroupExtension::getAllChildren() const {
+    std::vector<DocumentObject*> res;
+    std::set<DocumentObject*> rset;
+    getAllChildren(res,rset);
+    return res;
+}
+
+void GroupExtension::getAllChildren(std::vector<App::DocumentObject*> &res,
+        std::set<App::DocumentObject*> &rset) const
+{
+    for(auto obj : Group.getValues()) {
+        if(!obj || !obj->getNameInDocument())
+            continue;
+        if(!rset.insert(obj).second)
+            continue;
+        res.push_back(obj);
+        auto ext = GeoFeatureGroupExtension::getNonGeoGroup(obj);
+        if(ext) 
+            ext->getAllChildren(res,rset);
+    }
+}
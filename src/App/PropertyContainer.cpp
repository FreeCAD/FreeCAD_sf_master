/***************************************************************************
 *   Copyright (c) Jürgen Riegel          (juergen.riegel@web.de) 2002     *
 *                                                                         *
 *   This file is part of the FreeCAD CAx development system.              *
 *                                                                         *
 *   This library is free software; you can redistribute it and/or         *
 *   modify it under the terms of the GNU Library General Public           *
 *   License as published by the Free Software Foundation; either          *
 *   version 2 of the License, or (at your option) any later version.      *
 *                                                                         *
 *   This library  is distributed in the hope that it will be useful,      *
 *   but WITHOUT ANY WARRANTY; without even the implied warranty of        *
 *   MERCHANTABILITY or FITNESS FOR A PARTICULAR PURPOSE.  See the         *
 *   GNU Library General Public License for more details.                  *
 *                                                                         *
 *   You should have received a copy of the GNU Library General Public     *
 *   License along with this library; see the file COPYING.LIB. If not,    *
 *   write to the Free Software Foundation, Inc., 59 Temple Place,         *
 *   Suite 330, Boston, MA  02111-1307, USA                                *
 *                                                                         *
 ***************************************************************************/


#include "PreCompiled.h"

#ifndef _PreComp_
# include <cassert>
# include <algorithm>
# include <functional>
#endif

/// Here the FreeCAD includes sorted by Base,App,Gui......
#include <Base/Reader.h>
#include <Base/Writer.h>
#include <Base/Console.h>
#include <Base/Exception.h>

#include "Property.h"
#include "PropertyContainer.h"
#include "PropertyLinks.h"

using namespace App;
using namespace Base;
using namespace std;

TYPESYSTEM_SOURCE(App::PropertyContainer,Base::Persistence);


//**************************************************************************
// Construction/Destruction

// Here's the implementation! Description should take place in the header file!
PropertyContainer::PropertyContainer()
{
    propertyData.parentPropertyData = 0;
}

PropertyContainer::~PropertyContainer()
{

}

unsigned int PropertyContainer::getMemSize (void) const
{
    std::map<std::string,Property*> Map;
    getPropertyMap(Map);
    std::map<std::string,Property*>::const_iterator It;
    unsigned int size = 0;
    for (It = Map.begin(); It != Map.end();++It)
        size += It->second->getMemSize();
    return size;
}

Property *PropertyContainer::getPropertyByName(const char* name) const
{
    return getPropertyData().getPropertyByName(this,name);
}

void PropertyContainer::getPropertyMap(std::map<std::string,Property*> &Map) const
{
    getPropertyData().getPropertyMap(this,Map);
}

void PropertyContainer::getPropertyList(std::vector<Property*> &List) const
{
    getPropertyData().getPropertyList(this,List);
}

void PropertyContainer::setPropertyStatus(unsigned char bit,bool value)
{
    std::vector<Property*> List;
    getPropertyList(List);
    for(std::vector<Property*>::const_iterator it=List.begin();it!=List.end();++it)
        (**it).StatusBits.set(bit,value);
}

short PropertyContainer::getPropertyType(const Property* prop) const
{
    return prop?prop->getType():0;
}

short PropertyContainer::getPropertyType(const char *name) const
{
    return getPropertyData().getType(this,name);
}

const char* PropertyContainer::getPropertyGroup(const Property* prop) const
{
    return getPropertyData().getGroup(this,prop);
}

const char* PropertyContainer::getPropertyGroup(const char *name) const
{
    return getPropertyData().getGroup(this,name);
}

const char* PropertyContainer::getPropertyDocumentation(const Property* prop) const
{
    return getPropertyData().getDocumentation(this,prop);
}

const char* PropertyContainer::getPropertyDocumentation(const char *name) const
{
    return getPropertyData().getDocumentation(this,name);
}

bool PropertyContainer::isReadOnly(const Property* prop) const
{
    return (getPropertyType(prop) & Prop_ReadOnly) == Prop_ReadOnly;
}

bool PropertyContainer::isReadOnly(const char *name) const
{
    return (getPropertyType(name) & Prop_ReadOnly) == Prop_ReadOnly;
}

bool PropertyContainer::isHidden(const Property* prop) const
{
    return (getPropertyType(prop) & Prop_Hidden) == Prop_Hidden;
}

bool PropertyContainer::isHidden(const char *name) const
{
    return (getPropertyType(name) & Prop_Hidden) == Prop_Hidden;
}

const char* PropertyContainer::getPropertyName(const Property* prop)const
{
    return prop?prop->myName:0;
}


const PropertyData * PropertyContainer::getPropertyDataPtr(void){return &propertyData;}
const PropertyData & PropertyContainer::getPropertyData(void) const{return propertyData;}

/**
 * @brief PropertyContainer::handleChangedPropertyName is called during restore to possibly
 * fix reading of older versions of this property container. This method is typically called
 * if the property on file has changed its name in more recent versions.
 *
 * The default implementation does nothing.
 *
 * @param reader The XML stream to read from.
 * @param TypeName Name of property type on file.
 * @param PropName Name of property on file that does not exist in the container anymore.
 */

void PropertyContainer::handleChangedPropertyName(Base::XMLReader &reader, const char * TypeName, const char *PropName)
{
    (void)reader;
    (void)TypeName;
    (void)PropName;
}

/**
 * @brief PropertyContainer::handleChangedPropertyType is called during restore to possibly
 * fix reading of older versions of the property container. This method is typically called
 * if the property on file has changed its type in more recent versions.
 *
 * The default implementation does nothing.
 *
 * @param reader The XML stream to read from.
 * @param TypeName Name of property type on file.
 * @param prop Pointer to property to restore. Its type differs from TypeName.
 */

void PropertyContainer::handleChangedPropertyType(XMLReader &reader, const char *TypeName, Property *prop)
{
    (void)reader;
    (void)TypeName;
    (void)prop;
}

PropertyData PropertyContainer::propertyData;

<<<<<<< HEAD
void PropertyContainer::Save (Base::Writer &writer) const 
=======
/**
 * Binary function to query the flags for use with generic STL functions.
 */
template <class TCLASS>
class PropertyAttribute : public std::binary_function<TCLASS, typename App::PropertyType, bool>
{
public:
    PropertyAttribute(const PropertyContainer* c) : cont(c) {}
    bool operator () (const TCLASS& prop, typename App::PropertyType attr) const
    { return (cont->getPropertyType(prop.second) & attr) == attr; }
private:
    const PropertyContainer* cont;
};

void PropertyContainer::Save (Base::Writer &writer) const
>>>>>>> 73df4e6f
{
    std::map<std::string,Property*> Map;
    getPropertyMap(Map);

<<<<<<< HEAD
    std::vector<std::pair<std::string,Property*> > transients;
    for(auto it=Map.begin();it!=Map.end();) {
        if (it->second->testStatus(Property::Transient) ||
            (getPropertyType(it->second) & Prop_Transient)) 
        {
            transients.push_back(*it);
            it = Map.erase(it);
        }else
            ++it;
    }
=======
    // ignore the properties we won't store
    size_t ct = std::count_if(Map.begin(), Map.end(), std::bind2nd(PropertyAttribute
        <std::pair<std::string,Property*> >(this), Prop_Transient));
    size_t size = Map.size() - ct;
>>>>>>> 73df4e6f

    writer.incInd(); // indentation for 'Properties Count'
    writer.Stream() << writer.ind() << "<Properties Count=\"" << Map.size() 
                    << "\" TransientCount=\"" << transients.size() << "\">" << endl;

    // First store transient properties to persisit their status value. We use
    // a new element named "_Property" so that the save file can be opened by
    // older version FC.
    writer.incInd();
    for(auto it=transients.begin();it!=transients.end();++it) {
        writer.Stream() << writer.ind() << "<_Property name=\"" << it->first 
            << "\" type=\"" << it->second->getTypeId().getName() 
            << "\" status=\"" << it->second->getStatus() << "\"/>" << std::endl;
    }
    writer.decInd();

    // Now store normal properties
    for (auto it = Map.begin(); it != Map.end(); ++it)
    {
<<<<<<< HEAD
        writer.incInd(); // indentation for 'Property name'
        writer.Stream() << writer.ind() << "<Property name=\"" << it->first << "\" type=\"" 
                        << it->second->getTypeId().getName();
        auto status = it->second->getStatus();
        if(status)
            writer.Stream() << "\" status=\"" << status;
        writer.Stream() << "\">" << std::endl;

        writer.incInd(); // indentation for the actual property

        try {
            // We must make sure to handle all exceptions accordingly so that
            // the project file doesn't get invalidated. In the error case this
            // means to proceed instead of aborting the write operation.
            it->second->Save(writer);
        }
        catch (const Base::Exception &e) {
            Base::Console().Error("%s\n", e.what());
        }
        catch (const std::exception &e) {
            Base::Console().Error("%s\n", e.what());
        }
        catch (const char* e) {
            Base::Console().Error("%s\n", e);
        }
#ifndef FC_DEBUG
        catch (...) {
            Base::Console().Error("PropertyContainer::Save: Unknown C++ exception thrown. Try to continue...\n");
=======
        // Don't write transient properties
        if (!(getPropertyType(it->second) & Prop_Transient))
        {
            writer.incInd(); // indentation for 'Property name'
            writer.Stream() << writer.ind() << "<Property name=\"" << it->first << "\" type=\""
                            << it->second->getTypeId().getName() << "\">" << endl;;
            writer.incInd(); // indentation for the actual property
            try {
                // We must make sure to handle all exceptions accordingly so that
                // the project file doesn't get invalidated. In the error case this
                // means to proceed instead of aborting the write operation.
                it->second->Save(writer);
            }
            catch (const Base::Exception &e) {
                Base::Console().Error("%s\n", e.what());
            }
            catch (const std::exception &e) {
                Base::Console().Error("%s\n", e.what());
            }
            catch (const char* e) {
                Base::Console().Error("%s\n", e);
            }
#ifndef FC_DEBUG
            catch (...) {
                Base::Console().Error("PropertyContainer::Save: Unknown C++ exception thrown. Try to continue...\n");
            }
#endif
            writer.decInd(); // indentation for the actual property
            writer.Stream() << writer.ind() << "</Property>" << endl;
            writer.decInd(); // indentation for 'Property name'
>>>>>>> 73df4e6f
        }
#endif
        writer.decInd(); // indentation for the actual property
        writer.Stream() << writer.ind() << "</Property>" << endl;    
        writer.decInd(); // indentation for 'Property name'
    }
    writer.Stream() << writer.ind() << "</Properties>" << endl;
    writer.decInd(); // indentation for 'Properties Count'
}

void PropertyContainer::Restore(Base::XMLReader &reader)
{
    reader.clearPartialRestoreProperty();
    reader.readElement("Properties");
    int Cnt = reader.getAttributeAsInteger("Count");
    int transientCount = 0;
    if(reader.hasAttribute("TransientCount"))
        transientCount = reader.getAttributeAsUnsigned("TransientCount");
    Cnt += transientCount;
    for (int i=0 ;i<Cnt ;i++) {
<<<<<<< HEAD
        reader.readElement(i<transientCount?"_Property":"Property");
        std::string PropName = reader.getAttribute("name");
        std::string TypeName = reader.getAttribute("type");
        Property* prop = getPropertyByName(PropName.c_str());
        if(prop && reader.hasAttribute("status"))
            prop->setStatus(reader.getAttributeAsUnsigned("status"));
=======
        reader.readElement("Property");
        std::string PropName = reader.getAttribute("name");
        std::string TypeName = reader.getAttribute("type");
        Property* prop = getPropertyByName(PropName.c_str());
>>>>>>> 73df4e6f
        // NOTE: We must also check the type of the current property because a
        // subclass of PropertyContainer might change the type of a property but
        // not its name. In this case we would force to read-in a wrong property
        // type and the behaviour would be undefined.
        try {
            // name and type match
            if (prop && strcmp(prop->getTypeId().getName(), TypeName.c_str()) == 0) {
<<<<<<< HEAD
                if (!prop->testStatus(Property::Transient) &&
                    !(getPropertyType(prop) & Prop_Transient))
                    prop->Restore(reader);
=======
                prop->Restore(reader);
>>>>>>> 73df4e6f
            }
            // name matches but not the type
            else if (prop) {
                handleChangedPropertyType(reader, TypeName.c_str(), prop);
            }
            // name doesn't match, the sub-class then has to know
            // if the property has been renamed or removed
            else {
                handleChangedPropertyName(reader, TypeName.c_str(), PropName.c_str());
<<<<<<< HEAD
=======
            }

            if (reader.testStatus(Base::XMLReader::ReaderStatus::PartialRestoreInProperty)) {
                Base::Console().Error("Property %s of type %s was subject to a partial restore.\n",PropName.c_str(),TypeName.c_str());
                reader.clearPartialRestoreProperty();
>>>>>>> 73df4e6f
            }
        }
        catch (const Base::XMLParseException&) {
            throw; // re-throw
        }
        catch (const Base::RestoreError &) {
            reader.setPartialRestore(true);
            reader.clearPartialRestoreProperty();
            Base::Console().Error("Property %s of type %s was subject to a partial restore.\n",PropName.c_str(),TypeName.c_str());
        }
        catch (const Base::Exception &e) {
            Base::Console().Error("%s\n", e.what());
        }
        catch (const std::exception &e) {
            Base::Console().Error("%s\n", e.what());
        }
        catch (const char* e) {
            Base::Console().Error("%s\n", e);
        }
#ifndef FC_DEBUG
        catch (...) {
            Base::Console().Error("PropertyContainer::Restore: Unknown C++ exception thrown\n");
        }
#endif

        if(i>=transientCount)
            reader.readEndElement("Property");
    }
    reader.readEndElement("Properties");
}

void PropertyData::addProperty(OffsetBase offsetBase,const char* PropName, Property *Prop, const char* PropertyGroup , PropertyType Type, const char* PropertyDocu)
{
    auto ret = propertyData.insert(PropName);
    if(ret.second) {
        PropertySpec &temp = const_cast<PropertySpec&>(*ret.first);
        temp.Group  = PropertyGroup;
        temp.Type   = Type;
        temp.Docu   = PropertyDocu;
        temp.Index = (short)propertyData.size()-1;
        temp.Offset = offsetBase.getOffsetTo(Prop);
        assert(temp.Offset>=0);
        auto res = propertyMap.emplace(temp.Offset,&temp);
        assert(res.second);
    }

#define SYNC_PTYPE(_name) do{\
        if(Type & Prop_##_name) Prop->setStatus(App::Property::Prop##_name,true);\
    }while(0)
    SYNC_PTYPE(ReadOnly);
    SYNC_PTYPE(Transient);
    SYNC_PTYPE(Hidden);
    SYNC_PTYPE(Output);
    Prop->myName = PropName;
}

const PropertyData::PropertySpec *PropertyData::findProperty(OffsetBase offsetBase,const char* PropName) const
{
    auto it = propertyData.find(PropName);
    if(it != propertyData.end())
        return &(*it);

<<<<<<< HEAD
    if(parentPropertyData)
        return parentPropertyData->findProperty(offsetBase,PropName);
    return 0;
=======
  if(parentPropertyData)
      return parentPropertyData->findProperty(offsetBase,PropName);

  return 0;
>>>>>>> 73df4e6f
}

const PropertyData::PropertySpec *PropertyData::findProperty(OffsetBase offsetBase,const Property* prop) const
{
    int diff = offsetBase.getOffsetTo(prop);
    if(diff<0)
        return 0;

<<<<<<< HEAD
    auto it = propertyMap.find(diff);
    if(it!=propertyMap.end())
        return it->second;
  
    if(parentPropertyData)
        return parentPropertyData->findProperty(offsetBase,prop);

    return 0;
=======
  for (vector<PropertyData::PropertySpec>::const_iterator It = propertyData.begin(); It != propertyData.end(); ++It)
    if(diff == It->Offset)
        return &(*It);

  if(parentPropertyData)
      return parentPropertyData->findProperty(offsetBase,prop);

  return 0;
>>>>>>> 73df4e6f
}

const char* PropertyData::getName(OffsetBase offsetBase,const Property* prop) const
{
  const PropertyData::PropertySpec* Spec = findProperty(offsetBase,prop);

  if(Spec)
    return Spec->Name;
  else
    return 0;
  /*

  for(std::map<std::string,PropertySpec>::const_iterator pos = propertyData.begin();pos != propertyData.end();++pos)
    if(pos->second.Offset == diff)
      return pos->first.c_str();

  if(parentPropertyData)
    return parentPropertyData->getName(container,prop);

  return 0;
  */
}

short PropertyData::getType(OffsetBase offsetBase,const Property* prop) const
{
  const PropertyData::PropertySpec* Spec = findProperty(offsetBase,prop);

  if(Spec)
    return Spec->Type;
  else
    return 0;

  /*
  const int diff = (int) ((char*)prop - (char*)container);

  for(std::map<std::string,PropertySpec>::const_iterator pos = propertyData.begin();pos != propertyData.end();++pos)
    if(pos->second.Offset == diff)
      return pos->second.Type;

  if(parentPropertyData)
    return parentPropertyData->getType(container,prop);

  return 0;
  */
}

short PropertyData::getType(OffsetBase offsetBase,const char* name) const
{
  const PropertyData::PropertySpec* Spec = findProperty(offsetBase,name);

  if(Spec)
    return Spec->Type;
  else
    return 0;
}

const char* PropertyData::getGroup(OffsetBase offsetBase,const Property* prop) const
{
  const PropertyData::PropertySpec* Spec = findProperty(offsetBase,prop);

  if(Spec)
    return Spec->Group;
  else
    return 0;

  /*
  const int diff = (int) ((char*)prop - (char*)container);

  for(std::map<std::string,PropertySpec>::const_iterator pos = propertyData.begin();pos != propertyData.end();++pos)
    if(pos->second.Offset == diff)
      return pos->second.Group;

  if(parentPropertyData)
    return parentPropertyData->getGroup(container,prop);

  return 0;
  */
}

const char* PropertyData::getGroup(OffsetBase offsetBase,const char* name) const
{
  const PropertyData::PropertySpec* Spec = findProperty(offsetBase,name);

  if(Spec)
    return Spec->Group;
  else
    return 0;
}

const char* PropertyData::getDocumentation(OffsetBase offsetBase,const Property* prop) const
{
  const PropertyData::PropertySpec* Spec = findProperty(offsetBase,prop);

  if(Spec)
    return Spec->Docu;
  else
    return 0;
}

const char* PropertyData::getDocumentation(OffsetBase offsetBase,const char* name) const
{
  const PropertyData::PropertySpec* Spec = findProperty(offsetBase,name);

  if(Spec)
    return Spec->Docu;
  else
    return 0;
}



Property *PropertyData::getPropertyByName(OffsetBase offsetBase,const char* name) const
{
  const PropertyData::PropertySpec* Spec = findProperty(offsetBase,name);

  if(Spec)
    return (Property *) (Spec->Offset + offsetBase.getOffset());
  else
    return 0;
/*
  std::map<std::string,PropertySpec>::const_iterator pos = propertyData.find(name);

  if(pos != propertyData.end())
  {
    // calculate propterty by offset
    return (Property *) (pos->second.Offset + (char *)container);
  }else{
    if(parentPropertyData)
      return parentPropertyData->getPropertyByName(container,name);
    else
      return 0;
  }*/
}

void PropertyData::getPropertyMap(OffsetBase offsetBase,std::map<std::string,Property*> &Map) const
{
    for(auto &spec : propertyData) 
        Map[spec.Name] = (Property *) (spec.Offset + offsetBase.getOffset());
/*
  std::map<std::string,PropertySpec>::const_iterator pos;

  for(pos = propertyData.begin();pos != propertyData.end();++pos)
  {
    Map[pos->first] = (Property *) (pos->second.Offset + (char *)container);
  }
  */

  if(parentPropertyData)
      parentPropertyData->getPropertyMap(offsetBase,Map);

}

void PropertyData::getPropertyList(OffsetBase offsetBase,std::vector<Property*> &List) const
{
    size_t base = List.size();
    List.resize(base+propertyData.size());
    for (auto &spec : propertyData)
        List[base + spec.Index] = (Property *) (spec.Offset + offsetBase.getOffset());

    if(parentPropertyData)
        parentPropertyData->getPropertyList(offsetBase,List);
}



/** \defgroup PropFrame Property framework
    \ingroup APP
    \brief System to access object properties
\section Introduction
The property framework introduces the ability to access attributes (member variables) of a class by name without
knowing the class type. It's like the reflection mechanism of Java or C#.
This ability is introduced by the App::PropertyContainer class and can be used by all derived classes.

This makes it possible in the first place to make an automatic mapping to python (e.g. in App::FeaturePy) and
abstract editing properties in Gui::PropertyEditor.

\section Examples

Here some little examples how to use it:

\code
// search in PropertyList
Property *prop = _pcFeature->getPropertyByName(attr);
if(prop)
{
  return prop->getPyObject();
}
\endcode

or:

\code
void PropertyContainer::Restore(Base::Reader &reader)
{
  reader.readElement("Properties");
  int Cnt = reader.getAttributeAsInteger("Count");

  for(int i=0 ;i<Cnt ;i++)
  {
    reader.readElement("Property");
    string PropName = reader.getAttribute("name");
    Property* prop = getPropertyByName(PropName.c_str());
    if(prop)
      prop->Restore(reader);

    reader.readEndElement("Property");
  }
  reader.readEndElement("Properties");
}
\endcode

*/

<|MERGE_RESOLUTION|>--- conflicted
+++ resolved
@@ -1,691 +1,607 @@
-/***************************************************************************
- *   Copyright (c) Jürgen Riegel          (juergen.riegel@web.de) 2002     *
- *                                                                         *
- *   This file is part of the FreeCAD CAx development system.              *
- *                                                                         *
- *   This library is free software; you can redistribute it and/or         *
- *   modify it under the terms of the GNU Library General Public           *
- *   License as published by the Free Software Foundation; either          *
- *   version 2 of the License, or (at your option) any later version.      *
- *                                                                         *
- *   This library  is distributed in the hope that it will be useful,      *
- *   but WITHOUT ANY WARRANTY; without even the implied warranty of        *
- *   MERCHANTABILITY or FITNESS FOR A PARTICULAR PURPOSE.  See the         *
- *   GNU Library General Public License for more details.                  *
- *                                                                         *
- *   You should have received a copy of the GNU Library General Public     *
- *   License along with this library; see the file COPYING.LIB. If not,    *
- *   write to the Free Software Foundation, Inc., 59 Temple Place,         *
- *   Suite 330, Boston, MA  02111-1307, USA                                *
- *                                                                         *
- ***************************************************************************/
-
-
-#include "PreCompiled.h"
-
-#ifndef _PreComp_
-# include <cassert>
-# include <algorithm>
-# include <functional>
-#endif
-
-/// Here the FreeCAD includes sorted by Base,App,Gui......
-#include <Base/Reader.h>
-#include <Base/Writer.h>
-#include <Base/Console.h>
-#include <Base/Exception.h>
-
-#include "Property.h"
-#include "PropertyContainer.h"
-#include "PropertyLinks.h"
-
-using namespace App;
-using namespace Base;
-using namespace std;
-
-TYPESYSTEM_SOURCE(App::PropertyContainer,Base::Persistence);
-
-
-//**************************************************************************
-// Construction/Destruction
-
-// Here's the implementation! Description should take place in the header file!
-PropertyContainer::PropertyContainer()
-{
-    propertyData.parentPropertyData = 0;
-}
-
-PropertyContainer::~PropertyContainer()
-{
-
-}
-
-unsigned int PropertyContainer::getMemSize (void) const
-{
-    std::map<std::string,Property*> Map;
-    getPropertyMap(Map);
-    std::map<std::string,Property*>::const_iterator It;
-    unsigned int size = 0;
-    for (It = Map.begin(); It != Map.end();++It)
-        size += It->second->getMemSize();
-    return size;
-}
-
-Property *PropertyContainer::getPropertyByName(const char* name) const
-{
-    return getPropertyData().getPropertyByName(this,name);
-}
-
-void PropertyContainer::getPropertyMap(std::map<std::string,Property*> &Map) const
-{
-    getPropertyData().getPropertyMap(this,Map);
-}
-
-void PropertyContainer::getPropertyList(std::vector<Property*> &List) const
-{
-    getPropertyData().getPropertyList(this,List);
-}
-
-void PropertyContainer::setPropertyStatus(unsigned char bit,bool value)
-{
-    std::vector<Property*> List;
-    getPropertyList(List);
-    for(std::vector<Property*>::const_iterator it=List.begin();it!=List.end();++it)
-        (**it).StatusBits.set(bit,value);
-}
-
-short PropertyContainer::getPropertyType(const Property* prop) const
-{
-    return prop?prop->getType():0;
-}
-
-short PropertyContainer::getPropertyType(const char *name) const
-{
-    return getPropertyData().getType(this,name);
-}
-
-const char* PropertyContainer::getPropertyGroup(const Property* prop) const
-{
-    return getPropertyData().getGroup(this,prop);
-}
-
-const char* PropertyContainer::getPropertyGroup(const char *name) const
-{
-    return getPropertyData().getGroup(this,name);
-}
-
-const char* PropertyContainer::getPropertyDocumentation(const Property* prop) const
-{
-    return getPropertyData().getDocumentation(this,prop);
-}
-
-const char* PropertyContainer::getPropertyDocumentation(const char *name) const
-{
-    return getPropertyData().getDocumentation(this,name);
-}
-
-bool PropertyContainer::isReadOnly(const Property* prop) const
-{
-    return (getPropertyType(prop) & Prop_ReadOnly) == Prop_ReadOnly;
-}
-
-bool PropertyContainer::isReadOnly(const char *name) const
-{
-    return (getPropertyType(name) & Prop_ReadOnly) == Prop_ReadOnly;
-}
-
-bool PropertyContainer::isHidden(const Property* prop) const
-{
-    return (getPropertyType(prop) & Prop_Hidden) == Prop_Hidden;
-}
-
-bool PropertyContainer::isHidden(const char *name) const
-{
-    return (getPropertyType(name) & Prop_Hidden) == Prop_Hidden;
-}
-
-const char* PropertyContainer::getPropertyName(const Property* prop)const
-{
-    return prop?prop->myName:0;
-}
-
-
-const PropertyData * PropertyContainer::getPropertyDataPtr(void){return &propertyData;}
-const PropertyData & PropertyContainer::getPropertyData(void) const{return propertyData;}
-
-/**
- * @brief PropertyContainer::handleChangedPropertyName is called during restore to possibly
- * fix reading of older versions of this property container. This method is typically called
- * if the property on file has changed its name in more recent versions.
- *
- * The default implementation does nothing.
- *
- * @param reader The XML stream to read from.
- * @param TypeName Name of property type on file.
- * @param PropName Name of property on file that does not exist in the container anymore.
- */
-
-void PropertyContainer::handleChangedPropertyName(Base::XMLReader &reader, const char * TypeName, const char *PropName)
-{
-    (void)reader;
-    (void)TypeName;
-    (void)PropName;
-}
-
-/**
- * @brief PropertyContainer::handleChangedPropertyType is called during restore to possibly
- * fix reading of older versions of the property container. This method is typically called
- * if the property on file has changed its type in more recent versions.
- *
- * The default implementation does nothing.
- *
- * @param reader The XML stream to read from.
- * @param TypeName Name of property type on file.
- * @param prop Pointer to property to restore. Its type differs from TypeName.
- */
-
-void PropertyContainer::handleChangedPropertyType(XMLReader &reader, const char *TypeName, Property *prop)
-{
-    (void)reader;
-    (void)TypeName;
-    (void)prop;
-}
-
-PropertyData PropertyContainer::propertyData;
-
-<<<<<<< HEAD
-void PropertyContainer::Save (Base::Writer &writer) const 
-=======
-/**
- * Binary function to query the flags for use with generic STL functions.
- */
-template <class TCLASS>
-class PropertyAttribute : public std::binary_function<TCLASS, typename App::PropertyType, bool>
-{
-public:
-    PropertyAttribute(const PropertyContainer* c) : cont(c) {}
-    bool operator () (const TCLASS& prop, typename App::PropertyType attr) const
-    { return (cont->getPropertyType(prop.second) & attr) == attr; }
-private:
-    const PropertyContainer* cont;
-};
-
-void PropertyContainer::Save (Base::Writer &writer) const
->>>>>>> 73df4e6f
-{
-    std::map<std::string,Property*> Map;
-    getPropertyMap(Map);
-
-<<<<<<< HEAD
-    std::vector<std::pair<std::string,Property*> > transients;
-    for(auto it=Map.begin();it!=Map.end();) {
-        if (it->second->testStatus(Property::Transient) ||
-            (getPropertyType(it->second) & Prop_Transient)) 
-        {
-            transients.push_back(*it);
-            it = Map.erase(it);
-        }else
-            ++it;
-    }
-=======
-    // ignore the properties we won't store
-    size_t ct = std::count_if(Map.begin(), Map.end(), std::bind2nd(PropertyAttribute
-        <std::pair<std::string,Property*> >(this), Prop_Transient));
-    size_t size = Map.size() - ct;
->>>>>>> 73df4e6f
-
-    writer.incInd(); // indentation for 'Properties Count'
-    writer.Stream() << writer.ind() << "<Properties Count=\"" << Map.size() 
-                    << "\" TransientCount=\"" << transients.size() << "\">" << endl;
-
-    // First store transient properties to persisit their status value. We use
-    // a new element named "_Property" so that the save file can be opened by
-    // older version FC.
-    writer.incInd();
-    for(auto it=transients.begin();it!=transients.end();++it) {
-        writer.Stream() << writer.ind() << "<_Property name=\"" << it->first 
-            << "\" type=\"" << it->second->getTypeId().getName() 
-            << "\" status=\"" << it->second->getStatus() << "\"/>" << std::endl;
-    }
-    writer.decInd();
-
-    // Now store normal properties
-    for (auto it = Map.begin(); it != Map.end(); ++it)
-    {
-<<<<<<< HEAD
-        writer.incInd(); // indentation for 'Property name'
-        writer.Stream() << writer.ind() << "<Property name=\"" << it->first << "\" type=\"" 
-                        << it->second->getTypeId().getName();
-        auto status = it->second->getStatus();
-        if(status)
-            writer.Stream() << "\" status=\"" << status;
-        writer.Stream() << "\">" << std::endl;
-
-        writer.incInd(); // indentation for the actual property
-
-        try {
-            // We must make sure to handle all exceptions accordingly so that
-            // the project file doesn't get invalidated. In the error case this
-            // means to proceed instead of aborting the write operation.
-            it->second->Save(writer);
-        }
-        catch (const Base::Exception &e) {
-            Base::Console().Error("%s\n", e.what());
-        }
-        catch (const std::exception &e) {
-            Base::Console().Error("%s\n", e.what());
-        }
-        catch (const char* e) {
-            Base::Console().Error("%s\n", e);
-        }
-#ifndef FC_DEBUG
-        catch (...) {
-            Base::Console().Error("PropertyContainer::Save: Unknown C++ exception thrown. Try to continue...\n");
-=======
-        // Don't write transient properties
-        if (!(getPropertyType(it->second) & Prop_Transient))
-        {
-            writer.incInd(); // indentation for 'Property name'
-            writer.Stream() << writer.ind() << "<Property name=\"" << it->first << "\" type=\""
-                            << it->second->getTypeId().getName() << "\">" << endl;;
-            writer.incInd(); // indentation for the actual property
-            try {
-                // We must make sure to handle all exceptions accordingly so that
-                // the project file doesn't get invalidated. In the error case this
-                // means to proceed instead of aborting the write operation.
-                it->second->Save(writer);
-            }
-            catch (const Base::Exception &e) {
-                Base::Console().Error("%s\n", e.what());
-            }
-            catch (const std::exception &e) {
-                Base::Console().Error("%s\n", e.what());
-            }
-            catch (const char* e) {
-                Base::Console().Error("%s\n", e);
-            }
-#ifndef FC_DEBUG
-            catch (...) {
-                Base::Console().Error("PropertyContainer::Save: Unknown C++ exception thrown. Try to continue...\n");
-            }
-#endif
-            writer.decInd(); // indentation for the actual property
-            writer.Stream() << writer.ind() << "</Property>" << endl;
-            writer.decInd(); // indentation for 'Property name'
->>>>>>> 73df4e6f
-        }
-#endif
-        writer.decInd(); // indentation for the actual property
-        writer.Stream() << writer.ind() << "</Property>" << endl;    
-        writer.decInd(); // indentation for 'Property name'
-    }
-    writer.Stream() << writer.ind() << "</Properties>" << endl;
-    writer.decInd(); // indentation for 'Properties Count'
-}
-
-void PropertyContainer::Restore(Base::XMLReader &reader)
-{
-    reader.clearPartialRestoreProperty();
-    reader.readElement("Properties");
-    int Cnt = reader.getAttributeAsInteger("Count");
-    int transientCount = 0;
-    if(reader.hasAttribute("TransientCount"))
-        transientCount = reader.getAttributeAsUnsigned("TransientCount");
-    Cnt += transientCount;
-    for (int i=0 ;i<Cnt ;i++) {
-<<<<<<< HEAD
-        reader.readElement(i<transientCount?"_Property":"Property");
-        std::string PropName = reader.getAttribute("name");
-        std::string TypeName = reader.getAttribute("type");
-        Property* prop = getPropertyByName(PropName.c_str());
-        if(prop && reader.hasAttribute("status"))
-            prop->setStatus(reader.getAttributeAsUnsigned("status"));
-=======
-        reader.readElement("Property");
-        std::string PropName = reader.getAttribute("name");
-        std::string TypeName = reader.getAttribute("type");
-        Property* prop = getPropertyByName(PropName.c_str());
->>>>>>> 73df4e6f
-        // NOTE: We must also check the type of the current property because a
-        // subclass of PropertyContainer might change the type of a property but
-        // not its name. In this case we would force to read-in a wrong property
-        // type and the behaviour would be undefined.
-        try {
-            // name and type match
-            if (prop && strcmp(prop->getTypeId().getName(), TypeName.c_str()) == 0) {
-<<<<<<< HEAD
-                if (!prop->testStatus(Property::Transient) &&
-                    !(getPropertyType(prop) & Prop_Transient))
-                    prop->Restore(reader);
-=======
-                prop->Restore(reader);
->>>>>>> 73df4e6f
-            }
-            // name matches but not the type
-            else if (prop) {
-                handleChangedPropertyType(reader, TypeName.c_str(), prop);
-            }
-            // name doesn't match, the sub-class then has to know
-            // if the property has been renamed or removed
-            else {
-                handleChangedPropertyName(reader, TypeName.c_str(), PropName.c_str());
-<<<<<<< HEAD
-=======
-            }
-
-            if (reader.testStatus(Base::XMLReader::ReaderStatus::PartialRestoreInProperty)) {
-                Base::Console().Error("Property %s of type %s was subject to a partial restore.\n",PropName.c_str(),TypeName.c_str());
-                reader.clearPartialRestoreProperty();
->>>>>>> 73df4e6f
-            }
-        }
-        catch (const Base::XMLParseException&) {
-            throw; // re-throw
-        }
-        catch (const Base::RestoreError &) {
-            reader.setPartialRestore(true);
-            reader.clearPartialRestoreProperty();
-            Base::Console().Error("Property %s of type %s was subject to a partial restore.\n",PropName.c_str(),TypeName.c_str());
-        }
-        catch (const Base::Exception &e) {
-            Base::Console().Error("%s\n", e.what());
-        }
-        catch (const std::exception &e) {
-            Base::Console().Error("%s\n", e.what());
-        }
-        catch (const char* e) {
-            Base::Console().Error("%s\n", e);
-        }
-#ifndef FC_DEBUG
-        catch (...) {
-            Base::Console().Error("PropertyContainer::Restore: Unknown C++ exception thrown\n");
-        }
-#endif
-
-        if(i>=transientCount)
-            reader.readEndElement("Property");
-    }
-    reader.readEndElement("Properties");
-}
-
-void PropertyData::addProperty(OffsetBase offsetBase,const char* PropName, Property *Prop, const char* PropertyGroup , PropertyType Type, const char* PropertyDocu)
-{
-    auto ret = propertyData.insert(PropName);
-    if(ret.second) {
-        PropertySpec &temp = const_cast<PropertySpec&>(*ret.first);
-        temp.Group  = PropertyGroup;
-        temp.Type   = Type;
-        temp.Docu   = PropertyDocu;
-        temp.Index = (short)propertyData.size()-1;
-        temp.Offset = offsetBase.getOffsetTo(Prop);
-        assert(temp.Offset>=0);
-        auto res = propertyMap.emplace(temp.Offset,&temp);
-        assert(res.second);
-    }
-
-#define SYNC_PTYPE(_name) do{\
-        if(Type & Prop_##_name) Prop->setStatus(App::Property::Prop##_name,true);\
-    }while(0)
-    SYNC_PTYPE(ReadOnly);
-    SYNC_PTYPE(Transient);
-    SYNC_PTYPE(Hidden);
-    SYNC_PTYPE(Output);
-    Prop->myName = PropName;
-}
-
-const PropertyData::PropertySpec *PropertyData::findProperty(OffsetBase offsetBase,const char* PropName) const
-{
-    auto it = propertyData.find(PropName);
-    if(it != propertyData.end())
-        return &(*it);
-
-<<<<<<< HEAD
-    if(parentPropertyData)
-        return parentPropertyData->findProperty(offsetBase,PropName);
-    return 0;
-=======
-  if(parentPropertyData)
-      return parentPropertyData->findProperty(offsetBase,PropName);
-
-  return 0;
->>>>>>> 73df4e6f
-}
-
-const PropertyData::PropertySpec *PropertyData::findProperty(OffsetBase offsetBase,const Property* prop) const
-{
-    int diff = offsetBase.getOffsetTo(prop);
-    if(diff<0)
-        return 0;
-
-<<<<<<< HEAD
-    auto it = propertyMap.find(diff);
-    if(it!=propertyMap.end())
-        return it->second;
-  
-    if(parentPropertyData)
-        return parentPropertyData->findProperty(offsetBase,prop);
-
-    return 0;
-=======
-  for (vector<PropertyData::PropertySpec>::const_iterator It = propertyData.begin(); It != propertyData.end(); ++It)
-    if(diff == It->Offset)
-        return &(*It);
-
-  if(parentPropertyData)
-      return parentPropertyData->findProperty(offsetBase,prop);
-
-  return 0;
->>>>>>> 73df4e6f
-}
-
-const char* PropertyData::getName(OffsetBase offsetBase,const Property* prop) const
-{
-  const PropertyData::PropertySpec* Spec = findProperty(offsetBase,prop);
-
-  if(Spec)
-    return Spec->Name;
-  else
-    return 0;
-  /*
-
-  for(std::map<std::string,PropertySpec>::const_iterator pos = propertyData.begin();pos != propertyData.end();++pos)
-    if(pos->second.Offset == diff)
-      return pos->first.c_str();
-
-  if(parentPropertyData)
-    return parentPropertyData->getName(container,prop);
-
-  return 0;
-  */
-}
-
-short PropertyData::getType(OffsetBase offsetBase,const Property* prop) const
-{
-  const PropertyData::PropertySpec* Spec = findProperty(offsetBase,prop);
-
-  if(Spec)
-    return Spec->Type;
-  else
-    return 0;
-
-  /*
-  const int diff = (int) ((char*)prop - (char*)container);
-
-  for(std::map<std::string,PropertySpec>::const_iterator pos = propertyData.begin();pos != propertyData.end();++pos)
-    if(pos->second.Offset == diff)
-      return pos->second.Type;
-
-  if(parentPropertyData)
-    return parentPropertyData->getType(container,prop);
-
-  return 0;
-  */
-}
-
-short PropertyData::getType(OffsetBase offsetBase,const char* name) const
-{
-  const PropertyData::PropertySpec* Spec = findProperty(offsetBase,name);
-
-  if(Spec)
-    return Spec->Type;
-  else
-    return 0;
-}
-
-const char* PropertyData::getGroup(OffsetBase offsetBase,const Property* prop) const
-{
-  const PropertyData::PropertySpec* Spec = findProperty(offsetBase,prop);
-
-  if(Spec)
-    return Spec->Group;
-  else
-    return 0;
-
-  /*
-  const int diff = (int) ((char*)prop - (char*)container);
-
-  for(std::map<std::string,PropertySpec>::const_iterator pos = propertyData.begin();pos != propertyData.end();++pos)
-    if(pos->second.Offset == diff)
-      return pos->second.Group;
-
-  if(parentPropertyData)
-    return parentPropertyData->getGroup(container,prop);
-
-  return 0;
-  */
-}
-
-const char* PropertyData::getGroup(OffsetBase offsetBase,const char* name) const
-{
-  const PropertyData::PropertySpec* Spec = findProperty(offsetBase,name);
-
-  if(Spec)
-    return Spec->Group;
-  else
-    return 0;
-}
-
-const char* PropertyData::getDocumentation(OffsetBase offsetBase,const Property* prop) const
-{
-  const PropertyData::PropertySpec* Spec = findProperty(offsetBase,prop);
-
-  if(Spec)
-    return Spec->Docu;
-  else
-    return 0;
-}
-
-const char* PropertyData::getDocumentation(OffsetBase offsetBase,const char* name) const
-{
-  const PropertyData::PropertySpec* Spec = findProperty(offsetBase,name);
-
-  if(Spec)
-    return Spec->Docu;
-  else
-    return 0;
-}
-
-
-
-Property *PropertyData::getPropertyByName(OffsetBase offsetBase,const char* name) const
-{
-  const PropertyData::PropertySpec* Spec = findProperty(offsetBase,name);
-
-  if(Spec)
-    return (Property *) (Spec->Offset + offsetBase.getOffset());
-  else
-    return 0;
-/*
-  std::map<std::string,PropertySpec>::const_iterator pos = propertyData.find(name);
-
-  if(pos != propertyData.end())
-  {
-    // calculate propterty by offset
-    return (Property *) (pos->second.Offset + (char *)container);
-  }else{
-    if(parentPropertyData)
-      return parentPropertyData->getPropertyByName(container,name);
-    else
-      return 0;
-  }*/
-}
-
-void PropertyData::getPropertyMap(OffsetBase offsetBase,std::map<std::string,Property*> &Map) const
-{
-    for(auto &spec : propertyData) 
-        Map[spec.Name] = (Property *) (spec.Offset + offsetBase.getOffset());
-/*
-  std::map<std::string,PropertySpec>::const_iterator pos;
-
-  for(pos = propertyData.begin();pos != propertyData.end();++pos)
-  {
-    Map[pos->first] = (Property *) (pos->second.Offset + (char *)container);
-  }
-  */
-
-  if(parentPropertyData)
-      parentPropertyData->getPropertyMap(offsetBase,Map);
-
-}
-
-void PropertyData::getPropertyList(OffsetBase offsetBase,std::vector<Property*> &List) const
-{
-    size_t base = List.size();
-    List.resize(base+propertyData.size());
-    for (auto &spec : propertyData)
-        List[base + spec.Index] = (Property *) (spec.Offset + offsetBase.getOffset());
-
-    if(parentPropertyData)
-        parentPropertyData->getPropertyList(offsetBase,List);
-}
-
-
-
-/** \defgroup PropFrame Property framework
-    \ingroup APP
-    \brief System to access object properties
-\section Introduction
-The property framework introduces the ability to access attributes (member variables) of a class by name without
-knowing the class type. It's like the reflection mechanism of Java or C#.
-This ability is introduced by the App::PropertyContainer class and can be used by all derived classes.
-
-This makes it possible in the first place to make an automatic mapping to python (e.g. in App::FeaturePy) and
-abstract editing properties in Gui::PropertyEditor.
-
-\section Examples
-
-Here some little examples how to use it:
-
-\code
-// search in PropertyList
-Property *prop = _pcFeature->getPropertyByName(attr);
-if(prop)
-{
-  return prop->getPyObject();
-}
-\endcode
-
-or:
-
-\code
-void PropertyContainer::Restore(Base::Reader &reader)
-{
-  reader.readElement("Properties");
-  int Cnt = reader.getAttributeAsInteger("Count");
-
-  for(int i=0 ;i<Cnt ;i++)
-  {
-    reader.readElement("Property");
-    string PropName = reader.getAttribute("name");
-    Property* prop = getPropertyByName(PropName.c_str());
-    if(prop)
-      prop->Restore(reader);
-
-    reader.readEndElement("Property");
-  }
-  reader.readEndElement("Properties");
-}
-\endcode
-
-*/
-
+/***************************************************************************
+ *   Copyright (c) Jürgen Riegel          (juergen.riegel@web.de) 2002     *
+ *                                                                         *
+ *   This file is part of the FreeCAD CAx development system.              *
+ *                                                                         *
+ *   This library is free software; you can redistribute it and/or         *
+ *   modify it under the terms of the GNU Library General Public           *
+ *   License as published by the Free Software Foundation; either          *
+ *   version 2 of the License, or (at your option) any later version.      *
+ *                                                                         *
+ *   This library  is distributed in the hope that it will be useful,      *
+ *   but WITHOUT ANY WARRANTY; without even the implied warranty of        *
+ *   MERCHANTABILITY or FITNESS FOR A PARTICULAR PURPOSE.  See the         *
+ *   GNU Library General Public License for more details.                  *
+ *                                                                         *
+ *   You should have received a copy of the GNU Library General Public     *
+ *   License along with this library; see the file COPYING.LIB. If not,    *
+ *   write to the Free Software Foundation, Inc., 59 Temple Place,         *
+ *   Suite 330, Boston, MA  02111-1307, USA                                *
+ *                                                                         *
+ ***************************************************************************/
+
+
+#include "PreCompiled.h"
+
+#ifndef _PreComp_
+# include <cassert>
+# include <algorithm>
+# include <functional>
+#endif
+
+/// Here the FreeCAD includes sorted by Base,App,Gui......
+#include <Base/Reader.h>
+#include <Base/Writer.h>
+#include <Base/Console.h>
+#include <Base/Exception.h>
+
+#include "Property.h"
+#include "PropertyContainer.h"
+#include "PropertyLinks.h"
+
+using namespace App;
+using namespace Base;
+using namespace std;
+
+TYPESYSTEM_SOURCE(App::PropertyContainer,Base::Persistence);
+
+
+//**************************************************************************
+// Construction/Destruction
+
+// Here's the implementation! Description should take place in the header file!
+PropertyContainer::PropertyContainer()
+{
+    propertyData.parentPropertyData = 0;
+}
+
+PropertyContainer::~PropertyContainer()
+{
+
+}
+
+unsigned int PropertyContainer::getMemSize (void) const
+{
+    std::map<std::string,Property*> Map;
+    getPropertyMap(Map);
+    std::map<std::string,Property*>::const_iterator It;
+    unsigned int size = 0;
+    for (It = Map.begin(); It != Map.end();++It)
+        size += It->second->getMemSize();
+    return size;
+}
+
+Property *PropertyContainer::getPropertyByName(const char* name) const
+{
+    return getPropertyData().getPropertyByName(this,name);
+}
+
+void PropertyContainer::getPropertyMap(std::map<std::string,Property*> &Map) const
+{
+    getPropertyData().getPropertyMap(this,Map);
+}
+
+void PropertyContainer::getPropertyList(std::vector<Property*> &List) const
+{
+    getPropertyData().getPropertyList(this,List);
+}
+
+void PropertyContainer::setPropertyStatus(unsigned char bit,bool value)
+{
+    std::vector<Property*> List;
+    getPropertyList(List);
+    for(std::vector<Property*>::const_iterator it=List.begin();it!=List.end();++it)
+        (**it).StatusBits.set(bit,value);
+}
+
+short PropertyContainer::getPropertyType(const Property* prop) const
+{
+    return prop?prop->getType():0;
+}
+
+short PropertyContainer::getPropertyType(const char *name) const
+{
+    return getPropertyData().getType(this,name);
+}
+
+const char* PropertyContainer::getPropertyGroup(const Property* prop) const
+{
+    return getPropertyData().getGroup(this,prop);
+}
+
+const char* PropertyContainer::getPropertyGroup(const char *name) const
+{
+    return getPropertyData().getGroup(this,name);
+}
+
+const char* PropertyContainer::getPropertyDocumentation(const Property* prop) const
+{
+    return getPropertyData().getDocumentation(this,prop);
+}
+
+const char* PropertyContainer::getPropertyDocumentation(const char *name) const
+{
+    return getPropertyData().getDocumentation(this,name);
+}
+
+bool PropertyContainer::isReadOnly(const Property* prop) const
+{
+    return (getPropertyType(prop) & Prop_ReadOnly) == Prop_ReadOnly;
+}
+
+bool PropertyContainer::isReadOnly(const char *name) const
+{
+    return (getPropertyType(name) & Prop_ReadOnly) == Prop_ReadOnly;
+}
+
+bool PropertyContainer::isHidden(const Property* prop) const
+{
+    return (getPropertyType(prop) & Prop_Hidden) == Prop_Hidden;
+}
+
+bool PropertyContainer::isHidden(const char *name) const
+{
+    return (getPropertyType(name) & Prop_Hidden) == Prop_Hidden;
+}
+
+const char* PropertyContainer::getPropertyName(const Property* prop)const
+{
+    // Although the property name is cached inside Property now, we still search
+    // from it here to make sure the property belongs to us.
+    //
+    // return prop?prop->myName:0;
+
+    return getPropertyData().getName(this,prop);
+}
+
+
+const PropertyData * PropertyContainer::getPropertyDataPtr(void){return &propertyData;}
+const PropertyData & PropertyContainer::getPropertyData(void) const{return propertyData;}
+
+/**
+ * @brief PropertyContainer::handleChangedPropertyName is called during restore to possibly
+ * fix reading of older versions of this property container. This method is typically called
+ * if the property on file has changed its name in more recent versions.
+ *
+ * The default implementation does nothing.
+ *
+ * @param reader The XML stream to read from.
+ * @param TypeName Name of property type on file.
+ * @param PropName Name of property on file that does not exist in the container anymore.
+ */
+
+void PropertyContainer::handleChangedPropertyName(Base::XMLReader &reader, const char * TypeName, const char *PropName)
+{
+    (void)reader;
+    (void)TypeName;
+    (void)PropName;
+}
+
+/**
+ * @brief PropertyContainer::handleChangedPropertyType is called during restore to possibly
+ * fix reading of older versions of the property container. This method is typically called
+ * if the property on file has changed its type in more recent versions.
+ *
+ * The default implementation does nothing.
+ *
+ * @param reader The XML stream to read from.
+ * @param TypeName Name of property type on file.
+ * @param prop Pointer to property to restore. Its type differs from TypeName.
+ */
+
+void PropertyContainer::handleChangedPropertyType(XMLReader &reader, const char *TypeName, Property *prop)
+{
+    (void)reader;
+    (void)TypeName;
+    (void)prop;
+}
+
+PropertyData PropertyContainer::propertyData;
+
+void PropertyContainer::Save (Base::Writer &writer) const 
+{
+    std::map<std::string,Property*> Map;
+    getPropertyMap(Map);
+
+    std::vector<std::pair<std::string,Property*> > transients;
+    for(auto it=Map.begin();it!=Map.end();) {
+        if (it->second->testStatus(Property::Transient) ||
+            (getPropertyType(it->second) & Prop_Transient)) 
+        {
+            transients.push_back(*it);
+            it = Map.erase(it);
+        }else
+            ++it;
+    }
+
+    writer.incInd(); // indentation for 'Properties Count'
+    writer.Stream() << writer.ind() << "<Properties Count=\"" << Map.size() 
+                    << "\" TransientCount=\"" << transients.size() << "\">" << endl;
+
+    // First store transient properties to persisit their status value. We use
+    // a new element named "_Property" so that the save file can be opened by
+    // older version FC.
+    writer.incInd();
+    for(auto it=transients.begin();it!=transients.end();++it) {
+        writer.Stream() << writer.ind() << "<_Property name=\"" << it->first 
+            << "\" type=\"" << it->second->getTypeId().getName() 
+            << "\" status=\"" << it->second->getStatus() << "\"/>" << std::endl;
+    }
+    writer.decInd();
+
+    // Now store normal properties
+    for (auto it = Map.begin(); it != Map.end(); ++it)
+    {
+        writer.incInd(); // indentation for 'Property name'
+        writer.Stream() << writer.ind() << "<Property name=\"" << it->first << "\" type=\"" 
+                        << it->second->getTypeId().getName();
+        auto status = it->second->getStatus();
+        if(status)
+            writer.Stream() << "\" status=\"" << status;
+        writer.Stream() << "\">" << std::endl;
+
+        writer.incInd(); // indentation for the actual property
+
+        try {
+            // We must make sure to handle all exceptions accordingly so that
+            // the project file doesn't get invalidated. In the error case this
+            // means to proceed instead of aborting the write operation.
+            it->second->Save(writer);
+        }
+        catch (const Base::Exception &e) {
+            Base::Console().Error("%s\n", e.what());
+        }
+        catch (const std::exception &e) {
+            Base::Console().Error("%s\n", e.what());
+        }
+        catch (const char* e) {
+            Base::Console().Error("%s\n", e);
+        }
+#ifndef FC_DEBUG
+        catch (...) {
+            Base::Console().Error("PropertyContainer::Save: Unknown C++ exception thrown. Try to continue...\n");
+        }
+#endif
+        writer.decInd(); // indentation for the actual property
+        writer.Stream() << writer.ind() << "</Property>" << endl;    
+        writer.decInd(); // indentation for 'Property name'
+    }
+    writer.Stream() << writer.ind() << "</Properties>" << endl;
+    writer.decInd(); // indentation for 'Properties Count'
+}
+
+void PropertyContainer::Restore(Base::XMLReader &reader)
+{
+    reader.clearPartialRestoreProperty();
+    reader.readElement("Properties");
+    int Cnt = reader.getAttributeAsInteger("Count");
+    int transientCount = 0;
+    if(reader.hasAttribute("TransientCount"))
+        transientCount = reader.getAttributeAsUnsigned("TransientCount");
+    Cnt += transientCount;
+    for (int i=0 ;i<Cnt ;i++) {
+        reader.readElement(i<transientCount?"_Property":"Property");
+        std::string PropName = reader.getAttribute("name");
+        std::string TypeName = reader.getAttribute("type");
+        Property* prop = getPropertyByName(PropName.c_str());
+        if(prop && reader.hasAttribute("status"))
+            prop->setStatus(reader.getAttributeAsUnsigned("status"));
+        // NOTE: We must also check the type of the current property because a
+        // subclass of PropertyContainer might change the type of a property but
+        // not its name. In this case we would force to read-in a wrong property
+        // type and the behaviour would be undefined.
+        try {
+            // name and type match
+            if (prop && strcmp(prop->getTypeId().getName(), TypeName.c_str()) == 0) {
+                if (!prop->testStatus(Property::Transient) &&
+                    !(getPropertyType(prop) & Prop_Transient))
+                    prop->Restore(reader);
+            }
+            // name matches but not the type
+            else if (prop) {
+                handleChangedPropertyType(reader, TypeName.c_str(), prop);
+            }
+            // name doesn't match, the sub-class then has to know
+            // if the property has been renamed or removed
+            else {
+                handleChangedPropertyName(reader, TypeName.c_str(), PropName.c_str());
+            }
+
+            if (reader.testStatus(Base::XMLReader::ReaderStatus::PartialRestoreInProperty)) {
+                Base::Console().Error("Property %s of type %s was subject to a partial restore.\n",PropName.c_str(),TypeName.c_str());
+                reader.clearPartialRestoreProperty();
+            }
+        }
+        catch (const Base::XMLParseException&) {
+            throw; // re-throw
+        }
+        catch (const Base::RestoreError &) {
+            reader.setPartialRestore(true);
+            reader.clearPartialRestoreProperty();
+            Base::Console().Error("Property %s of type %s was subject to a partial restore.\n",PropName.c_str(),TypeName.c_str());
+        }
+        catch (const Base::Exception &e) {
+            Base::Console().Error("%s\n", e.what());
+        }
+        catch (const std::exception &e) {
+            Base::Console().Error("%s\n", e.what());
+        }
+        catch (const char* e) {
+            Base::Console().Error("%s\n", e);
+        }
+#ifndef FC_DEBUG
+        catch (...) {
+            Base::Console().Error("PropertyContainer::Restore: Unknown C++ exception thrown\n");
+        }
+#endif
+
+        if(i>=transientCount)
+            reader.readEndElement("Property");
+    }
+    reader.readEndElement("Properties");
+}
+
+void PropertyData::addProperty(OffsetBase offsetBase,const char* PropName, Property *Prop, const char* PropertyGroup , PropertyType Type, const char* PropertyDocu)
+{
+    auto ret = propertyData.insert(PropName);
+    if(ret.second) {
+        PropertySpec &temp = const_cast<PropertySpec&>(*ret.first);
+        temp.Group  = PropertyGroup;
+        temp.Type   = Type;
+        temp.Docu   = PropertyDocu;
+        temp.Index = (short)propertyData.size()-1;
+        temp.Offset = offsetBase.getOffsetTo(Prop);
+        assert(temp.Offset>=0);
+        auto res = propertyMap.emplace(temp.Offset,&temp);
+        assert(res.second);
+    }
+
+#define SYNC_PTYPE(_name) do{\
+        if(Type & Prop_##_name) Prop->setStatus(App::Property::Prop##_name,true);\
+    }while(0)
+    SYNC_PTYPE(ReadOnly);
+    SYNC_PTYPE(Transient);
+    SYNC_PTYPE(Hidden);
+    SYNC_PTYPE(Output);
+    SYNC_PTYPE(NoRecompute);
+    Prop->myName = PropName;
+}
+
+const PropertyData::PropertySpec *PropertyData::findProperty(OffsetBase offsetBase,const char* PropName) const
+{
+    auto it = propertyData.find(PropName);
+    if(it != propertyData.end())
+        return &(*it);
+
+    if(parentPropertyData)
+        return parentPropertyData->findProperty(offsetBase,PropName);
+    return 0;
+}
+
+const PropertyData::PropertySpec *PropertyData::findProperty(OffsetBase offsetBase,const Property* prop) const
+{
+    int diff = offsetBase.getOffsetTo(prop);
+    if(diff<0)
+        return 0;
+
+    auto it = propertyMap.find(diff);
+    if(it!=propertyMap.end())
+        return it->second;
+  
+    if(parentPropertyData)
+        return parentPropertyData->findProperty(offsetBase,prop);
+
+    return 0;
+}
+
+const char* PropertyData::getName(OffsetBase offsetBase,const Property* prop) const
+{
+  const PropertyData::PropertySpec* Spec = findProperty(offsetBase,prop);
+
+  if(Spec)
+    return Spec->Name;
+  else
+    return 0;
+  /*
+
+  for(std::map<std::string,PropertySpec>::const_iterator pos = propertyData.begin();pos != propertyData.end();++pos)
+    if(pos->second.Offset == diff)
+      return pos->first.c_str();
+
+  if(parentPropertyData)
+    return parentPropertyData->getName(container,prop);
+
+  return 0;
+  */
+}
+
+short PropertyData::getType(OffsetBase offsetBase,const Property* prop) const
+{
+  const PropertyData::PropertySpec* Spec = findProperty(offsetBase,prop);
+
+  if(Spec)
+    return Spec->Type;
+  else
+    return 0;
+
+  /*
+  const int diff = (int) ((char*)prop - (char*)container);
+
+  for(std::map<std::string,PropertySpec>::const_iterator pos = propertyData.begin();pos != propertyData.end();++pos)
+    if(pos->second.Offset == diff)
+      return pos->second.Type;
+
+  if(parentPropertyData)
+    return parentPropertyData->getType(container,prop);
+
+  return 0;
+  */
+}
+
+short PropertyData::getType(OffsetBase offsetBase,const char* name) const
+{
+  const PropertyData::PropertySpec* Spec = findProperty(offsetBase,name);
+
+  if(Spec)
+    return Spec->Type;
+  else
+    return 0;
+}
+
+const char* PropertyData::getGroup(OffsetBase offsetBase,const Property* prop) const
+{
+  const PropertyData::PropertySpec* Spec = findProperty(offsetBase,prop);
+
+  if(Spec)
+    return Spec->Group;
+  else
+    return 0;
+
+  /*
+  const int diff = (int) ((char*)prop - (char*)container);
+
+  for(std::map<std::string,PropertySpec>::const_iterator pos = propertyData.begin();pos != propertyData.end();++pos)
+    if(pos->second.Offset == diff)
+      return pos->second.Group;
+
+  if(parentPropertyData)
+    return parentPropertyData->getGroup(container,prop);
+
+  return 0;
+  */
+}
+
+const char* PropertyData::getGroup(OffsetBase offsetBase,const char* name) const
+{
+  const PropertyData::PropertySpec* Spec = findProperty(offsetBase,name);
+
+  if(Spec)
+    return Spec->Group;
+  else
+    return 0;
+}
+
+const char* PropertyData::getDocumentation(OffsetBase offsetBase,const Property* prop) const
+{
+  const PropertyData::PropertySpec* Spec = findProperty(offsetBase,prop);
+
+  if(Spec)
+    return Spec->Docu;
+  else
+    return 0;
+}
+
+const char* PropertyData::getDocumentation(OffsetBase offsetBase,const char* name) const
+{
+  const PropertyData::PropertySpec* Spec = findProperty(offsetBase,name);
+
+  if(Spec)
+    return Spec->Docu;
+  else
+    return 0;
+}
+
+
+
+Property *PropertyData::getPropertyByName(OffsetBase offsetBase,const char* name) const
+{
+  const PropertyData::PropertySpec* Spec = findProperty(offsetBase,name);
+
+  if(Spec)
+    return (Property *) (Spec->Offset + offsetBase.getOffset());
+  else
+    return 0;
+/*
+  std::map<std::string,PropertySpec>::const_iterator pos = propertyData.find(name);
+
+  if(pos != propertyData.end())
+  {
+    // calculate propterty by offset
+    return (Property *) (pos->second.Offset + (char *)container);
+  }else{
+    if(parentPropertyData)
+      return parentPropertyData->getPropertyByName(container,name);
+    else
+      return 0;
+  }*/
+}
+
+void PropertyData::getPropertyMap(OffsetBase offsetBase,std::map<std::string,Property*> &Map) const
+{
+    for(auto &spec : propertyData) 
+        Map[spec.Name] = (Property *) (spec.Offset + offsetBase.getOffset());
+/*
+  std::map<std::string,PropertySpec>::const_iterator pos;
+
+  for(pos = propertyData.begin();pos != propertyData.end();++pos)
+  {
+    Map[pos->first] = (Property *) (pos->second.Offset + (char *)container);
+  }
+  */
+
+  if(parentPropertyData)
+      parentPropertyData->getPropertyMap(offsetBase,Map);
+
+}
+
+void PropertyData::getPropertyList(OffsetBase offsetBase,std::vector<Property*> &List) const
+{
+    size_t base = List.size();
+    List.resize(base+propertyData.size());
+    for (auto &spec : propertyData)
+        List[base + spec.Index] = (Property *) (spec.Offset + offsetBase.getOffset());
+
+    if(parentPropertyData)
+        parentPropertyData->getPropertyList(offsetBase,List);
+}
+
+
+
+/** \defgroup PropFrame Property framework
+    \ingroup APP
+    \brief System to access object properties
+\section Introduction
+The property framework introduces the ability to access attributes (member variables) of a class by name without
+knowing the class type. It's like the reflection mechanism of Java or C#.
+This ability is introduced by the App::PropertyContainer class and can be used by all derived classes.
+
+This makes it possible in the first place to make an automatic mapping to python (e.g. in App::FeaturePy) and
+abstract editing properties in Gui::PropertyEditor.
+
+\section Examples
+
+Here some little examples how to use it:
+
+\code
+// search in PropertyList
+Property *prop = _pcFeature->getPropertyByName(attr);
+if(prop)
+{
+  return prop->getPyObject();
+}
+\endcode
+
+or:
+
+\code
+void PropertyContainer::Restore(Base::Reader &reader)
+{
+  reader.readElement("Properties");
+  int Cnt = reader.getAttributeAsInteger("Count");
+
+  for(int i=0 ;i<Cnt ;i++)
+  {
+    reader.readElement("Property");
+    string PropName = reader.getAttribute("name");
+    Property* prop = getPropertyByName(PropName.c_str());
+    if(prop)
+      prop->Restore(reader);
+
+    reader.readEndElement("Property");
+  }
+  reader.readEndElement("Properties");
+}
+\endcode
+
+*/
+
/***************************************************************************
 *   Copyright (c) 2015 Eivind Kvedalen <eivind@kvedalen.name>             *
 *                                                                         *
 *   This file is part of the FreeCAD CAx development system.              *
 *                                                                         *
 *   This library is free software; you can redistribute it and/or         *
 *   modify it under the terms of the GNU Library General Public           *
 *   License as published by the Free Software Foundation; either          *
 *   version 2 of the License, or (at your option) any later version.      *
 *                                                                         *
 *   This library  is distributed in the hope that it will be useful,      *
 *   but WITHOUT ANY WARRANTY; without even the implied warranty of        *
 *   MERCHANTABILITY or FITNESS FOR A PARTICULAR PURPOSE.  See the         *
 *   GNU Library General Public License for more details.                  *
 *                                                                         *
 *   You should have received a copy of the GNU Library General Public     *
 *   License along with this library; see the file COPYING.LIB. If not,    *
 *   write to the Free Software Foundation, Inc., 59 Temple Place,         *
 *   Suite 330, Boston, MA  02111-1307, USA                                *
 *                                                                         *
 ***************************************************************************/

#include "PreCompiled.h"

#ifndef _PreComp_
#	include <cassert>
#endif

#include <limits>
#include <iomanip>
#include <unordered_map>

#include <boost/algorithm/string.hpp>

/// Here the FreeCAD includes sorted by Base,App,Gui......
#include <Base/GeometryPyCXX.h>
#include <Base/Tools.h>
#include <Base/Interpreter.h>
#include <Base/QuantityPy.h>
#include <Base/Console.h>
#include <App/DocumentObjectPy.h>
#include "ComplexGeoData.h"
#include "Property.h"
#include "Application.h"
#include "Document.h"
#include "DocumentObject.h"
#include "ObjectIdentifier.h"
#include "ExpressionParser.h"
#include "Link.h"

FC_LOG_LEVEL_INIT("Expression",true,true)

using namespace App;
using namespace Base;

template<class InputIterator>
static void _quote(std::ostream &output, InputIterator cur, InputIterator end, bool toPython=false)
{
    output << (toPython?"'":"<<");
    while (cur != end) {
        switch (*cur) {
        case '\t':
            output << "\\t";
            break;
        case '\n':
            output << "\\n";
            break;
        case '\r':
            output << "\\r";
            break;
        case '\\':
            output << "\\\\";
            break;
        case '\'':
            output << "\\'";
            break;
        case '"':
            output << "\\\"";
            break;
        case '>':
            output << (toPython?">":"\\>");
            break;
        default:
            output << *cur;
        }
        ++cur;
    }
    output << (toPython?"'":">>");
}

template<class InputIterator>
static inline std::string _quote(InputIterator cur, InputIterator end, bool toPython=false) {
    std::ostringstream os;
    _quote(os, cur, end, toPython);
    return os.str();
}

// Path class

/**
 * @brief Quote input string according to quoting rules for an expression: because " and ' are
 * used to designate inch and foot units, strings are quoted as <<string>>.
 *
 * @param input
 * @return
 */
std::string App::quote(const std::string &input, bool toPython)
{
    return _quote(input.begin(), input.end(), toPython);
}

enum PseudoPropertyType {
    PseudoNone,
    PseudoShape,
    PseudoPlacement,
    PseudoMatrix,
    PseudoLinkPlacement,
    PseudoLinkMatrix,
    PseudoSelf,
    PseudoRef,
    PseudoApp,
    PseudoPart,
    PseudoRegex,
    PseudoBuiltins,
    PseudoMath,
    PseudoCollections,
    PseudoGui,
    PseudoCadquery,
    PseudoSubObject,
};

/**
 * @brief Construct an ObjectIdentifier object, given an owner and a single-value property.
 * @param _owner Owner of property.
 * @param property Name of property.
 */

ObjectIdentifier::ObjectIdentifier(const App::PropertyContainer * _owner, 
        const std::string & property, int index)
    : owner(0)
    , subObjectName("",true)
    , documentNameSet(false)
    , documentObjectNameSet(false)
    , localProperty(false)
{
    if (_owner) {
        const DocumentObject * docObj = freecad_dynamic_cast<const DocumentObject>(_owner);
        if (!docObj)
            FC_THROWM(Base::RuntimeError,"Property must be owned by a document object.");
        owner = const_cast<DocumentObject*>(docObj);

        if (property.size() > 0) {
            setDocumentObjectName(docObj);
        }
    }
    if (property.size() > 0) {
        addComponent(SimpleComponent(property));
        if(index!=INT_MAX)
            addComponent(ArrayComponent(index));
    }
}

ObjectIdentifier::ObjectIdentifier(const App::PropertyContainer * _owner, 
                                   const char *property, int index)
    : owner(0)
    , subObjectName("",true)
    , documentNameSet(false)
    , documentObjectNameSet(false)
    , localProperty(false)
{
    if (_owner) {
        const DocumentObject * docObj = freecad_dynamic_cast<const DocumentObject>(_owner);
        if (!docObj)
            FC_THROWM(Base::RuntimeError,"Property must be owned by a document object.");
        owner = const_cast<DocumentObject*>(docObj);

        if (property && property[0]) {
            setDocumentObjectName(docObj);
        }
    }
    if (property && property[0]) {
        addComponent(SimpleComponent(property));
        if(index!=INT_MAX)
            addComponent(ArrayComponent(index));
    }
}

ObjectIdentifier::ObjectIdentifier(const App::PropertyContainer * _owner, bool localProperty)
    : owner(0)
    , subObjectName("",true)
    , documentNameSet(false)
    , documentObjectNameSet(false)
    , localProperty(localProperty)
{
    if (_owner) {
        const DocumentObject * docObj = freecad_dynamic_cast<const DocumentObject>(_owner);
        if (!docObj)
            FC_THROWM(Base::RuntimeError,"Property must be owned by a document object.");
        owner = const_cast<DocumentObject*>(docObj);
    }
}

/**
 * @brief Construct an ObjectIdentifier object given a property. The property is assumed to be single-valued.
 * @param prop Property to construct object identifier for.
 */

ObjectIdentifier::ObjectIdentifier(const Property &prop, int index)
    : owner(0)
    , subObjectName("",true)
    , documentNameSet(false)
    , documentObjectNameSet(false)
    , localProperty(false)
{
    DocumentObject * docObj = freecad_dynamic_cast<DocumentObject>(prop.getContainer());

    if (!docObj)
        FC_THROWM(Base::TypeError,"Property must be owned by a document object.");

    owner = const_cast<DocumentObject*>(docObj);

    setDocumentObjectName(docObj);

    addComponent(SimpleComponent(prop.getName()));
    if(index!=INT_MAX)
        addComponent(ArrayComponent(index));
}

/**
 * @brief Get the name of the property.
 * @return Name
 */

std::string App::ObjectIdentifier::getPropertyName() const
{
    ResolveResults result(*this);

    assert(result.propertyIndex >=0 && static_cast<std::size_t>(result.propertyIndex) < components.size());

    return components[result.propertyIndex].getName();
}

/**
 * @brief Get Component at given index \a i.
 * @param i: Index to get
 * @param idx: optional return of adjusted component index
 * @return A component.
 */

const App::ObjectIdentifier::Component &App::ObjectIdentifier::getPropertyComponent(int i, int *idx) const
{
    ResolveResults result(*this);

    i += result.propertyIndex;
    if (i < 0 || i >= static_cast<int>(components.size()))
        FC_THROWM(Base::ValueError, "Invalid property component index");

    if (idx)
        *idx = i;

    return components[i];
}

void App::ObjectIdentifier::setComponent(int idx, Component &&comp)
{
    if (idx < 0 || idx >= static_cast<int>(components.size()))
        FC_THROWM(Base::ValueError, "Invalid component index");
    components[idx] = std::move(comp);
    _cache.clear();
}

void App::ObjectIdentifier::setComponent(int idx, const Component &comp)
{
    setComponent(idx, Component(comp));
}

std::vector<ObjectIdentifier::Component> ObjectIdentifier::getPropertyComponents(int i) const {
    ResolveResults result(*this);
    result.propertyIndex += i;
    if(result.propertyIndex==0)
        return components;
    std::vector<ObjectIdentifier::Component> res;
    if(result.propertyIndex < (int)components.size())
        res.insert(res.end(),components.begin()+result.propertyIndex,components.end());
    return res;
}

/**
 * @brief Compare object identifier with \a other.
 * @param other Other object identifier.
 * @return true if they are equal.
 */

bool ObjectIdentifier::operator ==(const ObjectIdentifier &other) const
{
    return owner==other.owner && toString() == other.toString();
}

/**
 * @brief Compare object identifier with \a other.
 * @param other Other object identifier
 * @return true if they differ from each other.
 */

bool ObjectIdentifier::operator !=(const ObjectIdentifier &other) const
{
    return !(operator==)(other);
}

/**
 * @brief Compare object identifier with other.
 * @param other Other object identifier.
 * @return true if this object is less than the other.
 */

bool ObjectIdentifier::operator <(const ObjectIdentifier &other) const
{
    if(owner < other.owner)
        return true;
    if(owner > other.owner)
        return false;
    return toString() < other.toString();
}

/**
 * @brief Return number of components.
 * @return Number of components in this identifier.
 */

int ObjectIdentifier::numComponents() const
{
    return components.size();
}

/**
 * @brief Compute number of sub components, i.e excluding the property.
 * @return Number of components.
 */

int ObjectIdentifier::numSubComponents() const
{
    ResolveResults result(*this);

    return (int)components.size() - result.propertyIndex;
}

bool ObjectIdentifier::verify(const App::Property &prop, bool silent) const {
    ResolveResults result(*this);
    if(components.size() - result.propertyIndex != 1) {
        if(silent) return false;
        FC_THROWM(Base::ValueError,"Invalid property path: single component expected");
    }
    if(!components[result.propertyIndex].isSimple()) {
        if(silent) return false;
        FC_THROWM(Base::ValueError,"Invalid property path: simple component expected");
    }
    const std::string &name = components[result.propertyIndex].getName();
    CellAddress addr;
    bool isAddress = addr.parseAbsoluteAddress(name.c_str());
    if((isAddress && addr.toString(true) != prop.getName()) ||
       (!isAddress && name!=prop.getName())) 
    {
        if(silent) return false;
        FC_THROWM(Base::ValueError,"Invalid property path: name mismatch");
    }
    return true;
}

/**
 * @brief Create a string representation of this object identifier.
 *
 * An identifier is written as document#documentobject.property.subproperty1...subpropertyN
 * document# may be dropped; it is assumed to be within owner's document. If documentobject is dropped,
 * the property is assumed to be owned by the owner specified in the object identifiers constructor.
 *
 * @return A string
 */

const std::string &ObjectIdentifier::toString() const
{
    if(_cache.size() || !owner)
        return _cache;

    std::ostringstream s;
    ResolveResults result(*this);

    auto itComp = components.begin();
    
    if(localProperty ||
       (result.resolvedProperty && 
        result.resolvedDocumentObject==owner && 
        components.size()>1 && 
        components[1].isSimple() &&
        result.propertyIndex==0))
    {
        s << '.';
    }else if (documentNameSet && documentName.getString().size()) {
        if(documentObjectNameSet && documentObjectName.getString().size())
            s << documentName << "#"
              << documentObjectName << '.';
        else if(result.resolvedDocumentObjectName.getString().size())
            s << documentName << "#"
              << result.resolvedDocumentObjectName << '.';
    } else if (documentObjectNameSet && documentObjectName.getString().size()) {
        s << documentObjectName << '.';
    }

    if(subObjectName.getString().size())
        s << subObjectName << '.';

    bool first = true;
    for(;itComp!=components.end();++itComp) {
        if(first)
            first = false;
        else if(itComp->isSimple() || itComp->isLabel())
            s << '.';
        itComp->toString(s);
    }

    const_cast<ObjectIdentifier*>(this)->_cache = s.str();
    return _cache;
}

std::string ObjectIdentifier::toPersistentString() const {

    if(!owner)
        return std::string();

    std::ostringstream s;
    ResolveResults result(*this);

    if(result.propertyIndex >= (int)components.size())
        return std::string();

    auto itComp = components.begin();
    
    if(localProperty ||
       (result.resolvedProperty && 
        result.resolvedDocumentObject==owner && 
        components.size()>1 && 
        components[1].isSimple() &&
        result.propertyIndex==0))
    {
        s << '.';
    }else if(result.resolvedDocumentObject &&
        result.resolvedDocumentObject!=owner &&
        result.resolvedDocumentObject->isExporting())
    {
        s << result.resolvedDocumentObject->getExportName(true);
        if(documentObjectName.isRealString())
            s << '@';
        s << '.';
    } else if ((owner->isExporting() || documentNameSet)
                && result.resolvedDocumentObject != owner
                && (documentName.getString().size()
                    || result.resolvedDocumentName.getString().size()))
    {
        if(documentName.getString().size())
            s << documentName;
        else
            s << result.resolvedDocumentName;
        s << '#';
        if(documentObjectNameSet && documentObjectName.getString().size())
            s << documentObjectName;
        else
            s << result.resolvedDocumentObjectName;
        s << '.';
    } else if (documentObjectNameSet && documentObjectName.getString().size()) {
        s << documentObjectName << '.';
    } else if (result.propertyIndex > 0) {
        ++itComp;
        components[0].toString(s);
        s << '.';
    }

    if(subObjectName.getString().size()) {
        const char *subname = subObjectName.getString().c_str();
        std::string exportName;
        s << String(PropertyLinkBase::exportSubName(exportName,
                        result.resolvedDocumentObject,subname),true) << '.';
    }

    bool first = true;
    for(;itComp!=components.end();++itComp) {
        if(first)
            first = false;
        else if(itComp->isSimple() || itComp->isLabel())
            s << '.';
        itComp->toString(s);
    }
    return s.str();
}

std::size_t ObjectIdentifier::hash() const
{
    if(_hash && _cache.size())
        return _hash;
    const_cast<ObjectIdentifier*>(this)->_hash = boost::hash_value(toString());
    return _hash;
}

bool ObjectIdentifier::replaceObject(ObjectIdentifier &res, const App::DocumentObject *parent,
            App::DocumentObject *oldObj, App::DocumentObject *newObj) const
{
    ResolveResults result(*this);

    if(!result.resolvedDocumentObject)
        return false;

    auto r = PropertyLinkBase::tryReplaceLink(owner, result.resolvedDocumentObject,
            parent, oldObj, newObj, subObjectName.getString().c_str());

    if(!r.first)
        return false;

    res = *this;
    if(r.first != result.resolvedDocumentObject) {
        if(r.first->getDocument()!=owner->getDocument()) {
            auto doc = r.first->getDocument();
            bool useLabel = res.documentName.isRealString();
            const char *name = useLabel?doc->Label.getValue():doc->getName();
            res.setDocumentName(String(name, useLabel), true);
        }
        if(documentObjectName.isRealString())
            res.documentObjectName = String(r.first->Label.getValue(),true);
        else
            res.documentObjectName = String(r.first->getNameInDocument(),false,true);
    }
    res.subObjectName = String(r.second,true);
    res._cache.clear();
    res.shadowSub.first.clear();
    res.shadowSub.second.clear();
    return true;
}

/**
 * @brief Escape toString representation so it is suitable for being embedded in a python command.
 * @return Escaped string.
 */

std::string ObjectIdentifier::toEscapedString() const
{
    return Base::Tools::escapedUnicodeFromUtf8(toString().c_str());
}

bool ObjectIdentifier::updateLabelReference(
        App::DocumentObject *obj, const std::string &ref, const char *newLabel) 
{
    if(!owner)
        return false;

    ResolveResults result(*this);

    if(subObjectName.getString().size() && result.resolvedDocumentObject) {
        std::string sub = PropertyLinkBase::updateLabelReference(
                result.resolvedDocumentObject, subObjectName.getString().c_str(), obj,ref,newLabel);
        if(sub.size()) {
            subObjectName = String(sub,true);
            _cache.clear();
            return true;
        }
    }

    if(result.resolvedDocument != obj->getDocument())
        return false;

    if(documentObjectName.getString().size()) {
        if(documentObjectName.isForceIdentifier())
            return false;

        if(!documentObjectName.isRealString() && 
           documentObjectName.getString()==obj->getNameInDocument())
            return false;

        if(documentObjectName.getString()!=obj->Label.getValue())
            return false;

        documentObjectName = ObjectIdentifier::String(newLabel, true);

        _cache.clear();
        return true;
    }

    if (result.resolvedDocumentObject==obj && 
        result.propertyIndex == 1 && 
        result.resolvedDocumentObjectName.isRealString() && 
        result.resolvedDocumentObjectName.getString()==obj->Label.getValue()) 
    {
        components[0].name = ObjectIdentifier::String(newLabel, true);
        _cache.clear();
        return true;
    }

    // If object identifier uses the label then resolving the document object will fail.
    // So, it must be checked if using the new label will succeed
    if (components.size()>1 && components[0].getName()==obj->Label.getValue()) {
        ObjectIdentifier id(*this);
        id.components[0].name.str = newLabel;

        ResolveResults result(id);

        if (result.propertyIndex == 1 && result.resolvedDocumentObject == obj) {
            components[0].name = id.components[0].name;
            _cache.clear();
            return true;
        }
    }

    return false;
}

bool ObjectIdentifier::relabeledDocument(ExpressionVisitor &v,
        const std::string &oldLabel, const std::string &newLabel)
{
    if (documentNameSet && documentName.isRealString() && documentName.getString()==oldLabel) {
        v.aboutToChange();
        documentName = String(newLabel,true);
        _cache.clear();
        return true;
    }
    return false;
}

/**
 * @brief Get sub field part of a property as a string.
 * @return String representation of path.
 */

void ObjectIdentifier::getSubPathStr(std::ostream &s, const ResolveResults &result, bool toPython, bool prefix) const
{
    if(result.propertyIndex >= (int)components.size())
        return;
    std::vector<Component>::const_iterator i = components.begin() + result.propertyIndex + 1;
    bool first = !prefix;
    while (i != components.end()) {
        if(i->isSimple() || i->isLabel()) {
            if(first)
                first = false;
            else
                s << '.';
        }
        i->toString(s,toPython);
        ++i;
    }
}

std::string ObjectIdentifier::getSubPathStr(bool toPython, bool prefix) const {
    std::ostringstream ss;
    getSubPathStr(ss,ResolveResults(*this),toPython, prefix);
    return ss.str();
}


/**
 * @brief Construct a Component part
 * @param _name Name of component
 * @param _type Type; simple, array, range or map
 * @param _begin Array index or beginning of a Range, or INT_MAX for other type.
 * @param _end ending of a Range, or INT_MAX for other type.
 */

ObjectIdentifier::Component::Component(const String &_name, 
        ObjectIdentifier::Component::typeEnum _type, int _begin, int _end, int _step)
    : name(_name)
    , type(_type)
    , begin(_begin)
    , end(_end)
    , step(_step)
{
}

ObjectIdentifier::Component::Component(String &&_name, 
        ObjectIdentifier::Component::typeEnum _type, int _begin, int _end, int _step)
    : name(std::move(_name))
    , type(_type)
    , begin(_begin)
    , end(_end)
    , step(_step)
{
}

size_t ObjectIdentifier::Component::getIndex(size_t count) const {
    if(begin>=0) {
        if(begin<(int)count)
            return begin;
    }else {
        int idx = begin + (int)count;
        if(idx >= 0)
            return idx;
    }
    FC_THROWM(Base::IndexError, "Array out of bound: " << begin << ", " << count);
}

Py::Object ObjectIdentifier::Component::get(const Py::Object &pyobj) const {
    Py::Object res;
    if(isSimple()) {
        if(!pyobj.hasAttr(getName()))
            FC_THROWM(Base::AttributeError, "No attribute named '" << getName() << "'");
        res = pyobj.getAttr(getName());
    } else if(isArray()) {
        if(pyobj.isMapping())
            res = Py::Mapping(pyobj).getItem(Py::Int(begin));
        else
            res = Py::Sequence(pyobj).getItem(begin);
    }else if(isMap() || isLabel())
        res = Py::Mapping(pyobj).getItem(getName());
    else if(isRange()){
        Py::Object slice(PySlice_New(Py::Int(begin).ptr(),
                                    end!=INT_MAX?Py::Int(end).ptr():0,
                                    step!=1?Py::Int(step).ptr():0),true);
        PyObject *r = PyObject_GetItem(pyobj.ptr(),slice.ptr());
        if(!r)
            Base::PyException::ThrowException();
        res = Py::asObject(r);
    } else
        FC_THROWM(Base::RuntimeError, "Invalid component: " << getName());
    if(!res.ptr())
        Base::PyException::ThrowException();
    if(PyModule_Check(res.ptr()) && !ExpressionParser::isModuleImported(res.ptr()))
        FC_THROWM(Base::RuntimeError, "Module '" << getName() << "' access denied.");
    return res;
}

void ObjectIdentifier::Component::set(Py::Object &pyobj, const Py::Object &value) const {
    if(isSimple()) {
        if(PyObject_SetAttrString(*pyobj, getName().c_str(), *value ) == -1)
            Base::PyException::ThrowException();
    } else if(isArray()) {
        if(pyobj.isMapping())
            Py::Mapping(pyobj).setItem(Py::Int(begin),value);
        else
            Py::Sequence(pyobj).setItem(begin,value);
    }else if(isMap() || isLabel())
        Py::Mapping(pyobj).setItem(getName(),value);
    else if(isRange()) {
        Py::Object slice(PySlice_New(Py::Int(begin).ptr(),
                                    end!=INT_MAX?Py::Int(end).ptr():0,
                                    step!=1?Py::Int(step).ptr():0),true);
        if(PyObject_SetItem(pyobj.ptr(),slice.ptr(),value.ptr())<0)
            Base::PyException::ThrowException();
    }
    FC_THROWM(Base::RuntimeError, "Invalid component: " << getName());
}

void ObjectIdentifier::Component::del(Py::Object &pyobj) const {
    if(isSimple())
        pyobj.delAttr(getName());
    else if(isArray()) {
        if(pyobj.isMapping())
            Py::Mapping(pyobj).delItem(Py::Int(begin));
        else
            PySequence_DelItem(pyobj.ptr(),begin);
    } else if(isMap() || isLabel())
        Py::Mapping(pyobj).delItem(getName());
    else if(isRange()) {
        Py::Object slice(PySlice_New(Py::Int(begin).ptr(),
                                    end!=INT_MAX?Py::Int(end).ptr():0,
                                    step!=1?Py::Int(step).ptr():0),true);
        if(PyObject_DelItem(pyobj.ptr(),slice.ptr())<0)
            Base::PyException::ThrowException();
    }
    FC_THROWM(Base::RuntimeError, "Invalid component: " << getName());
}

/**
 * @brief Create a simple component part with the given name
 * @param _component Name of component.
 * @return A new Component object.
 */

<<<<<<< HEAD
ObjectIdentifier::Component ObjectIdentifier::SimpleComponent(const char *_component)
=======
ObjectIdentifier::Component
ObjectIdentifier::Component::SimpleComponent(const char *_component)
>>>>>>> c782435b
{
    return Component(String(_component));
}

/**
 * @brief Create a simple component part with the given name
 * @param _component Name of component.
 * @return A new Component object.
 */
<<<<<<< HEAD

ObjectIdentifier::Component ObjectIdentifier::SimpleComponent(const ObjectIdentifier::String &_component)
=======
ObjectIdentifier::Component ObjectIdentifier::Component::SimpleComponent(const ObjectIdentifier::String &_component)
>>>>>>> c782435b
{
    return Component(String(_component.getString(),false));
}

ObjectIdentifier::Component ObjectIdentifier::SimpleComponent(ObjectIdentifier::String &&_component)
{
    return Component(String(std::move(_component.getString()), false));
}

ObjectIdentifier::Component
ObjectIdentifier::Component::LabelComponent(const char *_component)
{
    return Component(String(_component, true), LABEL);
}

ObjectIdentifier::Component
ObjectIdentifier::Component::LabelComponent(std::string &&_component)
{
    return Component(String(std::move(_component), true), LABEL);
}

ObjectIdentifier::Component
ObjectIdentifier::Component::LabelComponent(const std::string &_component)
{
    return Component(String(_component, true), LABEL);
}

/**
 * @brief Create an array component with given name and index.
 * @param _component Name of component
 * @param _index Index of component
 * @return A new Component object.
 */

ObjectIdentifier::Component ObjectIdentifier::ArrayComponent(int _index)
{
    return Component(String(), Component::ARRAY, _index);
}

/**
 * @brief Create a map component with given name and key.
 * @param _component Name of component
 * @param _key Key of component
 * @return A new Component object.
 */

ObjectIdentifier::Component ObjectIdentifier::MapComponent(const String & _key)
{
    return Component(_key, Component::MAP);
}

ObjectIdentifier::Component ObjectIdentifier::MapComponent(String &&_key)
{
    return Component(std::move(_key), Component::MAP);
}


/**
 * @brief Create a range component with given begin and end.
 * @param _begin begining index of the range
 * @param _end ending index of the range
 * @return A new Component object.
 */

ObjectIdentifier::Component ObjectIdentifier::RangeComponent(int _begin, int _end, int _step)
{
    return Component(String(), Component::RANGE, _begin, _end, _step);
}

/**
 * @brief Comparison operator for Component objects.
 * @param other The object we want to compare to.
 * @return true if they are equal, false if not.
 */

bool ObjectIdentifier::Component::operator ==(const ObjectIdentifier::Component &other) const
{
    if (type != other.type)
        return false;

    switch (type) {
    case LABEL:
    case SIMPLE:
    case MAP:
        return name == other.name;
    case ARRAY:
        return begin == other.begin;
    case RANGE:
        return begin == other.begin && end == other.end && step==other.step;
    default:
        return false;
    }
}

/**
 * @brief Create a string representation of a component.
 * @return A string representing the component.
 */

void ObjectIdentifier::Component::toString(std::ostream &ss, bool toPython) const
{
    switch (type) {
    case Component::SIMPLE:
        ss << name;
        break;
    case Component::LABEL:
        name.toString(ss,toPython);
        break;
    case Component::MAP:
        ss << "[";
        name.toString(ss,toPython);
        ss << "]";
        break;
    case Component::ARRAY:
        ss << "[" << begin << "]";
        break;
    case Component::RANGE:
        ss << '[';
        if(begin!=INT_MAX)
            ss << begin;
        ss << ':';
        if(end!=INT_MAX)
            ss << end;
        if(step!=1) 
            ss << ':' << step;
        ss << ']';
        break;
    default:
        break;
    }
}

enum ResolveFlags {
    ResolveByIdentifier,
    ResolveByLabel,
    ResolveAmbiguous,
};

/**
 * @brief Search for the document object given by name in doc.
 *
 * Name might be the internal name or a label. In any case, it must uniquely define
 * the document object.
 *
 * @param doc Document to search
 * @param name Name to search for.
 * @return Pointer to document object if a unique pointer is found, 0 otherwise.
 */

App::DocumentObject * ObjectIdentifier::getDocumentObject(const App::Document * doc, 
        const String & name, std::bitset<32> &flags)
{
    DocumentObject * objectById = 0;
    DocumentObject * objectByLabel = 0;

    if(!name.isRealString()) {
        // No object found with matching label, try using name directly
        objectById = doc->getObject(static_cast<const char*>(name));

        if (objectById) {
            flags.set(ResolveByIdentifier);
            return objectById;
        }
        if(name.isForceIdentifier())
            return 0;
    }

    std::vector<DocumentObject*> docObjects = doc->getObjects();
    for (std::vector<DocumentObject*>::iterator j = docObjects.begin(); j != docObjects.end(); ++j) {
        if (strcmp((*j)->Label.getValue(), static_cast<const char*>(name)) == 0) {
            // Found object with matching label
            if (objectByLabel != 0)  {
                FC_WARN("duplicate object label " << doc->getName() << '#' << name);
                return 0;
            }
            objectByLabel = *j;
        }
    }

    if (objectByLabel == 0 && objectById == 0) // Not found at all
        return 0;
    else if (objectByLabel == 0) { // Found by name
        flags.set(ResolveByIdentifier);
        return objectById;
    }
    else if (objectById == 0) { // Found by label
        flags.set(ResolveByLabel);
        return objectByLabel;
    }
    else if (objectByLabel == objectById) { // Found by both name and label, same object
        flags.set(ResolveByIdentifier);
        flags.set(ResolveByLabel);
        return objectByLabel;
    }
    else {
        flags.set(ResolveAmbiguous);
        return 0; // Found by both name and label, two different objects
    }
}

/**
 * @brief Resolve the object identifier to a concrete document, documentobject, and property.
 *
 * This method is a helper method that fills out data in the given ResolveResults object.
 *
 */

void ObjectIdentifier::resolve(ResolveResults &results) const
{
    if(!owner || !owner->getNameInDocument())
        return;

    bool docAmbiguous = false;

    results.subObjectName = subObjectName;
    results.propertyName = "";
    results.propertyIndex = 0;

    if(isLocalProperty()) {
        results.resolvedDocument = owner->getDocument();
        results.resolvedDocumentName = String(results.resolvedDocument->getName(), false, true);
        results.resolvedDocumentObjectName = String(owner->getNameInDocument(), false, true);
        results.resolvedDocumentObject = owner;
        results.getProperty(*this);
        return;
    }

    /* Document name specified? */
    if (documentName.getString().size() > 0) {
        results.resolvedDocument = getDocument(documentName,&docAmbiguous);
        results.resolvedDocumentName = documentName;
    }
    else {
        results.resolvedDocument = owner->getDocument();
        results.resolvedDocumentName = String(results.resolvedDocument->getName(), false, true);
    }

    // Assume document name and object name from owner if not found
    if (results.resolvedDocument == 0) {
        if (documentName.getString().size() > 0) {
            if(docAmbiguous)
                results.flags.set(ResolveAmbiguous);
            return;
        }

        results.resolvedDocument = owner->getDocument();
        if (results.resolvedDocument == 0)
            return;
    }

    results.resolvedDocumentName = String(results.resolvedDocument->getName(), false, true);

    /* Document object name specified? */
    if (documentObjectName.getString().size() > 0) {
        results.resolvedDocumentObjectName = documentObjectName;
        results.resolvedDocumentObject = getDocumentObject(
                results.resolvedDocument, documentObjectName, results.flags);

        if (!results.resolvedDocumentObject)
            return;

        if (components.size() > 0) {
            results.propertyIndex = 0;
            results.getProperty(*this);
        }
        else
            return;
    }
    else {
        /* Document object name not specified, resolve from path */

        /* One component? */
        if (components.size() == 1 && components[0].isSimple()) {
            /* Yes -- then this must be a property, so we get the document object's name from the owner */
            results.resolvedDocumentObjectName = String(owner->getNameInDocument(), false, true);
            results.resolvedDocumentObject = owner;
            results.propertyIndex = 0;
            results.getProperty(*this);
        }
        else if (components.size()) {
            /* No --  */
            if (!components[0].isSimple() && !components[0].isLabel())
                return;

            results.resolvedDocumentObject = getDocumentObject(
                    results.resolvedDocument, components[0].name, results.flags);

            /* Possible to resolve component to a document object? */
            if (results.resolvedDocumentObject) {
                if(components.size()==1)
                    return;

                /* Yes */
                if(components[0].isLabel())
                    results.resolvedDocumentObjectName = components[0].name;
                else
                    results.resolvedDocumentObjectName = String(
                        components[0].name, false, results.flags.test(ResolveByIdentifier));
                results.propertyIndex = 1;
                results.getProperty(*this);
                if(!results.resolvedProperty) {
                    // If the second component is not a property name, try to
                    // interpret the first component as the property name.
                    DocumentObject *sobj = 0;
                    int pindex = 0;
                    String tmpSub = subObjectName;
                    int ptype;
                    Property *prop = resolveProperty(owner,tmpSub,pindex,sobj,ptype);
                    if(prop) {
                        // If we found sub object in previous attemp, look further
                        // to see which one has the better match
                        if(results.propertyType == PseudoSubObject && pindex+1 < (int)components.size()) {
                            Base::PyGILStateLocker lock;
                            try {
                                Py::Object obj = Py::asObject(prop->getPyObject());
                                for(int i=pindex+1; i<=results.propertyIndex; ++i)
                                    obj = components[i].get(obj);
                            } catch (Py::Exception &) {
                                Base::PyException e;
                                return;
                            } catch (...) {
                                // Exception here means the sub-object
                                // intepretation is a better match, so return
                                // early. 
                                return;
                            }
                        }

                        results.resolvedProperty = prop;
                        results.propertyType = ptype;
                        results.subObjectName = std::move(tmpSub);
                        results.propertyName = components[pindex].name.getString();
                        results.resolvedDocument = owner->getDocument();
                        results.resolvedDocumentName = String(results.resolvedDocument->getName(), false, true);
                        results.resolvedDocumentObjectName = String(owner->getNameInDocument(), false, true);
                        results.resolvedDocumentObject = owner;
                        results.resolvedSubObject = sobj;
                        results.propertyIndex = pindex;
                    }
                }
            }
            else if (documentName.getString().empty()) {
                /* No, assume component is a property, and get document object's name from owner */
                results.resolvedDocument = owner->getDocument();
                results.resolvedDocumentName = String(results.resolvedDocument->getName(), false, true);
                results.resolvedDocumentObjectName = String(owner->getNameInDocument(), false, true);
                results.resolvedDocumentObject = owner->getDocument()->getObject(owner->getNameInDocument());
                results.propertyIndex = 0;
                results.getProperty(*this);
            }
        }
        else
            return;
    }
}

/**
 * @brief Find a document with the given name.
 * @param name Name of document
 * @return Pointer to document, or 0 if it is not found or not uniquely defined by name.
 */

Document * ObjectIdentifier::getDocument(String name, bool *ambiguous) const
{
    if (name.getString().size() == 0)
        name = getDocumentName();

    App::Document * docById = 0;
    
    if(!name.isRealString()) {
        docById = App::GetApplication().getDocument(name);
        if (name.isForceIdentifier())
            return docById;
    }

    App::Document * docByLabel = 0;
    const std::vector<App::Document*> docs = App::GetApplication().getDocuments();

    for (std::vector<App::Document*>::const_iterator i = docs.begin(); i != docs.end(); ++i) {
        if ((*i)->Label.getValue() == name.getString()) {
            /* Multiple hits for same label? */
            if (docByLabel != 0) {
                if(ambiguous) *ambiguous = true;
                return 0;
            }
            docByLabel = *i;
        }
    }

    /* Not found on id? */
    if (docById == 0)
        return docByLabel; // Either not found at all, or on label
    else {
        /* Not found on label? */
        if (docByLabel == 0) /* Then return doc by id */
            return docById;

        /* docByLabel and docById could be equal; that is ok */
        if(docByLabel==docById)
            return docById;
        if(ambiguous) *ambiguous = true;
        return 0;
    }
}

/**
 * @brief Get the document object for the object identifier.
 * @return Pointer to document object, or 0 if not found or uniquely defined.
 */

DocumentObject *ObjectIdentifier::getDocumentObject() const
{
    const App::Document * doc = getDocument();
    std::bitset<32> dummy;

    if (!doc)
        return 0;

    ResolveResults result(*this);

    return getDocumentObject(doc, result.resolvedDocumentObjectName, dummy);
}

<<<<<<< HEAD

enum PseudoPropertyType {
    PseudoNone,
    PseudoShape,
    PseudoPlacement,
    PseudoMatrix,
    PseudoLinkPlacement,
    PseudoLinkMatrix,
    PseudoSelf,
    PseudoApp,
    PseudoPart,
    PseudoRegex,
    PseudoBuiltins,
    PseudoMath,
    PseudoCollections,
    PseudoGui,
    PseudoCadquery,
};

void ObjectIdentifier::getDepLabels(std::vector<std::string> &labels) const {
    getDepLabels(ResolveResults(*this),labels);
}

void ObjectIdentifier::getDepLabels(
        const ResolveResults &result, std::vector<std::string> &labels) const
{
    if(documentObjectName.getString().size()) {
        if(documentObjectName.isRealString())
            labels.push_back(documentObjectName.getString());
    } else if(result.propertyIndex == 1)
        labels.push_back(components[0].name.getString());
    if(subObjectName.getString().size()) 
        PropertyLinkBase::getLabelReferences(labels,subObjectName.getString().c_str());
}

ObjectIdentifier::Dependencies
ObjectIdentifier::getDep(bool needProps, std::vector<std::string> *labels) const 
{
    Dependencies deps;
    getDep(deps,needProps,labels);
    return deps;
}

void ObjectIdentifier::getDep(
        Dependencies &deps, bool needProps, std::vector<std::string> *labels) const 
{
=======
std::pair<DocumentObject*,std::string> ObjectIdentifier::getDep(std::vector<std::string> *labels) const {
>>>>>>> c782435b
    ResolveResults result(*this);
    if(labels) 
        getDepLabels(result,*labels);

    if(!result.resolvedDocumentObject)
       return;

    if(!needProps) {
        deps[result.resolvedDocumentObject];
        return;
    }

    if(!result.resolvedProperty) {
        if(result.propertyName.size())
            deps[result.resolvedDocumentObject].insert(result.propertyName);
        return;
    }

    Base::PyGILStateLocker lock;
    try {
        access(result,0,&deps);
    }catch(Py::Exception &) {
        Base::PyException e;
    }catch(...){
    }
}

/**
 * @brief Get components as a string list.
 * @return List of strings.
 */

std::vector<std::string> ObjectIdentifier::getStringList() const
{
    std::vector<std::string> l;
    ResolveResults result(*this);

    if(!result.resolvedProperty || result.resolvedDocumentObject != owner) {
        if (documentNameSet) {
            l.push_back(documentName.toString() + "#");
            l.push_back(documentObjectName.toString());
        } else if (documentObjectNameSet)
            l.push_back(documentObjectName.toString());
    }
    if(subObjectName.getString().size()) {
        const std::string &s = subObjectName.getString();
        boost::iterator_range<std::string::const_iterator> range(s.begin(), s.end());
        std::vector<boost::iterator_range<std::string::const_iterator> > tokens;
        boost::algorithm::split(tokens, range, boost::is_any_of("."), boost::algorithm::token_compress_on);

        std::string sub;
        if(!result.resolvedSubObject && tokens.size()==1 
                                     && tokens[0].size() 
                                     && tokens[0][0]!='$') 
        {
            l.push_back(std::string(".") + _quote(boost::begin(tokens[0]), boost::end(tokens[0])));
        } else {
            for(size_t i=0; i<tokens.size(); ++i) {
                auto &t = tokens[i];
                if(t.empty())
                    continue;
                sub = ".";
                if(t[0] == '$') {
                    if(t.size() == 1)
                        continue;
                    sub += _quote(boost::begin(t)+1, boost::end(t));
                } else {
                    sub.insert(sub.end(),boost::begin(t),boost::end(t));
                    // This ending dot is for ExpressionCompleter to
                    // disambiguate the sub object reference with
                    // property/attribute reference
                    if(i+1 != tokens.size())
                        sub += "."; 
                }
                l.push_back(std::move(sub));
            }
        }
    }

    bool addDot = l.size() || isLocalProperty();
    std::ostringstream ss;
    for(auto &comp : components) {
        ss.str("");
        if(!addDot)
            addDot = true;
        else if (comp.isSimple() || comp.isLabel())
            ss << '.';
        comp.toString(ss);
        l.push_back(ss.str());
    }
    return l;
}

/**
 * @brief Construct the simplest possible object identifier relative to another.
 * @param other The other object identifier.
 * @return A new simplified object identifier.
 */

ObjectIdentifier ObjectIdentifier::relativeTo(const ObjectIdentifier &other) const
{
    ObjectIdentifier result(owner);
    ResolveResults thisresult(*this);
    ResolveResults otherresult(other);

    if (otherresult.resolvedDocument != thisresult.resolvedDocument)
        result.setDocumentName(std::move(thisresult.resolvedDocumentName), true);
    if (otherresult.resolvedDocumentObject != thisresult.resolvedDocumentObject)
        result.setDocumentObjectName(
                std::move(thisresult.resolvedDocumentObjectName), true, String(subObjectName));

    for (std::size_t i = thisresult.propertyIndex; i < components.size(); ++i)
        result << components[i];

    return result;
}

/**
 * @brief Parse a string to create an object identifier.
 *
 * This method throws an exception if the string is invalid.
 *
 * @param docObj Document object that will own this object identifier.
 * @param str String to parse
 * @return A new object identifier.
 */

ObjectIdentifier ObjectIdentifier::parse(const DocumentObject *docObj, const std::string &str)
{
    std::unique_ptr<Expression> expr(ExpressionParser::parse(docObj, str.c_str()));
    VariableExpression * v = freecad_dynamic_cast<VariableExpression>(expr.get());

    if (v)
        return v->getPath();
    else
        FC_THROWM(Base::RuntimeError,"Invalid property specification.");
}

std::string ObjectIdentifier::resolveErrorString() const
{
    ResolveResults result(*this);

    return result.resolveErrorString();
}

/**
 * @brief << operator, used to add a component to the object identifier.
 * @param value Component object
 * @return Reference to itself.
 */

ObjectIdentifier &ObjectIdentifier::operator <<(const ObjectIdentifier::Component &value)
{
    addComponent(value);
    return *this;
}

ObjectIdentifier &ObjectIdentifier::operator <<(ObjectIdentifier::Component &&value)
{
    addComponent(std::move(value));
    return *this;
}

void ObjectIdentifier::addComponent(ObjectIdentifier::Component &&c) {
    std::string &name = c.name.str;

    if(c.isSimple() || c.isLabel()) {
        if(name.empty())
            return;
    }

    _cache.clear();

    if(!isLocalProperty() 
            && documentNameSet
            && !documentObjectNameSet
            && components.empty())
    {
        if(c.isSimple() || c.isLabel()) {
            documentObjectNameSet = true;
            documentObjectName = std::move(c.name);
            return;
        }
    }

    if(!c.isLabel()) {
        components.push_back(std::move(c));
        return;
    }

    if(!documentObjectNameSet && !isLocalProperty()) {
        if(components.empty()) {
            documentObjectNameSet = true;
            documentObjectName = std::move(c.name);
            return;
        }
       
        if(components.front().isSimple() || components.front().isLabel()) {
            documentObjectNameSet = true;
            documentObjectName = std::move(components.front().name);
            components.erase(components.begin());
        }
    }

    // If a property is found by now, do not try to concatenate label
    // components as sub-object name, because the label may be used as key to a
    // mapping.
    int ptype;
    if(getProperty(&ptype) && ptype!=PseudoSubObject) {
        components.push_back(std::move(c));
        return;
    }

    // A label component indicates this and all existing components is part of
    // the subname component
    for(auto &component : components) {
        if(!component.isSimple()) {
            // There is already something not 'Simple' in the components, this
            // label component is invalid, just add as it is.
            components.push_back(std::move(c));
            return;
        }
    }

    subObjectName.isString = true;
    std::string &subname = subObjectName.str;
    std::ostringstream os;
    if(subname.size() && subname[0]!='$' && subname.find('.') == std::string::npos)
        os << '$';
    os << subname;
    if(subname.size() && !boost::ends_with(subname,"."))
        os << '.';
    for(auto &component : components) 
        os << component.name.str << '.';

    components.clear();

    if(name[0]!='$' && name.find('.') == std::string::npos)
        os << '$';
    if(name[0] == '.')
        os << (name.c_str()+1);
    else
        os << name;
    subname = os.str();
}

void ObjectIdentifier::addComponent(const ObjectIdentifier::Component &c) {
    addComponent(Component(c));
}

void ObjectIdentifier::popComponents(int count) {
    if(count <= 0)
        return;
    _cache.clear();
    if(count <= (int)components.size()) {
        components.resize(components.size() - count);
        return;
    }
    components.clear();
    count -= (int)components.size();

    std::string &subname = subObjectName.str;
    while(count) {
        size_t pos = subname.rfind('.');
        if(pos == std::string::npos) {
            if(subname.size()) {
                subname.clear();
                --count;
            }
            break;
        }
        if(pos+1 != subname.size()) {
            --count;
            ++pos;
        }
        subname.resize(pos);
    }

    if(count && documentObjectNameSet) {
        documentObjectNameSet = false;
        --count;
        if(count && documentNameSet)
            documentNameSet = false;
    }
}

/**
 * @brief Get pointer to property pointed to by this object identifier.
 * @return Point to property if it is uniquely defined, or 0 otherwise.
 */

Property *ObjectIdentifier::getProperty(int *ptype) const
{
    ResolveResults result(*this);
    if(ptype)
        *ptype = result.propertyType;
    return result.resolvedProperty;
}

const std::vector<std::pair<const char *, App::Property*> > &ObjectIdentifier::getPseudoProperties()
{
    static PropertyContainer dummy;
    static std::vector<std::pair<const char *, App::Property*> > pseudoProps;
    if(pseudoProps.empty()) {
        auto addProp = [](PropertyContainer &pc, std::vector<std::pair<const char *, App::Property *> > &props,
                          const char *name, const char *doc, int type)
        {
            auto prop = static_cast<PropertyInteger*>(pc.addDynamicProperty("App::PropertyInteger", name, 0, doc));
            prop->setValue(type);
            props.emplace_back(name, prop);
        };
        addProp(dummy, pseudoProps,
                "_shape",  "Return a geometry shape of the (sub)object using Part.getShape()", PseudoShape); 
        addProp(dummy, pseudoProps,
                "_pla",    "Return the accumulated placement of the (sub)object", PseudoPlacement);
        addProp(dummy, pseudoProps,
                "_matrix", "Return the accumulated transformation matrix of the (sub)object", PseudoMatrix);
        addProp(dummy, pseudoProps,
                "__pla",   "Return the accumulated placement of the (sub)object including any App::Link", PseudoLinkPlacement);
        addProp(dummy, pseudoProps,
                "__matrix","Return the accumulated transformation matrix of the (sub)object including any App::Link", PseudoLinkMatrix);
        addProp(dummy, pseudoProps,
                "_self",   "Return the object itself in order to access its Python attributes", PseudoSelf);
        addProp(dummy, pseudoProps,
                "_ref",   "Return a (sub)object reference that is suitable for assigning to a link type property", PseudoRef);
        addProp(dummy, pseudoProps,
                "_app",    "Return the FreeCAD Python module", PseudoApp);
        addProp(dummy, pseudoProps,
                "_part",   "Return the Part Python module", PseudoPart);
        addProp(dummy, pseudoProps,
                "_re",     "Return the Python regex module", PseudoRegex);
        addProp(dummy, pseudoProps,
                "_py",     "Return the Python builtin module", PseudoBuiltins);
        addProp(dummy, pseudoProps,
                "_math",   "Return the Python math module", PseudoMath);
        addProp(dummy, pseudoProps,
                "_coll",   "Return the Python collections module", PseudoCollections);
        addProp(dummy, pseudoProps,
                "_gui",    "Return the FreeCADGui Python module", PseudoGui);
        // addProp(dummy, pseudoProps,
        //        "_cq",     "Return the CadQuery Python module", PseudoCadquery);
    };
    return pseudoProps;
}

bool ObjectIdentifier::isPseudoProperty(const App::Property *prop) {
    static std::unordered_set<const App::Property*> propSet;
    if(propSet.empty()) {
        for(auto &v : getPseudoProperties())
            propSet.insert(v.second);
    }
    return propSet.count(prop)!=0;
}

Property *ObjectIdentifier::resolveProperty(const App::DocumentObject *obj, 
                                            String &_subname,
                                            int &propertyIndex,
                                            App::DocumentObject *&sobj,
                                            int &ptype) const 
{
    std::string &subname = _subname.str;
    sobj = nullptr;

    static std::unordered_map<const char*,int, CStringHasher, CStringHasher> _props;
    if(_props.empty()) {
        for(auto &info : getPseudoProperties())
            _props[info.first] = static_cast<PropertyInteger*>(info.second)->getValue();
    }

<<<<<<< HEAD
    static std::unordered_map<const char*,int,CStringHasher,CStringHasher> _props = {
        {"_shape",PseudoShape}, 
        {"_pla",PseudoPlacement},
        {"_matrix",PseudoMatrix},
        {"__pla",PseudoLinkPlacement},
        {"__matrix",PseudoLinkMatrix},
        {"_self",PseudoSelf},
        {"_app",PseudoApp},
        {"_part",PseudoPart},
        {"_re",PseudoRegex},
        {"_py", PseudoBuiltins},
        {"_math", PseudoMath},
        {"_coll", PseudoCollections},
        {"_gui",PseudoGui},
        {"_cq",PseudoCadquery},
=======
    auto getSubObject = [](const DocumentObject *obj, const char *s) -> DocumentObject* {
        if(!obj || !obj->getNameInDocument())
            return nullptr;
        if(s && s[0] == '.')
            ++s;
        return obj->getSubObject(s);
>>>>>>> c782435b
    };

    App::Property *prop = 0;
    std::string sub;
    bool foundSobj = false;
    while(1) {
        const char *name = 0;
        if(propertyIndex >= 0 && propertyIndex < (int)components.size()) {
            auto &component = components[propertyIndex];
            if(!component.isSimple())
                return nullptr;
            name = component.getName().c_str();

            auto it = _props.find(name);
            if(it == _props.end())
                ptype = PseudoNone;
            else
                ptype = it->second;
        }
<<<<<<< HEAD
        return &const_cast<App::DocumentObject*>(obj)->Label; //fake the property
    }
    
    return obj->getPropertyByName(propertyName);
}
=======

        if(!sobj && subname.size()) {
            if(!obj)
                return nullptr;

            std::string _subname;
            const char *s = subname.c_str();

            // If no middle dot found, try interprete it as label
            if(ptype!=PseudoShape && subname[0]!='$' && subname.find('.') == std::string::npos) {
                _subname = "$";
                _subname += subname;
                _subname += ".";
                s = _subname.c_str();
            }

            sobj = getSubObject(obj, s);
            if(sobj) {
                if(ptype!=PseudoShape && !boost::ends_with(s, "."))
                    return nullptr;
            } else {
                if(_subname.empty())
                    _subname = subname;
                if(!boost::ends_with(_subname,".")) {
                    // No ending '.', try interpret as sub-object
                    // name reference instead of element reference.
                    _subname += ".";
                    s = _subname.c_str();
                } else
                    return nullptr;
                sobj = getSubObject(obj, s);
                if(!sobj)
                    return nullptr;
            }
            obj = sobj;
            if(s == _subname.c_str()) {
                subname = std::move(_subname);
                foundSobj = true;
            }
        }

        if(ptype != PseudoNone)
            return &const_cast<App::DocumentObject*>(obj)->Label; //fake the property

        if(!name)
            return prop;

        prop = obj->getPropertyByName(name);
        if(prop) {
            ptype = PseudoNone;
            return prop;
        }

        sub = name;
        if(!boost::ends_with(name,"."))
            sub += ".";

        auto ssobj = getSubObject(obj, sub.c_str());
        if(!ssobj || !ssobj->getNameInDocument()) {
            if(foundSobj)
                ptype = PseudoSubObject;
            return nullptr;
        }

        foundSobj = true;
>>>>>>> c782435b

        obj = sobj = ssobj;
        subname += sub;

        ++propertyIndex;

        if(propertyIndex == (int)components.size()) {
            prop = &sobj->Label;
            ptype = PseudoSubObject;
            return prop;
        }
    }
}

/**
 * @brief Create a canonical representation of an object identifier.
 *
 * The main work is actually done by the property's virtual canonicalPath(...) method,
 * which is invoked by this call.
 *
 * @return A new object identifier.
 */

ObjectIdentifier ObjectIdentifier::canonicalPath() const
{
    ObjectIdentifier res(*this);
    ResolveResults result(res);
    if(result.resolvedDocumentObject && result.resolvedDocumentObject!=owner) {
        res.owner = result.resolvedDocumentObject;
        res._cache.clear();
    }
    res.resolveAmbiguity(result);
    if(!result.resolvedProperty || result.propertyType!=PseudoNone)
        return res;
    return result.resolvedProperty->canonicalPath(res);
}

static const std::map<std::string,std::string> *_DocumentMap;
ObjectIdentifier::DocumentMapper::DocumentMapper(const std::map<std::string,std::string> &map)
{
    assert(!_DocumentMap);
    _DocumentMap = &map;
}

ObjectIdentifier::DocumentMapper::~DocumentMapper()
{
    _DocumentMap = 0;
}

/**
 * @brief Set the document name for this object identifier.
 *
 * If force is true, the document name will always be included in the string representation.
 *
 * @param name Name of document object.
 * @param force Force name to be set
 */

void ObjectIdentifier::setDocumentName(ObjectIdentifier::String &&name, bool force)
{
    if(name.getString().empty())
        force = false;
    documentNameSet = force;
    _cache.clear();
    if(name.getString().size() && _DocumentMap) {
        if(name.isRealString()) {
            auto iter = _DocumentMap->find(name.toString());
            if(iter!=_DocumentMap->end()) {
                documentName = String(iter->second,true);
                return;
            }
        }else{
            auto iter = _DocumentMap->find(name.getString());
            if(iter!=_DocumentMap->end()) {
                documentName = String(iter->second,false,true);
                return;
            }
        }
    }
    documentName = std::move(name);
}

/**
 * @brief Get the document name from this object identifier
 *
 * @return Document name as a String object.
 */

ObjectIdentifier::String ObjectIdentifier::getDocumentName() const
{
    ResolveResults result(*this);

    return result.resolvedDocumentName;
}

/**
 * @brief Set the document object name of this object identifier.
 *
 * If force is true, the document object will not be resolved dynamically from the
 * object identifier's components, but used as given by this method.
 *
 * @param name Name of document object.
 * @param force Force name to be set.
 */

void ObjectIdentifier::setDocumentObjectName(ObjectIdentifier::String &&name, bool force, 
        ObjectIdentifier::String &&subname, bool checkImport)
{
    if(checkImport) {
        name.checkImport(owner);
        subname.checkImport(owner,0,&name);
    }

    documentObjectName = std::move(name);
    documentObjectNameSet = force;
    subObjectName = String(std::move(subname.getString()), true);

    _cache.clear();
}

void ObjectIdentifier::setDocumentObjectName(const App::DocumentObject *obj, bool force,
        ObjectIdentifier::String &&subname, bool checkImport)
{
    if(!owner || !obj || !obj->getNameInDocument() || !obj->getDocument())
        FC_THROWM(Base::RuntimeError,"invalid object");

    if(checkImport) 
        subname.checkImport(owner,obj);

    if(obj == owner)
        force = false;
    else
        localProperty = false;
    if(obj->getDocument() == owner->getDocument())
        setDocumentName(String());
    else if(!documentNameSet) {
        if(obj->getDocument() == owner->getDocument())
            setDocumentName(String());
        else {
            documentNameSet = true;
            documentName = String(obj->getDocument()->getName(),false,true);
        }
    }else if(documentName.isRealString()) 
        documentName = String(obj->getDocument()->Label.getStrValue(),true);
    else
        documentName = String(obj->getDocument()->getName(),false,true);

    documentObjectNameSet = force;
    documentObjectName = String(obj->getNameInDocument(),false,true);
    subObjectName = std::move(subname);

    _cache.clear();
}


/**
 * @brief Get the document object name
 * @return String with name of document object as resolved by object identifier.
 */

ObjectIdentifier::String ObjectIdentifier::getDocumentObjectName() const
{
    ResolveResults result(*this);

    return result.resolvedDocumentObjectName;
}

bool ObjectIdentifier::hasDocumentObjectName(bool forced) const {
    return !documentObjectName.getString().empty() && (!forced || documentObjectNameSet);
}

/**
 * @brief Get a string representation of this object identifier.
 * @return String representation.
 */

std::string ObjectIdentifier::String::toString(bool toPython) const
{
    if(str.empty())
        return str;
    if (isRealString())
        return quote(str,toPython);
    else
        return str;
}

void ObjectIdentifier::String::toString(std::ostream &s, bool toPython) const
{
    if(str.empty())
        return;
    if (isRealString())
        _quote(s, str.begin(), str.end(), toPython);
    else
        s << str;
}

void ObjectIdentifier::String::checkImport(const App::DocumentObject *owner,
        const App::DocumentObject *obj, String *objName) 
{
    if(owner && owner->getDocument() &&
       str.size() && 
       ExpressionParser::ExpressionImporter::reader()) 
    {
        auto reader = ExpressionParser::ExpressionImporter::reader();
        if(obj || objName) {
            bool restoreLabel = false;
            str = PropertyLinkBase::importSubName(*reader,str.c_str(),restoreLabel);
            if(restoreLabel) {
                if(!obj) {
                    std::bitset<32> flags;
                    obj = getDocumentObject(owner->getDocument(),*objName,flags);
                    if(!obj)
                        FC_ERR("Cannot find object " << objName->toString());
                }
                PropertyLinkBase::restoreLabelReference(obj,str);
            }
        } else if (str.back()!='@')
            str = reader->getName(str.c_str());
        else{
            str.resize(str.size()-1);
            auto mapped = reader->getName(str.c_str());
            auto obj = owner->getDocument()->getObject(mapped);
            if(!obj) 
                FC_ERR("Cannot find object " << str);
            else {
                isString = true;
                forceIdentifier = false;
                str = obj->Label.getValue();
            }
        }
    }
}

Py::Object ObjectIdentifier::access(const ResolveResults &result,
        Py::Object *value, Dependencies *deps) const
{
    if(!result.resolvedDocumentObject || !result.resolvedProperty ||
       (subObjectName.getString().size() && !result.resolvedSubObject))
    {
        FC_THROWM(Base::RuntimeError, result.resolveErrorString() << std::endl
           << "in '" << toString() << "'");
    }

    Py::Object pyobj;
    int ptype = result.propertyType;

    // NOTE! We do not keep reference of the imported module, assuming once
    // imported they'll live (because of sys.modules) till the application
    // dies.
#define GET_MODULE(_name) do {\
        static PyObject *pymod;\
        if(!pymod) {\
           pymod = PyImport_ImportModule(#_name);\
            if(!pymod)\
                Base::PyException::ThrowException();\
            else\
                Py_DECREF(pymod);\
        }\
        pyobj = Py::Object(pymod);\
    }while(0)

    size_t idx = result.propertyIndex+1;
    switch(ptype) {
    case PseudoApp:
        GET_MODULE(FreeCAD);
        break;
    case PseudoGui:
        GET_MODULE(FreeCADGui);
        break;
    case PseudoPart:
        GET_MODULE(Part);
        break;
    case PseudoCadquery:
        GET_MODULE(freecad.fc_cadquery);
        break;
    case PseudoRegex:
        GET_MODULE(re);
        break;
    case PseudoBuiltins:
#if PY_MAJOR_VERSION < 3
        GET_MODULE(__builtin__);
#else
        GET_MODULE(builtins);
#endif
        break;
    case PseudoMath:
        GET_MODULE(math);
        break;
    case PseudoCollections:
        GET_MODULE(collections);
        break;
    case PseudoShape: {
        GET_MODULE(Part);
        Py::Callable func(pyobj.getAttr("getShape"));
        Py::Tuple tuple(1);
        tuple.setItem(0,Py::Object(result.resolvedDocumentObject->getPyObject(),true));
        if(result.subObjectName.getString().empty())
            pyobj = func.apply(tuple);
        else{
            Py::Dict dict;
            dict.setItem("subname",Py::String(result.subObjectName.getString()));
            dict.setItem("needSubElement",Py::True());
            pyobj = func.apply(tuple,dict);
        }
        break;
    } default: { 
        auto obj = result.resolvedDocumentObject;

        if(ptype == PseudoRef) {
            if(subObjectName.getString().size()) {
                PropertyString tmp;
                tmp.setValue(subObjectName.getString().c_str());
                pyobj = Py::TupleN(Py::asObject(obj->getPyObject()),Py::asObject(tmp.getPyObject()));
            } else
                pyobj = Py::Object(obj->getPyObject(),true);
            break;
        }
        Base::Matrix4D mat;

        switch(ptype) {
        case PseudoPlacement:
        case PseudoMatrix:
        case PseudoLinkPlacement:
        case PseudoLinkMatrix:
            obj->getSubObject(result.subObjectName.getString().c_str(),0,&mat);
            break;
        default:
            break;
        }

        if(result.resolvedSubObject)
            obj = result.resolvedSubObject;

        switch(ptype) {
        case PseudoPlacement:
            pyobj = Py::Placement(Base::Placement(mat));
            break;
        case PseudoMatrix:
            pyobj = Py::Matrix(mat);
            break;
        case PseudoLinkPlacement:
        case PseudoLinkMatrix: {
            auto linked = obj->getLinkedObject(true,&mat,false);
            if(!linked || linked==obj) {
                auto ext = obj->getExtensionByType<App::LinkBaseExtension>(true);
                if(ext) 
                    ext->getTrueLinkedObject(true,&mat);
            }
            if(ptype == PseudoLinkPlacement)
                pyobj = Py::Placement(Base::Placement(mat));
            else
                pyobj = Py::Matrix(mat);
            break;
        }
        case PseudoSelf:
        case PseudoSubObject:
            pyobj = Py::Object(obj->getPyObject(),true);
            break;
        case PseudoRef:
            break;
        default: {
            // NOTE! We cannot directly call Property::getPyObject(), but
            // instead, must obtain the property's python object through
            // DocumentObjectPy::getAttr(). Because, PyObjectBase has internal
            // attribute tracking only if we obtain attribute through
            // getAttr(). Without attribute tracking, we can't do things like
            //
            //      obj.Placement.Base.x = 10. 
            //
            // What happens is that the when Python interpreter calls
            //
            //      Base.setAttr('x', 10), 
            //
            // PyObjectBase will lookup Base's parent, i.e. Placement, and call
            //
            //      Placement.setAttr('Base', Base), 
            //
            // and in turn calls 
            //
            //      obj.setAttr('Placement',Placement)
            //
            // The tracking logic is implemented in PyObjectBase::__getattro/__setattro

            auto container = result.resolvedProperty->getContainer();
            if(container 
                    && container!=result.resolvedDocumentObject 
                    && container!=result.resolvedSubObject) 
            {
                if(!container->isDerivedFrom(DocumentObject::getClassTypeId()))
                    FC_WARN("Invalid property container");
                else
                    obj = static_cast<DocumentObject*>(container);
            }
            pyobj = Py::Object(obj->getPyObject(),true);
            idx = result.propertyIndex;
            break;
        }}}
    }
<<<<<<< HEAD

    auto setPropDep = [deps](DocumentObject *obj, Property *prop, const char *propName) {
        if(!deps || !obj)
            return;
        if(prop && prop->getContainer()!=obj) {
            auto linkTouched = Base::freecad_dynamic_cast<PropertyBool>(
                    obj->getPropertyByName("_LinkTouched"));
            if(linkTouched) 
                propName = linkTouched->getName();
            else {
                auto propOwner = Base::freecad_dynamic_cast<DocumentObject>(prop->getContainer());
                if(propOwner) 
                    obj = propOwner;
                else 
                    propName = 0;
            }
        }
        auto &propset = (*deps)[obj];
        // inserting a null name in the propset indicates the dependency is
        // on all properties of the corresponding object.
        if(propset.size()!=1 || propset.begin()->size()) {
            if(!propName)
                propset.clear();
            propset.insert(propName);
        }
        return;
    };

    App::DocumentObject *lastObj = result.resolvedDocumentObject;
    if(result.resolvedSubObject) {
        setPropDep(lastObj,0,0);
        lastObj = result.resolvedSubObject;
    }
    if(ptype == PseudoNone)
        setPropDep(lastObj, result.resolvedProperty, result.resolvedProperty->getName());
    else
        setPropDep(lastObj,0,0);
    lastObj = 0;

    if(components.empty())
=======
    if(idx >= components.size())
>>>>>>> c782435b
        return pyobj;

    size_t count = components.size();
    if(value) --count;
<<<<<<< HEAD
    assert(idx<=count);

    for(;idx<count;++idx)  {
        if(PyObject_TypeCheck(*pyobj, &DocumentObjectPy::Type))
            lastObj = static_cast<DocumentObjectPy*>(*pyobj)->getDocumentObjectPtr();
        else if(lastObj) {
            const char *attr = components[idx].getName().c_str();
            auto prop = lastObj->getPropertyByName(attr);
            if(!prop && pyobj.hasAttr(attr))
                attr = 0;
            setPropDep(lastObj,prop,attr);
            lastObj = 0;
        }
=======
    for(;idx<count;++idx) 
>>>>>>> c782435b
        pyobj = components[idx].get(pyobj);
    }
    if(value) {
        components[idx].set(pyobj,*value);
        return Py::Object();
    }
    return pyobj;
}

/**
 * @brief Get the value of the property or field pointed to by this object identifier.
 *
 * All type of objects are supported. Some types are casted to FC native
 * type, including: Int, Float, String, Unicode String, and Quantities. Others
 * are just kept as Python object wrapped by App::any.
 *
 * @param pathValue: if true, calls the property's getPathValue(), which is
 * necessary for Qunatities to work.
 *
 * @return The value of the property or field.
 */

App::any ObjectIdentifier::getValue(bool pathValue, bool *isPseudoProperty) const
{
    ResolveResults rs(*this);

    if(isPseudoProperty) {
        *isPseudoProperty = rs.propertyType!=PseudoNone;
        if(rs.propertyType == PseudoSelf
                && isLocalProperty()
                && rs.propertyIndex+1 < (int)components.size()
                && owner->getPropertyByName(components[rs.propertyIndex+1].getName().c_str()))
        {
            *isPseudoProperty = false;
        }
    }

    if(rs.resolvedProperty && rs.propertyType==PseudoNone && pathValue)
        return rs.resolvedProperty->getPathValue(*this);

    Base::PyGILStateLocker lock;
    try {
        return pyObjectToAny(access(rs));
    }catch(Py::Exception &) {
        Base::PyException::ThrowException();
    }
    return App::any();
}

Py::Object ObjectIdentifier::getPyValue(bool pathValue, bool *isPseudoProperty) const
{
    ResolveResults rs(*this);

    if(isPseudoProperty) {
        *isPseudoProperty = rs.propertyType!=PseudoNone;
        if(rs.propertyType == PseudoSelf
                && isLocalProperty()
                && rs.propertyIndex+1 < (int)components.size()
                && owner->getPropertyByName(components[rs.propertyIndex+1].getName().c_str()))
        {
            *isPseudoProperty = false;
        }
    }

    try {
        if(rs.resolvedProperty && rs.propertyType==PseudoNone && pathValue) {
            Py::Object res;
            if(rs.resolvedProperty->getPyPathValue(*this,res))
                return res;
        }
        return access(rs);
    }catch(Py::Exception &) {
        Base::PyException::ThrowException();
    }
    return Py::Object();
}

/**
 * @brief Set value of a property or field pointed to by this object identifier.
 *
 * This method uses Python to do the actual work. and a limited set of types that
 * can be in the App::any variable is supported: Base::Quantity, double,
 * char*, const char*, int, unsigned int, short, unsigned short, char, and unsigned char.
 *
 * @param value Value to set
 */

void ObjectIdentifier::setValue(const App::any &value) const
{
    std::stringstream ss;
    ResolveResults rs(*this);
    if(rs.propertyType)
        FC_THROWM(Base::RuntimeError,"Cannot set pseudo property");

    Base::PyGILStateLocker lock;
    try {
        Py::Object pyvalue = pyObjectFromAny(value);
        access(rs,&pyvalue);
    }catch(Py::Exception &) {
        Base::PyException::ThrowException();
    }
}

const std::string &ObjectIdentifier::getSubObjectName(bool newStyle) const {
    if(newStyle && shadowSub.first.size())
        return shadowSub.first;
    if(shadowSub.second.size())
        return shadowSub.second;
    return subObjectName.getString();
}

const std::string &ObjectIdentifier::getSubObjectName() const {
    return subObjectName.getString();
}

void ObjectIdentifier::importSubNames(const ObjectIdentifier::SubNameMap &subNameMap) 
{
    if(!owner || !owner->getDocument())
        return;
    ResolveResults result(*this);
    auto it = subNameMap.find(std::make_pair(result.resolvedDocumentObject,std::string()));
    if(it!=subNameMap.end()) {
        auto obj = owner->getDocument()->getObject(it->second.c_str());
        if(!obj) {
            FC_ERR("Failed to find import object " << it->second << " from " 
                    << result.resolvedDocumentObject->getFullName());
            return;
        }
        documentNameSet = false;
        documentName.str.clear();
        if(documentObjectName.isRealString())
            documentObjectName.str = obj->Label.getValue();
        else
            documentObjectName.str = obj->getNameInDocument();
        _cache.clear();
    }
    if(subObjectName.getString().empty())
        return;
    it = subNameMap.find(std::make_pair(
                result.resolvedDocumentObject,subObjectName.str));
    if(it==subNameMap.end())
        return;
    subObjectName = String(it->second,true);
    _cache.clear();
    shadowSub.first.clear();
    shadowSub.second.clear();
}

bool ObjectIdentifier::updateElementReference(ExpressionVisitor &v,
        App::DocumentObject *feature, bool reverse)
{
    assert(v.getPropertyLink());
    if(subObjectName.getString().empty())
        return false;

    ResolveResults result(*this);
    if(!result.resolvedSubObject)
        return false;
    if(v.getPropertyLink()->_updateElementReference(
            feature,result.resolvedDocumentObject,subObjectName.str,shadowSub,reverse)) {
        _cache.clear();
        v.aboutToChange();
        return true;
    }
    return false;
}

bool ObjectIdentifier::adjustLinks(ExpressionVisitor &v, const std::set<App::DocumentObject *> &inList) {
    ResolveResults result(*this);
    if(!result.resolvedDocumentObject)
        return false;
    if(result.resolvedSubObject) {
        PropertyLinkSub prop;
        prop.setValue(result.resolvedDocumentObject, {subObjectName.getString()});
        if(prop.adjustLink(inList)) {
            v.aboutToChange();
            documentObjectName = String(prop.getValue()->getNameInDocument(),false,true);
            subObjectName = String(prop.getSubValues().front(),true);
            _cache.clear();
            return true;
        }
    }
    return false;
}

bool ObjectIdentifier::isTouched() const {
    try {
        ResolveResults result(*this);
        if(result.resolvedProperty) {
            if(result.propertyType==PseudoNone)
                return result.resolvedProperty->isTouched();
            else
                return result.resolvedDocumentObject->isTouched();
        }
    }catch(...) {}
    return false;
}

void ObjectIdentifier::resolveAmbiguity() {
    if(!owner || !owner->getNameInDocument())
        return;

    if(subObjectName.getString().empty() && components.size()==1) {
       if(isLocalProperty()
               || (documentObjectNameSet && documentObjectName.getString().size()
                   && (documentObjectName.isRealString() || documentObjectName.isForceIdentifier())))
        {
            return;
        }
    }

    ResolveResults result(*this);
    resolveAmbiguity(result);
}

void ObjectIdentifier::resolveAmbiguity(ResolveResults &result) {

    if(!result.resolvedDocumentObject)
        return;

    _cache.clear();

    if(result.propertyIndex >= (int)components.size()) {
        components.clear();
    } else if (result.propertyIndex > 0) {
        components.erase(components.begin(), components.begin() + result.propertyIndex);
    }

    std::string s = result.subObjectName;
    if(s.size() && s[0] == '.')
        s.erase(s.begin());
    String subname(std::move(s), true);
    if(result.resolvedDocumentObject == owner) {
        setDocumentObjectName(owner,false,std::move(subname));
    }else if(result.flags.test(ResolveByIdentifier))
        setDocumentObjectName(std::move(result.resolvedDocumentObject),true,std::move(subname));
    else
        setDocumentObjectName(
                String(result.resolvedDocumentObject->Label.getStrValue(),true,false),true,std::move(subname));

    if(result.resolvedDocumentObject->getDocument() == owner->getDocument())
        setDocumentName(String());
}

/** Construct and initialize a ResolveResults object, given an ObjectIdentifier instance.
 *
 * The constructor will invoke the ObjectIdentifier's resolve() method to initialize the object's data.
 */

ObjectIdentifier::ResolveResults::ResolveResults(const ObjectIdentifier &oi)
    : propertyIndex(0)
    , resolvedDocument(0)
    , resolvedDocumentName()
    , resolvedDocumentObject(0)
    , resolvedDocumentObjectName()
    , resolvedSubObject(0)
    , resolvedProperty(0)
    , propertyName()
    , propertyType(PseudoNone)
{
    oi.resolve(*this);
}

std::string ObjectIdentifier::ResolveResults::resolveErrorString() const
{
    std::ostringstream ss;
    if (resolvedDocument == 0) {
        if(flags.test(ResolveAmbiguous)) 
            ss << "Ambiguous document name/label '" 
               << resolvedDocumentName << "'";
        else
            ss << "Document '" << resolvedDocumentName << "' not found";
    } else if (resolvedDocumentObject == 0) {
        if(flags.test(ResolveAmbiguous))
            ss << "Ambiguous document object name '" 
                << resolvedDocumentObjectName << "'";
        else
            ss << "Document object '" << resolvedDocumentObjectName 
                << "' not found";
    } else if (subObjectName.getString().size() && resolvedSubObject == 0) {
        ss << "Sub-object '" << resolvedDocumentObjectName.getString()
            << '.' << subObjectName << "' not found";
    } else if (resolvedProperty == 0) {
        if(propertyType != PseudoShape && 
           subObjectName.getString().size() &&
           !boost::ends_with(subObjectName.getString(),"."))
        {
            ss << "Non geometry subname reference must end with '.'\n"
               << "Or use '_shape' to access the geometry reference,\n"
               << resolvedDocumentObjectName.toString() 
               << '.' << subObjectName.toString() << "._shape\n";
        }else
            ss << "Property '" << propertyName << "' not found";
    }

    return ss.str();
}

void ObjectIdentifier::ResolveResults::getProperty(const ObjectIdentifier &oi) {
    resolvedProperty = oi.resolveProperty(resolvedDocumentObject,
                                          subObjectName,
                                          propertyIndex,
                                          resolvedSubObject,
                                          propertyType);
    if(propertyIndex < (int)oi.components.size())
        propertyName = oi.components[propertyIndex].getName();
}
<|MERGE_RESOLUTION|>--- conflicted
+++ resolved
@@ -768,12 +768,8 @@
  * @return A new Component object.
  */
 
-<<<<<<< HEAD
-ObjectIdentifier::Component ObjectIdentifier::SimpleComponent(const char *_component)
-=======
 ObjectIdentifier::Component
 ObjectIdentifier::Component::SimpleComponent(const char *_component)
->>>>>>> c782435b
 {
     return Component(String(_component));
 }
@@ -783,17 +779,14 @@
  * @param _component Name of component.
  * @return A new Component object.
  */
-<<<<<<< HEAD
-
-ObjectIdentifier::Component ObjectIdentifier::SimpleComponent(const ObjectIdentifier::String &_component)
-=======
-ObjectIdentifier::Component ObjectIdentifier::Component::SimpleComponent(const ObjectIdentifier::String &_component)
->>>>>>> c782435b
+ObjectIdentifier::Component
+ObjectIdentifier::Component::SimpleComponent(const ObjectIdentifier::String &_component)
 {
     return Component(String(_component.getString(),false));
 }
 
-ObjectIdentifier::Component ObjectIdentifier::SimpleComponent(ObjectIdentifier::String &&_component)
+ObjectIdentifier::Component
+ObjectIdentifier::Component::SimpleComponent(ObjectIdentifier::String &&_component)
 {
     return Component(String(std::move(_component.getString()), false));
 }
@@ -823,7 +816,8 @@
  * @return A new Component object.
  */
 
-ObjectIdentifier::Component ObjectIdentifier::ArrayComponent(int _index)
+ObjectIdentifier::Component
+ObjectIdentifier::Component::ArrayComponent(int _index)
 {
     return Component(String(), Component::ARRAY, _index);
 }
@@ -835,12 +829,14 @@
  * @return A new Component object.
  */
 
-ObjectIdentifier::Component ObjectIdentifier::MapComponent(const String & _key)
+ObjectIdentifier::Component
+ObjectIdentifier::Component::MapComponent(const String & _key)
 {
     return Component(_key, Component::MAP);
 }
 
-ObjectIdentifier::Component ObjectIdentifier::MapComponent(String &&_key)
+ObjectIdentifier::Component
+ObjectIdentifier::Component::MapComponent(String &&_key)
 {
     return Component(std::move(_key), Component::MAP);
 }
@@ -853,7 +849,8 @@
  * @return A new Component object.
  */
 
-ObjectIdentifier::Component ObjectIdentifier::RangeComponent(int _begin, int _end, int _step)
+ObjectIdentifier::Component
+ObjectIdentifier::Component::RangeComponent(int _begin, int _end, int _step)
 {
     return Component(String(), Component::RANGE, _begin, _end, _step);
 }
@@ -1212,26 +1209,6 @@
     return getDocumentObject(doc, result.resolvedDocumentObjectName, dummy);
 }
 
-<<<<<<< HEAD
-
-enum PseudoPropertyType {
-    PseudoNone,
-    PseudoShape,
-    PseudoPlacement,
-    PseudoMatrix,
-    PseudoLinkPlacement,
-    PseudoLinkMatrix,
-    PseudoSelf,
-    PseudoApp,
-    PseudoPart,
-    PseudoRegex,
-    PseudoBuiltins,
-    PseudoMath,
-    PseudoCollections,
-    PseudoGui,
-    PseudoCadquery,
-};
-
 void ObjectIdentifier::getDepLabels(std::vector<std::string> &labels) const {
     getDepLabels(ResolveResults(*this),labels);
 }
@@ -1259,9 +1236,6 @@
 void ObjectIdentifier::getDep(
         Dependencies &deps, bool needProps, std::vector<std::string> *labels) const 
 {
-=======
-std::pair<DocumentObject*,std::string> ObjectIdentifier::getDep(std::vector<std::string> *labels) const {
->>>>>>> c782435b
     ResolveResults result(*this);
     if(labels) 
         getDepLabels(result,*labels);
@@ -1601,8 +1575,8 @@
                 "_coll",   "Return the Python collections module", PseudoCollections);
         addProp(dummy, pseudoProps,
                 "_gui",    "Return the FreeCADGui Python module", PseudoGui);
-        // addProp(dummy, pseudoProps,
-        //        "_cq",     "Return the CadQuery Python module", PseudoCadquery);
+        addProp(dummy, pseudoProps,
+               "_cq",     "Return the CadQuery Python module", PseudoCadquery);
     };
     return pseudoProps;
 }
@@ -1631,30 +1605,12 @@
             _props[info.first] = static_cast<PropertyInteger*>(info.second)->getValue();
     }
 
-<<<<<<< HEAD
-    static std::unordered_map<const char*,int,CStringHasher,CStringHasher> _props = {
-        {"_shape",PseudoShape}, 
-        {"_pla",PseudoPlacement},
-        {"_matrix",PseudoMatrix},
-        {"__pla",PseudoLinkPlacement},
-        {"__matrix",PseudoLinkMatrix},
-        {"_self",PseudoSelf},
-        {"_app",PseudoApp},
-        {"_part",PseudoPart},
-        {"_re",PseudoRegex},
-        {"_py", PseudoBuiltins},
-        {"_math", PseudoMath},
-        {"_coll", PseudoCollections},
-        {"_gui",PseudoGui},
-        {"_cq",PseudoCadquery},
-=======
     auto getSubObject = [](const DocumentObject *obj, const char *s) -> DocumentObject* {
         if(!obj || !obj->getNameInDocument())
             return nullptr;
         if(s && s[0] == '.')
             ++s;
         return obj->getSubObject(s);
->>>>>>> c782435b
     };
 
     App::Property *prop = 0;
@@ -1674,13 +1630,6 @@
             else
                 ptype = it->second;
         }
-<<<<<<< HEAD
-        return &const_cast<App::DocumentObject*>(obj)->Label; //fake the property
-    }
-    
-    return obj->getPropertyByName(propertyName);
-}
-=======
 
         if(!sobj && subname.size()) {
             if(!obj)
@@ -1746,7 +1695,6 @@
         }
 
         foundSobj = true;
->>>>>>> c782435b
 
         obj = sobj = ssobj;
         subname += sub;
@@ -2145,7 +2093,6 @@
             break;
         }}}
     }
-<<<<<<< HEAD
 
     auto setPropDep = [deps](DocumentObject *obj, Property *prop, const char *propName) {
         if(!deps || !obj)
@@ -2185,16 +2132,11 @@
         setPropDep(lastObj,0,0);
     lastObj = 0;
 
-    if(components.empty())
-=======
     if(idx >= components.size())
->>>>>>> c782435b
         return pyobj;
 
     size_t count = components.size();
     if(value) --count;
-<<<<<<< HEAD
-    assert(idx<=count);
 
     for(;idx<count;++idx)  {
         if(PyObject_TypeCheck(*pyobj, &DocumentObjectPy::Type))
@@ -2207,9 +2149,6 @@
             setPropDep(lastObj,prop,attr);
             lastObj = 0;
         }
-=======
-    for(;idx<count;++idx) 
->>>>>>> c782435b
         pyobj = components[idx].get(pyobj);
     }
     if(value) {

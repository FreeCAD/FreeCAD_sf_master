--- conflicted
+++ resolved
@@ -1,284 +1,278 @@
-/***************************************************************************
- *   Copyright (c) 2016 Stefan Tröger <stefantroeger@gmx.net>              *
- *                                                                         *
- *   This file is part of the FreeCAD CAx development system.              *
- *                                                                         *
- *   This library is free software; you can redistribute it and/or         *
- *   modify it under the terms of the GNU Library General Public           *
- *   License as published by the Free Software Foundation; either          *
- *   version 2 of the License, or (at your option) any later version.      *
- *                                                                         *
- *   This library  is distributed in the hope that it will be useful,      *
- *   but WITHOUT ANY WARRANTY; without even the implied warranty of        *
- *   MERCHANTABILITY or FITNESS FOR A PARTICULAR PURPOSE.  See the         *
- *   GNU Library General Public License for more details.                  *
- *                                                                         *
- *   You should have received a copy of the GNU Library General Public     *
- *   License along with this library; see the file COPYING.LIB. If not,    *
- *   write to the Free Software Foundation, Inc., 59 Temple Place,         *
- *   Suite 330, Boston, MA  02111-1307, USA                                *
- *                                                                         *
- ***************************************************************************/
-
-
-#ifndef APP_EXTENSIONCONTAINER_H
-#define APP_EXTENSIONCONTAINER_H
-
-#include "Extension.h"
-#include "PropertyContainer.h"
-#include "PropertyPythonObject.h"
-#include "DynamicProperty.h"
-#include <CXX/Objects.hxx>
-#include <Base/Writer.h>
-#include <Base/Reader.h>
-
-namespace App {
-
-/**
- * @brief Container which can hold extensions
- *
- * In FreeCAD normally inheritance is a chain, it is not possible to use multiple inheritance.
- * The reason for this is that all objects need to be exposed to python, and it is basically
- * impossible to handle multiple inheritance in the C-API for python extensions. Also using multiple
- * parent classes in python is currently not possible with the default object approach.
- *
- * The concept of extensions allow to circumvent those problems. Extensions are FreeCAD objects
- * which work like normal objects in the sense that they use properties and class methods to define
- * their functionality. However, they are not exposed as individual usable entities but are used to
- * extend other objects. A extended object gets all the properties and methods of the extension.
- * Therefore it is like c++ multiple inheritance, which is indeed used to achieve this on c++ side,
- * but provides a few important additional functionalities:
- * - Property persistence is handled, save and restore work out of the box
- * - The objects python API gets extended too with the extension python API
- * - Extensions can be added from c++ and python, even from both together
- *
- * The interoperability with python is highly important, as in FreeCAD all functionality should be
- * as easily accessible from python as from c++. To ensure this, and as already noted, extensions can
- * be added to a object from python. However, this means that it is not clear from the c++ object type
- * if an extension was added or not. If added from c++ it becomes clear in the type due to the use of
- * multiple inheritance. If added from python it is a runtime extension and not visible from type.
- * Hence querying existing extensions of an object and accessing its methods works not by type
- * casting but by the interface provided in ExtensionContainer. The default workflow is to query if
- * an extension exists and then get the extension object. No matter if added from python or c++ this
- * interface works always the same.
- * @code
- * if (object->hasExtension(GroupExtension::getClassTypeId())) {
- *     App::GroupExtension* group = object->getExtensionByType<GroupExtension>();
- *     group->hasObject(...);
- * }
- * @endcode
- *
- * To add a extension to an object, it must comply to a single restriction: it must be derived
- * from ExtensionContainer. This is important to allow adding extensions from python and also to
- * access the universal extension API. As DocumentObject itself derives from ExtensionContainer this
- * should be the case automatically in most circumstances.
- *
- * Note that two small boilerplate changes are needed next to the multiple inheritance when adding
- * extensions from c++.
- * 1. It must be ensured that the property and type registration is aware of the extensions by using
- *    special macros.
- * 2. The extensions need to be initialised in the constructor
- *
- * Here a working example:
- * @code
- * class AppExport Part : public App::DocumentObject, public App::FirstExtension, public App::SecondExtension {
- *   PROPERTY_HEADER_WITH_EXTENSIONS(App::Part);
- * };
- * PROPERTY_SOURCE_WITH_EXTENSIONS(App::Part, App::DocumentObject)
- * Part::Part(void) {
- *   FirstExtension::initExtension(this);
- *   SecondExtension::initExtension(this);
- * }
- * @endcode
- *
- * From python adding an extension is easier, it must be simply registered to a document object
- * at object initialisation like done with properties. Note that the special python extension objects
- * need to be added, not the c++ objects. Normally the only difference in name is the additional
- * "Python" at the end of the extension name.
- * @code{.py}
- * class Test():
- *   __init(self)__:
- *     registerExtension("App::FirstExtensionPython", self)
- *     registerExtension("App::SecondExtensionPython", self)
- * @endcode
- *
- * Extensions can provide methods that should be overridden by the extended object for customisation
- * of the extension behaviour. In c++ this is as simple as overriding the provided virtual functions.
- * In python a class method must be provided which has the same name as the method to override. This
- * method must not necessarily be in the object that is extended, it must be in the object which is
- * provided to the "registerExtension" call as second argument. This second argument is used as a
- * proxy and enqueired if the method to override exists in this proxy before calling it.
- *
- * For information on howto create extension see the documentation of Extension
- */
-class AppExport ExtensionContainer : public App::PropertyContainer
-{
-
-    TYPESYSTEM_HEADER_WITH_OVERRIDE();
-
-public:
-
-    typedef std::map<Base::Type, App::Extension*>::iterator ExtensionIterator;
-
-    ExtensionContainer();
-    virtual ~ExtensionContainer();
-
-    void registerExtension(Base::Type extension, App::Extension* ext);
-    bool hasExtension(Base::Type, bool derived=true) const; //returns first of type (or derived from if set to true) and throws otherwise
-    bool hasExtension(const std::string& name) const; //this version does not check derived classes
-    bool hasExtensions() const;
-    App::Extension* getExtension(Base::Type, bool derived = true, bool no_except=false) const;
-    App::Extension* getExtension(const std::string& name) const; //this version does not check derived classes
-
-    //returns first of type (or derived from) and throws otherwise
-    template<typename ExtensionT>
-    ExtensionT* getExtensionByType(bool no_except=false, bool derived=true) const {
-        return static_cast<ExtensionT*>(getExtension(ExtensionT::getExtensionClassTypeId(),derived,no_except));
-    }
-
-<<<<<<< HEAD
-    /** Helpers for iterator over extensions of a given type */
-    //@{
-
-    /** Helper structs to deduce the class type of a class function pointer type */
-    //@{
-    template<typename T> struct ClassOf {};
-    template<typename R, typename C>
-        struct ClassOf<R (C::*)>{   using type = C;    };
-    //@}
-
-    /** Call an extension member function for each extension of the given type
-     * @param f: the member function pointer of some extension class
-     * @param args: variadic parameters passed to the member function
-     */
-    template<typename F, class... Args>
-    void callExtension(F&& f, Args&&... args) const {
-        for(auto entry : _extensions) {            
-            if(entry.first.isDerivedFrom(ClassOf<F>::type::getExtensionClassTypeId()))
-                (static_cast<typename ClassOf<F>::type*>(entry.second)->*f)(std::forward<Args>(args)...);
-        }
-    }
-
-    /** Query using an extension member function
-     * @param f: the member function pointer of some extension class
-     * @param args: variadic parameters passed to the member function
-     *
-     * @return Returns true if the iteratorion is terminated prematurely, or else false.
-     *
-     * The iteration over the contained extensions is terminated as soon as the
-     * extension method call returns true.
-     */
-    template<typename F, class... Args>
-    bool queryExtension(F&& f, Args&&... args) const {
-        for(auto entry : _extensions) {            
-            if(entry.first.isDerivedFrom(ClassOf<F>::type::getExtensionClassTypeId())) {
-                if((static_cast<typename ClassOf<F>::type*>(entry.second)->*f)(std::forward<Args>(args)...))
-                    return true;
-            }
-        }
-        return false;
-    }
-
-    /** Invoke a callable for each extenions of a given type
-     * @param f: the callable that accepts one argument of an extension, and
-     * returns any value that is convertable to boolean.
-     *
-     * @return Returns true if the iteratorion is terminated prematurely, or else false.
-     *
-     * The iteration over the contained extensions is terminated as soon as the
-     * extension method call returns true.
-     */
-    template<typename T, typename F>
-    bool foreachExtension(F f) const {
-        for(auto entry : _extensions) {            
-            if(entry.first.isDerivedFrom(T::getExtensionClassTypeId())) {
-                if(f(static_cast<T*>(entry.second)))
-                    return true;
-            }
-        }
-        return false;
-    }
-    
-=======
->>>>>>> 0306c237
-    //get all extensions which have the given base class
-    std::vector<Extension*> getExtensionsDerivedFrom(Base::Type type) const;
-
-    template<typename ExtensionT>
-    std::vector<ExtensionT*> getExtensionsDerivedFromType() const {
-        std::vector<ExtensionT*> typevec;
-        for(auto entry : _extensions) {
-            if(entry.first.isDerivedFrom(ExtensionT::getExtensionClassTypeId()))
-                typevec.push_back(static_cast<ExtensionT*>(entry.second));
-        }
-        return typevec;
-    }
-
-    ExtensionIterator extensionBegin() {return _extensions.begin();}
-    ExtensionIterator extensionEnd() {return _extensions.end();}
-
-
-    /** @name Access properties */
-    //@{
-    /// find a property by its name
-    virtual Property *getPropertyByName(const char* name) const override;
-    /// get the name of a property
-    virtual const char* getPropertyName(const Property* prop) const override;
-    /// get all properties of the class (including properties of the parent)
-    virtual void getPropertyMap(std::map<std::string,Property*> &Map) const override;
-    /// get all properties of the class (including properties of the parent)
-    virtual void getPropertyList(std::vector<Property*> &List) const override;
-    /// get all properties with their names, may contain duplicates and aliases
-    virtual void getPropertyNamedList(std::vector<std::pair<const char*,Property*> > &List) const override;
-
-    /// get the Type of a Property
-    virtual short getPropertyType(const Property* prop) const override;
-    /// get the Type of a named Property
-    virtual short getPropertyType(const char *name) const override;
-    /// get the Group of a Property
-    virtual const char* getPropertyGroup(const Property* prop) const override;
-    /// get the Group of a named Property
-    virtual const char* getPropertyGroup(const char *name) const override;
-    /// get the Group of a Property
-    virtual const char* getPropertyDocumentation(const Property* prop) const override;
-    /// get the Group of a named Property
-    virtual const char* getPropertyDocumentation(const char *name) const override;
-    //@}
-
-    virtual void onChanged(const Property*) override;
-
-    virtual void Save(Base::Writer& writer) const override;
-    virtual void Restore(Base::XMLReader& reader) override;
-
-    //those methods save/restore the dynamic extensions without handling properties, which is something
-    //done by the default Save/Restore methods.
-    void saveExtensions(Base::Writer& writer) const;
-    void restoreExtensions(Base::XMLReader& reader);
-
-<<<<<<< HEAD
-    /** Check if (any) extension need to be saved
-     *
-     * @param ext: the extension to check. If null, then return if any extensions need to be saved
-     */
-    virtual bool canSaveExtension(Extension *ext=nullptr) const;
-    
-=======
->>>>>>> 0306c237
-private:
-    //stored extensions
-    std::map<Base::Type, App::Extension*> _extensions;
-};
-
-#define PROPERTY_HEADER_WITH_EXTENSIONS(_class_) \
-  PROPERTY_HEADER_WITH_OVERRIDE(_class)
-
-/// We make sur that the PropertyData of the container is not connected to the one of the extension
-#define PROPERTY_SOURCE_WITH_EXTENSIONS(_class_, _parentclass_) \
-    PROPERTY_SOURCE(_class_, _parentclass_)
-
-#define PROPERTY_SOURCE_ABSTRACT_WITH_EXTENSIONS(_class_, _parentclass_) \
-    PROPERTY_SOURCE_ABSTRACT(_class_, _parentclass_)
-
-} //App
-
-#endif // APP_EXTENSIONCONTAINER_H
+/***************************************************************************
+ *   Copyright (c) 2016 Stefan Tröger <stefantroeger@gmx.net>              *
+ *                                                                         *
+ *   This file is part of the FreeCAD CAx development system.              *
+ *                                                                         *
+ *   This library is free software; you can redistribute it and/or         *
+ *   modify it under the terms of the GNU Library General Public           *
+ *   License as published by the Free Software Foundation; either          *
+ *   version 2 of the License, or (at your option) any later version.      *
+ *                                                                         *
+ *   This library  is distributed in the hope that it will be useful,      *
+ *   but WITHOUT ANY WARRANTY; without even the implied warranty of        *
+ *   MERCHANTABILITY or FITNESS FOR A PARTICULAR PURPOSE.  See the         *
+ *   GNU Library General Public License for more details.                  *
+ *                                                                         *
+ *   You should have received a copy of the GNU Library General Public     *
+ *   License along with this library; see the file COPYING.LIB. If not,    *
+ *   write to the Free Software Foundation, Inc., 59 Temple Place,         *
+ *   Suite 330, Boston, MA  02111-1307, USA                                *
+ *                                                                         *
+ ***************************************************************************/
+
+
+#ifndef APP_EXTENSIONCONTAINER_H
+#define APP_EXTENSIONCONTAINER_H
+
+#include "Extension.h"
+#include "PropertyContainer.h"
+#include "PropertyPythonObject.h"
+#include "DynamicProperty.h"
+#include <CXX/Objects.hxx>
+#include <Base/Writer.h>
+#include <Base/Reader.h>
+
+namespace App {
+
+/**
+ * @brief Container which can hold extensions
+ *
+ * In FreeCAD normally inheritance is a chain, it is not possible to use multiple inheritance.
+ * The reason for this is that all objects need to be exposed to python, and it is basically
+ * impossible to handle multiple inheritance in the C-API for python extensions. Also using multiple
+ * parent classes in python is currently not possible with the default object approach.
+ *
+ * The concept of extensions allow to circumvent those problems. Extensions are FreeCAD objects
+ * which work like normal objects in the sense that they use properties and class methods to define
+ * their functionality. However, they are not exposed as individual usable entities but are used to
+ * extend other objects. A extended object gets all the properties and methods of the extension.
+ * Therefore it is like c++ multiple inheritance, which is indeed used to achieve this on c++ side,
+ * but provides a few important additional functionalities:
+ * - Property persistence is handled, save and restore work out of the box
+ * - The objects python API gets extended too with the extension python API
+ * - Extensions can be added from c++ and python, even from both together
+ *
+ * The interoperability with python is highly important, as in FreeCAD all functionality should be
+ * as easily accessible from python as from c++. To ensure this, and as already noted, extensions can
+ * be added to a object from python. However, this means that it is not clear from the c++ object type
+ * if an extension was added or not. If added from c++ it becomes clear in the type due to the use of
+ * multiple inheritance. If added from python it is a runtime extension and not visible from type.
+ * Hence querying existing extensions of an object and accessing its methods works not by type
+ * casting but by the interface provided in ExtensionContainer. The default workflow is to query if
+ * an extension exists and then get the extension object. No matter if added from python or c++ this
+ * interface works always the same.
+ * @code
+ * if (object->hasExtension(GroupExtension::getClassTypeId())) {
+ *     App::GroupExtension* group = object->getExtensionByType<GroupExtension>();
+ *     group->hasObject(...);
+ * }
+ * @endcode
+ *
+ * To add a extension to an object, it must comply to a single restriction: it must be derived
+ * from ExtensionContainer. This is important to allow adding extensions from python and also to
+ * access the universal extension API. As DocumentObject itself derives from ExtensionContainer this
+ * should be the case automatically in most circumstances.
+ *
+ * Note that two small boilerplate changes are needed next to the multiple inheritance when adding
+ * extensions from c++.
+ * 1. It must be ensured that the property and type registration is aware of the extensions by using
+ *    special macros.
+ * 2. The extensions need to be initialised in the constructor
+ *
+ * Here a working example:
+ * @code
+ * class AppExport Part : public App::DocumentObject, public App::FirstExtension, public App::SecondExtension {
+ *   PROPERTY_HEADER_WITH_EXTENSIONS(App::Part);
+ * };
+ * PROPERTY_SOURCE_WITH_EXTENSIONS(App::Part, App::DocumentObject)
+ * Part::Part(void) {
+ *   FirstExtension::initExtension(this);
+ *   SecondExtension::initExtension(this);
+ * }
+ * @endcode
+ *
+ * From python adding an extension is easier, it must be simply registered to a document object
+ * at object initialisation like done with properties. Note that the special python extension objects
+ * need to be added, not the c++ objects. Normally the only difference in name is the additional
+ * "Python" at the end of the extension name.
+ * @code{.py}
+ * class Test():
+ *   __init(self)__:
+ *     registerExtension("App::FirstExtensionPython", self)
+ *     registerExtension("App::SecondExtensionPython", self)
+ * @endcode
+ *
+ * Extensions can provide methods that should be overridden by the extended object for customisation
+ * of the extension behaviour. In c++ this is as simple as overriding the provided virtual functions.
+ * In python a class method must be provided which has the same name as the method to override. This
+ * method must not necessarily be in the object that is extended, it must be in the object which is
+ * provided to the "registerExtension" call as second argument. This second argument is used as a
+ * proxy and enqueired if the method to override exists in this proxy before calling it.
+ *
+ * For information on howto create extension see the documentation of Extension
+ */
+class AppExport ExtensionContainer : public App::PropertyContainer
+{
+
+    TYPESYSTEM_HEADER_WITH_OVERRIDE();
+
+public:
+
+    typedef std::map<Base::Type, App::Extension*>::iterator ExtensionIterator;
+
+    ExtensionContainer();
+    virtual ~ExtensionContainer();
+
+    void registerExtension(Base::Type extension, App::Extension* ext);
+    bool hasExtension(Base::Type, bool derived=true) const; //returns first of type (or derived from if set to true) and throws otherwise
+    bool hasExtension(const std::string& name) const; //this version does not check derived classes
+    bool hasExtensions() const;
+    App::Extension* getExtension(Base::Type, bool derived = true, bool no_except=false) const;
+    App::Extension* getExtension(const std::string& name) const; //this version does not check derived classes
+
+    //returns first of type (or derived from) and throws otherwise
+    template<typename ExtensionT>
+    ExtensionT* getExtensionByType(bool no_except=false, bool derived=true) const {
+        return static_cast<ExtensionT*>(getExtension(ExtensionT::getExtensionClassTypeId(),derived,no_except));
+    }
+
+    /** Helpers for iterator over extensions of a given type */
+    //@{
+
+    /** Helper structs to deduce the class type of a class function pointer type */
+    //@{
+    template<typename T> struct ClassOf {};
+    template<typename R, typename C>
+        struct ClassOf<R (C::*)>{   using type = C;    };
+    //@}
+
+    /** Call an extension member function for each extension of the given type
+     * @param f: the member function pointer of some extension class
+     * @param args: variadic parameters passed to the member function
+     */
+    template<typename F, class... Args>
+    void callExtension(F&& f, Args&&... args) const {
+        for(auto entry : _extensions) {            
+            if(entry.first.isDerivedFrom(ClassOf<F>::type::getExtensionClassTypeId()))
+                (static_cast<typename ClassOf<F>::type*>(entry.second)->*f)(std::forward<Args>(args)...);
+        }
+    }
+
+    /** Query using an extension member function
+     * @param f: the member function pointer of some extension class
+     * @param args: variadic parameters passed to the member function
+     *
+     * @return Returns true if the iteratorion is terminated prematurely, or else false.
+     *
+     * The iteration over the contained extensions is terminated as soon as the
+     * extension method call returns true.
+     */
+    template<typename F, class... Args>
+    bool queryExtension(F&& f, Args&&... args) const {
+        for(auto entry : _extensions) {            
+            if(entry.first.isDerivedFrom(ClassOf<F>::type::getExtensionClassTypeId())) {
+                if((static_cast<typename ClassOf<F>::type*>(entry.second)->*f)(std::forward<Args>(args)...))
+                    return true;
+            }
+        }
+        return false;
+    }
+
+    /** Invoke a callable for each extenions of a given type
+     * @param f: the callable that accepts one argument of an extension, and
+     * returns any value that is convertable to boolean.
+     *
+     * @return Returns true if the iteratorion is terminated prematurely, or else false.
+     *
+     * The iteration over the contained extensions is terminated as soon as the
+     * extension method call returns true.
+     */
+    template<typename T, typename F>
+    bool foreachExtension(F f) const {
+        for(auto entry : _extensions) {            
+            if(entry.first.isDerivedFrom(T::getExtensionClassTypeId())) {
+                if(f(static_cast<T*>(entry.second)))
+                    return true;
+            }
+        }
+        return false;
+    }
+    
+    //get all extensions which have the given base class
+    std::vector<Extension*> getExtensionsDerivedFrom(Base::Type type) const;
+
+    template<typename ExtensionT>
+    std::vector<ExtensionT*> getExtensionsDerivedFromType() const {
+        std::vector<ExtensionT*> typevec;
+        for(auto entry : _extensions) {
+            if(entry.first.isDerivedFrom(ExtensionT::getExtensionClassTypeId()))
+                typevec.push_back(static_cast<ExtensionT*>(entry.second));
+        }
+        return typevec;
+    }
+
+    ExtensionIterator extensionBegin() {return _extensions.begin();}
+    ExtensionIterator extensionEnd() {return _extensions.end();}
+
+
+    /** @name Access properties */
+    //@{
+    /// find a property by its name
+    virtual Property *getPropertyByName(const char* name) const override;
+    /// get the name of a property
+    virtual const char* getPropertyName(const Property* prop) const override;
+    /// get all properties of the class (including properties of the parent)
+    virtual void getPropertyMap(std::map<std::string,Property*> &Map) const override;
+    /// get all properties of the class (including properties of the parent)
+    virtual void getPropertyList(std::vector<Property*> &List) const override;
+    /// get all properties with their names, may contain duplicates and aliases
+    virtual void getPropertyNamedList(std::vector<std::pair<const char*,Property*> > &List) const override;
+
+    /// get the Type of a Property
+    virtual short getPropertyType(const Property* prop) const override;
+    /// get the Type of a named Property
+    virtual short getPropertyType(const char *name) const override;
+    /// get the Group of a Property
+    virtual const char* getPropertyGroup(const Property* prop) const override;
+    /// get the Group of a named Property
+    virtual const char* getPropertyGroup(const char *name) const override;
+    /// get the Group of a Property
+    virtual const char* getPropertyDocumentation(const Property* prop) const override;
+    /// get the Group of a named Property
+    virtual const char* getPropertyDocumentation(const char *name) const override;
+    //@}
+
+    virtual void onChanged(const Property*) override;
+
+    virtual void Save(Base::Writer& writer) const override;
+    virtual void Restore(Base::XMLReader& reader) override;
+
+    //those methods save/restore the dynamic extensions without handling properties, which is something
+    //done by the default Save/Restore methods.
+    void saveExtensions(Base::Writer& writer) const;
+    void restoreExtensions(Base::XMLReader& reader);
+
+    /** Check if (any) extension need to be saved
+     *
+     * @param ext: the extension to check. If null, then return if any extensions need to be saved
+     */
+    virtual bool canSaveExtension(Extension *ext=nullptr) const;
+    
+private:
+    //stored extensions
+    std::map<Base::Type, App::Extension*> _extensions;
+};
+
+#define PROPERTY_HEADER_WITH_EXTENSIONS(_class_) \
+  PROPERTY_HEADER_WITH_OVERRIDE(_class)
+
+/// We make sur that the PropertyData of the container is not connected to the one of the extension
+#define PROPERTY_SOURCE_WITH_EXTENSIONS(_class_, _parentclass_) \
+    PROPERTY_SOURCE(_class_, _parentclass_)
+
+#define PROPERTY_SOURCE_ABSTRACT_WITH_EXTENSIONS(_class_, _parentclass_) \
+    PROPERTY_SOURCE_ABSTRACT(_class_, _parentclass_)
+
+} //App
+
+#endif // APP_EXTENSIONCONTAINER_H
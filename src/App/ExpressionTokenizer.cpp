/***************************************************************************
 *   Copyright (c) 2015 Eivind Kvedalen <eivind@kvedalen.name>             *
 *                                                                         *
 *   This file is part of the FreeCAD CAx development system.              *
 *                                                                         *
 *   This library is free software; you can redistribute it and/or         *
 *   modify it under the terms of the GNU Library General Public           *
 *   License as published by the Free Software Foundation; either          *
 *   version 2 of the License, or (at your option) any later version.      *
 *                                                                         *
 *   This library  is distributed in the hope that it will be useful,      *
 *   but WITHOUT ANY WARRANTY; without even the implied warranty of        *
 *   MERCHANTABILITY or FITNESS FOR A PARTICULAR PURPOSE.  See the         *
 *   GNU Library General Public License for more details.                  *
 *                                                                         *
 *   You should have received a copy of the GNU Library General Public     *
 *   License along with this library; see the file COPYING.LIB. If not,    *
 *   write to the Free Software Foundation, Inc., 59 Temple Place,         *
 *   Suite 330, Boston, MA  02111-1307, USA                                *
 *                                                                         *
 ***************************************************************************/

#include "PreCompiled.h"
#ifndef _PreComp_
#include <string>
#include <tuple>
#endif

#include "ExpressionParser.h"
#include "ExpressionTokenizer.h"

using namespace App;


// Code below inspired by blog entry:
// https://john.nachtimwald.com/2009/07/04/qcompleter-and-comma-separated-tags/

QString ExpressionTokenizer::perform(const QString& prefix, int pos)
{
    // ExpressionParser::tokenize() only supports std::string but we need a tuple QString
    // because due to UTF-8 encoding a std::string may be longer than a QString
    // See https://forum.freecad.org/viewtopic.php?f=3&t=69931
    auto tokenizeExpression = [](const QString& expr) {
        std::vector<std::tuple<int, int, std::string>> result =
            ExpressionParser::tokenize(expr.toStdString());
        std::vector<std::tuple<int, int, QString>> tokens;
        std::transform(result.cbegin(),
                       result.cend(),
                       std::back_inserter(tokens),
                       [&](const std::tuple<int, int, std::string>& item) {
                           return std::make_tuple(
                               std::get<0>(item),
                               QString::fromStdString(expr.toStdString().substr(0, std::get<1>(item))).size(),
                               QString::fromStdString(std::get<2>(item))
                           );
                       });
        return tokens;
    };

    QString completionPrefix;

    // Compute start; if prefix starts with =, start parsing from offset 1.
    int start = (prefix.size() > 0 && prefix.at(0) == QChar::fromLatin1('=')) ? 1 : 0;

    // Tokenize prefix
    std::vector<std::tuple<int, int, QString> > tokens = tokenizeExpression(prefix.mid(start));

    // No tokens
    if (tokens.empty()) {
        return {};
    }

    prefixEnd = prefix.size();

    // Pop those trailing tokens depending on the given position, which may be
    // in the middle of a token, and we shall include that token.
    for (auto it = tokens.begin(); it != tokens.end(); ++it) {
        if (std::get<1>(*it) >= pos) {
            // Include the immediately followed '.' or '#', because we'll be
            // inserting these separators too, in ExpressionCompleteModel::pathFromIndex()
            if (it != tokens.begin() && std::get<0>(*it) != '.' && std::get<0>(*it) != '#')
                it = it - 1;
            tokens.resize(it - tokens.begin() + 1);
            prefixEnd = start + std::get<1>(*it) + (int)std::get<2>(*it).size();
            break;
        }
    }

    int trim = 0;
    if (prefixEnd > pos)
        trim = prefixEnd - pos;

    // Extract last tokens that can be rebuilt to a variable
    long i = static_cast<long>(tokens.size()) - 1;

    // First, check if we have unclosing string starting from the end
    bool stringing = false;
    for (; i >= 0; --i) {
        int token = std::get<0>(tokens[i]);
        if (token == ExpressionParser::STRING) {
            stringing = false;
            break;
        }

        if (token == ExpressionParser::LT && i > 0
            && std::get<0>(tokens[i - 1]) == ExpressionParser::LT) {
            --i;
            stringing = true;
            break;
        }
    }

    // Not an unclosed string and the last character is a space
    if (!stringing && !prefix.isEmpty() &&
            prefixEnd > 0 && prefixEnd <= prefix.size() &&
            prefix[prefixEnd-1] == QChar(32)) {
        return {};
    }

    if (!stringing) {
        i = static_cast<long>(tokens.size()) - 1;
        for (; i >= 0; --i) {
            int token = std::get<0>(tokens[i]);
            if (token != '.' &&
                token != '#' &&
                token != ExpressionParser::IDENTIFIER &&
<<<<<<< HEAD
                token != ExpressionParser::INTEGER &&
=======
                token != ExpressionParser::INTEGER && 
>>>>>>> b03162f0
                token != ExpressionParser::STRING &&
                token != ExpressionParser::UNIT && 
                token != ExpressionParser::ONE) 
                break;
        }
        ++i;
    }

    // Set prefix start for use when replacing later
    if (i == static_cast<long>(tokens.size()))
        prefixStart = prefixEnd;
    else
        prefixStart = start + std::get<1>(tokens[i]);

    // Build prefix from tokens
    while (i < static_cast<long>(tokens.size())) {
        completionPrefix += std::get<2>(tokens[i]);
        ++i;
    }

    if (trim && trim < int(completionPrefix.size()))
        completionPrefix.resize(completionPrefix.size() - trim);

    return completionPrefix;
}<|MERGE_RESOLUTION|>--- conflicted
+++ resolved
@@ -124,11 +124,7 @@
             if (token != '.' &&
                 token != '#' &&
                 token != ExpressionParser::IDENTIFIER &&
-<<<<<<< HEAD
-                token != ExpressionParser::INTEGER &&
-=======
                 token != ExpressionParser::INTEGER && 
->>>>>>> b03162f0
                 token != ExpressionParser::STRING &&
                 token != ExpressionParser::UNIT && 
                 token != ExpressionParser::ONE) 

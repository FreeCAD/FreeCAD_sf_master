--- conflicted
+++ resolved
@@ -169,7 +169,6 @@
     // 26 subshapes each
 }
 
-<<<<<<< HEAD
 std::tuple<TopoDS_Face, TopoDS_Wire, TopoDS_Edge, TopoDS_Edge, TopoDS_Edge, TopoDS_Edge>
 CreateRectFace(float len = 2.0, float wid = 3.0)
 {
@@ -437,7 +436,6 @@
 // splitWires without inner Wires
 // splitWires with allfour reorientation values NoReorient, ReOrient, ReorientForward,
 // ReorientRevesed
-=======
 
 TEST_F(TopoShapeExpansionTest, mapSubElementInvalidParm)
 {
@@ -586,6 +584,4 @@
     EXPECT_TRUE(ancestorShapeList.back().IsEqual(topoShape6.getShape()));
 }
 
->>>>>>> 3541ccc4
-
 // NOLINTEND(readability-magic-numbers,cppcoreguidelines-avoid-magic-numbers)